--- conflicted
+++ resolved
@@ -190,19 +190,10 @@
       return;
     }
 
-<<<<<<< HEAD
-    auto eorsor = o2::ccdb::BasicCCDBManager::getRunDuration(ccdb_api, runNumber);
-    auto sorTimestamp = eorsor.first;
-=======
     if (sorTimestamp == 0) {
-      std::map<std::string, std::string> metadata, headers;
-      const std::string run_path = Form("%s/%i", rctPath.value.data(), runNumber);
-      headers = ccdb_api.retrieveHeaders(run_path, metadata, -1);
-      if (headers.count("SOR") == 0)
-        LOGF(fatal, "Cannot find start-of-run timestamp for run number in path '%s'.", run_path.data());
-      sorTimestamp = atol(headers["SOR"].c_str()); // timestamp of the SOR in ms
-    }
->>>>>>> 05645e64
+      auto eorsor = o2::ccdb::BasicCCDBManager::getRunDuration(ccdb_api, runNumber);
+      sorTimestamp = eorsor.first;
+    }
 
     if (!clusterizer) {
       clusterizer = std::make_unique<o2::phos::Clusterer>();
