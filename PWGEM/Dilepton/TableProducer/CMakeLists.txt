# Copyright 2019-2020 CERN and copyright holders of ALICE O2.
# See https://alice-o2.web.cern.ch/copyright for details of the copyright holders.
# All rights not expressly granted are reserved.
#
# This software is distributed under the terms of the GNU General Public
# License v3 (GPL Version 3), copied verbatim in the file "COPYING".
#
# In applying this license CERN does not waive the privileges and immunities
# granted to it by virtue of its status as an Intergovernmental Organization
# or submit itself to any jurisdiction.


o2physics_add_dpl_workflow(tree-creator-electron-ml
                    SOURCES treeCreatorElectronML.cxx
                    PUBLIC_LINK_LIBRARIES O2::Framework O2Physics::AnalysisCore O2::DetectorsBase O2Physics::AnalysisCore
                    COMPONENT_NAME Analysis)

<<<<<<< HEAD
o2physics_add_dpl_workflow(dielectron-ml
                    SOURCES dielectronMl.cxx
                    PUBLIC_LINK_LIBRARIES O2Physics::AnalysisCore O2Physics::MLCore
=======
o2physics_add_dpl_workflow(tree-creator-electron-ml-dda
                    SOURCES treeCreatorElectronMLDDA.cxx
                    PUBLIC_LINK_LIBRARIES O2::Framework O2Physics::AnalysisCore O2::DetectorsBase O2Physics::AnalysisCore
>>>>>>> 11f7a11f
                    COMPONENT_NAME Analysis)
<|MERGE_RESOLUTION|>--- conflicted
+++ resolved
@@ -14,14 +14,13 @@
                     SOURCES treeCreatorElectronML.cxx
                     PUBLIC_LINK_LIBRARIES O2::Framework O2Physics::AnalysisCore O2::DetectorsBase O2Physics::AnalysisCore
                     COMPONENT_NAME Analysis)
+                    
+o2physics_add_dpl_workflow(tree-creator-electron-ml-dda
+                    SOURCES treeCreatorElectronMLDDA.cxx
+                    PUBLIC_LINK_LIBRARIES O2::Framework O2Physics::AnalysisCore O2::DetectorsBase O2Physics::AnalysisCore
+                    COMPONENT_NAME Analysis)
 
-<<<<<<< HEAD
 o2physics_add_dpl_workflow(dielectron-ml
                     SOURCES dielectronMl.cxx
                     PUBLIC_LINK_LIBRARIES O2Physics::AnalysisCore O2Physics::MLCore
-=======
-o2physics_add_dpl_workflow(tree-creator-electron-ml-dda
-                    SOURCES treeCreatorElectronMLDDA.cxx
-                    PUBLIC_LINK_LIBRARIES O2::Framework O2Physics::AnalysisCore O2::DetectorsBase O2Physics::AnalysisCore
->>>>>>> 11f7a11f
                     COMPONENT_NAME Analysis)
