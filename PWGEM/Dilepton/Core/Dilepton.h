// Copyright 2019-2020 CERN and copyright holders of ALICE O2.
// See https://alice-o2.web.cern.ch/copyright for details of the copyright holders.
// All rights not expressly granted are reserved.
//
// This software is distributed under the terms of the GNU General Public
// License v3 (GPL Version 3), copied verbatim in the file "COPYING".
//
// In applying this license CERN does not waive the privileges and immunities
// granted to it by virtue of its status as an Intergovernmental Organization
// or submit itself to any jurisdiction.
//
// ========================
//
// This code runs loop over leptons.
//    Please write to: daiki.sekihata@cern.ch

#ifndef PWGEM_DILEPTON_CORE_DILEPTON_H_
#define PWGEM_DILEPTON_CORE_DILEPTON_H_

#include <array>
#include <iterator>
#include <string>
#include <algorithm>
#include <map>
#include <vector>
#include <tuple>
#include <utility>
#include "TH1D.h"
#include "TString.h"
#include "Math/Vector4D.h"

#include "Framework/runDataProcessing.h"
#include "Framework/AnalysisTask.h"
#include "Framework/ASoAHelpers.h"
#include "Common/Core/RecoDecay.h"
#include "Common/Core/trackUtilities.h"
#include "DCAFitter/DCAFitterN.h"
#include "DCAFitter/FwdDCAFitterN.h"
#include "CommonConstants/LHCConstants.h"
#include "DataFormatsParameters/GRPLHCIFData.h"
#include "DataFormatsParameters/GRPECSObject.h"

#include "DetectorsBase/GeometryManager.h"
#include "DataFormatsParameters/GRPObject.h"
#include "DataFormatsParameters/GRPMagField.h"
#include "CCDB/BasicCCDBManager.h"
#include "Tools/ML/MlResponse.h"

#include "PWGEM/Dilepton/DataModel/dileptonTables.h"
#include "PWGEM/Dilepton/Core/DielectronCut.h"
#include "PWGEM/Dilepton/Core/DimuonCut.h"
#include "PWGEM/Dilepton/Core/EMEventCut.h"
#include "PWGEM/Dilepton/Utils/EMTrack.h"
#include "PWGEM/Dilepton/Utils/EMFwdTrack.h"
#include "PWGEM/Dilepton/Utils/EventMixingHandler.h"
#include "PWGEM/Dilepton/Utils/EventHistograms.h"
#include "PWGEM/Dilepton/Utils/EMTrackUtilities.h"
#include "PWGEM/Dilepton/Utils/PairUtilities.h"
#include "PWGEM/Dilepton/Utils/MlResponseDielectronSingleTrack.h"

using namespace o2;
using namespace o2::aod;
using namespace o2::framework;
using namespace o2::framework::expressions;
using namespace o2::soa;
using namespace o2::aod::pwgem::dilepton::utils;
using namespace o2::aod::pwgem::dilepton::utils::emtrackutil;
using namespace o2::aod::pwgem::dilepton::utils::pairutil;

using MyCollisions = soa::Join<aod::EMEvents, aod::EMEventsMult, aod::EMEventsCent, aod::EMEventsQvec>;
using MyCollision = MyCollisions::iterator;

using MyCollisionsWithSWT = soa::Join<aod::EMEvents, aod::EMEventsMult, aod::EMEventsCent, aod::EMEventsQvec, aod::EMSWTriggerInfos>;
using MyCollisionWithSWT = MyCollisionsWithSWT::iterator;

using MyElectrons = soa::Join<aod::EMPrimaryElectrons, aod::EMPrimaryElectronsCov, aod::EMPrimaryElectronEMEventIds, aod::EMAmbiguousElectronSelfIds, aod::EMPrimaryElectronsPrefilterBit>;
using MyElectron = MyElectrons::iterator;
using FilteredMyElectrons = soa::Filtered<MyElectrons>;
using FilteredMyElectron = FilteredMyElectrons::iterator;

using MyMuons = soa::Join<aod::EMPrimaryMuons, aod::EMPrimaryMuonsCov, aod::EMPrimaryMuonEMEventIds, aod::EMAmbiguousMuonSelfIds>;
using MyMuon = MyMuons::iterator;
using FilteredMyMuons = soa::Filtered<MyMuons>;
using FilteredMyMuon = FilteredMyMuons::iterator;

using MyEMH_electron = o2::aod::pwgem::dilepton::utils::EventMixingHandler<std::tuple<int, int, int, int>, std::pair<int, int>, EMTrackWithCov>;
using MyEMH_muon = o2::aod::pwgem::dilepton::utils::EventMixingHandler<std::tuple<int, int, int, int>, std::pair<int, int>, EMFwdTrackWithCov>;

template <o2::aod::pwgem::dilepton::utils::pairutil::DileptonPairType pairtype, typename TEMH, typename... Types>
struct Dilepton {

  // Configurables
  Configurable<std::string> ccdburl{"ccdb-url", "http://alice-ccdb.cern.ch", "url of the ccdb repository"};
  Configurable<std::string> grpPath{"grpPath", "GLO/GRP/GRP", "Path of the grp file"};
  Configurable<std::string> grpmagPath{"grpmagPath", "GLO/Config/GRPMagField", "CCDB path of the GRPMagField object"};
  Configurable<bool> skipGRPOquery{"skipGRPOquery", true, "skip grpo query"};
  Configurable<float> d_bz_input{"d_bz_input", -999, "bz field in kG, -999 is automatic"};
  Configurable<bool> cfgApplySPresolution{"cfgApplySPresolution", false, "flag to apply resolution correction for flow analysis"};
  Configurable<std::string> spresoPath{"spresoPath", "Users/d/dsekihat/PWGEM/dilepton/Qvector/resolution/LHC23zzh/pass3/test", "Path to SP resolution file"};
  Configurable<std::string> spresoHistName{"spresoHistName", "h1_R2_FT0M_BPos_BNeg", "histogram name of SP resolution file"};

  Configurable<int> cfgAnalysisType{"cfgAnalysisType", static_cast<int>(o2::aod::pwgem::dilepton::utils::pairutil::DileptonAnalysisType::kQC), "kQC:0, kUPC:1, kFlowV2:2, kFlowV3:3, kPolarization:4, kVM:5, kHFll:6"};
  Configurable<int> cfgEP2Estimator_for_Mix{"cfgEP2Estimator_for_Mix", 3, "FT0M:0, FT0A:1, FT0C:2, BTot:3, BPos:4, BNeg:5"};
  Configurable<int> cfgQvecEstimator{"cfgQvecEstimator", 0, "FT0M:0, FT0A:1, FT0C:2, BTot:3, BPos:4, BNeg:5"};
  Configurable<int> cfgCentEstimator{"cfgCentEstimator", 2, "FT0M:0, FT0A:1, FT0C:2"};
  Configurable<int> cfgOccupancyEstimator{"cfgOccupancyEstimator", 0, "FT0C:0, Track:1"};
  Configurable<float> cfgCentMin{"cfgCentMin", 0, "min. centrality"};
  Configurable<float> cfgCentMax{"cfgCentMax", 999.f, "max. centrality"};
  Configurable<bool> cfgDoMix{"cfgDoMix", true, "flag for event mixing"};
  Configurable<int> ndepth{"ndepth", 100, "depth for event mixing"};
  Configurable<uint64_t> ndiff_bc_mix{"ndiff_bc_mix", 5, "difference in global BC required in mixed events"};
  ConfigurableAxis ConfVtxBins{"ConfVtxBins", {VARIABLE_WIDTH, -10.0f, -8.f, -6.f, -4.f, -2.f, 0.f, 2.f, 4.f, 6.f, 8.f, 10.f}, "Mixing bins - z-vertex"};
  ConfigurableAxis ConfCentBins{"ConfCentBins", {VARIABLE_WIDTH, 0.0f, 5.0f, 10.0f, 20.0f, 30.0f, 40.0f, 50.0f, 60.0f, 70.0f, 80.0f, 90.0f, 100.f, 999.f}, "Mixing bins - centrality"};
  ConfigurableAxis ConfEPBins{"ConfEPBins", {16, -M_PI / 2, +M_PI / 2}, "Mixing bins - event plane angle"};
  ConfigurableAxis ConfOccupancyBins{"ConfOccupancyBins", {VARIABLE_WIDTH, -1, 1e+10}, "Mixing bins - occupancy"};
  Configurable<std::string> cfg_swt_name{"cfg_swt_name", "fHighTrackMult", "desired software trigger name"}; // 1 trigger name per 1 task. fHighTrackMult, fHighFt0Mult
  Configurable<int> cfgNtracksPV08Min{"cfgNtracksPV08Min", -1, "min. multNTracksPV"};
  Configurable<int> cfgNtracksPV08Max{"cfgNtracksPV08Max", static_cast<int>(1e+9), "max. multNTracksPV"};
  Configurable<bool> cfgApplyWeightTTCA{"cfgApplyWeightTTCA", false, "flag to apply weighting by 1/N"};
  Configurable<uint8_t> cfgDCAType{"cfgDCAType", 0, "type of DCA for output. 0:3D, 1:XY, 2:Z, else:3D"};

  ConfigurableAxis ConfMllBins{"ConfMllBins", {VARIABLE_WIDTH, 0.00, 0.01, 0.02, 0.03, 0.04, 0.05, 0.06, 0.07, 0.08, 0.09, 0.10, 0.11, 0.12, 0.13, 0.14, 0.15, 0.16, 0.17, 0.18, 0.19, 0.20, 0.21, 0.22, 0.23, 0.24, 0.25, 0.26, 0.27, 0.28, 0.29, 0.30, 0.31, 0.32, 0.33, 0.34, 0.35, 0.36, 0.37, 0.38, 0.39, 0.40, 0.41, 0.42, 0.43, 0.44, 0.45, 0.46, 0.47, 0.48, 0.49, 0.50, 0.51, 0.52, 0.53, 0.54, 0.55, 0.56, 0.57, 0.58, 0.59, 0.60, 0.61, 0.62, 0.63, 0.64, 0.65, 0.66, 0.67, 0.68, 0.69, 0.70, 0.71, 0.72, 0.73, 0.74, 0.75, 0.76, 0.77, 0.78, 0.79, 0.80, 0.81, 0.82, 0.83, 0.84, 0.85, 0.86, 0.87, 0.88, 0.89, 0.90, 0.91, 0.92, 0.93, 0.94, 0.95, 0.96, 0.97, 0.98, 0.99, 1.00, 1.01, 1.02, 1.03, 1.04, 1.05, 1.06, 1.07, 1.08, 1.09, 1.10, 1.11, 1.12, 1.13, 1.14, 1.15, 1.16, 1.17, 1.18, 1.19, 1.20, 1.30, 1.40, 1.50, 1.60, 1.70, 1.80, 1.90, 2.00, 2.10, 2.20, 2.30, 2.40, 2.50, 2.60, 2.70, 2.75, 2.80, 2.85, 2.90, 2.95, 3.00, 3.05, 3.10, 3.15, 3.20, 3.25, 3.30, 3.35, 3.40, 3.45, 3.50, 3.55, 3.60, 3.65, 3.70, 3.75, 3.80, 3.85, 3.90, 3.95, 4.00}, "mll bins for output histograms"};
  ConfigurableAxis ConfPtllBins{"ConfPtllBins", {VARIABLE_WIDTH, 0.00, 0.10, 0.20, 0.30, 0.40, 0.50, 0.60, 0.70, 0.80, 0.90, 1.00, 1.10, 1.20, 1.30, 1.40, 1.50, 1.60, 1.70, 1.80, 1.90, 2.00, 2.50, 3.00, 3.50, 4.00, 4.50, 5.00, 6.00, 7.00, 8.00, 9.00, 10.00}, "pTll bins for output histograms"};
  ConfigurableAxis ConfDCAllBins{"ConfDCAllBins", {VARIABLE_WIDTH, 0.0, 0.1, 0.2, 0.3, 0.4, 0.5, 0.6, 0.7, 0.8, 0.9, 1.0, 1.1, 1.2, 1.3, 1.4, 1.5, 1.6, 1.7, 1.8, 1.9, 2.0, 2.5, 3.0, 3.5, 4.0, 4.5, 5.0, 6.0, 7.0, 8.0, 9.0, 10.0}, "DCAll bins for output histograms"};

  // ConfigurableAxis ConfMmumuBins{"ConfMmumuBins", {VARIABLE_WIDTH, 0.20, 0.21, 0.22, 0.23, 0.24, 0.25, 0.26, 0.27, 0.28, 0.29, 0.30, 0.31, 0.32, 0.33, 0.34, 0.35, 0.36, 0.37, 0.38, 0.39, 0.40, 0.41, 0.42, 0.43, 0.44, 0.45, 0.46, 0.47, 0.48, 0.49, 0.50, 0.51, 0.52, 0.53, 0.54, 0.55, 0.56, 0.57, 0.58, 0.59, 0.60, 0.61, 0.62, 0.63, 0.64, 0.65, 0.66, 0.67, 0.68, 0.69, 0.70, 0.71, 0.72, 0.73, 0.74, 0.75, 0.76, 0.77, 0.78, 0.79, 0.80, 0.81, 0.82, 0.83, 0.84, 0.85, 0.86, 0.87, 0.88, 0.89, 0.90, 0.91, 0.92, 0.93, 0.94, 0.95, 0.96, 0.97, 0.98, 0.99, 1.00, 1.01, 1.02, 1.03, 1.04, 1.05, 1.06, 1.07, 1.08, 1.09, 1.10, 1.11,1.12,1.13,1.14,1.15,1.16,1.17,1.18,1.19, 1.20, 1.30, 1.40, 1.50, 1.60, 1.70, 1.80, 1.90, 2.00, 2.10, 2.20, 2.30, 2.40, 2.50, 2.60, 2.70, 2.75, 2.80, 2.85, 2.90, 2.95, 3.00, 3.05, 3.10, 3.15, 3.20, 3.25, 3.30, 3.35, 3.40, 3.45, 3.50, 3.55, 3.60, 3.65, 3.70, 3.75, 3.80, 3.85, 3.90, 3.95, 4.00, 4.10, 4.20, 4.30, 4.40, 4.50, 4.60, 4.70, 4.80, 4.90, 5.00, 5.10, 5.20, 5.30, 5.40, 5.50, 5.60, 5.70, 5.80, 5.90, 6.00, 6.10, 6.20, 6.30, 6.40, 6.50, 6.60, 6.70, 6.80, 6.90, 7.00, 7.10, 7.20, 7.30, 7.40, 7.50, 7.60, 7.70, 7.80, 7.90, 8.00, 8.10, 8.20, 8.30, 8.40, 8.50, 8.60, 8.70, 8.80, 8.90, 9.00, 9.10, 9.20, 9.30, 9.40, 9.50, 9.60, 9.70, 9.80, 9.90, 10.00, 10.10, 10.20, 10.30, 10.40, 10.50, 10.60, 10.70, 10.80, 10.90, 11.00, 11.50, 12.00}, "mmumu bins for output histograms"}; // for dimuon. one can copy bins here to hyperloop page.

  ConfigurableAxis ConfSPBins{"ConfSPBins", {200, -5, 5}, "SP bins for flow analysis"};

  EMEventCut fEMEventCut;
  struct : ConfigurableGroup {
    std::string prefix = "eventcut_group";
    Configurable<float> cfgZvtxMin{"cfgZvtxMin", -10.f, "min. Zvtx"};
    Configurable<float> cfgZvtxMax{"cfgZvtxMax", +10.f, "max. Zvtx"};
    Configurable<bool> cfgRequireSel8{"cfgRequireSel8", true, "require sel8 in event cut"};
    Configurable<bool> cfgRequireFT0AND{"cfgRequireFT0AND", true, "require FT0AND in event cut"};
    Configurable<bool> cfgRequireNoTFB{"cfgRequireNoTFB", false, "require No time frame border in event cut"};
    Configurable<bool> cfgRequireNoITSROFB{"cfgRequireNoITSROFB", false, "require no ITS readout frame border in event cut"};
    Configurable<bool> cfgRequireNoSameBunchPileup{"cfgRequireNoSameBunchPileup", false, "require no same bunch pileup in event cut"};
    Configurable<bool> cfgRequireVertexITSTPC{"cfgRequireVertexITSTPC", false, "require Vertex ITSTPC in event cut"}; // ITS-TPC matched track contributes PV.
    Configurable<bool> cfgRequireGoodZvtxFT0vsPV{"cfgRequireGoodZvtxFT0vsPV", false, "require good Zvtx between FT0 vs. PV in event cut"};
    Configurable<int> cfgTrackOccupancyMin{"cfgTrackOccupancyMin", -2, "min. occupancy"};
    Configurable<int> cfgTrackOccupancyMax{"cfgTrackOccupancyMax", 1000000000, "max. occupancy"};
    Configurable<float> cfgFT0COccupancyMin{"cfgFT0COccupancyMin", -2, "min. FT0C occupancy"};
    Configurable<float> cfgFT0COccupancyMax{"cfgFT0COccupancyMax", 1000000000, "max. FT0C occupancy"};
    Configurable<bool> cfgRequireNoCollInTimeRangeStandard{"cfgRequireNoCollInTimeRangeStandard", false, "require no collision in time range standard"};
    Configurable<bool> cfgRequireNoCollInTimeRangeStrict{"cfgRequireNoCollInTimeRangeStrict", false, "require no collision in time range strict"};
    Configurable<bool> cfgRequireNoCollInITSROFStandard{"cfgRequireNoCollInITSROFStandard", false, "require no collision in time range standard"};
    Configurable<bool> cfgRequireNoCollInITSROFStrict{"cfgRequireNoCollInITSROFStrict", false, "require no collision in time range strict"};
  } eventcuts;

  DielectronCut fDielectronCut;
  struct : ConfigurableGroup {
    std::string prefix = "dielectroncut_group";
    Configurable<float> cfg_min_mass{"cfg_min_mass", 0.0, "min mass"};
    Configurable<float> cfg_max_mass{"cfg_max_mass", 1e+10, "max mass"};
    Configurable<float> cfg_min_pair_pt{"cfg_min_pair_pt", 0.0, "min pair pT"};
    Configurable<float> cfg_max_pair_pt{"cfg_max_pair_pt", 1e+10, "max pair pT"};
    Configurable<float> cfg_min_pair_y{"cfg_min_pair_y", -0.8, "min pair rapidity"};
    Configurable<float> cfg_max_pair_y{"cfg_max_pair_y", +0.8, "max pair rapidity"};
    Configurable<float> cfg_min_pair_dca3d{"cfg_min_pair_dca3d", 0.0, "min pair dca3d in sigma"};
    Configurable<float> cfg_max_pair_dca3d{"cfg_max_pair_dca3d", 1e+10, "max pair dca3d in sigma"};
    Configurable<bool> cfg_apply_phiv{"cfg_apply_phiv", true, "flag to apply phiv cut"};
    Configurable<bool> cfg_apply_pf{"cfg_apply_pf", false, "flag to apply phiv prefilter"};
    Configurable<bool> cfg_apply_phiv_meedep{"cfg_apply_phiv_meedep", true, "flag to apply mee-dependent phiv cut"};
    Configurable<float> cfg_phiv_slope{"cfg_phiv_slope", 0.0185, "slope for m vs. phiv"};
    Configurable<float> cfg_phiv_intercept{"cfg_phiv_intercept", -0.0280, "intercept for m vs. phiv"};
    Configurable<float> cfg_min_phiv{"cfg_min_phiv", 0.0, "min phiv (constant)"};
    Configurable<float> cfg_max_phiv{"cfg_max_phiv", 3.2, "max phiv (constant)"};
    Configurable<float> cfg_min_mee_for_phiv{"cfg_min_mee_for_phiv", 0.0, "min mee for phiv (constant)"};
    Configurable<float> cfg_max_mee_for_phiv{"cfg_max_mee_for_phiv", 1e+10, "max mee for phiv (constant)"};
    Configurable<bool> cfg_apply_detadphi{"cfg_apply_detadphi", false, "flag to apply deta-dphi elliptic cut"};
    Configurable<float> cfg_min_deta{"cfg_min_deta", 0.02, "min deta between 2 electrons (elliptic cut)"};
    Configurable<float> cfg_min_dphi{"cfg_min_dphi", 0.2, "min dphi between 2 electrons (elliptic cut)"};
    Configurable<float> cfg_min_opang{"cfg_min_opang", 0.0, "min opening angle"};
    Configurable<float> cfg_max_opang{"cfg_max_opang", 6.4, "max opening angle"};
    Configurable<bool> cfg_require_diff_sides{"cfg_require_diff_sides", false, "flag to require 2 tracks are from different sides."};

    Configurable<float> cfg_min_pt_track{"cfg_min_pt_track", 0.2, "min pT for single track"};
    Configurable<float> cfg_min_eta_track{"cfg_min_eta_track", -0.8, "min eta for single track"};
    Configurable<float> cfg_max_eta_track{"cfg_max_eta_track", +0.8, "max eta for single track"};
    Configurable<float> cfg_min_phi_track{"cfg_min_phi_track", 0.f, "min phi for single track"};
    Configurable<float> cfg_max_phi_track{"cfg_max_phi_track", 6.3, "max phi for single track"};
    Configurable<int> cfg_min_ncluster_tpc{"cfg_min_ncluster_tpc", 0, "min ncluster tpc"};
    Configurable<int> cfg_min_ncluster_its{"cfg_min_ncluster_its", 5, "min ncluster its"};
    Configurable<int> cfg_min_ncrossedrows{"cfg_min_ncrossedrows", 100, "min ncrossed rows"};
    Configurable<float> cfg_max_frac_shared_clusters_tpc{"cfg_max_frac_shared_clusters_tpc", 999.f, "max fraction of shared clusters in TPC"};
    Configurable<float> cfg_max_chi2tpc{"cfg_max_chi2tpc", 4.0, "max chi2/NclsTPC"};
    Configurable<float> cfg_max_chi2its{"cfg_max_chi2its", 5.0, "max chi2/NclsITS"};
    Configurable<float> cfg_max_chi2tof{"cfg_max_chi2tof", 1e+10, "max chi2 TOF"};
    Configurable<float> cfg_max_dcaxy{"cfg_max_dcaxy", 0.2, "max dca XY for single track in cm"};
    Configurable<float> cfg_max_dcaz{"cfg_max_dcaz", 0.2, "max dca Z for single track in cm"};
    Configurable<bool> cfg_require_itsib_any{"cfg_require_itsib_any", false, "flag to require ITS ib any hits"};
    Configurable<bool> cfg_require_itsib_1st{"cfg_require_itsib_1st", true, "flag to require ITS ib 1st hit"};
    Configurable<float> cfg_min_its_cluster_size{"cfg_min_its_cluster_size", 0.f, "min ITS cluster size"};
    Configurable<float> cfg_max_its_cluster_size{"cfg_max_its_cluster_size", 16.f, "max ITS cluster size"};
    Configurable<float> cfg_min_p_its_cluster_size{"cfg_min_p_its_cluster_size", 0.0, "min p to apply ITS cluster size cut"};
    Configurable<float> cfg_max_p_its_cluster_size{"cfg_max_p_its_cluster_size", 0.0, "max p to apply ITS cluster size cut"};
    Configurable<float> cfg_min_rel_diff_pin{"cfg_min_rel_diff_pin", -1e+10, "min rel. diff. between pin and ppv"};
    Configurable<float> cfg_max_rel_diff_pin{"cfg_max_rel_diff_pin", +1e+10, "max rel. diff. between pin and ppv"};

    Configurable<int> cfg_pid_scheme{"cfg_pid_scheme", static_cast<int>(DielectronCut::PIDSchemes::kTPChadrejORTOFreq), "pid scheme [kTOFreq : 0, kTPChadrej : 1, kTPChadrejORTOFreq : 2, kTPConly : 3, kTOFif = 4, kPIDML = 5]"};
    Configurable<float> cfg_min_TPCNsigmaEl{"cfg_min_TPCNsigmaEl", -2.0, "min. TPC n sigma for electron inclusion"};
    Configurable<float> cfg_max_TPCNsigmaEl{"cfg_max_TPCNsigmaEl", +3.0, "max. TPC n sigma for electron inclusion"};
    Configurable<float> cfg_min_TPCNsigmaMu{"cfg_min_TPCNsigmaMu", -0.0, "min. TPC n sigma for muon exclusion"};
    Configurable<float> cfg_max_TPCNsigmaMu{"cfg_max_TPCNsigmaMu", +0.0, "max. TPC n sigma for muon exclusion"};
    Configurable<float> cfg_min_TPCNsigmaPi{"cfg_min_TPCNsigmaPi", -1e+10, "min. TPC n sigma for pion exclusion"};
    Configurable<float> cfg_max_TPCNsigmaPi{"cfg_max_TPCNsigmaPi", +3.0, "max. TPC n sigma for pion exclusion"};
    Configurable<float> cfg_min_TPCNsigmaKa{"cfg_min_TPCNsigmaKa", -3.0, "min. TPC n sigma for kaon exclusion"};
    Configurable<float> cfg_max_TPCNsigmaKa{"cfg_max_TPCNsigmaKa", +3.0, "max. TPC n sigma for kaon exclusion"};
    Configurable<float> cfg_min_TPCNsigmaPr{"cfg_min_TPCNsigmaPr", -3.0, "min. TPC n sigma for proton exclusion"};
    Configurable<float> cfg_max_TPCNsigmaPr{"cfg_max_TPCNsigmaPr", +3.0, "max. TPC n sigma for proton exclusion"};
    Configurable<float> cfg_min_TOFNsigmaEl{"cfg_min_TOFNsigmaEl", -3.0, "min. TOF n sigma for electron inclusion"};
    Configurable<float> cfg_max_TOFNsigmaEl{"cfg_max_TOFNsigmaEl", +3.0, "max. TOF n sigma for electron inclusion"};
    Configurable<bool> enableTTCA{"enableTTCA", true, "Flag to enable or disable TTCA"};

    // configuration for PID ML
    Configurable<std::vector<std::string>> onnxFileNames{"onnxFileNames", std::vector<std::string>{"filename"}, "ONNX file names for each bin (if not from CCDB full path)"};
    Configurable<std::vector<std::string>> onnxPathsCCDB{"onnxPathsCCDB", std::vector<std::string>{"path"}, "Paths of models on CCDB"};
    Configurable<std::vector<double>> binsMl{"binsMl", std::vector<double>{-999999., 999999.}, "Bin limits for ML application"};
    Configurable<std::vector<double>> cutsMl{"cutsMl", std::vector<double>{0.95}, "ML cuts per bin"};
    Configurable<std::vector<std::string>> namesInputFeatures{"namesInputFeatures", std::vector<std::string>{"feature"}, "Names of ML model input features"};
    Configurable<std::string> nameBinningFeature{"nameBinningFeature", "pt", "Names of ML model binning feature"};
    Configurable<int64_t> timestampCCDB{"timestampCCDB", -1, "timestamp of the ONNX file for ML model used to query in CCDB.  Exceptions: > 0 for the specific timestamp, 0 gets the run dependent timestamp"};
    Configurable<bool> loadModelsFromCCDB{"loadModelsFromCCDB", false, "Flag to enable or disable the loading of models from CCDB"};
    Configurable<bool> enableOptimizations{"enableOptimizations", false, "Enables the ONNX extended model-optimization: sessionOptions.SetGraphOptimizationLevel(GraphOptimizationLevel::ORT_ENABLE_EXTENDED)"};
  } dielectroncuts;

  DimuonCut fDimuonCut;
  struct : ConfigurableGroup {
    std::string prefix = "dimuoncut_group";
    Configurable<float> cfg_min_mass{"cfg_min_mass", 0.0, "min mass"};
    Configurable<float> cfg_max_mass{"cfg_max_mass", 1e+10, "max mass"};
    Configurable<float> cfg_min_pair_pt{"cfg_min_pair_pt", 0.0, "min pair pt"};
    Configurable<float> cfg_max_pair_pt{"cfg_max_pair_pt", 1e+10, "max pair pt"};
    Configurable<float> cfg_min_pair_y{"cfg_min_pair_y", -4.0, "min pair rapidity"};
    Configurable<float> cfg_max_pair_y{"cfg_max_pair_y", -2.5, "max pair rapidity"};
    Configurable<float> cfg_min_pair_dcaxy{"cfg_min_pair_dcaxy", 0.0, "min pair dca3d in sigma"};
    Configurable<float> cfg_max_pair_dcaxy{"cfg_max_pair_dcaxy", 1e+10, "max pair dca3d in sigma"};
    Configurable<bool> cfg_apply_detadphi{"cfg_apply_detadphi", false, "flag to apply deta-dphi elliptic cut"};
    Configurable<float> cfg_min_deta{"cfg_min_deta", 0.02, "min deta between 2 muons (elliptic cut)"};
    Configurable<float> cfg_min_dphi{"cfg_min_dphi", 0.02, "min dphi between 2 muons (elliptic cut)"};

    Configurable<uint8_t> cfg_track_type{"cfg_track_type", 3, "muon track type [0: MFT-MCH-MID, 3: MCH-MID]"};
    Configurable<float> cfg_min_pt_track{"cfg_min_pt_track", 0.1, "min pT for single track"};
    Configurable<float> cfg_min_eta_track{"cfg_min_eta_track", -4.0, "min eta for single track"};
    Configurable<float> cfg_max_eta_track{"cfg_max_eta_track", -2.5, "max eta for single track"};
    Configurable<float> cfg_min_phi_track{"cfg_min_phi_track", 0.f, "min phi for single track"};
    Configurable<float> cfg_max_phi_track{"cfg_max_phi_track", 6.3, "max phi for single track"};
    Configurable<int> cfg_min_ncluster_mft{"cfg_min_ncluster_mft", 5, "min ncluster MFT"};
    Configurable<int> cfg_min_ncluster_mch{"cfg_min_ncluster_mch", 5, "min ncluster MCH"};
    Configurable<float> cfg_max_chi2{"cfg_max_chi2", 1e+10, "max chi2"};
    Configurable<float> cfg_max_matching_chi2_mftmch{"cfg_max_matching_chi2_mftmch", 1e+10, "max chi2 for MFT-MCH matching"};
    Configurable<float> cfg_max_matching_chi2_mchmid{"cfg_max_matching_chi2_mchmid", 1e+10, "max chi2 for MCH-MID matching"};
    Configurable<float> cfg_max_dcaxy{"cfg_max_dcaxy", 1e+10, "max dca XY for single track in cm"};
    Configurable<float> cfg_min_rabs{"cfg_min_rabs", 17.6, "min Radius at the absorber end"};
    Configurable<float> cfg_max_rabs{"cfg_max_rabs", 89.5, "max Radius at the absorber end"};
    Configurable<bool> enableTTCA{"enableTTCA", true, "Flag to enable or disable TTCA"};
  } dimuoncuts;

  o2::ccdb::CcdbApi ccdbApi;
  Service<o2::ccdb::BasicCCDBManager> ccdb;
  int mRunNumber;
  float d_bz;
  // o2::vertexing::DCAFitterN<2> fitter;
  // o2::vertexing::FwdDCAFitterN<2> fwdfitter;
  // o2::base::Propagator::MatCorrType matCorr = o2::base::Propagator::MatCorrType::USEMatCorrNONE;

  HistogramRegistry fRegistry{"output", {}, OutputObjHandlingPolicy::AnalysisObject, false, false};
  static constexpr std::string_view event_cut_types[2] = {"before/", "after/"};
  static constexpr std::string_view event_pair_types[2] = {"same/", "mix/"};

  std::vector<float> cent_bin_edges;
  std::vector<float> zvtx_bin_edges;
  std::vector<float> ep_bin_edges;
  std::vector<float> occ_bin_edges;
  int nmod = -1;    // this is for flow analysis
  int subdet2 = -1; // this is for flow analysis
  int subdet3 = -1; // this is for flow analysis
  float leptonM1 = 0.f;
  float leptonM2 = 0.f;

  float beamM1 = o2::constants::physics::MassProton; // mass of beam
  float beamM2 = o2::constants::physics::MassProton; // mass of beam
  float beamE1 = 0.f;                                // beam energy
  float beamE2 = 0.f;                                // beam energy
  float beamP1 = 0.f;                                // beam momentum
  float beamP2 = 0.f;                                // beam momentum
  TH2D* h2sp_resolution = nullptr;

  void init(InitContext& /*context*/)
  {
    mRunNumber = 0;
    d_bz = 0;

    ccdb->setURL(ccdburl);
    ccdb->setCaching(true);
    ccdb->setLocalObjectValidityChecking();
    ccdb->setFatalWhenNull(false);

    if (ConfVtxBins.value[0] == VARIABLE_WIDTH) {
      zvtx_bin_edges = std::vector<float>(ConfVtxBins.value.begin(), ConfVtxBins.value.end());
      zvtx_bin_edges.erase(zvtx_bin_edges.begin());
      for (auto& edge : zvtx_bin_edges) {
        LOGF(info, "VARIABLE_WIDTH: zvtx_bin_edges = %f", edge);
      }
    } else {
      int nbins = static_cast<int>(ConfVtxBins.value[0]);
      float xmin = static_cast<float>(ConfVtxBins.value[1]);
      float xmax = static_cast<float>(ConfVtxBins.value[2]);
      zvtx_bin_edges.resize(nbins + 1);
      for (int i = 0; i < nbins + 1; i++) {
        zvtx_bin_edges[i] = (xmax - xmin) / (nbins)*i + xmin;
        LOGF(info, "FIXED_WIDTH: zvtx_bin_edges[%d] = %f", i, zvtx_bin_edges[i]);
      }
    }

    if (ConfCentBins.value[0] == VARIABLE_WIDTH) {
      cent_bin_edges = std::vector<float>(ConfCentBins.value.begin(), ConfCentBins.value.end());
      cent_bin_edges.erase(cent_bin_edges.begin());
      for (auto& edge : cent_bin_edges) {
        LOGF(info, "VARIABLE_WIDTH: cent_bin_edges = %f", edge);
      }
    } else {
      int nbins = static_cast<int>(ConfCentBins.value[0]);
      float xmin = static_cast<float>(ConfCentBins.value[1]);
      float xmax = static_cast<float>(ConfCentBins.value[2]);
      cent_bin_edges.resize(nbins + 1);
      for (int i = 0; i < nbins + 1; i++) {
        cent_bin_edges[i] = (xmax - xmin) / (nbins)*i + xmin;
        LOGF(info, "FIXED_WIDTH: cent_bin_edges[%d] = %f", i, cent_bin_edges[i]);
      }
    }

    if (ConfEPBins.value[0] == VARIABLE_WIDTH) {
      ep_bin_edges = std::vector<float>(ConfEPBins.value.begin(), ConfEPBins.value.end());
      ep_bin_edges.erase(ep_bin_edges.begin());
      for (auto& edge : ep_bin_edges) {
        LOGF(info, "VARIABLE_WIDTH: ep_bin_edges = %f", edge);
      }
    } else {
      int nbins = static_cast<int>(ConfEPBins.value[0]);
      float xmin = static_cast<float>(ConfEPBins.value[1]);
      float xmax = static_cast<float>(ConfEPBins.value[2]);
      ep_bin_edges.resize(nbins + 1);
      for (int i = 0; i < nbins + 1; i++) {
        ep_bin_edges[i] = (xmax - xmin) / (nbins)*i + xmin;
        LOGF(info, "FIXED_WIDTH: ep_bin_edges[%d] = %f", i, ep_bin_edges[i]);
      }
    }

    LOGF(info, "cfgOccupancyEstimator = %d", cfgOccupancyEstimator.value);
    if (ConfOccupancyBins.value[0] == VARIABLE_WIDTH) {
      occ_bin_edges = std::vector<float>(ConfOccupancyBins.value.begin(), ConfOccupancyBins.value.end());
      occ_bin_edges.erase(occ_bin_edges.begin());
      for (auto& edge : occ_bin_edges) {
        LOGF(info, "VARIABLE_WIDTH: occ_bin_edges = %f", edge);
      }
    } else {
      int nbins = static_cast<int>(ConfOccupancyBins.value[0]);
      float xmin = static_cast<float>(ConfOccupancyBins.value[1]);
      float xmax = static_cast<float>(ConfOccupancyBins.value[2]);
      occ_bin_edges.resize(nbins + 1);
      for (int i = 0; i < nbins + 1; i++) {
        occ_bin_edges[i] = (xmax - xmin) / (nbins)*i + xmin;
        LOGF(info, "FIXED_WIDTH: occ_bin_edges[%d] = %f", i, occ_bin_edges[i]);
      }
    }

    emh_pos = new TEMH(ndepth);
    emh_neg = new TEMH(ndepth);

    DefineEMEventCut();
    addhistograms();
    if constexpr (pairtype == o2::aod::pwgem::dilepton::utils::pairutil::DileptonPairType::kDielectron) {
      DefineDielectronCut();
      leptonM1 = o2::constants::physics::MassElectron;
      leptonM2 = o2::constants::physics::MassElectron;
      // fitter.setPropagateToPCA(true);
      // fitter.setMaxR(5.f);
      // fitter.setMinParamChange(1e-3);
      // fitter.setMinRelChi2Change(0.9);
      // fitter.setMaxDZIni(1e9);
      // fitter.setMaxChi2(1e9);
      // fitter.setUseAbsDCA(true);
      // fitter.setWeightedFinalPCA(false);
      // fitter.setMatCorrType(matCorr);
    } else if constexpr (pairtype == o2::aod::pwgem::dilepton::utils::pairutil::DileptonPairType::kDimuon) {
      DefineDimuonCut();
      leptonM1 = o2::constants::physics::MassMuon;
      leptonM2 = o2::constants::physics::MassMuon;
      // fwdfitter.setPropagateToPCA(true);
      // fwdfitter.setMaxR(90.f);
      // fwdfitter.setMinParamChange(1e-3);
      // fwdfitter.setMinRelChi2Change(0.9);
      // fwdfitter.setMaxChi2(1e9);
      // fwdfitter.setUseAbsDCA(true);
      // fwdfitter.setTGeoMat(false);
    }

    fRegistry.addClone("Event/before/hCollisionCounter", "Event/norm/hCollisionCounter");
    fRegistry.add("Pair/mix/hDiffBC", "diff. global BC in mixed event;|BC_{current} - BC_{mixed}|", kTH1D, {{1001, -0.5, 1000.5}}, true);
    if (doprocessTriggerAnalysis) {
      fRegistry.add("Event/hNInspectedTVX", "N inspected TVX;run number;N_{TVX}", kTProfile, {{80000, 520000.5, 600000.5}}, true);
    }
  }

  template <bool isTriggerAnalysis, typename TCollision>
  void initCCDB(TCollision const& collision)
  {
    if (mRunNumber == collision.runNumber()) {
      return;
    }

    // In case override, don't proceed, please - no CCDB access required
    if (d_bz_input > -990) {
      d_bz = d_bz_input;
      o2::parameters::GRPMagField grpmag;
      if (fabs(d_bz) > 1e-5) {
        grpmag.setL3Current(30000.f / (d_bz / 5.0f));
      }
      mRunNumber = collision.runNumber();
      // fitter.setBz(d_bz);
      // fwdfitter.setBz(d_bz);
      return;
    }

    auto run3grp_timestamp = collision.timestamp();
    o2::parameters::GRPObject* grpo = 0x0;
    o2::parameters::GRPMagField* grpmag = 0x0;
    if (!skipGRPOquery)
      grpo = ccdb->getForTimeStamp<o2::parameters::GRPObject>(grpPath, run3grp_timestamp);
    if (grpo) {
      // Fetch magnetic field from ccdb for current collision
      d_bz = grpo->getNominalL3Field();
      LOG(info) << "Retrieved GRP for timestamp " << run3grp_timestamp << " with magnetic field of " << d_bz << " kZG";
    } else {
      grpmag = ccdb->getForTimeStamp<o2::parameters::GRPMagField>(grpmagPath, run3grp_timestamp);
      if (!grpmag) {
        LOG(fatal) << "Got nullptr from CCDB for path " << grpmagPath << " of object GRPMagField and " << grpPath << " of object GRPObject for timestamp " << run3grp_timestamp;
      }
      // Fetch magnetic field from ccdb for current collision
      d_bz = std::lround(5.f * grpmag->getL3Current() / 30000.f);
      LOG(info) << "Retrieved GRP for timestamp " << run3grp_timestamp << " with magnetic field of " << d_bz << " kZG";
    }
    mRunNumber = collision.runNumber();
    // fitter.setBz(d_bz);
    // fwdfitter.setBz(d_bz);

    auto grplhcif = ccdb->getForTimeStamp<o2::parameters::GRPLHCIFData>("GLO/Config/GRPLHCIF", collision.timestamp());
    int beamZ1 = grplhcif->getBeamZ(o2::constants::lhc::BeamC);
    int beamZ2 = grplhcif->getBeamZ(o2::constants::lhc::BeamA);
    int beamA1 = grplhcif->getBeamA(o2::constants::lhc::BeamC);
    int beamA2 = grplhcif->getBeamA(o2::constants::lhc::BeamA);
    beamE1 = grplhcif->getBeamEnergyPerNucleonInGeV(o2::constants::lhc::BeamC);
    beamE2 = grplhcif->getBeamEnergyPerNucleonInGeV(o2::constants::lhc::BeamA);
    beamM1 = o2::constants::physics::MassProton * beamA1;
    beamM2 = o2::constants::physics::MassProton * beamA2;
    beamP1 = std::sqrt(std::pow(beamE1, 2) - std::pow(beamM1, 2));
    beamP2 = std::sqrt(std::pow(beamE2, 2) - std::pow(beamM2, 2));
    LOGF(info, "beamZ1 = %d, beamZ2 = %d, beamA1 = %d, beamA2 = %d, beamE1 = %f (GeV), beamE2 = %f (GeV), beamM1 = %f (GeV), beamM2 = %f (GeV), beamP1 = %f (GeV), beamP2 = %f (GeV)", beamZ1, beamZ2, beamA1, beamA2, beamE1, beamE2, beamM1, beamM2, beamP1, beamP2);

    if constexpr (isTriggerAnalysis) {
      LOGF(info, "Trigger analysis is enabled. Desired trigger name = %s", cfg_swt_name.value);
      LOGF(info, "total inspected TVX events = %d in run number %d", collision.nInspectedTVX(), collision.runNumber());
      fRegistry.fill(HIST("Event/hNInspectedTVX"), collision.runNumber(), collision.nInspectedTVX());
    }

    if (cfgApplySPresolution) {
      auto list = ccdb->getForTimeStamp<TList>(spresoPath, collision.timestamp());
      h2sp_resolution = reinterpret_cast<TH2D*>(list->FindObject(spresoHistName.value.data()));
      LOGF(info, "h2sp_resolution.GetBinContent(40, 1) = %f", h2sp_resolution->GetBinContent(40, 1));
    }
  }

  ~Dilepton()
  {
    delete emh_pos;
    emh_pos = 0x0;
    delete emh_neg;
    emh_neg = 0x0;

    used_trackIds.clear();
    used_trackIds.shrink_to_fit();

    delete h2sp_resolution;
  }

  void addhistograms()
  {
    const std::string qvec_det_names[6] = {"FT0M", "FT0A", "FT0C", "BTot", "BPos", "BNeg"};

    std::string mass_axis_title = "m_{ll} (GeV/c^{2})";
    std::string pair_pt_axis_title = "p_{T,ll} (GeV/c)";
    std::string pair_dca_axis_title = "DCA_{ll} (#sigma)";
    if constexpr (pairtype == o2::aod::pwgem::dilepton::utils::pairutil::DileptonPairType::kDielectron) {
      mass_axis_title = "m_{ee} (GeV/c^{2})";
      pair_pt_axis_title = "p_{T,ee} (GeV/c)";
      pair_dca_axis_title = "DCA_{ee}^{3D} (#sigma)";
      if (cfgDCAType == 1) {
        pair_dca_axis_title = "DCA_{ee}^{XY} (#sigma)";
      } else if (cfgDCAType == 2) {
        pair_dca_axis_title = "DCA_{ee}^{Z} (#sigma)";
      }
    } else if constexpr (pairtype == o2::aod::pwgem::dilepton::utils::pairutil::DileptonPairType::kDimuon) {
      mass_axis_title = "m_{#mu#mu} (GeV/c^{2})";
      pair_pt_axis_title = "p_{T,#mu#mu} (GeV/c)";
      pair_dca_axis_title = "DCA_{#mu#mu}^{XY} (#sigma)";
    }

    // pair info
    const AxisSpec axis_mass{ConfMllBins, mass_axis_title};
    const AxisSpec axis_pt{ConfPtllBins, pair_pt_axis_title};
    const AxisSpec axis_dca{ConfDCAllBins, pair_dca_axis_title};

    if (cfgAnalysisType == static_cast<int>(o2::aod::pwgem::dilepton::utils::pairutil::DileptonAnalysisType::kQC)) {
      fRegistry.add("Pair/same/uls/hs", "dilepton", kTHnSparseD, {axis_mass, axis_pt, axis_dca}, true);
      fRegistry.add("Pair/same/uls/hsDeltaP", "difference of p between 2 tracks;|p_{T,1} - p_{T,2}|/|p_{T,1} + p_{T,2}|;#Delta#eta;#Delta#varphi (rad.);", kTHnSparseD, {{20, 0, 1}, {100, -0.5, +0.5}, {100, -0.5, 0.5}}, true);

      if constexpr (pairtype == o2::aod::pwgem::dilepton::utils::pairutil::DileptonPairType::kDielectron) {
        fRegistry.add("Pair/same/uls/hMvsPhiV", "m_{ee} vs. #varphi_{V};#varphi_{V} (rad.);m_{ee} (GeV/c^{2})", kTH2D, {{90, 0, M_PI}, {500, 0.0f, 0.5f}}, true); // phiv is only for dielectron
<<<<<<< HEAD
        fRegistry.add("Pair/same/uls/hMvsOpAng", "m_{ee} vs. angle between 2 tracks;#omega (rad.);m_{ee} (GeV/c^{2})", kTH2D, {{100, 0, 2.0}, {20, 0.0f, 3.2}}, true);
=======
        fRegistry.add("Pair/same/uls/hMvsOpAng", "m_{ee} vs. angle between 2 tracks;#omega (rad.);m_{ee} (GeV/c^{2})", kTH2D, {{200, 0, 4.0}, {100, 0.0f, 3.2}}, true);
>>>>>>> 90a1ba1c
      }
      fRegistry.addClone("Pair/same/uls/", "Pair/same/lspp/");
      fRegistry.addClone("Pair/same/uls/", "Pair/same/lsmm/");
      fRegistry.addClone("Pair/same/", "Pair/mix/");
    } else if (cfgAnalysisType == static_cast<int>(o2::aod::pwgem::dilepton::utils::pairutil::DileptonAnalysisType::kUPC)) {
      const AxisSpec axis_aco{10, 0, 1.f, "#alpha = 1 - #frac{|#varphi_{l^{+}} - #varphi_{l^{-}}|}{#pi}"};
      const AxisSpec axis_asym_pt{10, 0, 1.f, "A = #frac{|p_{T,l^{+}} - p_{T,l^{-}}|}{|p_{T,l^{+}} + p_{T,l^{-}}|}"};
      const AxisSpec axis_dphi_e_ee{18, 0, M_PI, "#Delta#varphi = #varphi_{l} - #varphi_{ll} (rad.)"};
      const AxisSpec axis_cos_theta_cs{10, 0.f, 1.f, "|cos(#theta_{CS})|"};
      fRegistry.add("Pair/same/uls/hs", "dilepton", kTHnSparseD, {axis_mass, axis_pt, axis_dca, axis_aco, axis_asym_pt, axis_dphi_e_ee, axis_cos_theta_cs}, true);
      fRegistry.addClone("Pair/same/uls/", "Pair/same/lspp/");
      fRegistry.addClone("Pair/same/uls/", "Pair/same/lsmm/");
      fRegistry.addClone("Pair/same/", "Pair/mix/");
    } else if (cfgAnalysisType == static_cast<int>(o2::aod::pwgem::dilepton::utils::pairutil::DileptonAnalysisType::kFlowV2) || cfgAnalysisType == static_cast<int>(o2::aod::pwgem::dilepton::utils::pairutil::DileptonAnalysisType::kFlowV3)) {
      if (cfgAnalysisType == static_cast<int>(o2::aod::pwgem::dilepton::utils::pairutil::DileptonAnalysisType::kFlowV2)) {
        nmod = 2;
      } else if (cfgAnalysisType == static_cast<int>(o2::aod::pwgem::dilepton::utils::pairutil::DileptonAnalysisType::kFlowV3)) {
        nmod = 3;
      }

      const AxisSpec axis_sp{ConfSPBins, Form("#vec{u}_{%d,ll} #upoint #vec{Q}_{%d}^{%s}", nmod, nmod, qvec_det_names[cfgQvecEstimator].data())};

      fRegistry.add("Pair/same/uls/hs", "dilepton", kTHnSparseD, {axis_mass, axis_pt, axis_dca, axis_sp}, true);
      fRegistry.addClone("Pair/same/uls/", "Pair/same/lspp/");
      fRegistry.addClone("Pair/same/uls/", "Pair/same/lsmm/");

      fRegistry.add("Pair/mix/uls/hs", "dilepton", kTHnSparseD, {axis_mass, axis_pt, axis_dca}, true);
      fRegistry.addClone("Pair/mix/uls/", "Pair/mix/lspp/");
      fRegistry.addClone("Pair/mix/uls/", "Pair/mix/lsmm/");

    } else if (cfgAnalysisType == static_cast<int>(o2::aod::pwgem::dilepton::utils::pairutil::DileptonAnalysisType::kPolarization)) {
      const AxisSpec axis_cos_theta_cs{10, 0.f, 1.f, "|cos(#theta_{CS})|"};
      const AxisSpec axis_phi_cs{18, 0.f, M_PI, "|#varphi_{CS}| (rad.)"};
      fRegistry.add("Pair/same/uls/hs", "dilepton", kTHnSparseD, {axis_mass, axis_pt, axis_dca, axis_cos_theta_cs, axis_phi_cs}, true);
      fRegistry.addClone("Pair/same/uls/", "Pair/same/lspp/");
      fRegistry.addClone("Pair/same/uls/", "Pair/same/lsmm/");
      fRegistry.addClone("Pair/same/", "Pair/mix/");
    } else if (cfgAnalysisType == static_cast<int>(o2::aod::pwgem::dilepton::utils::pairutil::DileptonAnalysisType::kVM)) {
      std::string pair_y_axis_title = "y_{ll}";
      int nbin_y = 20;
      float min_y = -1.0;
      float max_y = +1.0;
      if constexpr (pairtype == o2::aod::pwgem::dilepton::utils::pairutil::DileptonPairType::kDielectron) {
        pair_y_axis_title = "y_{ee}";
        nbin_y = 20;
        min_y = -1.0;
        max_y = +1.0;
      } else if constexpr (pairtype == o2::aod::pwgem::dilepton::utils::pairutil::DileptonPairType::kDimuon) {
        pair_y_axis_title = "y_{#mu#mu}";
        nbin_y = 25;
        min_y = -4.5;
        max_y = -2.0;
      }
      const AxisSpec axis_y{nbin_y, min_y, max_y, pair_y_axis_title};
      fRegistry.add("Pair/same/uls/hs", "dilepton", kTHnSparseD, {axis_mass, axis_pt, axis_dca, axis_y}, true);
      fRegistry.addClone("Pair/same/uls/", "Pair/same/lspp/");
      fRegistry.addClone("Pair/same/uls/", "Pair/same/lsmm/");
      fRegistry.addClone("Pair/same/", "Pair/mix/");
    } else if (cfgAnalysisType == static_cast<int>(o2::aod::pwgem::dilepton::utils::pairutil::DileptonAnalysisType::kHFll)) {
      const AxisSpec axis_dphi_ee{36, -M_PI / 2., 3. / 2. * M_PI, "#Delta#varphi = #varphi_{l1} - #varphi_{l2} (rad.)"}; // for kHFll
      const AxisSpec axis_deta_ee{40, -2., 2., "#Delta#eta = #eta_{l1} - #eta_{l2}"};
      fRegistry.add("Pair/same/uls/hs", "dilepton", kTHnSparseD, {axis_mass, axis_pt, axis_dca, axis_dphi_ee, axis_deta_ee}, true);
      fRegistry.addClone("Pair/same/uls/", "Pair/same/lspp/");
      fRegistry.addClone("Pair/same/uls/", "Pair/same/lsmm/");
      fRegistry.addClone("Pair/same/", "Pair/mix/");
    } else { // same as kQC to avoid seg. fault
      fRegistry.add("Pair/same/uls/hs", "dilepton", kTHnSparseD, {axis_mass, axis_pt, axis_dca}, true);
      fRegistry.addClone("Pair/same/uls/", "Pair/same/lspp/");
      fRegistry.addClone("Pair/same/uls/", "Pair/same/lsmm/");
      fRegistry.addClone("Pair/same/", "Pair/mix/");
    }

    // event info
    if (nmod == 2) {
      o2::aod::pwgem::dilepton::utils::eventhistogram::addEventHistograms<2>(&fRegistry);
    } else if (nmod == 3) {
      o2::aod::pwgem::dilepton::utils::eventhistogram::addEventHistograms<3>(&fRegistry);
    } else {
      o2::aod::pwgem::dilepton::utils::eventhistogram::addEventHistograms<-1>(&fRegistry);
    }
    fRegistry.add("Event/before/hEP2_CentFT0C_forMix", Form("2nd harmonics event plane for mix;centrality FT0C (%%);#Psi_{2}^{%s} (rad.)", qvec_det_names[cfgEP2Estimator_for_Mix].data()), kTH2F, {{110, 0, 110}, {180, -M_PI_2, +M_PI_2}}, false);
    fRegistry.add("Event/after/hEP2_CentFT0C_forMix", Form("2nd harmonics event plane for mix;centrality FT0C (%%);#Psi_{2}^{%s} (rad.)", qvec_det_names[cfgEP2Estimator_for_Mix].data()), kTH2F, {{110, 0, 110}, {180, -M_PI_2, +M_PI_2}}, false);
  }

  void DefineEMEventCut()
  {
    fEMEventCut = EMEventCut("fEMEventCut", "fEMEventCut");
    fEMEventCut.SetRequireSel8(eventcuts.cfgRequireSel8);
    fEMEventCut.SetRequireFT0AND(eventcuts.cfgRequireFT0AND);
    fEMEventCut.SetZvtxRange(eventcuts.cfgZvtxMin, eventcuts.cfgZvtxMax);
    fEMEventCut.SetRequireNoTFB(eventcuts.cfgRequireNoTFB);
    fEMEventCut.SetRequireNoITSROFB(eventcuts.cfgRequireNoITSROFB);
    fEMEventCut.SetRequireNoSameBunchPileup(eventcuts.cfgRequireNoSameBunchPileup);
    fEMEventCut.SetRequireVertexITSTPC(eventcuts.cfgRequireVertexITSTPC);
    fEMEventCut.SetRequireGoodZvtxFT0vsPV(eventcuts.cfgRequireGoodZvtxFT0vsPV);
    fEMEventCut.SetRequireNoCollInTimeRangeStandard(eventcuts.cfgRequireNoCollInTimeRangeStandard);
    fEMEventCut.SetRequireNoCollInTimeRangeStrict(eventcuts.cfgRequireNoCollInTimeRangeStrict);
    fEMEventCut.SetRequireNoCollInITSROFStandard(eventcuts.cfgRequireNoCollInITSROFStandard);
    fEMEventCut.SetRequireNoCollInITSROFStrict(eventcuts.cfgRequireNoCollInITSROFStrict);
  }

  o2::analysis::MlResponseDielectronSingleTrack<float> mlResponseSingleTrack;
  void DefineDielectronCut()
  {
    fDielectronCut = DielectronCut("fDielectronCut", "fDielectronCut");

    // for pair
    fDielectronCut.SetMeeRange(dielectroncuts.cfg_min_mass, dielectroncuts.cfg_max_mass);
    fDielectronCut.SetPairPtRange(dielectroncuts.cfg_min_pair_pt, dielectroncuts.cfg_max_pair_pt);
    fDielectronCut.SetPairYRange(dielectroncuts.cfg_min_pair_y, dielectroncuts.cfg_max_pair_y);
    fDielectronCut.SetPairDCARange(dielectroncuts.cfg_min_pair_dca3d, dielectroncuts.cfg_max_pair_dca3d); // in sigma
    if (dielectroncuts.cfg_apply_phiv_meedep) {
      fDielectronCut.SetMaxPhivPairMeeDep([&](float mll) { return (mll - dielectroncuts.cfg_phiv_intercept) / dielectroncuts.cfg_phiv_slope; });
    } else {
      fDielectronCut.SetPhivPairRange(dielectroncuts.cfg_min_phiv, dielectroncuts.cfg_max_phiv, dielectroncuts.cfg_min_mee_for_phiv, dielectroncuts.cfg_max_mee_for_phiv);
    }
    fDielectronCut.ApplyPhiV(dielectroncuts.cfg_apply_phiv);
    fDielectronCut.ApplyPrefilter(dielectroncuts.cfg_apply_pf);
    fDielectronCut.SetMindEtadPhi(dielectroncuts.cfg_apply_detadphi, dielectroncuts.cfg_min_deta, dielectroncuts.cfg_min_dphi);
    fDielectronCut.SetPairOpAng(dielectroncuts.cfg_min_opang, dielectroncuts.cfg_max_opang);
    fDielectronCut.SetRequireDifferentSides(dielectroncuts.cfg_require_diff_sides);

    // for track
    fDielectronCut.SetTrackPtRange(dielectroncuts.cfg_min_pt_track, 1e+10f);
    fDielectronCut.SetTrackEtaRange(dielectroncuts.cfg_min_eta_track, dielectroncuts.cfg_max_eta_track);
    fDielectronCut.SetTrackPhiRange(dielectroncuts.cfg_min_phi_track, dielectroncuts.cfg_max_phi_track);
    fDielectronCut.SetMinNClustersTPC(dielectroncuts.cfg_min_ncluster_tpc);
    fDielectronCut.SetMinNCrossedRowsTPC(dielectroncuts.cfg_min_ncrossedrows);
    fDielectronCut.SetMinNCrossedRowsOverFindableClustersTPC(0.8);
    fDielectronCut.SetMaxFracSharedClustersTPC(dielectroncuts.cfg_max_frac_shared_clusters_tpc);
    fDielectronCut.SetChi2PerClusterTPC(0.0, dielectroncuts.cfg_max_chi2tpc);
    fDielectronCut.SetChi2PerClusterITS(0.0, dielectroncuts.cfg_max_chi2its);
    fDielectronCut.SetNClustersITS(dielectroncuts.cfg_min_ncluster_its, 7);
    fDielectronCut.SetMeanClusterSizeITS(dielectroncuts.cfg_min_its_cluster_size, dielectroncuts.cfg_max_its_cluster_size, dielectroncuts.cfg_min_p_its_cluster_size, dielectroncuts.cfg_max_p_its_cluster_size);
    fDielectronCut.SetTrackMaxDcaXY(dielectroncuts.cfg_max_dcaxy);
    fDielectronCut.SetTrackMaxDcaZ(dielectroncuts.cfg_max_dcaz);
    fDielectronCut.RequireITSibAny(dielectroncuts.cfg_require_itsib_any);
    fDielectronCut.RequireITSib1st(dielectroncuts.cfg_require_itsib_1st);
    fDielectronCut.SetChi2TOF(0, dielectroncuts.cfg_max_chi2tof);
    fDielectronCut.SetRelDiffPin(dielectroncuts.cfg_min_rel_diff_pin, dielectroncuts.cfg_max_rel_diff_pin);

    // for eID
    fDielectronCut.SetPIDScheme(dielectroncuts.cfg_pid_scheme);
    fDielectronCut.SetTPCNsigmaElRange(dielectroncuts.cfg_min_TPCNsigmaEl, dielectroncuts.cfg_max_TPCNsigmaEl);
    fDielectronCut.SetTPCNsigmaMuRange(dielectroncuts.cfg_min_TPCNsigmaMu, dielectroncuts.cfg_max_TPCNsigmaMu);
    fDielectronCut.SetTPCNsigmaPiRange(dielectroncuts.cfg_min_TPCNsigmaPi, dielectroncuts.cfg_max_TPCNsigmaPi);
    fDielectronCut.SetTPCNsigmaKaRange(dielectroncuts.cfg_min_TPCNsigmaKa, dielectroncuts.cfg_max_TPCNsigmaKa);
    fDielectronCut.SetTPCNsigmaPrRange(dielectroncuts.cfg_min_TPCNsigmaPr, dielectroncuts.cfg_max_TPCNsigmaPr);
    fDielectronCut.SetTOFNsigmaElRange(dielectroncuts.cfg_min_TOFNsigmaEl, dielectroncuts.cfg_max_TOFNsigmaEl);

    if (dielectroncuts.cfg_pid_scheme == static_cast<int>(DielectronCut::PIDSchemes::kPIDML)) { // please call this at the end of DefineDileptonCut
      static constexpr int nClassesMl = 2;
      const std::vector<int> cutDirMl = {o2::cuts_ml::CutSmaller, o2::cuts_ml::CutNot};
      const std::vector<std::string> labelsClasses = {"Signal", "Background"};
      const uint32_t nBinsMl = dielectroncuts.binsMl.value.size() - 1;
      const std::vector<std::string> labelsBins(nBinsMl, "bin");
      double cutsMlArr[nBinsMl][nClassesMl];
      for (uint32_t i = 0; i < nBinsMl; i++) {
        cutsMlArr[i][0] = dielectroncuts.cutsMl.value[i];
        cutsMlArr[i][1] = 0.;
      }
      o2::framework::LabeledArray<double> cutsMl = {cutsMlArr[0], nBinsMl, nClassesMl, labelsBins, labelsClasses};

      mlResponseSingleTrack.configure(dielectroncuts.binsMl.value, cutsMl, cutDirMl, nClassesMl);
      if (dielectroncuts.loadModelsFromCCDB) {
        ccdbApi.init(ccdburl);
        mlResponseSingleTrack.setModelPathsCCDB(dielectroncuts.onnxFileNames.value, ccdbApi, dielectroncuts.onnxPathsCCDB.value, dielectroncuts.timestampCCDB.value);
      } else {
        mlResponseSingleTrack.setModelPathsLocal(dielectroncuts.onnxFileNames.value);
      }
      mlResponseSingleTrack.cacheInputFeaturesIndices(dielectroncuts.namesInputFeatures);
      mlResponseSingleTrack.cacheBinningIndex(dielectroncuts.nameBinningFeature);
      mlResponseSingleTrack.init(dielectroncuts.enableOptimizations.value);

      fDielectronCut.SetPIDMlResponse(&mlResponseSingleTrack);
    } // end of PID ML
  }

  void DefineDimuonCut()
  {
    fDimuonCut = DimuonCut("fDimuonCut", "fDimuonCut");

    // for pair
    fDimuonCut.SetMassRange(dimuoncuts.cfg_min_mass, dimuoncuts.cfg_max_mass);
    fDimuonCut.SetPairPtRange(dimuoncuts.cfg_min_pair_pt, dimuoncuts.cfg_max_pair_pt);
    fDimuonCut.SetPairYRange(dimuoncuts.cfg_min_pair_y, dimuoncuts.cfg_max_pair_y);
    fDimuonCut.SetPairDCAxyRange(dimuoncuts.cfg_min_pair_dcaxy, dimuoncuts.cfg_max_pair_dcaxy);
    fDimuonCut.SetMindEtadPhi(dimuoncuts.cfg_apply_detadphi, dimuoncuts.cfg_min_deta, dimuoncuts.cfg_min_dphi);

    // for track
    fDimuonCut.SetTrackType(dimuoncuts.cfg_track_type);
    fDimuonCut.SetTrackPtRange(dimuoncuts.cfg_min_pt_track, 1e10f);
    fDimuonCut.SetTrackEtaRange(dimuoncuts.cfg_min_eta_track, dimuoncuts.cfg_max_eta_track);
    fDimuonCut.SetTrackEtaRange(dimuoncuts.cfg_min_phi_track, dimuoncuts.cfg_max_phi_track);
    fDimuonCut.SetNClustersMFT(dimuoncuts.cfg_min_ncluster_mft, 10);
    fDimuonCut.SetNClustersMCHMID(dimuoncuts.cfg_min_ncluster_mch, 16);
    fDimuonCut.SetChi2(0.f, dimuoncuts.cfg_max_chi2);
    fDimuonCut.SetMatchingChi2MCHMFT(0.f, dimuoncuts.cfg_max_matching_chi2_mftmch);
    fDimuonCut.SetMatchingChi2MCHMID(0.f, dimuoncuts.cfg_max_matching_chi2_mchmid);
    fDimuonCut.SetDCAxy(0.f, dimuoncuts.cfg_max_dcaxy);
    fDimuonCut.SetRabs(dimuoncuts.cfg_min_rabs, dimuoncuts.cfg_max_rabs);
    fDimuonCut.SetMaxPDCARabsDep([&](float rabs) { return (rabs < 26.5 ? 594.f : 324.f); });
  }

  template <typename TQvectors>
  bool isGoodQvector(TQvectors const& qvectors)
  {
    bool is_good = true;
    for (auto& qn : qvectors[nmod]) {
      if (fabs(qn[0]) > 20.f || fabs(qn[1]) > 20.f) {
        is_good = false;
        break;
      }
    }
    return is_good;
  }

  float getSPresolution(const float centrality, const int occupancy)
  {
    if (h2sp_resolution == nullptr) {
      return 1.f;
    } else {
      int binId_cen = h2sp_resolution->GetXaxis()->FindBin(centrality);
      int binId_occ = h2sp_resolution->GetYaxis()->FindBin(occupancy);

      if (centrality < h2sp_resolution->GetXaxis()->GetXmin()) {
        binId_cen = 1;
      }
      if (h2sp_resolution->GetXaxis()->GetXmax() < centrality) {
        binId_cen = h2sp_resolution->GetXaxis()->GetNbins();
      }

      if (occupancy < h2sp_resolution->GetYaxis()->GetXmin()) {
        binId_occ = 1;
      }
      if (h2sp_resolution->GetYaxis()->GetXmax() < occupancy) {
        binId_occ = h2sp_resolution->GetYaxis()->GetNbins();
      }
      return h2sp_resolution->GetBinContent(binId_cen, binId_occ);
    }
  }

  template <int ev_id, typename TCollision, typename TTrack1, typename TTrack2, typename TCut>
  bool fillPairInfo(TCollision const& collision, TTrack1 const& t1, TTrack2 const& t2, TCut const& cut)
  {
    if constexpr (ev_id == 1) {
      if constexpr (pairtype == o2::aod::pwgem::dilepton::utils::pairutil::DileptonPairType::kDielectron) {
        // bool is_found1 = std::find(t2.ambiguousElectronsIds.begin(), t2.ambiguousElectronsIds.end(), t1.globalIndex()) != t2.ambiguousElectronsIds.end(); //this does not work.
        // bool is_found2 = std::find(t1.ambiguousElectronsIds.begin(), t1.ambiguousElectronsIds.end(), t2.globalIndex()) != t1.ambiguousElectronsIds.end(); //this does not work.
        auto v1ambIds = t1.ambiguousElectronsIds();
        auto v2ambIds = t2.ambiguousElectronsIds();

        if ((t1.dfId() == t2.dfId()) && std::find(v2ambIds.begin(), v2ambIds.end(), t1.globalIndex()) != v2ambIds.end() && std::find(v1ambIds.begin(), v1ambIds.end(), t2.globalIndex()) != v1ambIds.end()) {
          // LOGF(info, "event id = %d: same track is found. t1.globalIndex() = %d, t1.sign() = %d, t1.pt() = %f, t1.eta() = %f, t1.phi() = %f, t2.globalIndex() = %d, t2.sign() = %d, t2.pt() = %f, t2.eta() = %f, t2.phi() = %f, deta = %f, dphi = %f (rad.)", ev_id, t1.globalIndex(), t1.sign(), t1.pt(), t1.eta(), t1.phi(), t2.globalIndex(), t2.sign(), t2.pt(), t2.eta(), t2.phi(), t1.eta() - t2.eta(), t1.phi() - t2.phi());
          return false; // this is protection against pairing 2 identical tracks. This happens, when TTCA is used. TTCA can assign a track to several possible collisions.
        }
      } else if constexpr (pairtype == o2::aod::pwgem::dilepton::utils::pairutil::DileptonPairType::kDimuon) {
        // bool is_found1 = std::find(t2.ambiguousMuonsIds.begin(), t2.ambiguousMuonsIds.end(), t1.globalIndex()) != t2.ambiguousMuonsIds.end(); //this does not work.
        // bool is_found2 = std::find(t1.ambiguousMuonsIds.begin(), t1.ambiguousMuonsIds.end(), t2.globalIndex()) != t1.ambiguousMuonsIds.end(); //this does not work.
        auto v1ambIds = t1.ambiguousMuonsIds();
        auto v2ambIds = t2.ambiguousMuonsIds();

        if ((t1.dfId() == t2.dfId()) && std::find(v2ambIds.begin(), v2ambIds.end(), t1.globalIndex()) != v2ambIds.end() && std::find(v1ambIds.begin(), v1ambIds.end(), t2.globalIndex()) != v1ambIds.end()) {
          // LOGF(info, "event id = %d: same track is found. t1.globalIndex() = %d, t1.sign() = %d, t1.pt() = %f, t1.eta() = %f, t1.phi() = %f, t2.globalIndex() = %d, t2.sign() = %d, t2.pt() = %f, t2.eta() = %f, t2.phi() = %f, deta = %f, dphi = %f (rad.)", ev_id, t1.globalIndex(), t1.sign(), t1.pt(), t1.eta(), t1.phi(), t2.globalIndex(), t2.sign(), t2.pt(), t2.eta(), t2.phi(), t1.eta() - t2.eta(), t1.phi() - t2.phi());
          return false; // this is protection against pairing 2 identical tracks. This happens, when TTCA is used. TTCA can assign a track to several possible collisions.
        }
      }
    }

    if constexpr (ev_id == 0) {
      if constexpr (pairtype == o2::aod::pwgem::dilepton::utils::pairutil::DileptonPairType::kDielectron) {
        if (dielectroncuts.cfg_pid_scheme == static_cast<int>(DielectronCut::PIDSchemes::kPIDML)) {
          if (!cut.template IsSelectedTrack<true>(t1, collision) || !cut.template IsSelectedTrack<true>(t2, collision)) {
            return false;
          }
        } else { // cut-based
          if (!cut.template IsSelectedTrack(t1) || !cut.template IsSelectedTrack(t2)) {
            return false;
          }
        }
      } else if constexpr (pairtype == o2::aod::pwgem::dilepton::utils::pairutil::DileptonPairType::kDimuon) {
        if (!cut.template IsSelectedTrack(t1) || !cut.template IsSelectedTrack(t2)) {
          return false;
        }
      }
    }

    if constexpr (pairtype == o2::aod::pwgem::dilepton::utils::pairutil::DileptonPairType::kDielectron) {
      if (!cut.template IsSelectedPair(t1, t2, d_bz)) {
        return false;
      }
    } else if constexpr (pairtype == o2::aod::pwgem::dilepton::utils::pairutil::DileptonPairType::kDimuon) {
      if (!cut.template IsSelectedPair(t1, t2)) {
        return false;
      }
    }

    // float pca = 999.f, lxy = 999.f; // in unit of cm
    // o2::aod::pwgem::dilepton::utils::pairutil::isSVFound(fitter, collision, t1, t2, pca, lxy);
    // o2::aod::pwgem::dilepton::utils::pairutil::isSVFoundFwd(fwdfitter, collision, t1, t2, pca, lxy);

    float weight = 1.f;
    if (cfgApplyWeightTTCA) {
      weight = map_weight[std::make_pair(t1.globalIndex(), t2.globalIndex())];
    }
    if (ev_id == 1) {
      weight = 1.f;
    }

    // LOGF(info, "ev_id = %d, t1.sign() = %d, t2.sign() = %d, map_weight[std::make_pair(%d, %d)] = %f", ev_id, t1.sign(), t2.sign(), t1.globalIndex(), t2.globalIndex(), weight);

    ROOT::Math::PtEtaPhiMVector v1(t1.pt(), t1.eta(), t1.phi(), leptonM1);
    ROOT::Math::PtEtaPhiMVector v2(t2.pt(), t2.eta(), t2.phi(), leptonM2);
    ROOT::Math::PtEtaPhiMVector v12 = v1 + v2;

    float pair_dca = 999.f;
    if constexpr (pairtype == o2::aod::pwgem::dilepton::utils::pairutil::DileptonPairType::kDielectron) {
      pair_dca = pairDCAQuadSum(dca3DinSigma(t1), dca3DinSigma(t2));
      if (cfgDCAType == 1) {
        pair_dca = pairDCAQuadSum(dcaXYinSigma(t1), dcaXYinSigma(t2));
      } else if (cfgDCAType == 2) {
        pair_dca = pairDCAQuadSum(dcaZinSigma(t1), dcaZinSigma(t2));
      }
    } else if constexpr (pairtype == o2::aod::pwgem::dilepton::utils::pairutil::DileptonPairType::kDimuon) {
      pair_dca = pairDCAQuadSum(fwdDcaXYinSigma(t1), fwdDcaXYinSigma(t2));
    }

    if (cfgAnalysisType == static_cast<int>(o2::aod::pwgem::dilepton::utils::pairutil::DileptonAnalysisType::kQC)) {
      float dpt = fabs(v1.Pt() - v2.Pt()) / fabs(v1.Pt() + v2.Pt());
      float deta = t1.sign() * v1.Pt() > t2.sign() * v2.Pt() ? v1.Eta() - v2.Eta() : v2.Eta() - v1.Eta();
      float dphi = t1.sign() * v1.Pt() > t2.sign() * v2.Pt() ? v1.Phi() - v2.Phi() : v2.Phi() - v1.Phi();
      o2::math_utils::bringToPMPi(dphi);
      float phiv = o2::aod::pwgem::dilepton::utils::pairutil::getPhivPair(t1.px(), t1.py(), t1.pz(), t2.px(), t2.py(), t2.pz(), t1.sign(), t2.sign(), d_bz);
      float opAng = o2::aod::pwgem::dilepton::utils::pairutil::getOpeningAngle(t1.px(), t1.py(), t1.pz(), t2.px(), t2.py(), t2.pz());

      if (t1.sign() * t2.sign() < 0) { // ULS
        fRegistry.fill(HIST("Pair/") + HIST(event_pair_types[ev_id]) + HIST("uls/hs"), v12.M(), v12.Pt(), pair_dca, weight);
        fRegistry.fill(HIST("Pair/") + HIST(event_pair_types[ev_id]) + HIST("uls/hsDeltaP"), dpt, deta, dphi, weight);
        if constexpr (pairtype == o2::aod::pwgem::dilepton::utils::pairutil::DileptonPairType::kDielectron) {
          fRegistry.fill(HIST("Pair/") + HIST(event_pair_types[ev_id]) + HIST("uls/hMvsPhiV"), phiv, v12.M(), weight);
          fRegistry.fill(HIST("Pair/") + HIST(event_pair_types[ev_id]) + HIST("uls/hMvsOpAng"), opAng, v12.M(), weight);
        }
      } else if (t1.sign() > 0 && t2.sign() > 0) { // LS++
        fRegistry.fill(HIST("Pair/") + HIST(event_pair_types[ev_id]) + HIST("lspp/hs"), v12.M(), v12.Pt(), pair_dca, weight);
        fRegistry.fill(HIST("Pair/") + HIST(event_pair_types[ev_id]) + HIST("lspp/hsDeltaP"), dpt, deta, dphi, weight);
        if constexpr (pairtype == o2::aod::pwgem::dilepton::utils::pairutil::DileptonPairType::kDielectron) {
          fRegistry.fill(HIST("Pair/") + HIST(event_pair_types[ev_id]) + HIST("lspp/hMvsPhiV"), phiv, v12.M(), weight);
          fRegistry.fill(HIST("Pair/") + HIST(event_pair_types[ev_id]) + HIST("lspp/hMvsOpAng"), opAng, v12.M(), weight);
        }
      } else if (t1.sign() < 0 && t2.sign() < 0) { // LS--
        fRegistry.fill(HIST("Pair/") + HIST(event_pair_types[ev_id]) + HIST("lsmm/hs"), v12.M(), v12.Pt(), pair_dca, weight);
        fRegistry.fill(HIST("Pair/") + HIST(event_pair_types[ev_id]) + HIST("lsmm/hsDeltaP"), dpt, deta, dphi, weight);
        if constexpr (pairtype == o2::aod::pwgem::dilepton::utils::pairutil::DileptonPairType::kDielectron) {
          fRegistry.fill(HIST("Pair/") + HIST(event_pair_types[ev_id]) + HIST("lsmm/hMvsPhiV"), phiv, v12.M(), weight);
          fRegistry.fill(HIST("Pair/") + HIST(event_pair_types[ev_id]) + HIST("lsmm/hMvsOpAng"), opAng, v12.M(), weight);
        }
      }
    } else if (cfgAnalysisType == static_cast<int>(o2::aod::pwgem::dilepton::utils::pairutil::DileptonAnalysisType::kUPC)) {
      float dphi = v1.Phi() - v2.Phi();
      o2::math_utils::bringToPMPi(dphi);
      float aco = 1.f - abs(dphi) / M_PI;
      float asym = abs(v1.Pt() - v2.Pt()) / (v1.Pt() + v2.Pt());
      float dphi_e_ee = v1.Phi() - v12.Phi();
      o2::math_utils::bringToPMPi(dphi_e_ee);

      float cos_thetaCS = 999, phiCS = 999.f;
      o2::aod::pwgem::dilepton::utils::pairutil::getAngleCS<false>(t1, t2, leptonM1, leptonM2, beamE1, beamE2, beamP1, beamP2, cos_thetaCS, phiCS);

      if (t1.sign() * t2.sign() < 0) { // ULS
        fRegistry.fill(HIST("Pair/") + HIST(event_pair_types[ev_id]) + HIST("uls/hs"), v12.M(), v12.Pt(), pair_dca, aco, asym, abs(dphi_e_ee), abs(cos_thetaCS), weight);
      } else if (t1.sign() > 0 && t2.sign() > 0) { // LS++
        fRegistry.fill(HIST("Pair/") + HIST(event_pair_types[ev_id]) + HIST("lspp/hs"), v12.M(), v12.Pt(), pair_dca, aco, asym, abs(dphi_e_ee), abs(cos_thetaCS), weight);
      } else if (t1.sign() < 0 && t2.sign() < 0) { // LS--
        fRegistry.fill(HIST("Pair/") + HIST(event_pair_types[ev_id]) + HIST("lsmm/hs"), v12.M(), v12.Pt(), pair_dca, aco, asym, abs(dphi_e_ee), abs(cos_thetaCS), weight);
      }

    } else if (cfgAnalysisType == static_cast<int>(o2::aod::pwgem::dilepton::utils::pairutil::DileptonAnalysisType::kFlowV2) || cfgAnalysisType == static_cast<int>(o2::aod::pwgem::dilepton::utils::pairutil::DileptonAnalysisType::kFlowV3)) {
      std::array<float, 2> q2ft0m = {collision.q2xft0m(), collision.q2yft0m()};
      std::array<float, 2> q2ft0a = {collision.q2xft0a(), collision.q2yft0a()};
      std::array<float, 2> q2ft0c = {collision.q2xft0c(), collision.q2yft0c()};
      std::array<float, 2> q2btot = {collision.q2xbtot(), collision.q2ybtot()};
      std::array<float, 2> q2bpos = {collision.q2xbpos(), collision.q2ybpos()};
      std::array<float, 2> q2bneg = {collision.q2xbneg(), collision.q2ybneg()};
      std::array<float, 2> q3ft0m = {collision.q3xft0m(), collision.q3yft0m()};
      std::array<float, 2> q3ft0a = {collision.q3xft0a(), collision.q3yft0a()};
      std::array<float, 2> q3ft0c = {collision.q3xft0c(), collision.q3yft0c()};
      std::array<float, 2> q3btot = {collision.q3xbtot(), collision.q3ybtot()};
      std::array<float, 2> q3bpos = {collision.q3xbpos(), collision.q3ybpos()};
      std::array<float, 2> q3bneg = {collision.q3xbneg(), collision.q3ybneg()};

      std::vector<std::vector<std::array<float, 2>>> qvectors = {
        {{999.f, 999.f}, {999.f, 999.f}, {999.f, 999.f}, {999.f, 999.f}, {999.f, 999.f}, {999.f, 999.f}}, // 0th harmonics
        {{999.f, 999.f}, {999.f, 999.f}, {999.f, 999.f}, {999.f, 999.f}, {999.f, 999.f}, {999.f, 999.f}}, // 1st harmonics
        {q2ft0m, q2ft0a, q2ft0c, q2btot, q2bpos, q2bneg},                                                 // 2nd harmonics
        {q3ft0m, q3ft0a, q3ft0c, q3btot, q3bpos, q3bneg},                                                 // 3rd harmonics
      };

      if constexpr (ev_id == 0) {
        // LOGF(info, "collision.centFT0C() = %f, collision.trackOccupancyInTimeRange() = %d, getSPresolution = %f", collision.centFT0C(), collision.trackOccupancyInTimeRange(), getSPresolution(collision.centFT0C(), collision.trackOccupancyInTimeRange()));

        float sp = RecoDecay::dotProd(std::array<float, 2>{static_cast<float>(std::cos(nmod * v12.Phi())), static_cast<float>(std::sin(nmod * v12.Phi()))}, qvectors[nmod][cfgQvecEstimator]) / getSPresolution(collision.centFT0C(), collision.trackOccupancyInTimeRange());
        if (t1.sign() * t2.sign() < 0) { // ULS
          fRegistry.fill(HIST("Pair/") + HIST(event_pair_types[ev_id]) + HIST("uls/hs"), v12.M(), v12.Pt(), pair_dca, sp, weight);
          // fRegistry.fill(HIST("Pair/") + HIST(event_pair_types[ev_id]) + HIST("uls/hPrfUQ"), v12.M(), v12.Pt(), pair_dca, sp, weight);
        } else if (t1.sign() > 0 && t2.sign() > 0) { // LS++
          fRegistry.fill(HIST("Pair/") + HIST(event_pair_types[ev_id]) + HIST("lspp/hs"), v12.M(), v12.Pt(), pair_dca, sp, weight);
          // fRegistry.fill(HIST("Pair/") + HIST(event_pair_types[ev_id]) + HIST("lspp/hPrfUQ"), v12.M(), v12.Pt(), pair_dca, sp, weight);
        } else if (t1.sign() < 0 && t2.sign() < 0) { // LS--
          fRegistry.fill(HIST("Pair/") + HIST(event_pair_types[ev_id]) + HIST("lsmm/hs"), v12.M(), v12.Pt(), pair_dca, sp, weight);
          // fRegistry.fill(HIST("Pair/") + HIST(event_pair_types[ev_id]) + HIST("lsmm/hPrfUQ"), v12.M(), v12.Pt(), pair_dca, sp, weight);
        }
      } else if constexpr (ev_id == 1) {
        if (t1.sign() * t2.sign() < 0) { // ULS
          fRegistry.fill(HIST("Pair/") + HIST(event_pair_types[ev_id]) + HIST("uls/hs"), v12.M(), v12.Pt(), pair_dca, weight);
        } else if (t1.sign() > 0 && t2.sign() > 0) { // LS++
          fRegistry.fill(HIST("Pair/") + HIST(event_pair_types[ev_id]) + HIST("lspp/hs"), v12.M(), v12.Pt(), pair_dca, weight);
        } else if (t1.sign() < 0 && t2.sign() < 0) { // LS--
          fRegistry.fill(HIST("Pair/") + HIST(event_pair_types[ev_id]) + HIST("lsmm/hs"), v12.M(), v12.Pt(), pair_dca, weight);
        }
      }
    } else if (cfgAnalysisType == static_cast<int>(o2::aod::pwgem::dilepton::utils::pairutil::DileptonAnalysisType::kPolarization)) {
      float cos_thetaCS = 999, phiCS = 999.f;
      o2::aod::pwgem::dilepton::utils::pairutil::getAngleCS<false>(t1, t2, leptonM1, leptonM2, beamE1, beamE2, beamP1, beamP2, cos_thetaCS, phiCS);
      o2::math_utils::bringToPMPi(phiCS);

      if (t1.sign() * t2.sign() < 0) { // ULS
        fRegistry.fill(HIST("Pair/") + HIST(event_pair_types[ev_id]) + HIST("uls/hs"), v12.M(), v12.Pt(), pair_dca, abs(cos_thetaCS), abs(phiCS), weight);
      } else if (t1.sign() > 0 && t2.sign() > 0) { // LS++
        fRegistry.fill(HIST("Pair/") + HIST(event_pair_types[ev_id]) + HIST("lspp/hs"), v12.M(), v12.Pt(), pair_dca, abs(cos_thetaCS), abs(phiCS), weight);
      } else if (t1.sign() < 0 && t2.sign() < 0) { // LS--
        fRegistry.fill(HIST("Pair/") + HIST(event_pair_types[ev_id]) + HIST("lsmm/hs"), v12.M(), v12.Pt(), pair_dca, abs(cos_thetaCS), abs(phiCS), weight);
      }

    } else if (cfgAnalysisType == static_cast<int>(o2::aod::pwgem::dilepton::utils::pairutil::DileptonAnalysisType::kVM)) {
      if (t1.sign() * t2.sign() < 0) { // ULS
        fRegistry.fill(HIST("Pair/") + HIST(event_pair_types[ev_id]) + HIST("uls/hs"), v12.M(), v12.Pt(), pair_dca, v12.Rapidity(), weight);
      } else if (t1.sign() > 0 && t2.sign() > 0) { // LS++
        fRegistry.fill(HIST("Pair/") + HIST(event_pair_types[ev_id]) + HIST("lspp/hs"), v12.M(), v12.Pt(), pair_dca, v12.Rapidity(), weight);
      } else if (t1.sign() < 0 && t2.sign() < 0) { // LS--
        fRegistry.fill(HIST("Pair/") + HIST(event_pair_types[ev_id]) + HIST("lsmm/hs"), v12.M(), v12.Pt(), pair_dca, v12.Rapidity(), weight);
      }
    } else if (cfgAnalysisType == static_cast<int>(o2::aod::pwgem::dilepton::utils::pairutil::DileptonAnalysisType::kHFll)) {
      float dphi = v1.Phi() - v2.Phi();
      dphi = RecoDecay::constrainAngle(dphi, -o2::constants::math::PIHalf);
      float deta = v1.Eta() - v2.Eta();

      if (t1.sign() * t2.sign() < 0) { // ULS
        fRegistry.fill(HIST("Pair/") + HIST(event_pair_types[ev_id]) + HIST("uls/hs"), v12.M(), v12.Pt(), pair_dca, dphi, deta, weight);
      } else if (t1.sign() > 0 && t2.sign() > 0) { // LS++
        fRegistry.fill(HIST("Pair/") + HIST(event_pair_types[ev_id]) + HIST("lspp/hs"), v12.M(), v12.Pt(), pair_dca, dphi, deta, weight);
      } else if (t1.sign() < 0 && t2.sign() < 0) { // LS--
        fRegistry.fill(HIST("Pair/") + HIST(event_pair_types[ev_id]) + HIST("lsmm/hs"), v12.M(), v12.Pt(), pair_dca, dphi, deta, weight);
      }

    } else {                           // same as kQC to avoid seg. fault
      if (t1.sign() * t2.sign() < 0) { // ULS
        fRegistry.fill(HIST("Pair/") + HIST(event_pair_types[ev_id]) + HIST("uls/hs"), v12.M(), v12.Pt(), pair_dca, weight);
      } else if (t1.sign() > 0 && t2.sign() > 0) { // LS++
        fRegistry.fill(HIST("Pair/") + HIST(event_pair_types[ev_id]) + HIST("lspp/hs"), v12.M(), v12.Pt(), pair_dca, weight);
      } else if (t1.sign() < 0 && t2.sign() < 0) { // LS--
        fRegistry.fill(HIST("Pair/") + HIST(event_pair_types[ev_id]) + HIST("lsmm/hs"), v12.M(), v12.Pt(), pair_dca, weight);
      }
    }

    // store tracks for event mixing without double counting
    if constexpr (ev_id == 0) {
      std::pair<int, int> key_df_collision = std::make_pair(ndf, collision.globalIndex());
      std::pair<int, int> pair_tmp_id1 = std::make_pair(ndf, t1.globalIndex());
      std::pair<int, int> pair_tmp_id2 = std::make_pair(ndf, t2.globalIndex());

      std::vector<int> possibleIds1;
      std::vector<int> possibleIds2;

      if constexpr (pairtype == o2::aod::pwgem::dilepton::utils::pairutil::DileptonPairType::kDielectron) {
        std::copy(t1.ambiguousElectronsIds().begin(), t1.ambiguousElectronsIds().end(), std::back_inserter(possibleIds1));
        std::copy(t2.ambiguousElectronsIds().begin(), t2.ambiguousElectronsIds().end(), std::back_inserter(possibleIds2));

        if (std::find(used_trackIds.begin(), used_trackIds.end(), pair_tmp_id1) == used_trackIds.end()) {
          used_trackIds.emplace_back(pair_tmp_id1);
          if (cfgDoMix) {
            if (t1.sign() > 0) {
              emh_pos->AddTrackToEventPool(key_df_collision, EMTrackWithCov(ndf, t1.globalIndex(), collision.globalIndex(), t1.trackId(), t1.pt(), t1.eta(), t1.phi(), leptonM1, t1.sign(), t1.dcaXY(), t1.dcaZ(), possibleIds1,
                                                                            t1.x(), t1.y(), t1.z(), t1.alpha(), t1.snp(), t1.tgl(), t1.cYY(), t1.cZY(), t1.cZZ(),
                                                                            t1.cSnpY(), t1.cSnpZ(), t1.cSnpSnp(), t1.cTglY(), t1.cTglZ(), t1.cTglSnp(), t1.cTglTgl(), t1.c1PtY(), t1.c1PtZ(), t1.c1PtSnp(), t1.c1PtTgl(), t1.c1Pt21Pt2()));
            } else {
              emh_neg->AddTrackToEventPool(key_df_collision, EMTrackWithCov(ndf, t1.globalIndex(), collision.globalIndex(), t1.trackId(), t1.pt(), t1.eta(), t1.phi(), leptonM1, t1.sign(), t1.dcaXY(), t1.dcaZ(), possibleIds1,
                                                                            t1.x(), t1.y(), t1.z(), t1.alpha(), t1.snp(), t1.tgl(), t1.cYY(), t1.cZY(), t1.cZZ(),
                                                                            t1.cSnpY(), t1.cSnpZ(), t1.cSnpSnp(), t1.cTglY(), t1.cTglZ(), t1.cTglSnp(), t1.cTglTgl(), t1.c1PtY(), t1.c1PtZ(), t1.c1PtSnp(), t1.c1PtTgl(), t1.c1Pt21Pt2()));
            }
          }
        }
        if (std::find(used_trackIds.begin(), used_trackIds.end(), pair_tmp_id2) == used_trackIds.end()) {
          used_trackIds.emplace_back(pair_tmp_id2);
          if (cfgDoMix) {
            if (t2.sign() > 0) {
              emh_pos->AddTrackToEventPool(key_df_collision, EMTrackWithCov(ndf, t2.globalIndex(), collision.globalIndex(), t2.trackId(), t2.pt(), t2.eta(), t2.phi(), leptonM2, t2.sign(), t2.dcaXY(), t2.dcaZ(), possibleIds2,
                                                                            t2.x(), t2.y(), t2.z(), t2.alpha(), t2.snp(), t2.tgl(), t2.cYY(), t2.cZY(), t2.cZZ(),
                                                                            t2.cSnpY(), t2.cSnpZ(), t2.cSnpSnp(), t2.cTglY(), t2.cTglZ(), t2.cTglSnp(), t2.cTglTgl(), t2.c1PtY(), t2.c1PtZ(), t2.c1PtSnp(), t2.c1PtTgl(), t2.c1Pt21Pt2()));
            } else {
              emh_neg->AddTrackToEventPool(key_df_collision, EMTrackWithCov(ndf, t2.globalIndex(), collision.globalIndex(), t2.trackId(), t2.pt(), t2.eta(), t2.phi(), leptonM2, t2.sign(), t2.dcaXY(), t2.dcaZ(), possibleIds2,
                                                                            t2.x(), t2.y(), t2.z(), t2.alpha(), t2.snp(), t2.tgl(), t2.cYY(), t2.cZY(), t2.cZZ(),
                                                                            t2.cSnpY(), t2.cSnpZ(), t2.cSnpSnp(), t2.cTglY(), t2.cTglZ(), t2.cTglSnp(), t2.cTglTgl(), t2.c1PtY(), t2.c1PtZ(), t2.c1PtSnp(), t2.c1PtTgl(), t2.c1Pt21Pt2()));
            }
          }
        }
      } else if (pairtype == o2::aod::pwgem::dilepton::utils::pairutil::DileptonPairType::kDimuon) {
        std::copy(t1.ambiguousMuonsIds().begin(), t1.ambiguousMuonsIds().end(), std::back_inserter(possibleIds1));
        std::copy(t2.ambiguousMuonsIds().begin(), t2.ambiguousMuonsIds().end(), std::back_inserter(possibleIds2));

        if (std::find(used_trackIds.begin(), used_trackIds.end(), pair_tmp_id1) == used_trackIds.end()) {
          used_trackIds.emplace_back(pair_tmp_id1);
          if (cfgDoMix) {
            if (t1.sign() > 0) {
              emh_pos->AddTrackToEventPool(key_df_collision, EMFwdTrackWithCov(ndf, t1.globalIndex(), collision.globalIndex(), t1.fwdtrackId(), t1.pt(), t1.eta(), t1.phi(), o2::constants::physics::MassMuon, t1.sign(), t1.fwdDcaX(), t1.fwdDcaY(), possibleIds1,
                                                                               t1.x(), t1.y(), t1.z(), t1.tgl(), t1.cXX(), t1.cXY(), t1.cYY(),
                                                                               t1.cPhiX(), t1.cPhiY(), t1.cPhiPhi(), t1.cTglX(), t1.cTglY(), t1.cTglPhi(), t1.cTglTgl(), t1.c1PtX(), t1.c1PtY(), t1.c1PtPhi(), t1.c1PtTgl(), t1.c1Pt21Pt2(), t1.chi2()));
            } else {
              emh_neg->AddTrackToEventPool(key_df_collision, EMFwdTrackWithCov(ndf, t1.globalIndex(), collision.globalIndex(), t1.fwdtrackId(), t1.pt(), t1.eta(), t1.phi(), o2::constants::physics::MassMuon, t1.sign(), t1.fwdDcaX(), t1.fwdDcaY(), possibleIds1,
                                                                               t1.x(), t1.y(), t1.z(), t1.tgl(), t1.cXX(), t1.cXY(), t1.cYY(),
                                                                               t1.cPhiX(), t1.cPhiY(), t1.cPhiPhi(), t1.cTglX(), t1.cTglY(), t1.cTglPhi(), t1.cTglTgl(), t1.c1PtX(), t1.c1PtY(), t1.c1PtPhi(), t1.c1PtTgl(), t1.c1Pt21Pt2(), t1.chi2()));
            }
          }
        }
        if (std::find(used_trackIds.begin(), used_trackIds.end(), pair_tmp_id2) == used_trackIds.end()) {
          used_trackIds.emplace_back(pair_tmp_id2);
          if (cfgDoMix) {
            if (t2.sign() > 0) {
              emh_pos->AddTrackToEventPool(key_df_collision, EMFwdTrackWithCov(ndf, t2.globalIndex(), collision.globalIndex(), t2.fwdtrackId(), t2.pt(), t2.eta(), t2.phi(), o2::constants::physics::MassMuon, t2.sign(), t2.fwdDcaX(), t2.fwdDcaY(), possibleIds2,
                                                                               t2.x(), t2.y(), t2.z(), t2.tgl(), t2.cXX(), t2.cXY(), t2.cYY(),
                                                                               t2.cPhiX(), t2.cPhiY(), t2.cPhiPhi(), t2.cTglX(), t2.cTglY(), t2.cTglPhi(), t2.cTglTgl(), t2.c1PtX(), t2.c1PtY(), t2.c1PtPhi(), t2.c1PtTgl(), t2.c1Pt21Pt2(), t2.chi2()));
            } else {
              emh_neg->AddTrackToEventPool(key_df_collision, EMFwdTrackWithCov(ndf, t2.globalIndex(), collision.globalIndex(), t2.fwdtrackId(), t2.pt(), t2.eta(), t2.phi(), o2::constants::physics::MassMuon, t2.sign(), t2.fwdDcaX(), t2.fwdDcaY(), possibleIds2,
                                                                               t2.x(), t2.y(), t2.z(), t2.tgl(), t2.cXX(), t2.cXY(), t2.cYY(),
                                                                               t2.cPhiX(), t2.cPhiY(), t2.cPhiPhi(), t2.cTglX(), t2.cTglY(), t2.cTglPhi(), t2.cTglTgl(), t2.c1PtX(), t2.c1PtY(), t2.c1PtPhi(), t2.c1PtTgl(), t2.c1Pt21Pt2(), t2.chi2()));
            }
          }
        }
      }
    }
    return true;
  }

  Filter collisionFilter_centrality = (cfgCentMin < o2::aod::cent::centFT0M && o2::aod::cent::centFT0M < cfgCentMax) || (cfgCentMin < o2::aod::cent::centFT0A && o2::aod::cent::centFT0A < cfgCentMax) || (cfgCentMin < o2::aod::cent::centFT0C && o2::aod::cent::centFT0C < cfgCentMax);
  Filter collisionFilter_multiplicity = cfgNtracksPV08Min <= o2::aod::mult::multNTracksPV && o2::aod::mult::multNTracksPV < cfgNtracksPV08Max;
  Filter collisionFilter_occupancy_track = eventcuts.cfgTrackOccupancyMin <= o2::aod::evsel::trackOccupancyInTimeRange && o2::aod::evsel::trackOccupancyInTimeRange < eventcuts.cfgTrackOccupancyMax;
  Filter collisionFilter_occupancy_ft0c = eventcuts.cfgFT0COccupancyMin < o2::aod::evsel::ft0cOccupancyInTimeRange && o2::aod::evsel::ft0cOccupancyInTimeRange < eventcuts.cfgFT0COccupancyMax;
  using FilteredMyCollisions = soa::Filtered<MyCollisions>;

  SliceCache cache;
  Preslice<MyElectrons> perCollision_electron = aod::emprimaryelectron::emeventId;
  Filter trackFilter_electron = dielectroncuts.cfg_min_pt_track < o2::aod::track::pt && dielectroncuts.cfg_min_eta_track < o2::aod::track::eta && o2::aod::track::eta < dielectroncuts.cfg_max_eta_track && dielectroncuts.cfg_min_phi_track < o2::aod::track::phi && o2::aod::track::phi < dielectroncuts.cfg_max_phi_track && o2::aod::track::tpcChi2NCl < dielectroncuts.cfg_max_chi2tpc && o2::aod::track::itsChi2NCl < dielectroncuts.cfg_max_chi2its && nabs(o2::aod::track::dcaXY) < dielectroncuts.cfg_max_dcaxy && nabs(o2::aod::track::dcaZ) < dielectroncuts.cfg_max_dcaz;
  Filter pidFilter_electron = (dielectroncuts.cfg_min_TPCNsigmaEl < o2::aod::pidtpc::tpcNSigmaEl && o2::aod::pidtpc::tpcNSigmaEl < dielectroncuts.cfg_max_TPCNsigmaEl) && (o2::aod::pidtpc::tpcNSigmaPi < dielectroncuts.cfg_min_TPCNsigmaPi || dielectroncuts.cfg_max_TPCNsigmaPi < o2::aod::pidtpc::tpcNSigmaPi);
  Filter ttcaFilter_electron = ifnode(dielectroncuts.enableTTCA.node(), o2::aod::emprimaryelectron::isAssociatedToMPC == true || o2::aod::emprimaryelectron::isAssociatedToMPC == false, o2::aod::emprimaryelectron::isAssociatedToMPC == true);
  Partition<FilteredMyElectrons> positive_electrons = o2::aod::emprimaryelectron::sign > int8_t(0);
  Partition<FilteredMyElectrons> negative_electrons = o2::aod::emprimaryelectron::sign < int8_t(0);

  Preslice<MyMuons> perCollision_muon = aod::emprimarymuon::emeventId;
  Filter trackFilter_muon = o2::aod::fwdtrack::trackType == dimuoncuts.cfg_track_type && dimuoncuts.cfg_min_pt_track < o2::aod::fwdtrack::pt && dimuoncuts.cfg_min_eta_track < o2::aod::fwdtrack::eta && o2::aod::fwdtrack::eta < dimuoncuts.cfg_max_eta_track && dimuoncuts.cfg_min_phi_track < o2::aod::fwdtrack::phi && o2::aod::fwdtrack::phi < dimuoncuts.cfg_max_phi_track;
  Filter ttcaFilter_muon = ifnode(dimuoncuts.enableTTCA.node(), o2::aod::emprimarymuon::isAssociatedToMPC == true || o2::aod::emprimarymuon::isAssociatedToMPC == false, o2::aod::emprimarymuon::isAssociatedToMPC == true);
  Partition<FilteredMyMuons> positive_muons = o2::aod::emprimarymuon::sign > int8_t(0);
  Partition<FilteredMyMuons> negative_muons = o2::aod::emprimarymuon::sign < int8_t(0);

  TEMH* emh_pos = nullptr;
  TEMH* emh_neg = nullptr;
  std::map<std::pair<int, int>, uint64_t> map_mixed_eventId_to_globalBC;

  std::vector<std::pair<int, int>> used_trackIds;
  int ndf = 0;

  template <bool isTriggerAnalysis, typename TCollisions, typename TLeptons, typename TPresilce, typename TCut>
  void runPairing(TCollisions const& collisions, TLeptons const& posTracks, TLeptons const& negTracks, TPresilce const& perCollision, TCut const& cut)
  {
    for (auto& collision : collisions) {
      initCCDB<isTriggerAnalysis>(collision);
      const float centralities[3] = {collision.centFT0M(), collision.centFT0A(), collision.centFT0C()};
      float centrality = centralities[cfgCentEstimator];
      if (centralities[cfgCentEstimator] < cfgCentMin || cfgCentMax < centralities[cfgCentEstimator]) {
        continue;
      }

      if constexpr (isTriggerAnalysis) {
        if (!collision.swtalias_bit(o2::aod::pwgem::dilepton::swt::aliasLabels.at(cfg_swt_name.value))) {
          continue;
        }
      }

      std::array<float, 2> q2ft0m = {collision.q2xft0m(), collision.q2yft0m()};
      std::array<float, 2> q2ft0a = {collision.q2xft0a(), collision.q2yft0a()};
      std::array<float, 2> q2ft0c = {collision.q2xft0c(), collision.q2yft0c()};
      std::array<float, 2> q2btot = {collision.q2xbtot(), collision.q2ybtot()};
      std::array<float, 2> q2bpos = {collision.q2xbpos(), collision.q2ybpos()};
      std::array<float, 2> q2bneg = {collision.q2xbneg(), collision.q2ybneg()};
      std::array<float, 2> q3ft0m = {collision.q3xft0m(), collision.q3yft0m()};
      std::array<float, 2> q3ft0a = {collision.q3xft0a(), collision.q3yft0a()};
      std::array<float, 2> q3ft0c = {collision.q3xft0c(), collision.q3yft0c()};
      std::array<float, 2> q3btot = {collision.q3xbtot(), collision.q3ybtot()};
      std::array<float, 2> q3bpos = {collision.q3xbpos(), collision.q3ybpos()};
      std::array<float, 2> q3bneg = {collision.q3xbneg(), collision.q3ybneg()};
      const float eventplanes_2_for_mix[6] = {collision.ep2ft0m(), collision.ep2ft0a(), collision.ep2ft0c(), collision.ep2btot(), collision.ep2bpos(), collision.ep2bneg()};
      float ep2 = eventplanes_2_for_mix[cfgEP2Estimator_for_Mix];

      std::vector<std::vector<std::array<float, 2>>> qvectors = {
        {{999.f, 999.f}, {999.f, 999.f}, {999.f, 999.f}, {999.f, 999.f}, {999.f, 999.f}, {999.f, 999.f}}, // 0th harmonics
        {{999.f, 999.f}, {999.f, 999.f}, {999.f, 999.f}, {999.f, 999.f}, {999.f, 999.f}, {999.f, 999.f}}, // 1st harmonics
        {q2ft0m, q2ft0a, q2ft0c, q2btot, q2bpos, q2bneg},                                                 // 2nd harmonics
        {q3ft0m, q3ft0a, q3ft0c, q3btot, q3bpos, q3bneg},                                                 // 3rd harmonics
      };

      if (nmod == 2) {
        o2::aod::pwgem::dilepton::utils::eventhistogram::fillEventInfo<0, 2>(&fRegistry, collision);
      } else if (nmod == 3) {
        o2::aod::pwgem::dilepton::utils::eventhistogram::fillEventInfo<0, 3>(&fRegistry, collision);
      } else {
        o2::aod::pwgem::dilepton::utils::eventhistogram::fillEventInfo<0, -1>(&fRegistry, collision);
      }
      if (nmod < 0 || isGoodQvector(qvectors)) {
        fRegistry.fill(HIST("Event/before/hCollisionCounter"), o2::aod::pwgem::dilepton::utils::eventhistogram::nbin_ev - 1); // is qvector calibarated
      }
      fRegistry.fill(HIST("Event/before/hEP2_CentFT0C_forMix"), collision.centFT0C(), ep2);

      if (!fEMEventCut.IsSelected(collision)) {
        continue;
      }

      if (nmod > 0 && !isGoodQvector(qvectors)) {
        continue;
      }

      if (nmod == 2) {
        o2::aod::pwgem::dilepton::utils::eventhistogram::fillEventInfo<1, 2>(&fRegistry, collision);
      } else if (nmod == 3) {
        o2::aod::pwgem::dilepton::utils::eventhistogram::fillEventInfo<1, 3>(&fRegistry, collision);
      } else {
        o2::aod::pwgem::dilepton::utils::eventhistogram::fillEventInfo<1, -1>(&fRegistry, collision);
      }
      fRegistry.fill(HIST("Event/after/hCollisionCounter"), o2::aod::pwgem::dilepton::utils::eventhistogram::nbin_ev - 1); // is qvector calibarated

      fRegistry.fill(HIST("Event/before/hCollisionCounter"), o2::aod::pwgem::dilepton::utils::eventhistogram::nbin_ev); // accepted
      fRegistry.fill(HIST("Event/after/hCollisionCounter"), o2::aod::pwgem::dilepton::utils::eventhistogram::nbin_ev);  // accepted
      fRegistry.fill(HIST("Event/after/hEP2_CentFT0C_forMix"), collision.centFT0C(), ep2);

      auto posTracks_per_coll = posTracks.sliceByCached(perCollision, collision.globalIndex(), cache);
      auto negTracks_per_coll = negTracks.sliceByCached(perCollision, collision.globalIndex(), cache);
      // LOGF(info, "collision.globalIndex() = %d , collision.posZ() = %f , collision.numContrib() = %d, centrality = %f , posTracks_per_coll.size() = %d, negTracks_per_coll.size() = %d", collision.globalIndex(), collision.posZ(), collision.numContrib(), centralities[cfgCentEstimator], posTracks_per_coll.size(), negTracks_per_coll.size());

      int nuls = 0, nlspp = 0, nlsmm = 0;
      for (auto& [pos, neg] : combinations(CombinationsFullIndexPolicy(posTracks_per_coll, negTracks_per_coll))) { // ULS
        bool is_pair_ok = fillPairInfo<0>(collision, pos, neg, cut);
        if (is_pair_ok) {
          nuls++;
        }
      }
      for (auto& [pos1, pos2] : combinations(CombinationsStrictlyUpperIndexPolicy(posTracks_per_coll, posTracks_per_coll))) { // LS++
        bool is_pair_ok = fillPairInfo<0>(collision, pos1, pos2, cut);
        if (is_pair_ok) {
          nlspp++;
        }
      }
      for (auto& [neg1, neg2] : combinations(CombinationsStrictlyUpperIndexPolicy(negTracks_per_coll, negTracks_per_coll))) { // LS--
        bool is_pair_ok = fillPairInfo<0>(collision, neg1, neg2, cut);
        if (is_pair_ok) {
          nlsmm++;
        }
      }

      if (!cfgDoMix || !(nuls > 0 || nlspp > 0 || nlsmm > 0)) {
        continue;
      }

      // event mixing
      int zbin = lower_bound(zvtx_bin_edges.begin(), zvtx_bin_edges.end(), collision.posZ()) - zvtx_bin_edges.begin() - 1;
      if (zbin < 0) {
        zbin = 0;
      } else if (static_cast<int>(zvtx_bin_edges.size()) - 2 < zbin) {
        zbin = static_cast<int>(zvtx_bin_edges.size()) - 2;
      }

      int centbin = lower_bound(cent_bin_edges.begin(), cent_bin_edges.end(), centrality) - cent_bin_edges.begin() - 1;
      if (centbin < 0) {
        centbin = 0;
      } else if (static_cast<int>(cent_bin_edges.size()) - 2 < centbin) {
        centbin = static_cast<int>(cent_bin_edges.size()) - 2;
      }

      int epbin = lower_bound(ep_bin_edges.begin(), ep_bin_edges.end(), ep2) - ep_bin_edges.begin() - 1;
      if (epbin < 0) {
        epbin = 0;
      } else if (static_cast<int>(ep_bin_edges.size()) - 2 < epbin) {
        epbin = static_cast<int>(ep_bin_edges.size()) - 2;
      }

      int occbin = -1;
      if (cfgOccupancyEstimator == 0) {
        occbin = lower_bound(occ_bin_edges.begin(), occ_bin_edges.end(), collision.ft0cOccupancyInTimeRange()) - occ_bin_edges.begin() - 1;
      } else if (cfgOccupancyEstimator == 1) {
        occbin = lower_bound(occ_bin_edges.begin(), occ_bin_edges.end(), collision.trackOccupancyInTimeRange()) - occ_bin_edges.begin() - 1;
      } else {
        occbin = lower_bound(occ_bin_edges.begin(), occ_bin_edges.end(), collision.ft0cOccupancyInTimeRange()) - occ_bin_edges.begin() - 1;
      }

      if (occbin < 0) {
        occbin = 0;
      } else if (static_cast<int>(occ_bin_edges.size()) - 2 < occbin) {
        occbin = static_cast<int>(occ_bin_edges.size()) - 2;
      }

      // LOGF(info, "collision.globalIndex() = %d, collision.posZ() = %f, centrality = %f, ep2 = %f, collision.trackOccupancyInTimeRange() = %d, zbin = %d, centbin = %d, epbin = %d, occbin = %d", collision.globalIndex(), collision.posZ(), centrality, ep2, collision.trackOccupancyInTimeRange(), zbin, centbin, epbin, occbin);

      std::tuple<int, int, int, int> key_bin = std::make_tuple(zbin, centbin, epbin, occbin);
      std::pair<int, int> key_df_collision = std::make_pair(ndf, collision.globalIndex());

      // make a vector of selected photons in this collision.
      auto selected_posTracks_in_this_event = emh_pos->GetTracksPerCollision(key_df_collision);
      auto selected_negTracks_in_this_event = emh_neg->GetTracksPerCollision(key_df_collision);
      // LOGF(info, "N selected tracks in current event (%d, %d), zvtx = %f, centrality = %f , npos = %d , nneg = %d, nuls = %d , nlspp = %d, nlsmm = %d", ndf, collision.globalIndex(), collision.posZ(), centralities[cfgCentEstimator], selected_posTracks_in_this_event.size(), selected_negTracks_in_this_event.size(), nuls, nlspp, nlsmm);

      auto collisionIds_in_mixing_pool = emh_pos->GetCollisionIdsFromEventPool(key_bin); // pos/neg does not matter.
      // LOGF(info, "collisionIds_in_mixing_pool.size() = %d", collisionIds_in_mixing_pool.size());

      for (auto& mix_dfId_collisionId : collisionIds_in_mixing_pool) {
        int mix_dfId = mix_dfId_collisionId.first;
        int mix_collisionId = mix_dfId_collisionId.second;
        if (collision.globalIndex() == mix_collisionId && ndf == mix_dfId) { // this never happens. only protection.
          continue;
        }

        auto globalBC_mix = map_mixed_eventId_to_globalBC[mix_dfId_collisionId];
        uint64_t diffBC = std::max(collision.globalBC(), globalBC_mix) - std::min(collision.globalBC(), globalBC_mix);
        fRegistry.fill(HIST("Pair/mix/hDiffBC"), diffBC);
        if (diffBC < ndiff_bc_mix) {
          continue;
        }

        auto posTracks_from_event_pool = emh_pos->GetTracksPerCollision(mix_dfId_collisionId);
        auto negTracks_from_event_pool = emh_neg->GetTracksPerCollision(mix_dfId_collisionId);
        // LOGF(info, "Do event mixing: current event (%d, %d) | event pool (%d, %d), npos = %d , nneg = %d", ndf, collision.globalIndex(), mix_dfId, mix_collisionId, posTracks_from_event_pool.size(), negTracks_from_event_pool.size());

        for (auto& pos : selected_posTracks_in_this_event) { // ULS mix
          for (auto& neg : negTracks_from_event_pool) {
            fillPairInfo<1>(collision, pos, neg, cut);
          }
        }

        for (auto& neg : selected_negTracks_in_this_event) { // ULS mix
          for (auto& pos : posTracks_from_event_pool) {
            fillPairInfo<1>(collision, neg, pos, cut);
          }
        }

        for (auto& pos1 : selected_posTracks_in_this_event) { // LS++ mix
          for (auto& pos2 : posTracks_from_event_pool) {
            fillPairInfo<1>(collision, pos1, pos2, cut);
          }
        }

        for (auto& neg1 : selected_negTracks_in_this_event) { // LS-- mix
          for (auto& neg2 : negTracks_from_event_pool) {
            fillPairInfo<1>(collision, neg1, neg2, cut);
          }
        }
      } // end of loop over mixed event pool

      if (nuls > 0 || nlspp > 0 || nlsmm > 0) {
        map_mixed_eventId_to_globalBC[key_df_collision] = collision.globalBC();
        emh_pos->AddCollisionIdAtLast(key_bin, key_df_collision);
        emh_neg->AddCollisionIdAtLast(key_bin, key_df_collision);
      }

    } // end of collision loop

    ndf++;
  } // end of DF

  template <typename TCollision, typename TTrack1, typename TTrack2, typename TCut>
  bool isPairOK(TCollision const& collision, TTrack1 const& t1, TTrack2 const& t2, TCut const& cut)
  {
    if constexpr (pairtype == o2::aod::pwgem::dilepton::utils::pairutil::DileptonPairType::kDielectron) {
      if (dielectroncuts.cfg_pid_scheme == static_cast<int>(DielectronCut::PIDSchemes::kPIDML)) {
        if (!cut.template IsSelectedTrack<true>(t1, collision) || !cut.template IsSelectedTrack<true>(t2, collision)) {
          return false;
        }
      } else { // cut-based
        if (!cut.template IsSelectedTrack(t1) || !cut.template IsSelectedTrack(t2)) {
          return false;
        }
      }
    } else if constexpr (pairtype == o2::aod::pwgem::dilepton::utils::pairutil::DileptonPairType::kDimuon) {
      if (!cut.template IsSelectedTrack(t1) || !cut.template IsSelectedTrack(t2)) {
        return false;
      }
    }

    if constexpr (pairtype == o2::aod::pwgem::dilepton::utils::pairutil::DileptonPairType::kDielectron) {
      if (!cut.template IsSelectedPair(t1, t2, d_bz)) {
        return false;
      }
    } else if constexpr (pairtype == o2::aod::pwgem::dilepton::utils::pairutil::DileptonPairType::kDimuon) {
      if (!cut.template IsSelectedPair(t1, t2)) {
        return false;
      }
    }
    return true;
  }

  std::map<std::pair<int, int>, float> map_weight; // <posId, negId> -> float
  template <bool isTriggerAnalysis, typename TCollisions, typename TLeptons, typename TPresilce, typename TCut, typename TAllTracks>
  void fillPairWeightMap(TCollisions const& collisions, TLeptons const& posTracks, TLeptons const& negTracks, TPresilce const& perCollision, TCut const& cut, TAllTracks const& tracks)
  {
    std::vector<std::pair<int, int>> passed_pairIds;
    passed_pairIds.reserve(posTracks.size() * negTracks.size());

    for (auto& collision : collisions) {
      initCCDB<isTriggerAnalysis>(collision);
      const float centralities[3] = {collision.centFT0M(), collision.centFT0A(), collision.centFT0C()};
      if (centralities[cfgCentEstimator] < cfgCentMin || cfgCentMax < centralities[cfgCentEstimator]) {
        continue;
      }

      if constexpr (isTriggerAnalysis) {
        if (!collision.swtalias_bit(o2::aod::pwgem::dilepton::swt::aliasLabels.at(cfg_swt_name.value))) {
          continue;
        }
      }

      std::array<float, 2> q2ft0m = {collision.q2xft0m(), collision.q2yft0m()};
      std::array<float, 2> q2ft0a = {collision.q2xft0a(), collision.q2yft0a()};
      std::array<float, 2> q2ft0c = {collision.q2xft0c(), collision.q2yft0c()};
      std::array<float, 2> q2btot = {collision.q2xbtot(), collision.q2ybtot()};
      std::array<float, 2> q2bpos = {collision.q2xbpos(), collision.q2ybpos()};
      std::array<float, 2> q2bneg = {collision.q2xbneg(), collision.q2ybneg()};
      std::array<float, 2> q3ft0m = {collision.q3xft0m(), collision.q3yft0m()};
      std::array<float, 2> q3ft0a = {collision.q3xft0a(), collision.q3yft0a()};
      std::array<float, 2> q3ft0c = {collision.q3xft0c(), collision.q3yft0c()};
      std::array<float, 2> q3btot = {collision.q3xbtot(), collision.q3ybtot()};
      std::array<float, 2> q3bpos = {collision.q3xbpos(), collision.q3ybpos()};
      std::array<float, 2> q3bneg = {collision.q3xbneg(), collision.q3ybneg()};

      std::vector<std::vector<std::array<float, 2>>> qvectors = {
        {{999.f, 999.f}, {999.f, 999.f}, {999.f, 999.f}, {999.f, 999.f}, {999.f, 999.f}, {999.f, 999.f}}, // 0th harmonics
        {{999.f, 999.f}, {999.f, 999.f}, {999.f, 999.f}, {999.f, 999.f}, {999.f, 999.f}, {999.f, 999.f}}, // 1st harmonics
        {q2ft0m, q2ft0a, q2ft0c, q2btot, q2bpos, q2bneg},                                                 // 2nd harmonics
        {q3ft0m, q3ft0a, q3ft0c, q3btot, q3bpos, q3bneg},                                                 // 3rd harmonics
      };

      if (!fEMEventCut.IsSelected(collision)) {
        continue;
      }

      if (nmod > 0 && !isGoodQvector(qvectors)) {
        continue;
      }

      auto posTracks_per_coll = posTracks.sliceByCached(perCollision, collision.globalIndex(), cache);
      auto negTracks_per_coll = negTracks.sliceByCached(perCollision, collision.globalIndex(), cache);

      for (auto& [pos, neg] : combinations(CombinationsFullIndexPolicy(posTracks_per_coll, negTracks_per_coll))) { // ULS
        if (isPairOK(collision, pos, neg, cut)) {
          passed_pairIds.emplace_back(std::make_pair(pos.globalIndex(), neg.globalIndex()));
        }
      }
      for (auto& [pos1, pos2] : combinations(CombinationsStrictlyUpperIndexPolicy(posTracks_per_coll, posTracks_per_coll))) { // LS++
        if (isPairOK(collision, pos1, pos2, cut)) {
          passed_pairIds.emplace_back(std::make_pair(pos1.globalIndex(), pos2.globalIndex()));
        }
      }
      for (auto& [neg1, neg2] : combinations(CombinationsStrictlyUpperIndexPolicy(negTracks_per_coll, negTracks_per_coll))) { // LS--
        if (isPairOK(collision, neg1, neg2, cut)) {
          passed_pairIds.emplace_back(std::make_pair(neg1.globalIndex(), neg2.globalIndex()));
        }
      }
    } // end of collision loop

    if constexpr (pairtype == o2::aod::pwgem::dilepton::utils::pairutil::DileptonPairType::kDielectron) {
      for (auto& pairId : passed_pairIds) {
        auto t1 = tracks.rawIteratorAt(std::get<0>(pairId));
        auto t2 = tracks.rawIteratorAt(std::get<1>(pairId));
        // LOGF(info, "std::get<0>(pairId) = %d, std::get<1>(pairId) = %d, t1.globalIndex() = %d, t2.globalIndex() = %d", std::get<0>(pairId), std::get<1>(pairId), t1.globalIndex(), t2.globalIndex());

        float n = 1.f; // include myself.
        for (auto& ambId1 : t1.ambiguousElectronsIds()) {
          for (auto& ambId2 : t2.ambiguousElectronsIds()) {
            if (std::find(passed_pairIds.begin(), passed_pairIds.end(), std::make_pair(ambId1, ambId2)) != passed_pairIds.end()) {
              n += 1.f;
            }
          }
        }
        map_weight[pairId] = 1.f / n;
      } // end of passed_pairIds loop
    } else if constexpr (pairtype == o2::aod::pwgem::dilepton::utils::pairutil::DileptonPairType::kDimuon) {
      for (auto& pairId : passed_pairIds) {
        auto t1 = tracks.rawIteratorAt(std::get<0>(pairId));
        auto t2 = tracks.rawIteratorAt(std::get<1>(pairId));

        float n = 1.f; // include myself.
        for (auto& ambId1 : t1.ambiguousMuonsIds()) {
          for (auto& ambId2 : t2.ambiguousMuonsIds()) {
            if (std::find(passed_pairIds.begin(), passed_pairIds.end(), std::make_pair(ambId1, ambId2)) != passed_pairIds.end()) {
              n += 1.f;
            }
          }
        }
        map_weight[pairId] = 1.f / n;
      } // end of passed_pairIds loop
    }
    passed_pairIds.clear();
    passed_pairIds.shrink_to_fit();
  }

  void processAnalysis(FilteredMyCollisions const& collisions, Types const&... args)
  {
    if constexpr (pairtype == o2::aod::pwgem::dilepton::utils::pairutil::DileptonPairType::kDielectron) {
      auto electrons = std::get<0>(std::tie(args...));
      if (cfgApplyWeightTTCA) {
        fillPairWeightMap<false>(collisions, positive_electrons, negative_electrons, o2::aod::emprimaryelectron::emeventId, fDielectronCut, electrons);
      }
      runPairing<false>(collisions, positive_electrons, negative_electrons, o2::aod::emprimaryelectron::emeventId, fDielectronCut);
    } else if constexpr (pairtype == o2::aod::pwgem::dilepton::utils::pairutil::DileptonPairType::kDimuon) {
      auto muons = std::get<0>(std::tie(args...));
      if (cfgApplyWeightTTCA) {
        fillPairWeightMap<false>(collisions, positive_muons, negative_muons, o2::aod::emprimarymuon::emeventId, fDimuonCut, muons);
      }
      runPairing<false>(collisions, positive_muons, negative_muons, o2::aod::emprimarymuon::emeventId, fDimuonCut);
    }
    map_weight.clear();
  }
  PROCESS_SWITCH(Dilepton, processAnalysis, "run dilepton analysis", true);

  using FilteredMyCollisionsWithSWT = soa::Filtered<MyCollisionsWithSWT>;
  void processTriggerAnalysis(FilteredMyCollisionsWithSWT const& collisions, Types const&... args)
  {
    if constexpr (pairtype == o2::aod::pwgem::dilepton::utils::pairutil::DileptonPairType::kDielectron) {
      auto electrons = std::get<0>(std::tie(args...));
      if (cfgApplyWeightTTCA) {
        fillPairWeightMap<true>(collisions, positive_electrons, negative_electrons, o2::aod::emprimaryelectron::emeventId, fDielectronCut, electrons);
      }
      runPairing<true>(collisions, positive_electrons, negative_electrons, o2::aod::emprimaryelectron::emeventId, fDielectronCut);
    } else if constexpr (pairtype == o2::aod::pwgem::dilepton::utils::pairutil::DileptonPairType::kDimuon) {
      auto muons = std::get<0>(std::tie(args...));
      if (cfgApplyWeightTTCA) {
        fillPairWeightMap<true>(collisions, positive_muons, negative_muons, o2::aod::emprimarymuon::emeventId, fDimuonCut, muons);
      }
      runPairing<true>(collisions, positive_muons, negative_muons, o2::aod::emprimarymuon::emeventId, fDimuonCut);
    }
    map_weight.clear();
  }
  PROCESS_SWITCH(Dilepton, processTriggerAnalysis, "run dilepton analysis on triggered data", false);

  void processNorm(aod::EMEventNormInfos const& collisions)
  {
    for (auto& collision : collisions) {
      fRegistry.fill(HIST("Event/norm/hCollisionCounter"), 1.0);
      if (collision.selection_bit(o2::aod::evsel::kIsTriggerTVX)) {
        fRegistry.fill(HIST("Event/norm/hCollisionCounter"), 2.0);
      }
      if (collision.selection_bit(o2::aod::evsel::kNoTimeFrameBorder)) {
        fRegistry.fill(HIST("Event/norm/hCollisionCounter"), 3.0);
      }
      if (collision.selection_bit(o2::aod::evsel::kNoITSROFrameBorder)) {
        fRegistry.fill(HIST("Event/norm/hCollisionCounter"), 4.0);
      }
      if (collision.selection_bit(o2::aod::evsel::kNoSameBunchPileup)) {
        fRegistry.fill(HIST("Event/norm/hCollisionCounter"), 5.0);
      }
      if (collision.selection_bit(o2::aod::evsel::kIsGoodZvtxFT0vsPV)) {
        fRegistry.fill(HIST("Event/norm/hCollisionCounter"), 6.0);
      }
      if (collision.selection_bit(o2::aod::evsel::kIsVertexITSTPC)) {
        fRegistry.fill(HIST("Event/norm/hCollisionCounter"), 7.0);
      }
      if (collision.selection_bit(o2::aod::evsel::kIsVertexTRDmatched)) {
        fRegistry.fill(HIST("Event/norm/hCollisionCounter"), 8.0);
      }
      if (collision.selection_bit(o2::aod::evsel::kIsVertexTOFmatched)) {
        fRegistry.fill(HIST("Event/norm/hCollisionCounter"), 9.0);
      }
      if (collision.sel8()) {
        fRegistry.fill(HIST("Event/norm/hCollisionCounter"), 10.0);
      }
      if (abs(collision.posZ()) < 10.0) {
        fRegistry.fill(HIST("Event/norm/hCollisionCounter"), 11.0);
      }
      if (collision.selection_bit(o2::aod::evsel::kNoCollInTimeRangeStandard)) {
        fRegistry.fill(HIST("Event/norm/hCollisionCounter"), 12.0);
      }
      if (!fEMEventCut.IsSelected(collision)) {
        continue;
      }
      fRegistry.fill(HIST("Event/norm/hCollisionCounter"), o2::aod::pwgem::dilepton::utils::eventhistogram::nbin_ev); // accepted
    } // end of collision loop
  }
  PROCESS_SWITCH(Dilepton, processNorm, "process normalization info", false);

  void processDummy(MyCollisions const&) {}
  PROCESS_SWITCH(Dilepton, processDummy, "Dummy function", false);
};

#endif // PWGEM_DILEPTON_CORE_DILEPTON_H_<|MERGE_RESOLUTION|>--- conflicted
+++ resolved
@@ -519,11 +519,7 @@
 
       if constexpr (pairtype == o2::aod::pwgem::dilepton::utils::pairutil::DileptonPairType::kDielectron) {
         fRegistry.add("Pair/same/uls/hMvsPhiV", "m_{ee} vs. #varphi_{V};#varphi_{V} (rad.);m_{ee} (GeV/c^{2})", kTH2D, {{90, 0, M_PI}, {500, 0.0f, 0.5f}}, true); // phiv is only for dielectron
-<<<<<<< HEAD
         fRegistry.add("Pair/same/uls/hMvsOpAng", "m_{ee} vs. angle between 2 tracks;#omega (rad.);m_{ee} (GeV/c^{2})", kTH2D, {{100, 0, 2.0}, {20, 0.0f, 3.2}}, true);
-=======
-        fRegistry.add("Pair/same/uls/hMvsOpAng", "m_{ee} vs. angle between 2 tracks;#omega (rad.);m_{ee} (GeV/c^{2})", kTH2D, {{200, 0, 4.0}, {100, 0.0f, 3.2}}, true);
->>>>>>> 90a1ba1c
       }
       fRegistry.addClone("Pair/same/uls/", "Pair/same/lspp/");
       fRegistry.addClone("Pair/same/uls/", "Pair/same/lsmm/");
