// Copyright 2019-2020 CERN and copyright holders of ALICE O2.
// See https://alice-o2.web.cern.ch/copyright for details of the copyright holders.
// All rights not expressly granted are reserved.
//
// This software is distributed under the terms of the GNU General Public
// License v3 (GPL Version 3), copied verbatim in the file "COPYING".
//
// In applying this license CERN does not waive the privileges and immunities
// granted to it by virtue of its status as an Intergovernmental Organization
// or submit itself to any jurisdiction.

/// \brief commonly used definitions for gammaConv tasks
/// \author stephan.friedrich.stiefelmaier@cern.ch

#ifndef PWGEM_PHOTONMESON_UTILS_GAMMACONVDEFINITIONS_H_
#define PWGEM_PHOTONMESON_UTILS_GAMMACONVDEFINITIONS_H_

#include "Framework/AnalysisTask.h"

using namespace o2::framework;

AxisSpec const gAxis_zColl{800, -50.f, 50.f};
AxisSpec const gAxis_pT{800, 0.f, 25.f};
AxisSpec const gAxis_pT_armenteros{400, 0.f, 1.f};
AxisSpec const gAxis_pT2d{400, 0.f, 25.f};
AxisSpec const gAxis_eta{800, -PIHalf, PIHalf};
AxisSpec const gAxis_eta2d{400, -PIHalf, PIHalf};
AxisSpec const gAxis_phi{800, 0.f, TwoPI};
AxisSpec const gAxis_r{800, 0.f, 200.f};
AxisSpec const gAxis_r_extended{800, 0.f, 500.f};
AxisSpec const gAxis_dr{200, -100.f, 100.f};
AxisSpec const gAxis_r2d{400, 0.f, 250.f};
<<<<<<< HEAD
AxisSpec const gAxis_z2d{1000, -250.f, 250.f};
AxisSpec const gAxis_TPCdEdxSig{800, -10.f, 10.f};
=======
AxisSpec const gAxis_z2d{400, -250.f, 250.f};
AxisSpec const gAxis_TPCdEdxSig{401, -10.025f, 10.025f};
>>>>>>> e52f86e8
AxisSpec const gAxis_radRes{800, -PI, PI};
AxisSpec const gAxis_xyz{2400, -300.f, 300.f};
AxisSpec gAxis_pT_log{800, 0.01f, 25.f};

HistogramSpec const gHistoSpec_hCollisionZ_all_MCTrue{"hCollisionZ_all_MCTrue", "hCollisionZ_all_MCTrue;z (cm);counts", {HistType::kTH1F, {gAxis_zColl}}};
HistogramSpec const gHistoSpec_hCollisionZ_MCTrue{"hCollisionZ_MCTrue", "hCollisionZ_MCTrue;z (cm);counts", {HistType::kTH1F, {gAxis_zColl}}};
HistogramSpec const gHistoSpec_hCollisionZ_MCRec{"hCollisionZ_MCRec", "hCollisionZ_MCRec;z (cm);counts", {HistType::kTH1F, {gAxis_zColl}}};

#endif // PWGEM_PHOTONMESON_UTILS_GAMMACONVDEFINITIONS_H_<|MERGE_RESOLUTION|>--- conflicted
+++ resolved
@@ -30,13 +30,8 @@
 AxisSpec const gAxis_r_extended{800, 0.f, 500.f};
 AxisSpec const gAxis_dr{200, -100.f, 100.f};
 AxisSpec const gAxis_r2d{400, 0.f, 250.f};
-<<<<<<< HEAD
 AxisSpec const gAxis_z2d{1000, -250.f, 250.f};
-AxisSpec const gAxis_TPCdEdxSig{800, -10.f, 10.f};
-=======
-AxisSpec const gAxis_z2d{400, -250.f, 250.f};
 AxisSpec const gAxis_TPCdEdxSig{401, -10.025f, 10.025f};
->>>>>>> e52f86e8
 AxisSpec const gAxis_radRes{800, -PI, PI};
 AxisSpec const gAxis_xyz{2400, -300.f, 300.f};
 AxisSpec gAxis_pT_log{800, 0.01f, 25.f};
