--- conflicted
+++ resolved
@@ -13,6 +13,12 @@
 /// pcm analysis.
 /// dependencies: o2-analysis-lf-lambdakzerobuilder
 /// \author stephan.friedrich.stiefelmaier@cern.ch
+
+// *****revision history*****:
+//
+// added recalculation of the conversion point on 08.07.22 by Nikita Philip Tatsch (tatsch@physi.uni-heidelberg.de)
+//
+// **************************
 
 // *****revision history*****:
 //
@@ -48,8 +54,8 @@
 using namespace o2::framework::expressions;
 
 // using collisionEvSelIt = soa::Join<aod::Collisions, aod::EvSels>::iterator;
-using tracksAndTPCInfo = soa::Join<aod::Tracks, aod::TracksExtra, aod::TracksDCA, aod::TracksCov, aod::pidTPCEl, aod::pidTPCPi>;
-using tracksAndTPCInfoMC = soa::Join<aod::Tracks, aod::TracksExtra, aod::TracksDCA, aod::TracksCov, aod::pidTPCEl, aod::pidTPCPi, aod::McTrackLabels>;
+using tracksAndTPCInfo = soa::Join<aod::Tracks, aod::TracksExtra, aod::TracksDCA, aod::pidTPCEl, aod::pidTPCPi>;
+using tracksAndTPCInfoMC = soa::Join<aod::Tracks, aod::TracksExtra, aod::TracksDCA, aod::pidTPCEl, aod::pidTPCPi, aod::McTrackLabels>;
 
 struct skimmerGammaConversions {
 
@@ -95,10 +101,7 @@
   Produces<aod::V0DaughterTracks> fFuncTableV0DaughterTracks;
   Produces<aod::McGammasTrue> fFuncTableMcGammasFromConfirmedV0s;
   Produces<aod::V0Recalculated> fFuncTableV0Recalculated;
-<<<<<<< HEAD
   Produces<aod::McPdgCode> fFuncTableMcPdgCode;
-=======
->>>>>>> c90262d7
   Service<o2::ccdb::BasicCCDBManager> ccdb;
 
   int runNumber = -1;
@@ -165,11 +168,7 @@
   void fillV0RecalculatedTable(TV0 const& theV0, float* recalculatedVtx)
   {
     fFuncTableV0Recalculated(
-<<<<<<< HEAD
       //theV0.v0Id(),
-=======
-      theV0.v0Id(),
->>>>>>> c90262d7
       recalculatedVtx[0],
       recalculatedVtx[1],
       recalculatedVtx[2]);
@@ -249,7 +248,6 @@
         fillTrackTable(lV0, lTrackPos, true);
         fillTrackTable(lV0, lTrackNeg, false);
         fillV0RecalculatedTable(lV0, recalculatedVtx);
-<<<<<<< HEAD
 
         if ((lTrackPos.has_mcParticle() && lTrackNeg.has_mcParticle())) {
           for (auto& lMcMother : lTrackPos.mcParticle().template mothers_as<aod::McParticles>()) {
@@ -261,8 +259,6 @@
             break; // because we only want to look at the first mother. If there are more it will show up in fMotherSizesHisto
           }
         }
-=======
->>>>>>> c90262d7
       }
     }
   }
@@ -341,7 +337,6 @@
         lMcMother.eta(), lMcMother.phi(), lMcMother.p(), lMcMother.pt(), lMcMother.y(),
         lDaughter0Vx, lDaughter0Vy, lDaughter0Vz,
         lV0Radius);
-
       break; // because we only want to look at the first mother. If there are more it will show up in fMotherSizesHisto
     }
     return kGoodMcMother;
@@ -356,14 +351,9 @@
 
     //*******************************************************
 
-<<<<<<< HEAD
     // o2::track::TrackParametrization<TrackPrecision> = TrackPar, I use the full version to have control over the data type
     o2::track::TrackParametrization<TrackPrecision> trackPosInformation = getTrackPar(lTrackPos); //first get an object that stores Track information (positive)
     o2::track::TrackParametrization<TrackPrecision> trackNegInformation = getTrackPar(lTrackNeg); //first get an object that stores Track information (negative)
-=======
-    o2::track::TrackParametrizationWithError<TrackPrecision> trackPosInformation = getTrackParCov(lTrackPos); //first get an object that stores Track information (positive)
-    o2::track::TrackParametrizationWithError<TrackPrecision> trackNegInformation = getTrackParCov(lTrackNeg); //first get an object that stores Track information (negative)
->>>>>>> c90262d7
 
     o2::track::TrackAuxPar helixPos(trackPosInformation, bz); //This object is a decendant of a CircleXY and stores cirlce information with respect to the magentic field. This object uses functions and information of the o2::track::TrackParametrizationWithError<TrackPrecision> object (positive)
     o2::track::TrackAuxPar helixNeg(trackNegInformation, bz); //This object is a decendant of a CircleXY and stores cirlce information with respect to the magentic field. This object uses functions and information of the o2::track::TrackParametrizationWithError<TrackPrecision> object (negative)
@@ -372,13 +362,8 @@
     conversionPosition[1] = (helixPos.yC * helixNeg.rC + helixNeg.yC * helixPos.rC) / (helixPos.rC + helixNeg.rC); //If this calculation doesn't work check if the rotateZ function, because the "documentation" says I get global coordinates but maybe i don't.
 
     //I am unsure about the Z calculation but this is how it is done in AliPhysics as far as I understand
-<<<<<<< HEAD
     o2::track::TrackParametrization<TrackPrecision> trackPosInformationCopy = o2::track::TrackParametrization<TrackPrecision>(trackPosInformation);
     o2::track::TrackParametrization<TrackPrecision> trackNegInformationCopy = o2::track::TrackParametrization<TrackPrecision>(trackNegInformation);
-=======
-    o2::track::TrackParametrizationWithError<TrackPrecision> trackPosInformationCopy = o2::track::TrackParCov(trackPosInformation);
-    o2::track::TrackParametrizationWithError<TrackPrecision> trackNegInformationCopy = o2::track::TrackParCov(trackNegInformation);
->>>>>>> c90262d7
 
     //I think this calculation gets the closest point on the track to the conversion point
     //This alpha is a different alpha than the usual alpha and I think it is the angle between X axis and conversion point
