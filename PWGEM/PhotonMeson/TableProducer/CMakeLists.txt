# Copyright 2019-2020 CERN and copyright holders of ALICE O2.
# See https://alice-o2.web.cern.ch/copyright for details of the copyright holders.
# All rights not expressly granted are reserved.
#
# This software is distributed under the terms of the GNU General Public
# License v3 (GPL Version 3), copied verbatim in the file "COPYING".
#
# In applying this license CERN does not waive the privileges and immunities
# granted to it by virtue of its status as an Intergovernmental Organization
# or submit itself to any jurisdiction.

o2physics_add_dpl_workflow(skimmergammaconversions
                    SOURCES skimmerGammaConversions.cxx
                    PUBLIC_LINK_LIBRARIES O2::Framework O2::DetectorsBase O2Physics::AnalysisCore O2::DetectorsVertexing
                    COMPONENT_NAME Analysis)

o2physics_add_dpl_workflow(skimmergammaconversionstruthonlymc
                    SOURCES skimmerGammaConversionsTruthOnlyMc.cxx
                    PUBLIC_LINK_LIBRARIES O2::Framework O2::DetectorsBase O2Physics::AnalysisCore O2::DetectorsVertexing
                    COMPONENT_NAME Analysis)

<<<<<<< HEAD
o2physics_add_dpl_workflow(photon-table-producer
                    SOURCES PhotonTableProducer.cxx
                    PUBLIC_LINK_LIBRARIES O2::Framework O2::DetectorsBase O2Physics::AnalysisCore O2::DetectorsVertexing
=======
o2physics_add_dpl_workflow(skimmergammacalo
                    SOURCES skimmerGammaCalo.cxx
                    PUBLIC_LINK_LIBRARIES O2::Framework O2::DetectorsBase O2Physics::AnalysisCore
                    COMPONENT_NAME Analysis)

o2physics_add_dpl_workflow(produce-meson-calo
                    SOURCES produceMesonCalo.cxx
                    PUBLIC_LINK_LIBRARIES O2::Framework O2::DetectorsBase O2Physics::AnalysisCore
>>>>>>> b7495559
                    COMPONENT_NAME Analysis)<|MERGE_RESOLUTION|>--- conflicted
+++ resolved
@@ -19,11 +19,10 @@
                     PUBLIC_LINK_LIBRARIES O2::Framework O2::DetectorsBase O2Physics::AnalysisCore O2::DetectorsVertexing
                     COMPONENT_NAME Analysis)
 
-<<<<<<< HEAD
 o2physics_add_dpl_workflow(photon-table-producer
                     SOURCES PhotonTableProducer.cxx
                     PUBLIC_LINK_LIBRARIES O2::Framework O2::DetectorsBase O2Physics::AnalysisCore O2::DetectorsVertexing
-=======
+
 o2physics_add_dpl_workflow(skimmergammacalo
                     SOURCES skimmerGammaCalo.cxx
                     PUBLIC_LINK_LIBRARIES O2::Framework O2::DetectorsBase O2Physics::AnalysisCore
@@ -32,5 +31,4 @@
 o2physics_add_dpl_workflow(produce-meson-calo
                     SOURCES produceMesonCalo.cxx
                     PUBLIC_LINK_LIBRARIES O2::Framework O2::DetectorsBase O2Physics::AnalysisCore
->>>>>>> b7495559
                     COMPONENT_NAME Analysis)