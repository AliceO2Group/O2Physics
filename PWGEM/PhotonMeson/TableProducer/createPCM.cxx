// Copyright 2019-2020 CERN and copyright holders of ALICE O2.
// See https://alice-o2.web.cern.ch/copyright for details of the copyright holders.
// All rights not expressly granted are reserved.
//
// This software is distributed under the terms of the GNU General Public
// License v3 (GPL Version 3), copied verbatim in the file "COPYING".
//
// In applying this license CERN does not waive the privileges and immunities
// granted to it by virtue of its status as an Intergovernmental Organization
// or submit itself to any jurisdiction.
//
// ========================
//
// This code produces photon data tables.
//    Please write to: daiki.sekihata@cern.ch

#include <array>
#include "Framework/runDataProcessing.h"
#include "Framework/AnalysisTask.h"
#include "Framework/AnalysisDataModel.h"
#include "Framework/ASoAHelpers.h"
#include "ReconstructionDataFormats/Track.h"
#include "Common/Core/trackUtilities.h"
#include "Common/Core/RecoDecay.h"
#include "Common/DataModel/CollisionAssociation.h"
#include "DCAFitter/DCAFitterN.h"
#include "DetectorsBase/Propagator.h"
#include "DetectorsBase/GeometryManager.h"
#include "DataFormatsParameters/GRPObject.h"
#include "DataFormatsParameters/GRPMagField.h"
#include "CCDB/BasicCCDBManager.h"
#include "PWGEM/PhotonMeson/DataModel/gammaTables.h"
#include "PWGLF/DataModel/LFStrangenessTables.h"

using namespace o2;
using namespace o2::framework;
using namespace o2::framework::expressions;
using namespace o2::soa;
using std::array;

using FullTracksExt = soa::Join<aod::Tracks, aod::TracksCov, aod::TracksExtra, aod::TracksDCA>;
using FullTrackExt = FullTracksExt::iterator;

struct createPCM {
  SliceCache cache;
  Preslice<aod::Tracks> perCol = o2::aod::track::collisionId;
  Produces<aod::StoredV0Datas> v0data;

  // Basic checks
  HistogramRegistry registry{
    "createPCM",
    {
      {"hEventCounter", "hEventCounter", {HistType::kTH1F, {{5, 0.5f, 5.5f}}}},
    },
  };

  // Configurables
  Configurable<std::string> ccdburl{"ccdb-url", "http://alice-ccdb.cern.ch", "url of the ccdb repository"};
  Configurable<std::string> grpPath{"grpPath", "GLO/GRP/GRP", "Path of the grp file"};
  Configurable<std::string> grpmagPath{"grpmagPath", "GLO/Config/GRPMagField", "CCDB path of the GRPMagField object"};
  Configurable<std::string> lutPath{"lutPath", "GLO/Param/MatLUT", "Path of the Lut parametrization"};
  Configurable<std::string> geoPath{"geoPath", "GLO/Config/GeometryAligned", "Path of the geometry file"};

  Configurable<float> d_bz_input{"d_bz_input", -999, "bz field in kG, -999 is automatic"};
  Configurable<bool> d_UseAbsDCA{"d_UseAbsDCA", true, "Use Abs DCAs"};
  Configurable<bool> d_UseWeightedPCA{"d_UseWeightedPCA", false, "Vertices use cov matrices"};
  Configurable<int> useMatCorrType{"useMatCorrType", 0, "0: none, 1: TGeo, 2: LUT"};

  Configurable<float> minv0cospa{"minv0cospa", 0.95, "minimum V0 CosPA"};
  Configurable<float> maxdcav0dau{"maxdcav0dau", 2.0, "max DCA between V0 Daughters"};
  Configurable<float> v0Rmin{"v0Rmin", 0.0, "v0Rmin"};
  Configurable<float> v0Rmax{"v0Rmax", 180.0, "v0Rmax"};
  Configurable<float> dcamin{"dcamin", 0.1, "dcamin"};
  Configurable<float> dcamax{"dcamax", 1e+10, "dcamax"};
  Configurable<float> minpt{"minpt", 0.01, "min pT for single track in GeV/c"};
  Configurable<float> maxeta{"maxeta", 0.9, "eta acceptance for single track"};
  Configurable<int> mincrossedrows{"mincrossedrows", 10, "min crossed rows"};
  Configurable<float> maxchi2tpc{"maxchi2tpc", 4.0, "max chi2/NclsTPC"};

  int mRunNumber;
  float d_bz;
  Service<o2::ccdb::BasicCCDBManager> ccdb;
  o2::base::MatLayerCylSet* lut = nullptr;
  o2::vertexing::DCAFitterN<2> fitter;

  void init(InitContext& context)
  {
    mRunNumber = 0;
    d_bz = 0;

    ccdb->setURL(ccdburl);
    ccdb->setCaching(true);
    ccdb->setLocalObjectValidityChecking();
    ccdb->setFatalWhenNull(false);

    if (useMatCorrType == 1) {
      LOGF(info, "TGeo correction requested, loading geometry");
      if (!o2::base::GeometryManager::isGeometryLoaded()) {
        ccdb->get<TGeoManager>(geoPath);
      }
    }
    if (useMatCorrType == 2) {
      LOGF(info, "LUT correction requested, loading LUT");
      lut = o2::base::MatLayerCylSet::rectifyPtrFromFile(ccdb->get<o2::base::MatLayerCylSet>(lutPath));
    }

    fitter.setPropagateToPCA(true);
    fitter.setMaxR(200.);
    fitter.setMinParamChange(1e-3);
    fitter.setMinRelChi2Change(0.9);
    fitter.setMaxDZIni(1e9);
    fitter.setMaxChi2(1e9);
    fitter.setUseAbsDCA(d_UseAbsDCA);
    fitter.setWeightedFinalPCA(d_UseWeightedPCA);

    // Material correction in the DCA fitter
    o2::base::Propagator::MatCorrType matCorr = o2::base::Propagator::MatCorrType::USEMatCorrNONE;
    if (useMatCorrType == 1)
      matCorr = o2::base::Propagator::MatCorrType::USEMatCorrTGeo;
    if (useMatCorrType == 2)
      matCorr = o2::base::Propagator::MatCorrType::USEMatCorrLUT;
    fitter.setMatCorrType(matCorr);
  }

  void initCCDB(aod::BCsWithTimestamps::iterator const& bc)
  {
    if (mRunNumber == bc.runNumber()) {
      return;
    }

    // In case override, don't proceed, please - no CCDB access required
    if (d_bz_input > -990) {
      d_bz = d_bz_input;
      fitter.setBz(d_bz);
      o2::parameters::GRPMagField grpmag;
      if (fabs(d_bz) > 1e-5) {
        grpmag.setL3Current(30000.f / (d_bz / 5.0f));
      }
      o2::base::Propagator::initFieldFromGRP(&grpmag);
      mRunNumber = bc.runNumber();
      return;
    }

    auto run3grp_timestamp = bc.timestamp();
    o2::parameters::GRPObject* grpo = ccdb->getForTimeStamp<o2::parameters::GRPObject>(grpPath, run3grp_timestamp);
    o2::parameters::GRPMagField* grpmag = 0x0;
    if (grpo) {
      o2::base::Propagator::initFieldFromGRP(grpo);
      // Fetch magnetic field from ccdb for current collision
      d_bz = grpo->getNominalL3Field();
      LOG(info) << "Retrieved GRP for timestamp " << run3grp_timestamp << " with magnetic field of " << d_bz << " kZG";
    } else {
      grpmag = ccdb->getForTimeStamp<o2::parameters::GRPMagField>(grpmagPath, run3grp_timestamp);
      if (!grpmag) {
        LOG(fatal) << "Got nullptr from CCDB for path " << grpmagPath << " of object GRPMagField and " << grpPath << " of object GRPObject for timestamp " << run3grp_timestamp;
      }
      o2::base::Propagator::initFieldFromGRP(grpmag);
      // Fetch magnetic field from ccdb for current collision
      d_bz = std::lround(5.f * grpmag->getL3Current() / 30000.f);
      LOG(info) << "Retrieved GRP for timestamp " << run3grp_timestamp << " with magnetic field of " << d_bz << " kZG";
    }
    mRunNumber = bc.runNumber();
    // Set magnetic field value once known
    fitter.setBz(d_bz);

    if (useMatCorrType == 2) {
      // setMatLUT only after magfield has been initalized
      // (setMatLUT has implicit and problematic init field call if not)
      o2::base::Propagator::Instance()->setMatLUT(lut);
    }
  }

  template <typename TCollision, typename TTrack>
  void fillV0Table(TCollision const& collision, TTrack const& ele, TTrack const& pos)
  {
    array<float, 3> pVtx = {collision.posX(), collision.posY(), collision.posZ()};
    array<float, 3> svpos = {0.}; // secondary vertex position
    array<float, 3> pvec0 = {0.};
    array<float, 3> pvec1 = {0.};

    if (ele.tpcNClsCrossedRows() < mincrossedrows) {
      return;
    }
    if (pos.tpcNClsCrossedRows() < mincrossedrows) {
      return;
    }

    auto pTrack = getTrackParCov(pos); // positive
    auto nTrack = getTrackParCov(ele); // negative

    int nCand = fitter.process(pTrack, nTrack);
    if (nCand != 0) {
      fitter.propagateTracksToVertex();
      const auto& vtx = fitter.getPCACandidate();
      for (int i = 0; i < 3; i++) {
        svpos[i] = vtx[i];
      }
      fitter.getTrack(0).getPxPyPzGlo(pvec0); // positive
      fitter.getTrack(1).getPxPyPzGlo(pvec1); // negative
    } else {
      return;
    }

    float px = pvec0[0] + pvec1[0];
    float py = pvec0[1] + pvec1[1];
    float pz = pvec0[2] + pvec1[2];

    float v0dca = fitter.getChi2AtPCACandidate(); // distance between 2 legs.
    float v0CosinePA = RecoDecay::cpa(pVtx, array{svpos[0], svpos[1], svpos[2]}, array{px, py, pz});
    float v0radius = RecoDecay::sqrtSumOfSquares(svpos[0], svpos[1]);

    if (v0dca > maxdcav0dau) {
      return;
    }
    if (v0radius < v0Rmin || v0Rmax < v0radius) {
      return;
    }
    if (v0CosinePA < minv0cospa) {
      return;
    }

    v0data(pos.globalIndex(), ele.globalIndex(), collision.globalIndex(), -1,
           fitter.getTrack(0).getX(), fitter.getTrack(1).getX(),
           svpos[0], svpos[1], svpos[2],
           pvec0[0], pvec0[1], pvec0[2],
           pvec1[0], pvec1[1], pvec1[2],
           v0dca, pos.dcaXY(), ele.dcaXY());
  }

  Filter trackFilter = o2::aod::track::pt > minpt&& nabs(o2::aod::track::eta) < maxeta&& dcamin < nabs(o2::aod::track::dcaXY) && nabs(o2::aod::track::dcaXY) < dcamax&& o2::aod::track::tpcChi2NCl < maxchi2tpc;
  using MyFilteredTracks = soa::Filtered<FullTracksExt>;
  Partition<MyFilteredTracks> posTracks = o2::aod::track::signed1Pt > 0.f;
  Partition<MyFilteredTracks> negTracks = o2::aod::track::signed1Pt < 0.f;

  void processSA(MyFilteredTracks const& tracks, aod::Collisions const& collisions, aod::BCsWithTimestamps const&)
  {
    for (auto& collision : collisions) {
      registry.fill(HIST("hEventCounter"), 1);

      auto bc = collision.bc_as<aod::BCsWithTimestamps>();
      initCCDB(bc);

<<<<<<< HEAD
      auto negTracks_coll = negTracks->sliceByCached(o2::aod::track::collisionId, collision.globalIndex(), cache);
      auto posTracks_coll = posTracks->sliceByCached(o2::aod::track::collisionId, collision.globalIndex(), cache);
      // LOGF(info, "collision.globalIndex() = %ld , negTracks_coll1 = %ld , posTracks_coll1 = %ld , negTracks_coll2 = %ld , posTracks_coll2 = %ld , negTracks_coll3 = %ld , posTracks_coll3 = %ld",
      // collision.globalIndex(), negTracks_coll1.size(), posTracks_coll1.size() , negTracks_coll2.size(), posTracks_coll2.size() , negTracks_coll3.size(), posTracks_coll3.size() );

      // Partition<MyFilteredTracks> groupPos = o2::aod::track::signed1Pt > 0.f && nabs(o2::aod::track::collisionId - collision.globalIndex()) < 1.5f;
      // Partition<MyFilteredTracks> groupEle = o2::aod::track::signed1Pt < 0.f && nabs(o2::aod::track::collisionId - collision.globalIndex()) < 1.5f;
      // groupPos.bindTable(tracks); //bindTable is too slow
      // groupEle.bindTable(tracks); //bindTable is too slow
      // LOGF(info, "collision.globalIndex() = %ld , negTracks = %ld , posTracks = %ld", collision.globalIndex(), groupEle.size(), groupPos.size());
=======
      auto negTracks_coll = negTracks->sliceByCached(o2::aod::track::collisionId, collision.globalIndex());
      auto posTracks_coll = posTracks->sliceByCached(o2::aod::track::collisionId, collision.globalIndex());
>>>>>>> 060c317a

      for (auto& [ele, pos] : combinations(CombinationsFullIndexPolicy(negTracks_coll, posTracks_coll))) {
        fillV0Table(collision, ele, pos);
      }
    } // end of collision loop
  }   // end of process
  PROCESS_SWITCH(createPCM, processSA, "create V0s with stand-alone way", true);

  Preslice<aod::TrackAssoc> trackIndicesPerCollision = aod::track_association::collisionId;
  void processTrkCollAsso(aod::TrackAssoc const& trackIndices, FullTracksExt const& tracks, aod::Collisions const& collisions, aod::BCsWithTimestamps const&)
  {
    for (auto& collision : collisions) {
      registry.fill(HIST("hEventCounter"), 1);

      auto bc = collision.bc_as<aod::BCsWithTimestamps>();
      initCCDB(bc);
      auto trackIdsThisCollision = trackIndices.sliceBy(trackIndicesPerCollision, collision.globalIndex());

      // LOGF(info,"%d tracks in collision %d", trackIdsThisCollision.size(), collision.globalIndex());
      for (auto& [eleId, posId] : combinations(CombinationsStrictlyUpperIndexPolicy(trackIdsThisCollision, trackIdsThisCollision))) {
        auto ele = eleId.track_as<FullTracksExt>();
        auto pos = posId.track_as<FullTracksExt>();
        // LOGF(info,"eleId = %d , posId = %d", ele.globalIndex(), pos.globalIndex());

        if (ele.sign() * pos.sign() > 0) { // reject same sign combination
          continue;
        }
        if ((abs(ele.dcaXY()) < dcamin || dcamax < abs(ele.dcaXY())) || (abs(pos.dcaXY()) < dcamin || dcamax < abs(pos.dcaXY()))) {
          continue;
        }
        if (ele.tpcNClsCrossedRows() < mincrossedrows || pos.tpcNClsCrossedRows() < mincrossedrows) {
          continue;
        }
        if (ele.tpcChi2NCl() > maxchi2tpc || pos.tpcChi2NCl() > maxchi2tpc) {
          continue;
        }
        if (abs(ele.eta()) > maxeta || abs(pos.eta()) > maxeta) {
          continue;
        }
        if (ele.pt() < minpt || pos.pt() < minpt) {
          continue;
        }

        if (ele.sign() < 0) {
          fillV0Table(collision, ele, pos);
        } else {
          fillV0Table(collision, pos, ele);
        }
      }
    } // end of collision loop
  }   // end of process
  PROCESS_SWITCH(createPCM, processTrkCollAsso, "create V0s with track-to-collision associator", false);
};

// Extends the v0data table with expression columns
struct v0Initializer {
  Spawns<aod::V0Datas> v0datas;
  void init(InitContext const&) {}
};

WorkflowSpec defineDataProcessing(ConfigContext const& cfgc)
{
  return WorkflowSpec{
    adaptAnalysisTask<createPCM>(cfgc, TaskName{"v0-finder"}),
    adaptAnalysisTask<v0Initializer>(cfgc, TaskName{"v0-initializer"})};
}<|MERGE_RESOLUTION|>--- conflicted
+++ resolved
@@ -240,21 +240,8 @@
       auto bc = collision.bc_as<aod::BCsWithTimestamps>();
       initCCDB(bc);
 
-<<<<<<< HEAD
       auto negTracks_coll = negTracks->sliceByCached(o2::aod::track::collisionId, collision.globalIndex(), cache);
       auto posTracks_coll = posTracks->sliceByCached(o2::aod::track::collisionId, collision.globalIndex(), cache);
-      // LOGF(info, "collision.globalIndex() = %ld , negTracks_coll1 = %ld , posTracks_coll1 = %ld , negTracks_coll2 = %ld , posTracks_coll2 = %ld , negTracks_coll3 = %ld , posTracks_coll3 = %ld",
-      // collision.globalIndex(), negTracks_coll1.size(), posTracks_coll1.size() , negTracks_coll2.size(), posTracks_coll2.size() , negTracks_coll3.size(), posTracks_coll3.size() );
-
-      // Partition<MyFilteredTracks> groupPos = o2::aod::track::signed1Pt > 0.f && nabs(o2::aod::track::collisionId - collision.globalIndex()) < 1.5f;
-      // Partition<MyFilteredTracks> groupEle = o2::aod::track::signed1Pt < 0.f && nabs(o2::aod::track::collisionId - collision.globalIndex()) < 1.5f;
-      // groupPos.bindTable(tracks); //bindTable is too slow
-      // groupEle.bindTable(tracks); //bindTable is too slow
-      // LOGF(info, "collision.globalIndex() = %ld , negTracks = %ld , posTracks = %ld", collision.globalIndex(), groupEle.size(), groupPos.size());
-=======
-      auto negTracks_coll = negTracks->sliceByCached(o2::aod::track::collisionId, collision.globalIndex());
-      auto posTracks_coll = posTracks->sliceByCached(o2::aod::track::collisionId, collision.globalIndex());
->>>>>>> 060c317a
 
       for (auto& [ele, pos] : combinations(CombinationsFullIndexPolicy(negTracks_coll, posTracks_coll))) {
         fillV0Table(collision, ele, pos);
