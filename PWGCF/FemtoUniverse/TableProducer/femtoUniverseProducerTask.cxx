--- conflicted
+++ resolved
@@ -742,11 +742,7 @@
       else
         outputDebugPartsMC(motherparticleMC.pdgCode());
     } else {
-<<<<<<< HEAD
       outputDebugPartsMC(-999);
-=======
-      outputDebugPartsMC(9999);
->>>>>>> 079e5d55
     }
   }
 
