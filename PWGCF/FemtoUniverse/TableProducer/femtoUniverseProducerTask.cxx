--- conflicted
+++ resolved
@@ -1549,7 +1549,6 @@
       }
       // implementing PID cuts for phi children
       if (ConfPhiSelection.confPhiDoLFPID4Kaons) {
-<<<<<<< HEAD
         if ((p1.isGlobalTrackWoDCA() == false) || (p2.isGlobalTrackWoDCA() == false) || (p1.isPVContributor() == false) || (p2.isPVContributor() == false)) {
           continue;
         }
@@ -1557,11 +1556,6 @@
           continue;
         }
         if (!(isKaonNSigmaLF(p2.pt(), trackCuts.getNsigmaTPC(p2, o2::track::PID::Kaon), trackCuts.getNsigmaTOF(p2, o2::track::PID::Kaon), p2.hasTOF()))) {
-=======
-        if (!(isKaonNSigmaLF(p1.pt(), trackCuts.getNsigmaTPC(p1, o2::track::PID::Kaon), trackCuts.getNsigmaTOF(p1, o2::track::PID::Kaon), p1.hasTOF()))) {
-          continue;
-        } else if (!(isKaonNSigmaLF(p2.pt(), trackCuts.getNsigmaTPC(p2, o2::track::PID::Kaon), trackCuts.getNsigmaTOF(p2, o2::track::PID::Kaon), p2.hasTOF()))) {
->>>>>>> 3d0cdcd9
           continue;
         }
       } else {
@@ -1573,12 +1567,8 @@
       }
       if (isKaonRejected(p1.p(), trackCuts.getNsigmaTPC(p1, o2::track::PID::Proton), trackCuts.getNsigmaTOF(p1, o2::track::PID::Proton), trackCuts.getNsigmaTPC(p1, o2::track::PID::Pion), trackCuts.getNsigmaTOF(p1, o2::track::PID::Pion))) {
         continue;
-<<<<<<< HEAD
       }
       if (isKaonRejected(p2.p(), trackCuts.getNsigmaTPC(p2, o2::track::PID::Proton), trackCuts.getNsigmaTOF(p2, o2::track::PID::Proton), trackCuts.getNsigmaTPC(p2, o2::track::PID::Pion), trackCuts.getNsigmaTOF(p2, o2::track::PID::Pion))) {
-=======
-      } else if (isKaonRejected(p2.p(), trackCuts.getNsigmaTPC(p2, o2::track::PID::Proton), trackCuts.getNsigmaTOF(p2, o2::track::PID::Proton), trackCuts.getNsigmaTPC(p2, o2::track::PID::Pion), trackCuts.getNsigmaTOF(p2, o2::track::PID::Pion))) {
->>>>>>> 3d0cdcd9
         continue;
       }
 
