// Copyright 2019-2022 CERN and copyright holders of ALICE O2.
// See https://alice-o2.web.cern.ch/copyright for details of the copyright holders.
// All rights not expressly granted are reserved.
//
// This software is distributed under the terms of the GNU General Public
// License v3 (GPL Version 3), copied verbatim in the file "COPYING".
//
// In applying this license CERN does not waive the privileges and immunities
// granted to it by virtue of its status as an Intergovernmental Organization
// or submit itself to any jurisdiction.

/// \file femtoUniversePairTaskTrackV0Extended.cxx
/// \brief Tasks that build pairs of track particles and v0s
/// \author Andi Mathis, TU München, andreas.mathis@ph.tum.de
/// \author Zuzanna Chochulska, WUT Warsaw & CTU Prague, zchochul@cern.ch
/// \author Shirajum Monira, WUT Warsaw, shirajum.monira.dokt@pw.edu.pl

#include <vector>
#include <string>
#include <memory>
#include "Framework/AnalysisTask.h"
#include "Framework/runDataProcessing.h"
#include "Framework/HistogramRegistry.h"
#include "Framework/ASoAHelpers.h"
#include "PWGCF/FemtoUniverse/DataModel/FemtoDerived.h"
#include "PWGCF/FemtoUniverse/Core/FemtoUniverseParticleHisto.h"
#include "PWGCF/FemtoUniverse/Core/FemtoUniverseEventHisto.h"
#include "PWGCF/FemtoUniverse/Core/FemtoUniversePairCleaner.h"
#include "PWGCF/FemtoUniverse/Core/FemtoUniverseContainer.h"
#include "PWGCF/FemtoUniverse/Core/FemtoUniverseDetaDphiStar.h"
#include "Framework/O2DatabasePDGPlugin.h"
#include <TFile.h>
#include <TH1.h>
#include <TPDGCode.h>

using namespace o2;
using namespace o2::soa;
using namespace o2::framework;
using namespace o2::framework::expressions;
using namespace o2::analysis::femto_universe;
using namespace o2::aod::pidutils;
using namespace o2::track;

struct FemtoUniversePairTaskTrackV0Extended {

  Service<o2::framework::O2DatabasePDG> pdgMC;

  SliceCache cache;
  using FemtoFullParticles = soa::Join<aod::FDParticles, aod::FDExtParticles>;
  Preslice<FemtoFullParticles> perCol = aod::femtouniverseparticle::fdCollisionId;

  using FemtoRecoParticles = soa::Join<aod::FDParticles, aod::FDExtParticles, aod::FDMCLabels, aod::FDExtMCParticles>;
  Preslice<FemtoRecoParticles> perColMC = aod::femtouniverseparticle::fdCollisionId;

  /// To apply narrow cut
  Configurable<float> confZVertexCut{"confZVertexCut", 10.f, "Event sel: Maximum z-Vertex (cm)"};
  Configurable<float> confEta{"confEta", 0.8, "Eta cut for the global track"};

  /// Particle 1 (track)
  Configurable<int> confTrkPDGCodePartOne{"confTrkPDGCodePartOne", 211, "Particle 1 (Track) - PDG code"};
  Configurable<int> confTrackChoicePartOne{"confTrackChoicePartOne", 1, "0:Proton, 1:Pion, 2:Kaon"};
  ConfigurableAxis confTrkTempFitVarBins{"confTrkTempFitVarBins", {300, -0.15, 0.15}, "binning of the TempFitVar in the pT vs. TempFitVar plot"};
  ConfigurableAxis confTrkTempFitVarpTBins{"confTrkTempFitVarpTBins", {20, 0.5, 4.05}, "pT binning of the pT vs. TempFitVar plot"};
  Configurable<int> confChargePart1{"confChargePart1", 0, "sign of particle 1"};
  Configurable<float> confHPtPart1{"confHPtPart1", 4.0f, "higher limit for pt of particle 1"};
  Configurable<float> confLPtPart1{"confLPtPart1", 0.3f, "lower limit for pt of particle 1"};
  Configurable<float> confmom{"confmom", 0.5, "momentum threshold for particle identification using TOF"};
  Configurable<float> confNsigmaTPCParticle{"confNsigmaTPCParticle", 3.0, "TPC Sigma for particle momentum < confmom"};
  Configurable<float> confNsigmaCombinedParticle{"confNsigmaCombinedParticle", 3.0, "TPC and TOF Sigma (combined) for particle momentum > confmom"};

  Filter collisionFilter = (nabs(aod::collision::posZ) < confZVertexCut);
  using FilteredFDCollisions = soa::Filtered<o2::aod::FdCollisions>;
  using FilteredFDCollision = FilteredFDCollisions::iterator;

  /// Partition for particle 1
  Partition<FemtoFullParticles> partsOne = (aod::femtouniverseparticle::partType == uint8_t(aod::femtouniverseparticle::ParticleType::kTrack)) && (aod::femtouniverseparticle::sign == confChargePart1) && (nabs(aod::femtouniverseparticle::eta) < confEta) && (aod::femtouniverseparticle::pt < confHPtPart1) && (aod::femtouniverseparticle::pt > confLPtPart1);
  Partition<FemtoFullParticles> partsOneMC = (aod::femtouniverseparticle::partType == uint8_t(aod::femtouniverseparticle::ParticleType::kMCTruthTrack)) && (nabs(aod::femtouniverseparticle::eta) < confEta) && (aod::femtouniverseparticle::pt < confHPtPart1) && (aod::femtouniverseparticle::pt > confLPtPart1);
  Partition<FemtoRecoParticles> partsOneMCReco = (aod::femtouniverseparticle::partType == uint8_t(aod::femtouniverseparticle::ParticleType::kTrack)) && (aod::femtouniverseparticle::sign == confChargePart1) && (nabs(aod::femtouniverseparticle::eta) < confEta) && (aod::femtouniverseparticle::pt < confHPtPart1) && (aod::femtouniverseparticle::pt > confLPtPart1);

  /// Histogramming for particle 1
  FemtoUniverseParticleHisto<aod::femtouniverseparticle::ParticleType::kTrack, 3> trackHistoPartOnePos;
  FemtoUniverseParticleHisto<aod::femtouniverseparticle::ParticleType::kTrack, 4> trackHistoPartOneNeg;

  /// Particle 2 (V0)
  Configurable<int> confV0PDGCodePartTwo{"confV0PDGCodePartTwo", 3122, "Particle 2 (V0) - PDG code"};
  ConfigurableAxis confV0TempFitVarBins{"confV0TempFitVarBins", {300, 0.95, 1.}, "V0: binning of the TempFitVar in the pT vs. TempFitVar plot"};
  ConfigurableAxis confV0TempFitVarpTBins{"confV0TempFitVarpTBins", {20, 0.5, 4.05}, "V0: pT binning of the pT vs. TempFitVar plot"};
  Configurable<int> confV0Type1{"confV0Type1", 0, "select one of the V0s (lambda = 0, anti-lambda = 1, k0 = 2) for v0-v0 and Track-v0 combination"};
  Configurable<int> confV0Type2{"confV0Type2", 0, "select one of the V0s (lambda = 0, anti-lambda = 1, k0 = 2) for v0-v0 combination"};
  Configurable<float> confV0InvMassLowLimit{"confV0InvMassLowLimit", 1.10, "Lower limit of the V0 invariant mass"};
  Configurable<float> confV0InvMassUpLimit{"confV0InvMassUpLimit", 1.13, "Upper limit of the V0 invariant mass"};
  ConfigurableAxis confChildTempFitVarBins{"confChildTempFitVarBins", {300, -0.15, 0.15}, "V0 child: binning of the TempFitVar in the pT vs. TempFitVar plot"};
  ConfigurableAxis confChildTempFitVarpTBins{"confChildTempFitVarpTBins", {20, 0.5, 4.05}, "V0 child: pT binning of the pT vs. TempFitVar plot"};
  Configurable<float> confHPtPart2{"confHPtPart2", 4.0f, "higher limit for pt of particle 2"};
  Configurable<float> confLPtPart2{"confLPtPart2", 0.3f, "lower limit for pt of particle 2"};

  /// Partition for particle 2
  Partition<FemtoFullParticles> partsTwo = (aod::femtouniverseparticle::partType == uint8_t(aod::femtouniverseparticle::ParticleType::kV0)) && (aod::femtouniverseparticle::pt < confHPtPart2) && (aod::femtouniverseparticle::pt > confLPtPart2);
  Partition<FemtoFullParticles> partsTwoMC = (aod::femtouniverseparticle::partType == uint8_t(aod::femtouniverseparticle::ParticleType::kMCTruthTrack)) && (aod::femtouniverseparticle::pt < confHPtPart2) && (aod::femtouniverseparticle::pt > confLPtPart2);
  Partition<FemtoRecoParticles> partsTwoMCReco = (aod::femtouniverseparticle::partType == uint8_t(aod::femtouniverseparticle::ParticleType::kV0)) && (aod::femtouniverseparticle::pt < confHPtPart2) && (aod::femtouniverseparticle::pt > confLPtPart2);

  /// Histogramming for particle 2
  FemtoUniverseParticleHisto<aod::femtouniverseparticle::ParticleType::kV0, 2> trackHistoPartTwo;
  FemtoUniverseParticleHisto<aod::femtouniverseparticle::ParticleType::kV0Child, 3> posChildHistos;
  FemtoUniverseParticleHisto<aod::femtouniverseparticle::ParticleType::kV0Child, 4> negChildHistos;

  FemtoUniverseParticleHisto<aod::femtouniverseparticle::ParticleType::kV0, 2> trackHistoV0Type1;
  FemtoUniverseParticleHisto<aod::femtouniverseparticle::ParticleType::kV0Child, 3> posChildV0Type1;
  FemtoUniverseParticleHisto<aod::femtouniverseparticle::ParticleType::kV0Child, 4> negChildV0Type1;
  FemtoUniverseParticleHisto<aod::femtouniverseparticle::ParticleType::kV0, 2> trackHistoV0Type2;
  FemtoUniverseParticleHisto<aod::femtouniverseparticle::ParticleType::kV0Child, 3> posChildV0Type2;
  FemtoUniverseParticleHisto<aod::femtouniverseparticle::ParticleType::kV0Child, 4> negChildV0Type2;

  /// Histogramming for Event
  FemtoUniverseEventHisto eventHisto;

  /// Correlation part
  // Configurable<int> confTrackChoicePartTwo{"confTrackChoicePartTwo", 1, "0:Proton, 1:Pion, 2:Kaon"}; //not used
  Configurable<bool> confIsMC{"confIsMC", false, "Enable additional Histograms in the case of a MonteCarlo Run"};
  Configurable<bool> confUse3D{"confUse3D", false, "Enable three dimensional histogramms (to be used only for analysis with high statistics): k* vs mT vs multiplicity"};
  Configurable<bool> confUseCent{"confUseCent", false, "Use centrality in place of multiplicity"};
  ConfigurableAxis confMultBins{"confMultBins", {VARIABLE_WIDTH, 0.0f, 20.0f, 40.0f, 60.0f, 80.0f, 100.0f, 200.0f, 99999.f}, "Mixing bins - multiplicity"};
  ConfigurableAxis confVtxBins{"confVtxBins", {VARIABLE_WIDTH, -10.0f, -8.f, -6.f, -4.f, -2.f, 0.f, 2.f, 4.f, 6.f, 8.f, 10.f}, "Mixing bins - z-vertex"};
  Configurable<int> confNEventsMix{"confNEventsMix", 5, "Number of events for mixing"};
  ConfigurableAxis confkstarBins{"confkstarBins", {1500, 0., 6.}, "binning kstar"};
  ConfigurableAxis confkTBins{"confkTBins", {150, 0., 9.}, "binning kT"};
  ConfigurableAxis confmTBins{"confmTBins", {225, 0., 7.5}, "binning mT"};
  Configurable<bool> confIsCPR{"confIsCPR", true, "Close Pair Rejection"};
  Configurable<bool> confCPRPlotPerRadii{"confCPRPlotPerRadii", false, "Plot CPR per radii"};
  Configurable<float> confCPRdeltaPhiCutMax{"confCPRdeltaPhiCutMax", 0.0, "Delta Phi max cut for Close Pair Rejection"};
  Configurable<float> confCPRdeltaPhiCutMin{"confCPRdeltaPhiCutMin", 0.0, "Delta Phi min cut for Close Pair Rejection"};
  Configurable<float> confCPRdeltaEtaCutMax{"confCPRdeltaEtaCutMax", 0.0, "Delta Eta max cut for Close Pair Rejection"};
  Configurable<float> confCPRdeltaEtaCutMin{"confCPRdeltaEtaCutMin", 0.0, "Delta Eta min cut for Close Pair Rejection"};
  Configurable<float> confCPRChosenRadii{"confCPRChosenRadii", 0.80, "Delta Eta cut for Close Pair Rejection"};
  Configurable<int> confPhiBins{"confPhiBins", 29, "Number of phi bins in deta dphi"};
  Configurable<int> confEtaBins{"confEtaBins", 29, "Number of eta bins in deta dphi"};
  ConfigurableAxis confmTBins3D{"confmTBins3D", {VARIABLE_WIDTH, 1.02f, 1.14f, 1.20f, 1.26f, 1.38f, 1.56f, 1.86f, 4.50f}, "mT Binning for the 3Dimensional plot: k* vs multiplicity vs mT (set <<confUse3D>> to true in order to use)"};
  ConfigurableAxis confMultBins3D{"confMultBins3D", {VARIABLE_WIDTH, 0.0f, 20.0f, 30.0f, 40.0f, 99999.0f}, "multiplicity Binning for the 3Dimensional plot: k* vs multiplicity vs mT (set <<confUse3D>> to true in order to use)"};

  // Efficiency
  Configurable<std::string> confLocalEfficiency{"confLocalEfficiency", "", "Local path to efficiency .root file"};

  static constexpr unsigned int V0ChildTable[][2] = {{0, 1}, {1, 0}, {1, 1}}; // Table to select the V0 children

  FemtoUniverseContainer<femto_universe_container::EventType::same, femto_universe_container::Observable::kstar> sameEventCont;
  FemtoUniverseContainer<femto_universe_container::EventType::mixed, femto_universe_container::Observable::kstar> mixedEventCont;
  FemtoUniversePairCleaner<aod::femtouniverseparticle::ParticleType::kTrack, aod::femtouniverseparticle::ParticleType::kV0> pairCleaner;
  FemtoUniversePairCleaner<aod::femtouniverseparticle::ParticleType::kV0, aod::femtouniverseparticle::ParticleType::kV0> pairCleanerV0;
  FemtoUniverseDetaDphiStar<aod::femtouniverseparticle::ParticleType::kTrack, aod::femtouniverseparticle::ParticleType::kV0> pairCloseRejection;
  FemtoUniverseDetaDphiStar<aod::femtouniverseparticle::ParticleType::kV0, aod::femtouniverseparticle::ParticleType::kV0> pairCloseRejectionV0;
  /// Histogram output
  HistogramRegistry qaRegistry{"TrackQA", {}, OutputObjHandlingPolicy::AnalysisObject};
  HistogramRegistry resultRegistry{"Correlations", {}, OutputObjHandlingPolicy::AnalysisObject};
  HistogramRegistry registryMCtruth{"MCtruthHistos", {}, OutputObjHandlingPolicy::AnalysisObject, false, true};
  HistogramRegistry registryMCreco{"MCrecoHistos", {}, OutputObjHandlingPolicy::AnalysisObject, false, true};

  HistogramRegistry mixQaRegistry{"mixQaRegistry", {}, OutputObjHandlingPolicy::AnalysisObject};

  std::unique_ptr<TFile> plocalEffFile;
  std::unique_ptr<TH1> plocalEffp1;
  std::unique_ptr<TH1> plocalEffp2;

  bool isNSigmaCombined(float mom, float nsigmaTPCParticle, float nsigmaTOFParticle)
  {
    if (mom <= confmom) {
      return (std::abs(nsigmaTPCParticle) < confNsigmaTPCParticle);
    } else {
      return (std::hypot(nsigmaTOFParticle, nsigmaTPCParticle) < confNsigmaCombinedParticle);
    }
  }

  bool invMLambda(float invMassLambda, float invMassAntiLambda)
  {
    if ((invMassLambda < confV0InvMassLowLimit || invMassLambda > confV0InvMassUpLimit) && (invMassAntiLambda < confV0InvMassLowLimit || invMassAntiLambda > confV0InvMassUpLimit)) {
      return false;
    }
    return true;
  }

  bool isNSigmaTPC(float nsigmaTPCParticle)
  {
    if (std::abs(nsigmaTPCParticle) < confNsigmaTPCParticle) {
      return true;
    } else {
      return false;
    }
  }

  template <typename T>
  bool isParticleCombined(const T& part, int id)
  {
    const float tpcNSigmas[3] = {unPackInTable<aod::pidtpc_tiny::binning>(part.tpcNSigmaStorePr()), unPackInTable<aod::pidtpc_tiny::binning>(part.tpcNSigmaStorePi()), unPackInTable<aod::pidtpc_tiny::binning>(part.tpcNSigmaStoreKa())};
    // const float tofNSigmas[3] = {part.tofNSigmaPr(), part.tofNSigmaPi(), part.tofNSigmaKa()};
    const float tofNSigmas[3] = {unPackInTable<aod::pidtof_tiny::binning>(part.tofNSigmaStorePr()), unPackInTable<aod::pidtof_tiny::binning>(part.tofNSigmaStorePi()), unPackInTable<aod::pidtof_tiny::binning>(part.tofNSigmaStoreKa())};

    return isNSigmaCombined(part.p(), tpcNSigmas[id], tofNSigmas[id]);
  }

  template <typename T>
  bool isParticleTPC(const T& part, int id)
  {
    const float tpcNSigmas[3] = {unPackInTable<aod::pidtpc_tiny::binning>(part.tpcNSigmaStorePr()), unPackInTable<aod::pidtpc_tiny::binning>(part.tpcNSigmaStorePi()), unPackInTable<aod::pidtpc_tiny::binning>(part.tpcNSigmaStoreKa())};

    return isNSigmaTPC(tpcNSigmas[id]);
  }

  void init(InitContext&)
  {
    eventHisto.init(&qaRegistry);
    qaRegistry.add("Tracks_pos/nSigmaTPC", "; #it{p} (GeV/#it{c}); n#sigma_{TPC}", kTH2F, {{100, 0, 10}, {200, -4.975, 5.025}});
    qaRegistry.add("Tracks_pos/nSigmaTOF", "; #it{p} (GeV/#it{c}); n#sigma_{TOF}", kTH2F, {{100, 0, 10}, {200, -4.975, 5.025}});
    qaRegistry.add("Tracks_neg/nSigmaTPC", "; #it{p} (GeV/#it{c}); n#sigma_{TPC}", kTH2F, {{100, 0, 10}, {200, -4.975, 5.025}});
    qaRegistry.add("Tracks_neg/nSigmaTOF", "; #it{p} (GeV/#it{c}); n#sigma_{TOF}", kTH2F, {{100, 0, 10}, {200, -4.975, 5.025}});
    trackHistoPartOnePos.init(&qaRegistry, confTrkTempFitVarpTBins, confTrkTempFitVarBins, confIsMC, confTrkPDGCodePartOne);
    trackHistoPartOneNeg.init(&qaRegistry, confTrkTempFitVarpTBins, confTrkTempFitVarBins, confIsMC, confTrkPDGCodePartOne);
    trackHistoPartTwo.init(&qaRegistry, confV0TempFitVarpTBins, confV0TempFitVarBins, confIsMC, confV0PDGCodePartTwo, true);
    posChildHistos.init(&qaRegistry, confChildTempFitVarpTBins, confChildTempFitVarBins, false, 0, true);
    negChildHistos.init(&qaRegistry, confChildTempFitVarpTBins, confChildTempFitVarBins, false, 0, true);

    qaRegistry.add("V0Type1/hInvMassLambdaVsCent", "; Centrality; M_{#Lambda}; Entries", kTH2F, {confMultBins, {2000, 1.f, 3.f}});
    qaRegistry.add("V0Type2/hInvMassLambdaVsCent", "; Centrality; M_{#Lambda}; Entries", kTH2F, {confMultBins, {2000, 1.f, 3.f}});
    qaRegistry.add("V0Type1/hInvMassAntiLambdaVsCent", "; Centrality; M_{#Lambda}; Entries", kTH2F, {confMultBins, {2000, 1.f, 3.f}});
    qaRegistry.add("V0Type2/hInvMassAntiLambdaVsCent", "; Centrality; M_{#Lambda}; Entries", kTH2F, {confMultBins, {2000, 1.f, 3.f}});
    trackHistoV0Type1.init(&qaRegistry, confV0TempFitVarpTBins, confV0TempFitVarBins, confIsMC, confV0PDGCodePartTwo, true, "V0Type1");
    posChildV0Type1.init(&qaRegistry, confChildTempFitVarpTBins, confChildTempFitVarBins, false, 0, true, "posChildV0Type1");
    negChildV0Type1.init(&qaRegistry, confChildTempFitVarpTBins, confChildTempFitVarBins, false, 0, true, "negChildV0Type1");
    trackHistoV0Type2.init(&qaRegistry, confV0TempFitVarpTBins, confV0TempFitVarBins, confIsMC, confV0PDGCodePartTwo, true, "V0Type2");
    posChildV0Type2.init(&qaRegistry, confChildTempFitVarpTBins, confChildTempFitVarBins, false, 0, true, "posChildV0Type2");
    negChildV0Type2.init(&qaRegistry, confChildTempFitVarpTBins, confChildTempFitVarBins, false, 0, true, "negChildV0Type2");

    mixQaRegistry.add("MixingQA/hMECollisionBins", ";bin;Entries", kTH1F, {{120, -0.5, 119.5}});

    // MC truth
    registryMCtruth.add("plus/MCtruthLambda", "MC truth Lambdas;#it{p}_{T} (GeV/c); #eta", {HistType::kTH2F, {{500, 0, 5}, {400, -1.0, 1.0}}});
    registryMCtruth.add("minus/MCtruthLambda", "MC truth Lambdas;#it{p}_{T} (GeV/c); #eta", {HistType::kTH2F, {{500, 0, 5}, {400, -1.0, 1.0}}});

    registryMCtruth.add("plus/MCtruthAllPt", "MC truth all;#it{p}_{T} (GeV/c); #eta", {HistType::kTH1F, {{500, 0, 5}}});
    registryMCtruth.add("minus/MCtruthAllPt", "MC truth all;#it{p}_{T} (GeV/c); #eta", {HistType::kTH1F, {{500, 0, 5}}});

    registryMCtruth.add("plus/MCtruthPi", "MC truth pions;#it{p}_{T} (GeV/c); #eta", {HistType::kTH2F, {{500, 0, 5}, {400, -1.0, 1.0}}});
    registryMCtruth.add("plus/MCtruthPr", "MC truth protons;#it{p}_{T} (GeV/c); #eta", {HistType::kTH2F, {{500, 0, 5}, {400, -1.0, 1.0}}});

    registryMCtruth.add("minus/MCtruthPi", "MC truth pions;#it{p}_{T} (GeV/c); #eta", {HistType::kTH2F, {{500, 0, 5}, {400, -1.0, 1.0}}});
    registryMCtruth.add("minus/MCtruthPr", "MC truth protons;#it{p}_{T} (GeV/c); #eta", {HistType::kTH2F, {{500, 0, 5}, {400, -1.0, 1.0}}});

    registryMCtruth.add("plus/MCtruthPiPt", "MC truth pions;#it{p}_{T} (GeV/c)", {HistType::kTH1F, {{500, 0, 5}}});
    registryMCtruth.add("plus/MCtruthPrPt", "MC truth protons;#it{p}_{T} (GeV/c)", {HistType::kTH1F, {{500, 0, 5}}});
    registryMCtruth.add("minus/MCtruthPiPt", "MC truth pions;#it{p}_{T} (GeV/c)", {HistType::kTH1F, {{500, 0, 5}}});
    registryMCtruth.add("minus/MCtruthPrPt", "MC truth protons;#it{p}_{T} (GeV/c)", {HistType::kTH1F, {{500, 0, 5}}});

    // MC reco
    registryMCreco.add("plus/MCrecoLambda", "MC reco Lambdas;#it{p}_{T} (GeV/c); #eta", {HistType::kTH2F, {{500, 0, 5}, {400, -1.0, 1.0}}});
    registryMCreco.add("plus/MCrecoLambdaChildPr", "MC reco Lambdas;#it{p}_{T} (GeV/c); #eta", {HistType::kTH2F, {{500, 0, 5}, {400, -1.0, 1.0}}});
    registryMCreco.add("plus/MCrecoLambdaChildPi", "MC reco Lambdas;#it{p}_{T} (GeV/c); #eta", {HistType::kTH2F, {{500, 0, 5}, {400, -1.0, 1.0}}});
    registryMCreco.add("minus/MCrecoLambda", "MC reco Lambdas;#it{p}_{T} (GeV/c); #eta", {HistType::kTH2F, {{500, 0, 5}, {400, -1.0, 1.0}}});
    registryMCreco.add("minus/MCrecoLambdaChildPr", "MC reco Lambdas;#it{p}_{T} (GeV/c); #eta", {HistType::kTH2F, {{500, 0, 5}, {400, -1.0, 1.0}}});
    registryMCreco.add("minus/MCrecoLambdaChildPi", "MC reco Lambdas;#it{p}_{T} (GeV/c); #eta", {HistType::kTH2F, {{500, 0, 5}, {400, -1.0, 1.0}}});

    registryMCreco.add("plus/MCrecoAllPt", "MC reco all;#it{p}_{T} (GeV/c); #eta", {HistType::kTH1F, {{500, 0, 5}}});
    registryMCreco.add("minus/MCrecoAllPt", "MC reco all;#it{p}_{T} (GeV/c); #eta", {HistType::kTH1F, {{500, 0, 5}}});

    registryMCreco.add("plus/MCrecoPi", "MC reco pions;#it{p}_{T} (GeV/c); #eta", {HistType::kTH2F, {{500, 0, 5}, {400, -1.0, 1.0}}});
    registryMCreco.add("plus/MCrecoPr", "MC reco protons;#it{p}_{T} (GeV/c); #eta", {HistType::kTH2F, {{500, 0, 5}, {400, -1.0, 1.0}}});

    registryMCreco.add("minus/MCrecoPi", "MC reco pions;#it{p}_{T} (GeV/c); #eta", {HistType::kTH2F, {{500, 0, 5}, {400, -1.0, 1.0}}});
    registryMCreco.add("minus/MCrecoPr", "MC reco protons;#it{p}_{T} (GeV/c); #eta", {HistType::kTH2F, {{500, 0, 5}, {400, -1.0, 1.0}}});

    registryMCreco.add("plus/MCrecoPiPt", "MC reco pions;#it{p}_{T} (GeV/c)", {HistType::kTH1F, {{500, 0, 5}}});
    registryMCreco.add("plus/MCrecoPrPt", "MC reco protons;#it{p}_{T} (GeV/c)", {HistType::kTH1F, {{500, 0, 5}}});
    registryMCreco.add("minus/MCrecoPiPt", "MC reco pions;#it{p}_{T} (GeV/c)", {HistType::kTH1F, {{500, 0, 5}}});
    registryMCreco.add("minus/MCrecoPrPt", "MC reco protons;#it{p}_{T} (GeV/c)", {HistType::kTH1F, {{500, 0, 5}}});

<<<<<<< HEAD
    registryMCreco.add("motherParticle", "MC reco pair fractions;part1 mother PDG;part2 mother PDG", {HistType::kTH2F, {{8001, -4000, 4000}, {8001, -4000, 4000}}});
    registryMCreco.add("particleCount", "MC reco particle count;particle PDG;", {HistType::kTH1F, {{8001, -4000, 4000}}});
=======
    registryMCreco.add("motherParticle", "pair fractions;part1 mother PDG;part2 mother PDG", {HistType::kTH2F, {{8001, -4000, 4000}, {8001, -4000, 4000}}});
>>>>>>> 079e5d55

    sameEventCont.init(&resultRegistry, confkstarBins, confMultBins, confkTBins, confmTBins, confMultBins3D, confmTBins3D, confEtaBins, confPhiBins, confIsMC, confUse3D);
    sameEventCont.setPDGCodes(confTrkPDGCodePartOne, confV0PDGCodePartTwo);
    mixedEventCont.init(&resultRegistry, confkstarBins, confMultBins, confkTBins, confmTBins, confMultBins3D, confmTBins3D, confEtaBins, confPhiBins, confIsMC, confUse3D);
    mixedEventCont.setPDGCodes(confTrkPDGCodePartOne, confV0PDGCodePartTwo);

    pairCleaner.init(&qaRegistry);
    pairCleanerV0.init(&qaRegistry);
    if (confIsCPR.value) {
      pairCloseRejection.init(&resultRegistry, &qaRegistry, confCPRdeltaPhiCutMin.value, confCPRdeltaPhiCutMax.value, confCPRdeltaEtaCutMin.value, confCPRdeltaEtaCutMax.value, confCPRChosenRadii.value, confCPRPlotPerRadii.value);
      pairCloseRejectionV0.init(&resultRegistry, &qaRegistry, confCPRdeltaPhiCutMin.value, confCPRdeltaPhiCutMax.value, confCPRdeltaEtaCutMin.value, confCPRdeltaEtaCutMax.value, confCPRChosenRadii.value, confCPRPlotPerRadii.value);
    }

    if (!confLocalEfficiency.value.empty()) {
      plocalEffFile = std::unique_ptr<TFile>(TFile::Open(confLocalEfficiency.value.c_str(), "read"));
      if (!plocalEffFile || plocalEffFile.get()->IsZombie())
        LOGF(fatal, "Could not load efficiency histogram from %s", confLocalEfficiency.value.c_str());
      if (doprocessSameEvent || doprocessMixedEvent) {
        plocalEffp1 = (confChargePart1 > 0) ? std::unique_ptr<TH1>(plocalEffFile.get()->Get<TH1>("PrPlus")) : std::unique_ptr<TH1>(plocalEffFile.get()->Get<TH1>("PrMinus")); // note: works only for protons for now
        plocalEffp2 = (confV0Type1 == 0) ? std::unique_ptr<TH1>(plocalEffFile.get()->Get<TH1>("Lambda")) : std::unique_ptr<TH1>(plocalEffFile.get()->Get<TH1>("AntiLambda"));
        LOGF(info, "Loaded efficiency histograms for track-V0.");
      } else if (doprocessSameEventV0 || doprocessMixedEventV0) {
        plocalEffp1 = (confV0Type1 == 0) ? std::unique_ptr<TH1>(plocalEffFile.get()->Get<TH1>("Lambda")) : std::unique_ptr<TH1>(plocalEffFile.get()->Get<TH1>("AntiLambda"));
        plocalEffp2 = (confV0Type2 == 0) ? std::unique_ptr<TH1>(plocalEffFile.get()->Get<TH1>("Lambda")) : std::unique_ptr<TH1>(plocalEffFile.get()->Get<TH1>("AntiLambda"));
        LOGF(info, "Loaded efficiency histograms for V0-V0.");
      }
    }
  }
  /// This function processes the same event for track - V0
  template <typename PartType, typename PartitionType, typename MCParticles = std::nullptr_t>
  void doSameEvent(FilteredFDCollision const& col, PartType const& parts, PartitionType& groupPartsOne, PartitionType& groupPartsTwo, [[maybe_unused]] MCParticles mcParts = nullptr)
  {
    const auto& magFieldTesla = col.magField();

    const int multCol = confUseCent ? col.multV0M() : col.multNtr();

    eventHisto.fillQA(col);

    /// Histogramming same event
    for (const auto& part : groupPartsTwo) {
      if (!invMLambda(part.mLambda(), part.mAntiLambda()))
        continue;
      const auto& posChild = parts.iteratorAt(part.index() - 2);
      const auto& negChild = parts.iteratorAt(part.index() - 1);
      /// Daughters that do not pass this condition are not selected
      if (!isParticleTPC(posChild, V0ChildTable[confV0Type1][0]) || !isParticleTPC(negChild, V0ChildTable[confV0Type1][1]))
        continue;

      trackHistoPartTwo.fillQA<false, true>(part);
      posChildHistos.fillQA<false, true>(posChild);
      negChildHistos.fillQA<false, true>(negChild);
    }

    for (const auto& part : groupPartsOne) {
      /// PID plot for particle 1
      const float tpcNSigmas[3] = {unPackInTable<aod::pidtpc_tiny::binning>(part.tpcNSigmaStorePr()), unPackInTable<aod::pidtpc_tiny::binning>(part.tpcNSigmaStorePi()), unPackInTable<aod::pidtpc_tiny::binning>(part.tpcNSigmaStoreKa())};
      const float tofNSigmas[3] = {unPackInTable<aod::pidtof_tiny::binning>(part.tofNSigmaStorePr()), unPackInTable<aod::pidtof_tiny::binning>(part.tofNSigmaStorePi()), unPackInTable<aod::pidtof_tiny::binning>(part.tofNSigmaStoreKa())};

      if (!isNSigmaCombined(part.p(), tpcNSigmas[confTrackChoicePartOne], tofNSigmas[confTrackChoicePartOne]))
        continue;
      if (part.sign() > 0) {
        qaRegistry.fill(HIST("Tracks_pos/nSigmaTPC"), part.p(), tpcNSigmas[confTrackChoicePartOne]);
        qaRegistry.fill(HIST("Tracks_pos/nSigmaTOF"), part.p(), tofNSigmas[confTrackChoicePartOne]);
        trackHistoPartOnePos.fillQA<false, false>(part);
      } else if (part.sign() < 0) {
        qaRegistry.fill(HIST("Tracks_neg/nSigmaTPC"), part.p(), tpcNSigmas[confTrackChoicePartOne]);
        qaRegistry.fill(HIST("Tracks_neg/nSigmaTOF"), part.p(), tofNSigmas[confTrackChoicePartOne]);
        trackHistoPartOneNeg.fillQA<false, false>(part);
      }
    }

    /// Now build the combinations
    for (const auto& [p1, p2] : combinations(CombinationsFullIndexPolicy(groupPartsOne, groupPartsTwo))) {
      // Lambda invariant mass cut
      if (!invMLambda(p2.mLambda(), p2.mAntiLambda()))
        continue;
      /// PID using stored binned nsigma
      if (!isParticleCombined(p1, confTrackChoicePartOne))
        continue;
      // track cleaning
      if (!pairCleaner.isCleanPair(p1, p2, parts)) {
        continue;
      }
      if (confIsCPR.value) {
        if (pairCloseRejection.isClosePair(p1, p2, parts, magFieldTesla, femto_universe_container::EventType::same)) {
          continue;
        }
      }
      const auto& posChild = parts.iteratorAt(p2.index() - 2);
      const auto& negChild = parts.iteratorAt(p2.index() - 1);

      /// Daughters that do not pass this condition are not selected
      if (!isParticleTPC(posChild, V0ChildTable[confV0Type1][0]) || !isParticleTPC(negChild, V0ChildTable[confV0Type1][1]))
        continue;

      float weight = 1.0f;
      if (plocalEffp1)
        weight = plocalEffp1.get()->GetBinContent(plocalEffp1->FindBin(p1.pt(), p1.eta())) * plocalEffp2.get()->GetBinContent(plocalEffp2->FindBin(p2.pt(), p2.eta()));
      if constexpr (std::is_same<PartType, FemtoRecoParticles>::value)
        sameEventCont.setPair<true>(p1, p2, multCol, confUse3D, weight);
      else
        sameEventCont.setPair<false>(p1, p2, multCol, confUse3D, weight);
    }
  }

  /// This function processes the same event for V0 - V0
  template <typename PartType, typename PartitionType, typename MCParticles = std::nullptr_t>
  void doSameEventV0(FilteredFDCollision const& col, PartType const& parts, PartitionType& groupPartsTwo, [[maybe_unused]] MCParticles mcParts = nullptr)
  {
    const auto& magFieldTesla = col.magField();

    const int multCol = confUseCent ? col.multV0M() : col.multNtr();

    eventHisto.fillQA(col);

    /// Histogramming same event
    for (const auto& part : groupPartsTwo) {
      if (!invMLambda(part.mLambda(), part.mAntiLambda()))
        continue;
      const auto& posChild = parts.iteratorAt(part.index() - 2);
      const auto& negChild = parts.iteratorAt(part.index() - 1);

      /// Check daughters of first V0 particle
      if (isParticleTPC(posChild, V0ChildTable[confV0Type1][0]) && isParticleTPC(negChild, V0ChildTable[confV0Type1][1])) {
        trackHistoV0Type1.fillQABase<false, true>(part, HIST("V0Type1"));
        posChildV0Type1.fillQABase<false, true>(posChild, HIST("posChildV0Type1"));
        negChildV0Type1.fillQABase<false, true>(negChild, HIST("negChildV0Type1"));
        qaRegistry.fill(HIST("V0Type1/hInvMassLambdaVsCent"), multCol, part.mLambda());
        qaRegistry.fill(HIST("V0Type1/hInvMassAntiLambdaVsCent"), multCol, part.mAntiLambda());
      }
      /// Check daughters of second V0 particle
      if (isParticleTPC(posChild, V0ChildTable[confV0Type2][0]) && isParticleTPC(negChild, V0ChildTable[confV0Type2][1])) {
        trackHistoV0Type2.fillQABase<false, true>(part, HIST("V0Type2"));
        posChildV0Type2.fillQABase<false, true>(posChild, HIST("posChildV0Type2"));
        negChildV0Type2.fillQABase<false, true>(negChild, HIST("negChildV0Type2"));
        qaRegistry.fill(HIST("V0Type2/hInvMassLambdaVsCent"), multCol, part.mLambda());
        qaRegistry.fill(HIST("V0Type2/hInvMassAntiLambdaVsCent"), multCol, part.mAntiLambda());
      }
    }

    auto pairProcessFunc = [&](auto& p1, auto& p2) -> void {
      // Lambda invariant mass cut for p1
      if (!invMLambda(p1.mLambda(), p1.mAntiLambda()))
        return;
      // Lambda invariant mass cut for p2
      if (!invMLambda(p2.mLambda(), p2.mAntiLambda()))
        return;
      // track cleaning
      if (!pairCleanerV0.isCleanPair(p1, p2, parts)) {
        return;
      }
      if (confIsCPR.value) {
        if (pairCloseRejectionV0.isClosePair(p1, p2, parts, magFieldTesla, femto_universe_container::EventType::same)) {
          return;
        }
      }
      const auto& posChild1 = parts.iteratorAt(p1.index() - 2);
      const auto& negChild1 = parts.iteratorAt(p1.index() - 1);
      /// Daughters that do not pass this condition are not selected
      if (!isParticleTPC(posChild1, V0ChildTable[confV0Type1][0]) || !isParticleTPC(negChild1, V0ChildTable[confV0Type1][1]))
        return;

      const auto& posChild2 = parts.iteratorAt(p2.index() - 2);
      const auto& negChild2 = parts.iteratorAt(p2.index() - 1);
      /// Daughters that do not pass this condition are not selected
      if (!isParticleTPC(posChild2, V0ChildTable[confV0Type2][0]) || !isParticleTPC(negChild2, V0ChildTable[confV0Type2][1]))
        return;

      if constexpr (std::is_same<PartType, FemtoRecoParticles>::value)
        sameEventCont.setPair<true>(p1, p2, multCol, confUse3D);
      else
        sameEventCont.setPair<false>(p1, p2, multCol, confUse3D);
    };

    if (confV0Type1 == confV0Type2) {
      /// Now build the combinations for identical V0s
      for (const auto& [p1, p2] : combinations(CombinationsStrictlyUpperIndexPolicy(groupPartsTwo, groupPartsTwo))) {
        pairProcessFunc(p1, p2);
      }
    } else {
      /// Now build the combinations for not identical identical V0s
      for (const auto& [p1, p2] : combinations(CombinationsFullIndexPolicy(groupPartsTwo, groupPartsTwo))) {
        pairProcessFunc(p1, p2);
      }
    }
  }

  void
    processSameEvent(FilteredFDCollision const& col, FemtoFullParticles const& parts)
  {
    auto groupPartsOne = partsOne->sliceByCached(aod::femtouniverseparticle::fdCollisionId, col.globalIndex(), cache);
    auto groupPartsTwo = partsTwo->sliceByCached(aod::femtouniverseparticle::fdCollisionId, col.globalIndex(), cache);
    doSameEvent(col, parts, groupPartsOne, groupPartsTwo);
  }
  PROCESS_SWITCH(FemtoUniversePairTaskTrackV0Extended, processSameEvent, "Enable processing same event for track - V0", false);

  void processSameEventMCReco(FilteredFDCollision const& col, FemtoRecoParticles const& parts, aod::FdMCParticles const& mcparts)
  {
    auto groupPartsOne = partsOneMCReco->sliceByCached(aod::femtouniverseparticle::fdCollisionId, col.globalIndex(), cache);
    auto groupPartsTwo = partsTwoMCReco->sliceByCached(aod::femtouniverseparticle::fdCollisionId, col.globalIndex(), cache);
    doSameEvent(col, parts, groupPartsOne, groupPartsTwo, mcparts);
  }
  PROCESS_SWITCH(FemtoUniversePairTaskTrackV0Extended, processSameEventMCReco, "Enable processing same event for track - V0 MC Reco", false);

  /// This function processes the same event for V0 - V0
  void processSameEventV0(FilteredFDCollision const& col, FemtoFullParticles const& parts)
  {
    auto groupPartsTwo = partsTwo->sliceByCached(aod::femtouniverseparticle::fdCollisionId, col.globalIndex(), cache);
    doSameEventV0(col, parts, groupPartsTwo);
  }
  PROCESS_SWITCH(FemtoUniversePairTaskTrackV0Extended, processSameEventV0, "Enable processing same event for V0 - V0", false);

  void processSameEventV0MCReco(FilteredFDCollision const& col, FemtoRecoParticles const& parts, aod::FdMCParticles const& mcparts)
  {
    auto groupPartsTwo = partsTwoMCReco->sliceByCached(aod::femtouniverseparticle::fdCollisionId, col.globalIndex(), cache);
    doSameEventV0(col, parts, groupPartsTwo, mcparts);
  }
  PROCESS_SWITCH(FemtoUniversePairTaskTrackV0Extended, processSameEventV0MCReco, "Enable processing same event for V0 - V0 MC Reco", false);

  /// This function processes MC same events for Track - V0
  void processMCSameEvent(FilteredFDCollision const& col, FemtoFullParticles const& parts)
  {
    const auto& magFieldTesla = col.magField();

    auto groupPartsOne = partsOneMC->sliceByCached(aod::femtouniverseparticle::fdCollisionId, col.globalIndex(), cache);
    auto groupPartsTwo = partsTwoMC->sliceByCached(aod::femtouniverseparticle::fdCollisionId, col.globalIndex(), cache);
    const int multCol = confUseCent ? col.multV0M() : col.multNtr();

    eventHisto.fillQA(col);

    /// Histogramming same event
    for (const auto& part : groupPartsTwo) {
      int pdgCode = static_cast<int>(part.pidCut());
      if ((confV0Type1 == 0 && pdgCode != kLambda0) || (confV0Type1 == 1 && pdgCode != kLambda0Bar))
        continue;
      trackHistoPartTwo.fillQA<false, true>(part);
    }

    for (const auto& part : groupPartsOne) {
      int pdgCode = static_cast<int>(part.pidCut());
      if (pdgCode != confTrkPDGCodePartOne)
        continue;
      const auto& pdgParticle = pdgMC->GetParticle(pdgCode);
      if (!pdgParticle) {
        continue;
      }
      /// PID plot for particle 1
      if (pdgParticle->Charge() > 0.0) {
        trackHistoPartOnePos.fillQA<false, false>(part);
      } else if (pdgParticle->Charge() < 0.0) {
        trackHistoPartOneNeg.fillQA<false, false>(part);
      }
    }

    /// Now build the combinations
    for (const auto& [p1, p2] : combinations(CombinationsFullIndexPolicy(groupPartsOne, groupPartsTwo))) {
      if (static_cast<int>(p1.pidCut()) != confTrkPDGCodePartOne)
        continue;
      int pdgCode2 = static_cast<int>(p2.pidCut());
      if ((confV0Type1 == 0 && pdgCode2 != kLambda0) || (confV0Type1 == 1 && pdgCode2 != kLambda0Bar))
        continue;
      // track cleaning
      if (confIsCPR.value) {
        if (pairCloseRejection.isClosePair(p1, p2, parts, magFieldTesla, femto_universe_container::EventType::same)) {
          continue;
        }
      }
      sameEventCont.setPair<false>(p1, p2, multCol, confUse3D);
    }
  }

  PROCESS_SWITCH(FemtoUniversePairTaskTrackV0Extended, processMCSameEvent, "Enable processing same event for MC truth track - V0", false);

  /// This function processes MC same events for V0 - V0
  void processMCSameEventV0(FilteredFDCollision const& col, FemtoFullParticles const& parts)
  {
    auto groupPartsTwo = partsTwoMC->sliceByCached(aod::femtouniverseparticle::fdCollisionId, col.globalIndex(), cache);
    const int multCol = confUseCent ? col.multV0M() : col.multNtr();

    eventHisto.fillQA(col);

    /// Histogramming same event
    for (const auto& part : groupPartsTwo) {
      const auto& posChild = parts.iteratorAt(part.index() - 2);
      const auto& negChild = parts.iteratorAt(part.index() - 1);
      int pdgCode = static_cast<int>(part.pidCut());
      if ((confV0Type1 == 0 && pdgCode == kLambda0) || (confV0Type1 == 1 && pdgCode == kLambda0Bar)) {
        trackHistoV0Type1.fillQABase<false, true>(part, HIST("V0Type1"));
        posChildV0Type1.fillQABase<false, true>(posChild, HIST("posChildV0Type1"));
        negChildV0Type1.fillQABase<false, true>(negChild, HIST("negChildV0Type1"));
        qaRegistry.fill(HIST("V0Type1/hInvMassLambdaVsCent"), multCol, part.mLambda());
        qaRegistry.fill(HIST("V0Type1/hInvMassAntiLambdaVsCent"), multCol, part.mAntiLambda());
      }
      if ((confV0Type2 == 0 && pdgCode == kLambda0) || (confV0Type2 == 1 && pdgCode == kLambda0Bar)) {
        trackHistoV0Type2.fillQABase<false, true>(part, HIST("V0Type2"));
        posChildV0Type2.fillQABase<false, true>(posChild, HIST("posChildV0Type2"));
        negChildV0Type2.fillQABase<false, true>(negChild, HIST("negChildV0Type2"));
        qaRegistry.fill(HIST("V0Type2/hInvMassLambdaVsCent"), multCol, part.mLambda());
        qaRegistry.fill(HIST("V0Type2/hInvMassAntiLambdaVsCent"), multCol, part.mAntiLambda());
      }
    }

    auto pairProcessFunc = [&](auto& p1, auto& p2) -> void {
      int pdgCode1 = static_cast<int>(p1.pidCut());
      if ((confV0Type1 == 0 && pdgCode1 != kLambda0) || (confV0Type1 == 1 && pdgCode1 != kLambda0Bar))
        return;
      int pdgCode2 = static_cast<int>(p2.pidCut());
      if ((confV0Type2 == 0 && pdgCode2 != kLambda0) || (confV0Type2 == 1 && pdgCode2 != kLambda0Bar))
        return;
      sameEventCont.setPair<false>(p1, p2, multCol, confUse3D);
    };
    /// Now build the combinations
    if (confV0Type1 == confV0Type2) {
      /// Now build the combinations for identical V0s
      for (const auto& [p1, p2] : combinations(CombinationsStrictlyUpperIndexPolicy(groupPartsTwo, groupPartsTwo))) {
        pairProcessFunc(p1, p2);
      }
    } else {
      /// Now build the combinations for not identical identical V0s
      for (const auto& [p1, p2] : combinations(CombinationsFullIndexPolicy(groupPartsTwo, groupPartsTwo))) {
        pairProcessFunc(p1, p2);
      }
    }
  }

  PROCESS_SWITCH(FemtoUniversePairTaskTrackV0Extended, processMCSameEventV0, "Enable processing same event for MC truth V0 - V0", false);

  /// This function processes the mixed event for track - V0
  template <typename PartType, typename PartitionType, typename MCParticles = std::nullptr_t>
  void doMixedEvent(FilteredFDCollisions const& cols, PartType const& parts, PartitionType& partitionOne, PartitionType& partitionTwo, [[maybe_unused]] MCParticles mcParts = nullptr)
  {
    ColumnBinningPolicy<aod::collision::PosZ, aod::femtouniversecollision::MultNtr> colBinningMult{{confVtxBins, confMultBins}, true};
    ColumnBinningPolicy<aod::collision::PosZ, aod::femtouniversecollision::MultV0M> colBinningCent{{confVtxBins, confMultBins}, true};

    auto mixedCollProcessFunc = [&](auto& collision1, auto& collision2) -> void {
      const int multCol = confUseCent ? collision1.multV0M() : collision1.multNtr();

      auto groupPartsOne = partitionOne->sliceByCached(aod::femtouniverseparticle::fdCollisionId, collision1.globalIndex(), cache);
      auto groupPartsTwo = partitionTwo->sliceByCached(aod::femtouniverseparticle::fdCollisionId, collision2.globalIndex(), cache);

      const auto& magFieldTesla1 = collision1.magField();
      const auto& magFieldTesla2 = collision2.magField();

      if (magFieldTesla1 != magFieldTesla2) {
        return;
      }

      for (const auto& [p1, p2] : combinations(CombinationsFullIndexPolicy(groupPartsOne, groupPartsTwo))) {
        // Lambda invariant mass cut
        if (!invMLambda(p2.mLambda(), p2.mAntiLambda()))
          continue;
        /// PID using stored binned nsigma
        if (!isParticleCombined(p1, confTrackChoicePartOne))
          continue;

        const auto& posChild = parts.iteratorAt(p2.globalIndex() - 2);
        const auto& negChild = parts.iteratorAt(p2.globalIndex() - 1);
        /// Daughters that do not pass this condition are not selected
        if (!isParticleTPC(posChild, V0ChildTable[confV0Type1][0]) || !isParticleTPC(negChild, V0ChildTable[confV0Type1][1]))
          continue;

        // track cleaning
        if (!pairCleaner.isCleanPair(p1, p2, parts)) {
          continue;
        }
        if (confIsCPR.value) {
          if (pairCloseRejection.isClosePair(p1, p2, parts, magFieldTesla1, femto_universe_container::EventType::mixed)) {
            continue;
          }
        }
        float weight = 1.0f;
        if (plocalEffp1)
          weight = plocalEffp1.get()->GetBinContent(plocalEffp1->FindBin(p1.pt(), p1.eta())) * plocalEffp2.get()->GetBinContent(plocalEffp2->FindBin(p2.pt(), p2.eta()));

        if constexpr (std::is_same<PartType, FemtoRecoParticles>::value)
          mixedEventCont.setPair<true>(p1, p2, multCol, confUse3D, weight);
        else
          mixedEventCont.setPair<false>(p1, p2, multCol, confUse3D, weight);
      }
    };

    if (confUseCent) {
      for (const auto& [collision1, collision2] : soa::selfCombinations(colBinningCent, confNEventsMix, -1, cols, cols)) {
        mixedCollProcessFunc(collision1, collision2);
        mixQaRegistry.fill(HIST("MixingQA/hMECollisionBins"), colBinningCent.getBin({collision1.posZ(), collision1.multV0M()}));
      }
    } else {
      for (const auto& [collision1, collision2] : soa::selfCombinations(colBinningMult, confNEventsMix, -1, cols, cols)) {
        mixedCollProcessFunc(collision1, collision2);
        mixQaRegistry.fill(HIST("MixingQA/hMECollisionBins"), colBinningMult.getBin({collision1.posZ(), collision1.multNtr()}));
      }
    }
  }

  /// This function processes the mixed event for V0 - V0
  template <typename PartType, typename PartitionType, typename MCParticles = std::nullptr_t>
  void doMixedEventV0(FilteredFDCollisions const& cols, PartType const& parts, PartitionType& partitionTwo, [[maybe_unused]] MCParticles mcParts = nullptr)
  {
    ColumnBinningPolicy<aod::collision::PosZ, aod::femtouniversecollision::MultNtr> colBinningMult{{confVtxBins, confMultBins}, true};
    ColumnBinningPolicy<aod::collision::PosZ, aod::femtouniversecollision::MultV0M> colBinningCent{{confVtxBins, confMultBins}, true};

    auto mixedCollProcessFunc = [&](auto& collision1, auto& collision2) -> void {
      const int multCol = confUseCent ? collision1.multV0M() : collision1.multNtr();

      auto groupPartsOne = partitionTwo->sliceByCached(aod::femtouniverseparticle::fdCollisionId, collision1.globalIndex(), cache);
      auto groupPartsTwo = partitionTwo->sliceByCached(aod::femtouniverseparticle::fdCollisionId, collision2.globalIndex(), cache);

      const auto& magFieldTesla1 = collision1.magField();
      const auto& magFieldTesla2 = collision2.magField();

      if (magFieldTesla1 != magFieldTesla2) {
        return;
      }

      for (const auto& [p1, p2] : combinations(CombinationsFullIndexPolicy(groupPartsOne, groupPartsTwo))) {
        // Lambda invariant mass cut for p1
        if (!invMLambda(p1.mLambda(), p1.mAntiLambda())) {
          continue;
        }
        // Lambda invariant mass cut for p2
        if (!invMLambda(p2.mLambda(), p2.mAntiLambda())) {
          continue;
        }

        const auto& posChild1 = parts.iteratorAt(p1.globalIndex() - 2);
        const auto& negChild1 = parts.iteratorAt(p1.globalIndex() - 1);
        /// Daughters that do not pass this condition are not selected
        if (!isParticleTPC(posChild1, V0ChildTable[confV0Type1][0]) || !isParticleTPC(negChild1, V0ChildTable[confV0Type1][1]))
          continue;

        const auto& posChild2 = parts.iteratorAt(p2.globalIndex() - 2);
        const auto& negChild2 = parts.iteratorAt(p2.globalIndex() - 1);
        /// Daughters that do not pass this condition are not selected
        if (!isParticleTPC(posChild2, V0ChildTable[confV0Type2][0]) || !isParticleTPC(negChild2, V0ChildTable[confV0Type2][1]))
          continue;

        // track cleaning
        if (!pairCleanerV0.isCleanPair(p1, p2, parts)) {
          continue;
        }
        if (confIsCPR.value) {
          if (pairCloseRejectionV0.isClosePair(p1, p2, parts, magFieldTesla1, femto_universe_container::EventType::mixed)) {
            continue;
          }
        }

        if constexpr (std::is_same<PartType, FemtoRecoParticles>::value)
          mixedEventCont.setPair<true>(p1, p2, multCol, confUse3D);
        else
          mixedEventCont.setPair<false>(p1, p2, multCol, confUse3D);
      }
    };

    if (confUseCent) {
      for (const auto& [collision1, collision2] : soa::selfCombinations(colBinningCent, confNEventsMix, -1, cols, cols)) {
        mixedCollProcessFunc(collision1, collision2);
        mixQaRegistry.fill(HIST("MixingQA/hMECollisionBins"), colBinningCent.getBin({collision1.posZ(), collision1.multV0M()}));
      }
    } else {
      for (const auto& [collision1, collision2] : soa::selfCombinations(colBinningMult, confNEventsMix, -1, cols, cols)) {
        mixedCollProcessFunc(collision1, collision2);
        mixQaRegistry.fill(HIST("MixingQA/hMECollisionBins"), colBinningMult.getBin({collision1.posZ(), collision1.multNtr()}));
      }
    }
  }

  void processMixedEvent(FilteredFDCollisions const& cols, FemtoFullParticles const& parts)
  {
    doMixedEvent(cols, parts, partsOne, partsTwo);
  }
  PROCESS_SWITCH(FemtoUniversePairTaskTrackV0Extended, processMixedEvent, "Enable processing mixed event for track - V0", false);

  void processMixedEventMCReco(FilteredFDCollisions const& cols, FemtoRecoParticles const& parts, aod::FdMCParticles const& mcparts)
  {
    doMixedEvent(cols, parts, partsOneMCReco, partsTwoMCReco, mcparts);
  }
  PROCESS_SWITCH(FemtoUniversePairTaskTrackV0Extended, processMixedEventMCReco, "Enable processing mixed event for track - V0 for MC Reco", false);

  void processMixedEventV0(FilteredFDCollisions const& cols, FemtoFullParticles const& parts)
  {
    doMixedEventV0(cols, parts, partsTwo);
  }
  PROCESS_SWITCH(FemtoUniversePairTaskTrackV0Extended, processMixedEventV0, "Enable processing mixed events for V0 - V0", false);

  void processMixedEventV0MCReco(FilteredFDCollisions const& cols, FemtoRecoParticles const& parts, aod::FdMCParticles const& mcparts)
  {
    doMixedEventV0(cols, parts, partsTwoMCReco, mcparts);
  }
  PROCESS_SWITCH(FemtoUniversePairTaskTrackV0Extended, processMixedEventV0MCReco, "Enable processing mixed event for V0 - V0 for MC Reco", false);

  /// This function processes MC mixed events for Track - V0
  void processMCMixedEvent(FilteredFDCollisions const& cols, FemtoFullParticles const& parts)
  {
    ColumnBinningPolicy<aod::collision::PosZ, aod::femtouniversecollision::MultNtr> colBinningMult{{confVtxBins, confMultBins}, true};
    ColumnBinningPolicy<aod::collision::PosZ, aod::femtouniversecollision::MultV0M> colBinningCent{{confVtxBins, confMultBins}, true};

    auto mixedCollProcessFunc = [&](auto& collision1, auto& collision2) -> void {
      const int multCol = confUseCent ? collision1.multV0M() : collision1.multNtr();

      auto groupPartsOne = partsOneMC->sliceByCached(aod::femtouniverseparticle::fdCollisionId, collision1.globalIndex(), cache);
      auto groupPartsTwo = partsTwoMC->sliceByCached(aod::femtouniverseparticle::fdCollisionId, collision2.globalIndex(), cache);

      const auto& magFieldTesla1 = collision1.magField();
      const auto& magFieldTesla2 = collision2.magField();

      if (magFieldTesla1 != magFieldTesla2) {
        return;
      }
      for (const auto& [p1, p2] : combinations(CombinationsFullIndexPolicy(groupPartsOne, groupPartsTwo))) {
        if (static_cast<int>(p1.pidCut()) != confTrkPDGCodePartOne)
          continue;
        int pdgCode2 = static_cast<int>(p2.pidCut());
        if ((confV0Type1 == 0 && pdgCode2 != kLambda0) || (confV0Type1 == 1 && pdgCode2 != kLambda0Bar))
          continue;
        if (confIsCPR.value) {
          if (pairCloseRejection.isClosePair(p1, p2, parts, magFieldTesla1, femto_universe_container::EventType::mixed)) {
            continue;
          }
        }
        mixedEventCont.setPair<false>(p1, p2, multCol, confUse3D);
      }
    };

    if (confUseCent) {
      for (const auto& [collision1, collision2] : soa::selfCombinations(colBinningCent, confNEventsMix, -1, cols, cols)) {
        mixedCollProcessFunc(collision1, collision2);
        mixQaRegistry.fill(HIST("MixingQA/hMECollisionBins"), colBinningCent.getBin({collision1.posZ(), collision1.multV0M()}));
      }
    } else {
      for (const auto& [collision1, collision2] : soa::selfCombinations(colBinningMult, confNEventsMix, -1, cols, cols)) {
        mixedCollProcessFunc(collision1, collision2);
        mixQaRegistry.fill(HIST("MixingQA/hMECollisionBins"), colBinningMult.getBin({collision1.posZ(), collision1.multNtr()}));
      }
    }
  }

  PROCESS_SWITCH(FemtoUniversePairTaskTrackV0Extended, processMCMixedEvent, "Enable processing mixed events for MC truth track - V0", false);

  /// This function processes MC mixed events for V0 - V0
  void processMCMixedEventV0(FilteredFDCollisions const& cols, FemtoFullParticles const& /*parts*/)
  {
    ColumnBinningPolicy<aod::collision::PosZ, aod::femtouniversecollision::MultNtr> colBinningMult{{confVtxBins, confMultBins}, true};
    ColumnBinningPolicy<aod::collision::PosZ, aod::femtouniversecollision::MultV0M> colBinningCent{{confVtxBins, confMultBins}, true};

    auto mixedCollProcessFunc = [&](auto& collision1, auto& collision2) -> void {
      const int multCol = confUseCent ? collision1.multV0M() : collision1.multNtr();

      auto groupPartsOne = partsTwoMC->sliceByCached(aod::femtouniverseparticle::fdCollisionId, collision1.globalIndex(), cache);
      auto groupPartsTwo = partsTwoMC->sliceByCached(aod::femtouniverseparticle::fdCollisionId, collision2.globalIndex(), cache);

      for (const auto& [p1, p2] : combinations(CombinationsFullIndexPolicy(groupPartsOne, groupPartsTwo))) {
        int pdgCode1 = static_cast<int>(p1.pidCut());
        if ((confV0Type1 == 0 && pdgCode1 != kLambda0) || (confV0Type1 == 1 && pdgCode1 != kLambda0Bar))
          continue;
        int pdgCode2 = static_cast<int>(p2.pidCut());
        if ((confV0Type2 == 0 && pdgCode2 != kLambda0) || (confV0Type2 == 1 && pdgCode2 != kLambda0Bar))
          continue;
        mixedEventCont.setPair<false>(p1, p2, multCol, confUse3D);
      }
    };

    if (confUseCent) {
      for (const auto& [collision1, collision2] : soa::selfCombinations(colBinningCent, confNEventsMix, -1, cols, cols)) {
        mixedCollProcessFunc(collision1, collision2);
        mixQaRegistry.fill(HIST("MixingQA/hMECollisionBins"), colBinningCent.getBin({collision1.posZ(), collision1.multV0M()}));
      }
    } else {
      for (const auto& [collision1, collision2] : soa::selfCombinations(colBinningMult, confNEventsMix, -1, cols, cols)) {
        mixedCollProcessFunc(collision1, collision2);
        mixQaRegistry.fill(HIST("MixingQA/hMECollisionBins"), colBinningMult.getBin({collision1.posZ(), collision1.multNtr()}));
      }
    }
  }

  PROCESS_SWITCH(FemtoUniversePairTaskTrackV0Extended, processMCMixedEventV0, "Enable processing mixed events for MC truth V0 - V0", false);

  ///--------------------------------------------MC-------------------------------------------------///

  /// This function fills MC truth particles from derived MC table
  void processMCTruth(aod::FDParticles const& parts)
  {
    for (const auto& part : parts) {
      if (part.partType() != uint8_t(aod::femtouniverseparticle::ParticleType::kMCTruthTrack))
        continue;

      int pdgCode = static_cast<int>(part.pidCut());
      const auto& pdgParticle = pdgMC->GetParticle(pdgCode);
      if (!pdgParticle) {
        continue;
      }

      if (pdgCode == kLambda0) {
        registryMCtruth.fill(HIST("plus/MCtruthLambda"), part.pt(), part.eta());
        continue;
      } else if (pdgCode == kLambda0Bar) {
        registryMCtruth.fill(HIST("minus/MCtruthLambda"), part.pt(), part.eta());
        continue;
      }

      if (pdgParticle->Charge() > 0.0) {
        registryMCtruth.fill(HIST("plus/MCtruthAllPt"), part.pt());
      }
      if (pdgCode == kPiPlus) {
        registryMCtruth.fill(HIST("plus/MCtruthPi"), part.pt(), part.eta());
        registryMCtruth.fill(HIST("plus/MCtruthPiPt"), part.pt());
      }
      if (pdgCode == kProton) {
        registryMCtruth.fill(HIST("plus/MCtruthPr"), part.pt(), part.eta());
        registryMCtruth.fill(HIST("plus/MCtruthPrPt"), part.pt());
      }

      if (pdgParticle->Charge() < 0.0) {
        registryMCtruth.fill(HIST("minus/MCtruthAllPt"), part.pt());
      }
      if (pdgCode == kPiMinus) {
        registryMCtruth.fill(HIST("minus/MCtruthPi"), part.pt(), part.eta());
        registryMCtruth.fill(HIST("minus/MCtruthPiPt"), part.pt());
      }
      if (pdgCode == kProtonBar) {
        registryMCtruth.fill(HIST("minus/MCtruthPr"), part.pt(), part.eta());
        registryMCtruth.fill(HIST("minus/MCtruthPrPt"), part.pt());
      }
    }
  }

  PROCESS_SWITCH(FemtoUniversePairTaskTrackV0Extended, processMCTruth, "Process MC truth data", false);

<<<<<<< HEAD
  void processContaminationTracksV0s(FilteredFDCollision const& col, FemtoRecoParticles const& parts, aod::FdMCParticles const& mcparts)
  {
    auto groupPartsOne = partsOneMCReco->sliceByCached(aod::femtouniverseparticle::fdCollisionId, col.globalIndex(), cache);
    auto groupPartsTwo = partsTwoMCReco->sliceByCached(aod::femtouniverseparticle::fdCollisionId, col.globalIndex(), cache);

    // count particles before cuts
    for (const auto& part : parts) {
      auto mcPartId = part.fdMCParticleId();
      if (mcPartId == -1)
        continue; // no MC particle
      const auto& mcpart = mcparts.iteratorAt(mcPartId);
      if (mcpart.pdgMCTruth() == confTrkPDGCodePartOne || mcpart.pdgMCTruth() == confV0PDGCodePartTwo)
        registryMCreco.fill(HIST("particleCount"), mcpart.pdgMCTruth());
    }

    // check for secondary contamination after cuts
    for (const auto& part : groupPartsTwo) {
      if (!invMLambda(part.mLambda(), part.mAntiLambda()))
        continue;
      const auto& posChild = parts.iteratorAt(part.index() - 2);
      const auto& negChild = parts.iteratorAt(part.index() - 1);
      /// Daughters that do not pass this condition are not selected
      if (!isParticleTPC(posChild, V0ChildTable[confV0Type1][0]) || !isParticleTPC(negChild, V0ChildTable[confV0Type1][1]))
        continue;

      trackHistoPartTwo.fillQA<true, true>(part);
    }

    for (const auto& part : groupPartsOne) {
      /// PID plot for particle 1
      const float tpcNSigmas[3] = {unPackInTable<aod::pidtpc_tiny::binning>(part.tpcNSigmaStorePr()), unPackInTable<aod::pidtpc_tiny::binning>(part.tpcNSigmaStorePi()), unPackInTable<aod::pidtpc_tiny::binning>(part.tpcNSigmaStoreKa())};
      const float tofNSigmas[3] = {unPackInTable<aod::pidtof_tiny::binning>(part.tofNSigmaStorePr()), unPackInTable<aod::pidtof_tiny::binning>(part.tofNSigmaStorePi()), unPackInTable<aod::pidtof_tiny::binning>(part.tofNSigmaStoreKa())};

      if (!isNSigmaCombined(part.p(), tpcNSigmas[confTrackChoicePartOne], tofNSigmas[confTrackChoicePartOne]))
        continue;
      if (part.sign() > 0) {
        trackHistoPartOnePos.fillQA<true, false>(part);
      } else if (part.sign() < 0) {
        trackHistoPartOneNeg.fillQA<true, false>(part);
      }
    }
  }
  PROCESS_SWITCH(FemtoUniversePairTaskTrackV0Extended, processContaminationTracksV0s, "Process to obtain number of particles before cuts", false);

=======
>>>>>>> 079e5d55
  void processPairFractions(FilteredFDCollisions const& cols, FemtoRecoParticles const& parts)
  {

    ColumnBinningPolicy<aod::collision::PosZ, aod::femtouniversecollision::MultNtr> colBinningMult{{confVtxBins, confMultBins}, true};
    ColumnBinningPolicy<aod::collision::PosZ, aod::femtouniversecollision::MultV0M> colBinningCent{{confVtxBins, confMultBins}, true};

    auto mixedCollProcessFunc = [&](auto& collision1, auto& collision2) -> void {
      auto groupPartsOne = partsOneMCReco->sliceByCached(aod::femtouniverseparticle::fdCollisionId, collision1.globalIndex(), cache);
      auto groupPartsTwo = partsTwoMCReco->sliceByCached(aod::femtouniverseparticle::fdCollisionId, collision2.globalIndex(), cache);

      const auto& magFieldTesla1 = collision1.magField();
      const auto& magFieldTesla2 = collision2.magField();

      if (magFieldTesla1 != magFieldTesla2) {
        return;
      }

      for (const auto& [p1, p2] : combinations(CombinationsFullIndexPolicy(groupPartsOne, groupPartsTwo))) {
        // Lambda invariant mass cut
        if (!invMLambda(p2.mLambda(), p2.mAntiLambda()))
          continue;
        /// PID using stored binned nsigma
        if (!isParticleCombined(p1, confTrackChoicePartOne))
          continue;

        const auto& posChild = parts.iteratorAt(p2.globalIndex() - 2);
        const auto& negChild = parts.iteratorAt(p2.globalIndex() - 1);
        /// Daughters that do not pass this condition are not selected
        if (!isParticleTPC(posChild, V0ChildTable[confV0Type1][0]) || !isParticleTPC(negChild, V0ChildTable[confV0Type1][1]))
          continue;

        // track cleaning
        if (!pairCleaner.isCleanPair(p1, p2, parts)) {
          continue;
        }
        if (confIsCPR.value) {
          if (pairCloseRejection.isClosePair(p1, p2, parts, magFieldTesla1, femto_universe_container::EventType::mixed)) {
            continue;
          }
        }
        registryMCreco.fill(HIST("motherParticle"), p1.motherPDG(), p2.motherPDG());
      }
    };

    for (const auto& [collision1, collision2] : soa::selfCombinations(colBinningCent, confNEventsMix, -1, cols, cols)) {
      mixedCollProcessFunc(collision1, collision2);
    }
  }
  PROCESS_SWITCH(FemtoUniversePairTaskTrackV0Extended, processPairFractions, "Process MC data to obtain pair fractions", false);

<<<<<<< HEAD
=======
  void processPairFractionsV0(FilteredFDCollisions const& cols, FemtoRecoParticles const& parts)
  {

    ColumnBinningPolicy<aod::collision::PosZ, aod::femtouniversecollision::MultNtr> colBinningMult{{confVtxBins, confMultBins}, true};
    ColumnBinningPolicy<aod::collision::PosZ, aod::femtouniversecollision::MultV0M> colBinningCent{{confVtxBins, confMultBins}, true};

    auto mixedCollProcessFunc = [&](auto& collision1, auto& collision2) -> void {
      auto groupPartsOne = partsTwoMCReco->sliceByCached(aod::femtouniverseparticle::fdCollisionId, collision1.globalIndex(), cache);
      auto groupPartsTwo = partsTwoMCReco->sliceByCached(aod::femtouniverseparticle::fdCollisionId, collision2.globalIndex(), cache);

      const auto& magFieldTesla1 = collision1.magField();
      const auto& magFieldTesla2 = collision2.magField();

      if (magFieldTesla1 != magFieldTesla2) {
        return;
      }

      for (const auto& [p1, p2] : combinations(CombinationsFullIndexPolicy(groupPartsOne, groupPartsTwo))) {
        // Lambda invariant mass cut for p1
        if (!invMLambda(p1.mLambda(), p1.mAntiLambda())) {
          continue;
        }
        // Lambda invariant mass cut for p2
        if (!invMLambda(p2.mLambda(), p2.mAntiLambda())) {
          continue;
        }

        const auto& posChild1 = parts.iteratorAt(p1.globalIndex() - 2);
        const auto& negChild1 = parts.iteratorAt(p1.globalIndex() - 1);
        /// Daughters that do not pass this condition are not selected
        if (!isParticleTPC(posChild1, V0ChildTable[confV0Type1][0]) || !isParticleTPC(negChild1, V0ChildTable[confV0Type1][1]))
          continue;

        const auto& posChild2 = parts.iteratorAt(p2.globalIndex() - 2);
        const auto& negChild2 = parts.iteratorAt(p2.globalIndex() - 1);
        /// Daughters that do not pass this condition are not selected
        if (!isParticleTPC(posChild2, V0ChildTable[confV0Type2][0]) || !isParticleTPC(negChild2, V0ChildTable[confV0Type2][1]))
          continue;

        // track cleaning
        if (!pairCleanerV0.isCleanPair(p1, p2, parts)) {
          continue;
        }
        if (confIsCPR.value) {
          if (pairCloseRejectionV0.isClosePair(p1, p2, parts, magFieldTesla1, femto_universe_container::EventType::mixed)) {
            continue;
          }
        }

        registryMCreco.fill(HIST("motherParticle"), p1.motherPDG(), p2.motherPDG());
      }
    };

    if (confUseCent) {
      for (const auto& [collision1, collision2] : soa::selfCombinations(colBinningCent, confNEventsMix, -1, cols, cols)) {
        mixedCollProcessFunc(collision1, collision2);
      }
    } else {
      for (const auto& [collision1, collision2] : soa::selfCombinations(colBinningMult, confNEventsMix, -1, cols, cols)) {
        mixedCollProcessFunc(collision1, collision2);
      }
    }
  }
  PROCESS_SWITCH(FemtoUniversePairTaskTrackV0Extended, processPairFractionsV0, "Process MC data to obtain pair fractions for V0V0 pairs", false);

>>>>>>> 079e5d55
  void processMCReco(FemtoRecoParticles const& parts, aod::FdMCParticles const& mcparts)
  {
    for (const auto& part : parts) {
      auto mcPartId = part.fdMCParticleId();
      if (mcPartId == -1)
        continue; // no MC particle
      const auto& mcpart = mcparts.iteratorAt(mcPartId);
      //
      if (part.partType() == aod::femtouniverseparticle::ParticleType::kV0) {
        if (mcpart.pdgMCTruth() == kLambda0) {
          const auto& posChild = parts.iteratorAt(part.globalIndex() - 2);
          const auto& negChild = parts.iteratorAt(part.globalIndex() - 1);
          /// Daughters that do not pass this condition are not selected
          if (isParticleTPC(posChild, 0) && isParticleTPC(negChild, 1)) {
            registryMCreco.fill(HIST("plus/MCrecoLambda"), mcpart.pt(), mcpart.eta()); // lambda
            if (auto mcpartIdChild = posChild.fdMCParticleId(); mcpartIdChild != -1) {
              const auto& mcpartChild = mcparts.iteratorAt(mcpartIdChild);
              registryMCreco.fill(HIST("plus/MCrecoLambdaChildPr"), mcpartChild.pt(), mcpartChild.eta()); // lambda proton child
            }
            if (auto mcpartIdChild = negChild.fdMCParticleId(); mcpartIdChild != -1) {
              const auto& mcpartChild = mcparts.iteratorAt(mcpartIdChild);
              registryMCreco.fill(HIST("plus/MCrecoLambdaChildPi"), mcpartChild.pt(), mcpartChild.eta()); // lambda pion child
            }
          }
        } else if (mcpart.pdgMCTruth() == kLambda0Bar) {
          const auto& posChild = parts.iteratorAt(part.globalIndex() - 2);
          const auto& negChild = parts.iteratorAt(part.globalIndex() - 1);
          /// Daughters that do not pass this condition are not selected
          if (isParticleTPC(posChild, 1) && isParticleTPC(negChild, 0)) {
            registryMCreco.fill(HIST("minus/MCrecoLambda"), mcpart.pt(), mcpart.eta()); // anti-lambda
            if (auto mcpartIdChild = posChild.fdMCParticleId(); mcpartIdChild != -1) {
              const auto& mcpartChild = mcparts.iteratorAt(mcpartIdChild);
              registryMCreco.fill(HIST("minus/MCrecoLambdaChildPi"), mcpartChild.pt(), mcpartChild.eta()); // anti-lambda pion child
            }
            if (auto mcpartIdChild = negChild.fdMCParticleId(); mcpartIdChild != -1) {
              const auto& mcpartChild = mcparts.iteratorAt(mcpartIdChild);
              registryMCreco.fill(HIST("minus/MCrecoLambdaChildPr"), mcpartChild.pt(), mcpartChild.eta()); // anti-lambda proton child
            }
          }
        }
      } else if (part.partType() == aod::femtouniverseparticle::ParticleType::kTrack) {
        if (part.sign() > 0) {
          registryMCreco.fill(HIST("plus/MCrecoAllPt"), mcpart.pt());
          if (mcpart.pdgMCTruth() == kPiPlus && isNSigmaCombined(part.p(), unPackInTable<aod::pidtpc_tiny::binning>(part.tpcNSigmaStorePi()), unPackInTable<aod::pidtof_tiny::binning>(part.tofNSigmaStorePi()))) {
            registryMCreco.fill(HIST("plus/MCrecoPi"), mcpart.pt(), mcpart.eta());
            registryMCreco.fill(HIST("plus/MCrecoPiPt"), mcpart.pt());
          } else if (mcpart.pdgMCTruth() == kProton && isNSigmaCombined(part.p(), unPackInTable<aod::pidtpc_tiny::binning>(part.tpcNSigmaStorePr()), unPackInTable<aod::pidtof_tiny::binning>(part.tofNSigmaStorePr()))) {
            registryMCreco.fill(HIST("plus/MCrecoPr"), mcpart.pt(), mcpart.eta());
            registryMCreco.fill(HIST("plus/MCrecoPrPt"), mcpart.pt());
          }
        }

        if (part.sign() < 0) {
          registryMCreco.fill(HIST("minus/MCrecoAllPt"), mcpart.pt());
          if (mcpart.pdgMCTruth() == kPiMinus && isNSigmaCombined(part.p(), unPackInTable<aod::pidtpc_tiny::binning>(part.tpcNSigmaStorePi()), unPackInTable<aod::pidtof_tiny::binning>(part.tofNSigmaStorePi()))) {
            registryMCreco.fill(HIST("minus/MCrecoPi"), mcpart.pt(), mcpart.eta());
            registryMCreco.fill(HIST("minus/MCrecoPiPt"), mcpart.pt());
          } else if (mcpart.pdgMCTruth() == kProtonBar && isNSigmaCombined(part.p(), unPackInTable<aod::pidtpc_tiny::binning>(part.tpcNSigmaStorePr()), unPackInTable<aod::pidtof_tiny::binning>(part.tofNSigmaStorePr()))) {
            registryMCreco.fill(HIST("minus/MCrecoPr"), mcpart.pt(), mcpart.eta());
            registryMCreco.fill(HIST("minus/MCrecoPrPt"), mcpart.pt());
          }
        }
      } // partType
    }
  }

  PROCESS_SWITCH(FemtoUniversePairTaskTrackV0Extended, processMCReco, "Process MC reco data", false);
};

WorkflowSpec defineDataProcessing(ConfigContext const& cfgc)
{
  WorkflowSpec workflow{
    adaptAnalysisTask<FemtoUniversePairTaskTrackV0Extended>(cfgc),
  };
  return workflow;
}<|MERGE_RESOLUTION|>--- conflicted
+++ resolved
@@ -270,12 +270,8 @@
     registryMCreco.add("minus/MCrecoPiPt", "MC reco pions;#it{p}_{T} (GeV/c)", {HistType::kTH1F, {{500, 0, 5}}});
     registryMCreco.add("minus/MCrecoPrPt", "MC reco protons;#it{p}_{T} (GeV/c)", {HistType::kTH1F, {{500, 0, 5}}});
 
-<<<<<<< HEAD
     registryMCreco.add("motherParticle", "MC reco pair fractions;part1 mother PDG;part2 mother PDG", {HistType::kTH2F, {{8001, -4000, 4000}, {8001, -4000, 4000}}});
     registryMCreco.add("particleCount", "MC reco particle count;particle PDG;", {HistType::kTH1F, {{8001, -4000, 4000}}});
-=======
-    registryMCreco.add("motherParticle", "pair fractions;part1 mother PDG;part2 mother PDG", {HistType::kTH2F, {{8001, -4000, 4000}, {8001, -4000, 4000}}});
->>>>>>> 079e5d55
 
     sameEventCont.init(&resultRegistry, confkstarBins, confMultBins, confkTBins, confmTBins, confMultBins3D, confmTBins3D, confEtaBins, confPhiBins, confIsMC, confUse3D);
     sameEventCont.setPDGCodes(confTrkPDGCodePartOne, confV0PDGCodePartTwo);
@@ -903,7 +899,6 @@
 
   PROCESS_SWITCH(FemtoUniversePairTaskTrackV0Extended, processMCTruth, "Process MC truth data", false);
 
-<<<<<<< HEAD
   void processContaminationTracksV0s(FilteredFDCollision const& col, FemtoRecoParticles const& parts, aod::FdMCParticles const& mcparts)
   {
     auto groupPartsOne = partsOneMCReco->sliceByCached(aod::femtouniverseparticle::fdCollisionId, col.globalIndex(), cache);
@@ -948,8 +943,6 @@
   }
   PROCESS_SWITCH(FemtoUniversePairTaskTrackV0Extended, processContaminationTracksV0s, "Process to obtain number of particles before cuts", false);
 
-=======
->>>>>>> 079e5d55
   void processPairFractions(FilteredFDCollisions const& cols, FemtoRecoParticles const& parts)
   {
 
@@ -1000,74 +993,6 @@
   }
   PROCESS_SWITCH(FemtoUniversePairTaskTrackV0Extended, processPairFractions, "Process MC data to obtain pair fractions", false);
 
-<<<<<<< HEAD
-=======
-  void processPairFractionsV0(FilteredFDCollisions const& cols, FemtoRecoParticles const& parts)
-  {
-
-    ColumnBinningPolicy<aod::collision::PosZ, aod::femtouniversecollision::MultNtr> colBinningMult{{confVtxBins, confMultBins}, true};
-    ColumnBinningPolicy<aod::collision::PosZ, aod::femtouniversecollision::MultV0M> colBinningCent{{confVtxBins, confMultBins}, true};
-
-    auto mixedCollProcessFunc = [&](auto& collision1, auto& collision2) -> void {
-      auto groupPartsOne = partsTwoMCReco->sliceByCached(aod::femtouniverseparticle::fdCollisionId, collision1.globalIndex(), cache);
-      auto groupPartsTwo = partsTwoMCReco->sliceByCached(aod::femtouniverseparticle::fdCollisionId, collision2.globalIndex(), cache);
-
-      const auto& magFieldTesla1 = collision1.magField();
-      const auto& magFieldTesla2 = collision2.magField();
-
-      if (magFieldTesla1 != magFieldTesla2) {
-        return;
-      }
-
-      for (const auto& [p1, p2] : combinations(CombinationsFullIndexPolicy(groupPartsOne, groupPartsTwo))) {
-        // Lambda invariant mass cut for p1
-        if (!invMLambda(p1.mLambda(), p1.mAntiLambda())) {
-          continue;
-        }
-        // Lambda invariant mass cut for p2
-        if (!invMLambda(p2.mLambda(), p2.mAntiLambda())) {
-          continue;
-        }
-
-        const auto& posChild1 = parts.iteratorAt(p1.globalIndex() - 2);
-        const auto& negChild1 = parts.iteratorAt(p1.globalIndex() - 1);
-        /// Daughters that do not pass this condition are not selected
-        if (!isParticleTPC(posChild1, V0ChildTable[confV0Type1][0]) || !isParticleTPC(negChild1, V0ChildTable[confV0Type1][1]))
-          continue;
-
-        const auto& posChild2 = parts.iteratorAt(p2.globalIndex() - 2);
-        const auto& negChild2 = parts.iteratorAt(p2.globalIndex() - 1);
-        /// Daughters that do not pass this condition are not selected
-        if (!isParticleTPC(posChild2, V0ChildTable[confV0Type2][0]) || !isParticleTPC(negChild2, V0ChildTable[confV0Type2][1]))
-          continue;
-
-        // track cleaning
-        if (!pairCleanerV0.isCleanPair(p1, p2, parts)) {
-          continue;
-        }
-        if (confIsCPR.value) {
-          if (pairCloseRejectionV0.isClosePair(p1, p2, parts, magFieldTesla1, femto_universe_container::EventType::mixed)) {
-            continue;
-          }
-        }
-
-        registryMCreco.fill(HIST("motherParticle"), p1.motherPDG(), p2.motherPDG());
-      }
-    };
-
-    if (confUseCent) {
-      for (const auto& [collision1, collision2] : soa::selfCombinations(colBinningCent, confNEventsMix, -1, cols, cols)) {
-        mixedCollProcessFunc(collision1, collision2);
-      }
-    } else {
-      for (const auto& [collision1, collision2] : soa::selfCombinations(colBinningMult, confNEventsMix, -1, cols, cols)) {
-        mixedCollProcessFunc(collision1, collision2);
-      }
-    }
-  }
-  PROCESS_SWITCH(FemtoUniversePairTaskTrackV0Extended, processPairFractionsV0, "Process MC data to obtain pair fractions for V0V0 pairs", false);
-
->>>>>>> 079e5d55
   void processMCReco(FemtoRecoParticles const& parts, aod::FdMCParticles const& mcparts)
   {
     for (const auto& part : parts) {
