// Copyright 2019-2022 CERN and copyright holders of ALICE O2.
// See https://alice-o2.web.cern.ch/copyright for details of the copyright holders.
// All rights not expressly granted are reserved.
//
// This software is distributed under the terms of the GNU General Public
// License v3 (GPL Version 3), copied verbatim in the file "COPYING".
//
// In applying this license CERN does not waive the privileges and immunities
// granted to it by virtue of its status as an Intergovernmental Organization
// or submit itself to any jurisdiction.

/// \file femtoUniversePairTaskTrackV0Extended.cxx
/// \brief Tasks that build pairs of track particles and v0s
/// \author Andi Mathis, TU München, andreas.mathis@ph.tum.de
/// \author Zuzanna Chochulska, WUT Warsaw & CTU Prague, zchochul@cern.ch
/// \author Shirajum Monira, WUT Warsaw, shirajum.monira.dokt@pw.edu.pl

#include <vector>
#include <string>
#include <memory>
#include "Framework/AnalysisTask.h"
#include "Framework/runDataProcessing.h"
#include "Framework/HistogramRegistry.h"
#include "Framework/ASoAHelpers.h"
#include "PWGCF/FemtoUniverse/DataModel/FemtoDerived.h"
#include "PWGCF/FemtoUniverse/Core/FemtoUniverseParticleHisto.h"
#include "PWGCF/FemtoUniverse/Core/FemtoUniverseEventHisto.h"
#include "PWGCF/FemtoUniverse/Core/FemtoUniversePairCleaner.h"
#include "PWGCF/FemtoUniverse/Core/FemtoUniverseContainer.h"
#include "PWGCF/FemtoUniverse/Core/FemtoUniverseDetaDphiStar.h"
#include "Framework/O2DatabasePDGPlugin.h"
#include <TFile.h>
#include <TH1.h>
#include <TPDGCode.h>

using namespace o2;
using namespace o2::soa;
using namespace o2::framework;
using namespace o2::framework::expressions;
using namespace o2::analysis::femto_universe;
using namespace o2::aod::pidutils;
using namespace o2::track;

struct FemtoUniversePairTaskTrackV0Extended {

  Service<o2::framework::O2DatabasePDG> pdgMC;

  SliceCache cache;
  using FemtoFullParticles = soa::Join<aod::FDParticles, aod::FDExtParticles>;
  Preslice<FemtoFullParticles> perCol = aod::femtouniverseparticle::fdCollisionId;

  using FemtoRecoParticles = soa::Join<aod::FDParticles, aod::FDExtParticles, aod::FDMCLabels, aod::FDExtMCParticles>;
  Preslice<FemtoRecoParticles> perColMC = aod::femtouniverseparticle::fdCollisionId;

  /// To apply narrow cut
  Configurable<float> confZVertexCut{"confZVertexCut", 10.f, "Event sel: Maximum z-Vertex (cm)"};
  Configurable<float> confEta{"confEta", 0.8, "Eta cut for the global track"};

  /// Particle 1 (track)
  Configurable<int> confTrkPDGCodePartOne{"confTrkPDGCodePartOne", 211, "Particle 1 (Track) - PDG code"};
  Configurable<int> confTrackChoicePartOne{"confTrackChoicePartOne", 1, "0:Proton, 1:Pion, 2:Kaon"};
  ConfigurableAxis confTrkTempFitVarBins{"confTrkTempFitVarBins", {300, -0.15, 0.15}, "binning of the TempFitVar in the pT vs. TempFitVar plot"};
  ConfigurableAxis confTrkTempFitVarpTBins{"confTrkTempFitVarpTBins", {20, 0.5, 4.05}, "pT binning of the pT vs. TempFitVar plot"};
  Configurable<int> confChargePart1{"confChargePart1", 0, "sign of particle 1"};
  Configurable<float> confHPtPart1{"confHPtPart1", 4.0f, "higher limit for pt of particle 1"};
  Configurable<float> confLPtPart1{"confLPtPart1", 0.3f, "lower limit for pt of particle 1"};
  Configurable<float> confmom{"confmom", 0.5, "momentum threshold for particle identification using TOF"};
  Configurable<float> confNsigmaTPCParticle{"confNsigmaTPCParticle", 3.0, "TPC Sigma for particle momentum < confmom"};
  Configurable<float> confNsigmaCombinedParticle{"confNsigmaCombinedParticle", 3.0, "TPC and TOF Sigma (combined) for particle momentum > confmom"};

  Filter collisionFilter = (nabs(aod::collision::posZ) < confZVertexCut);
  using FilteredFDCollisions = soa::Filtered<o2::aod::FdCollisions>;
  using FilteredFDCollision = FilteredFDCollisions::iterator;

  /// Partition for particle 1
  Partition<FemtoFullParticles> partsOne = (aod::femtouniverseparticle::partType == uint8_t(aod::femtouniverseparticle::ParticleType::kTrack)) && (aod::femtouniverseparticle::sign == confChargePart1) && (nabs(aod::femtouniverseparticle::eta) < confEta) && (aod::femtouniverseparticle::pt < confHPtPart1) && (aod::femtouniverseparticle::pt > confLPtPart1);
  Partition<FemtoFullParticles> partsOneMC = (aod::femtouniverseparticle::partType == uint8_t(aod::femtouniverseparticle::ParticleType::kMCTruthTrack)) && (nabs(aod::femtouniverseparticle::eta) < confEta) && (aod::femtouniverseparticle::pt < confHPtPart1) && (aod::femtouniverseparticle::pt > confLPtPart1);
  Partition<FemtoRecoParticles> partsOneMCReco = (aod::femtouniverseparticle::partType == uint8_t(aod::femtouniverseparticle::ParticleType::kTrack)) && (aod::femtouniverseparticle::sign == confChargePart1) && (nabs(aod::femtouniverseparticle::eta) < confEta) && (aod::femtouniverseparticle::pt < confHPtPart1) && (aod::femtouniverseparticle::pt > confLPtPart1);

  /// Histogramming for particle 1
  FemtoUniverseParticleHisto<aod::femtouniverseparticle::ParticleType::kTrack, 3> trackHistoPartOnePos;
  FemtoUniverseParticleHisto<aod::femtouniverseparticle::ParticleType::kTrack, 4> trackHistoPartOneNeg;

  /// Particle 2 (V0)
  Configurable<int> confV0PDGCodePartTwo{"confV0PDGCodePartTwo", 3122, "Particle 2 (V0) - PDG code"};
  ConfigurableAxis confV0TempFitVarBins{"confV0TempFitVarBins", {300, 0.95, 1.}, "V0: binning of the TempFitVar in the pT vs. TempFitVar plot"};
  ConfigurableAxis confV0TempFitVarpTBins{"confV0TempFitVarpTBins", {20, 0.5, 4.05}, "V0: pT binning of the pT vs. TempFitVar plot"};
  Configurable<int> confV0Type1{"confV0Type1", 0, "select one of the V0s (lambda = 0, anti-lambda = 1, k0 = 2) for v0-v0 and Track-v0 combination"};
  Configurable<int> confV0Type2{"confV0Type2", 0, "select one of the V0s (lambda = 0, anti-lambda = 1, k0 = 2) for v0-v0 combination"};
  Configurable<float> confV0InvMassLowLimit{"confV0InvMassLowLimit", 1.10, "Lower limit of the V0 invariant mass"};
  Configurable<float> confV0InvMassUpLimit{"confV0InvMassUpLimit", 1.13, "Upper limit of the V0 invariant mass"};
  ConfigurableAxis confChildTempFitVarBins{"confChildTempFitVarBins", {300, -0.15, 0.15}, "V0 child: binning of the TempFitVar in the pT vs. TempFitVar plot"};
  ConfigurableAxis confChildTempFitVarpTBins{"confChildTempFitVarpTBins", {20, 0.5, 4.05}, "V0 child: pT binning of the pT vs. TempFitVar plot"};
  Configurable<float> confHPtPart2{"confHPtPart2", 4.0f, "higher limit for pt of particle 2"};
  Configurable<float> confLPtPart2{"confLPtPart2", 0.3f, "lower limit for pt of particle 2"};

  /// Partition for particle 2
  Partition<FemtoFullParticles> partsTwo = (aod::femtouniverseparticle::partType == uint8_t(aod::femtouniverseparticle::ParticleType::kV0)) && (aod::femtouniverseparticle::pt < confHPtPart2) && (aod::femtouniverseparticle::pt > confLPtPart2);
  Partition<FemtoFullParticles> partsTwoMC = (aod::femtouniverseparticle::partType == uint8_t(aod::femtouniverseparticle::ParticleType::kMCTruthTrack)) && (aod::femtouniverseparticle::pt < confHPtPart2) && (aod::femtouniverseparticle::pt > confLPtPart2);
  Partition<FemtoRecoParticles> partsTwoMCReco = (aod::femtouniverseparticle::partType == uint8_t(aod::femtouniverseparticle::ParticleType::kV0)) && (aod::femtouniverseparticle::pt < confHPtPart2) && (aod::femtouniverseparticle::pt > confLPtPart2);

  /// Histogramming for particle 2
  FemtoUniverseParticleHisto<aod::femtouniverseparticle::ParticleType::kV0, 2> trackHistoPartTwo;
  FemtoUniverseParticleHisto<aod::femtouniverseparticle::ParticleType::kV0Child, 3> posChildHistos;
  FemtoUniverseParticleHisto<aod::femtouniverseparticle::ParticleType::kV0Child, 4> negChildHistos;

  FemtoUniverseParticleHisto<aod::femtouniverseparticle::ParticleType::kV0, 2> trackHistoV0Type1;
  FemtoUniverseParticleHisto<aod::femtouniverseparticle::ParticleType::kV0Child, 3> posChildV0Type1;
  FemtoUniverseParticleHisto<aod::femtouniverseparticle::ParticleType::kV0Child, 4> negChildV0Type1;
  FemtoUniverseParticleHisto<aod::femtouniverseparticle::ParticleType::kV0, 2> trackHistoV0Type2;
  FemtoUniverseParticleHisto<aod::femtouniverseparticle::ParticleType::kV0Child, 3> posChildV0Type2;
  FemtoUniverseParticleHisto<aod::femtouniverseparticle::ParticleType::kV0Child, 4> negChildV0Type2;

  /// Histogramming for Event
  FemtoUniverseEventHisto eventHisto;

  /// Correlation part
  // Configurable<int> confTrackChoicePartTwo{"confTrackChoicePartTwo", 1, "0:Proton, 1:Pion, 2:Kaon"}; //not used
  Configurable<bool> confIsMC{"confIsMC", false, "Enable additional Histograms in the case of a MonteCarlo Run"};
  Configurable<bool> confUse3D{"confUse3D", false, "Enable three dimensional histogramms (to be used only for analysis with high statistics): k* vs mT vs multiplicity"};
  Configurable<bool> confUseCent{"confUseCent", false, "Use centrality in place of multiplicity"};
  ConfigurableAxis confMultBins{"confMultBins", {VARIABLE_WIDTH, 0.0f, 20.0f, 40.0f, 60.0f, 80.0f, 100.0f, 200.0f, 99999.f}, "Mixing bins - multiplicity"};
  ConfigurableAxis confVtxBins{"confVtxBins", {VARIABLE_WIDTH, -10.0f, -8.f, -6.f, -4.f, -2.f, 0.f, 2.f, 4.f, 6.f, 8.f, 10.f}, "Mixing bins - z-vertex"};
  Configurable<int> confNEventsMix{"confNEventsMix", 5, "Number of events for mixing"};
  ConfigurableAxis confkstarBins{"confkstarBins", {1500, 0., 6.}, "binning kstar"};
  ConfigurableAxis confkTBins{"confkTBins", {150, 0., 9.}, "binning kT"};
  ConfigurableAxis confmTBins{"confmTBins", {225, 0., 7.5}, "binning mT"};
  Configurable<bool> confIsCPR{"confIsCPR", true, "Close Pair Rejection"};
  Configurable<bool> confCPRPlotPerRadii{"confCPRPlotPerRadii", false, "Plot CPR per radii"};
  Configurable<float> confCPRdeltaPhiCutMax{"confCPRdeltaPhiCutMax", 0.0, "Delta Phi max cut for Close Pair Rejection"};
  Configurable<float> confCPRdeltaPhiCutMin{"confCPRdeltaPhiCutMin", 0.0, "Delta Phi min cut for Close Pair Rejection"};
  Configurable<float> confCPRdeltaEtaCutMax{"confCPRdeltaEtaCutMax", 0.0, "Delta Eta max cut for Close Pair Rejection"};
  Configurable<float> confCPRdeltaEtaCutMin{"confCPRdeltaEtaCutMin", 0.0, "Delta Eta min cut for Close Pair Rejection"};
  Configurable<float> confCPRChosenRadii{"confCPRChosenRadii", 0.80, "Delta Eta cut for Close Pair Rejection"};
  Configurable<int> confPhiBins{"confPhiBins", 29, "Number of phi bins in deta dphi"};
  Configurable<int> confEtaBins{"confEtaBins", 29, "Number of eta bins in deta dphi"};
  ConfigurableAxis confmTBins3D{"confmTBins3D", {VARIABLE_WIDTH, 1.02f, 1.14f, 1.20f, 1.26f, 1.38f, 1.56f, 1.86f, 4.50f}, "mT Binning for the 3Dimensional plot: k* vs multiplicity vs mT (set <<confUse3D>> to true in order to use)"};
  ConfigurableAxis confMultBins3D{"confMultBins3D", {VARIABLE_WIDTH, 0.0f, 20.0f, 30.0f, 40.0f, 99999.0f}, "multiplicity Binning for the 3Dimensional plot: k* vs multiplicity vs mT (set <<confUse3D>> to true in order to use)"};

  // Efficiency
  Configurable<std::string> confLocalEfficiency{"confLocalEfficiency", "", "Local path to efficiency .root file"};

  static constexpr unsigned int V0ChildTable[][2] = {{0, 1}, {1, 0}, {1, 1}}; // Table to select the V0 children

  FemtoUniverseContainer<femto_universe_container::EventType::same, femto_universe_container::Observable::kstar> sameEventCont;
  FemtoUniverseContainer<femto_universe_container::EventType::mixed, femto_universe_container::Observable::kstar> mixedEventCont;
  FemtoUniversePairCleaner<aod::femtouniverseparticle::ParticleType::kTrack, aod::femtouniverseparticle::ParticleType::kV0> pairCleaner;
  FemtoUniversePairCleaner<aod::femtouniverseparticle::ParticleType::kV0, aod::femtouniverseparticle::ParticleType::kV0> pairCleanerV0;
  FemtoUniverseDetaDphiStar<aod::femtouniverseparticle::ParticleType::kTrack, aod::femtouniverseparticle::ParticleType::kV0> pairCloseRejection;
  FemtoUniverseDetaDphiStar<aod::femtouniverseparticle::ParticleType::kV0, aod::femtouniverseparticle::ParticleType::kV0> pairCloseRejectionV0;
  /// Histogram output
  HistogramRegistry qaRegistry{"TrackQA", {}, OutputObjHandlingPolicy::AnalysisObject};
  HistogramRegistry resultRegistry{"Correlations", {}, OutputObjHandlingPolicy::AnalysisObject};
  HistogramRegistry registryMCtruth{"MCtruthHistos", {}, OutputObjHandlingPolicy::AnalysisObject, false, true};
  HistogramRegistry registryMCreco{"MCrecoHistos", {}, OutputObjHandlingPolicy::AnalysisObject, false, true};

  HistogramRegistry mixQaRegistry{"mixQaRegistry", {}, OutputObjHandlingPolicy::AnalysisObject};

  std::unique_ptr<TFile> plocalEffFile;
  std::unique_ptr<TH1> plocalEffp1;
  std::unique_ptr<TH1> plocalEffp2;

  bool isNSigmaCombined(float mom, float nsigmaTPCParticle, float nsigmaTOFParticle)
  {
    if (mom <= confmom) {
      return (std::abs(nsigmaTPCParticle) < confNsigmaTPCParticle);
    } else {
      return (std::hypot(nsigmaTOFParticle, nsigmaTPCParticle) < confNsigmaCombinedParticle);
    }
  }

  bool invMLambda(float invMassLambda, float invMassAntiLambda)
  {
    if ((invMassLambda < confV0InvMassLowLimit || invMassLambda > confV0InvMassUpLimit) && (invMassAntiLambda < confV0InvMassLowLimit || invMassAntiLambda > confV0InvMassUpLimit)) {
      return false;
    }
    return true;
  }

  bool isNSigmaTPC(float nsigmaTPCParticle)
  {
    if (std::abs(nsigmaTPCParticle) < confNsigmaTPCParticle) {
      return true;
    } else {
      return false;
    }
  }

  template <typename T>
  bool isParticleCombined(const T& part, int id)
  {
    const float tpcNSigmas[3] = {unPackInTable<aod::pidtpc_tiny::binning>(part.tpcNSigmaStorePr()), unPackInTable<aod::pidtpc_tiny::binning>(part.tpcNSigmaStorePi()), unPackInTable<aod::pidtpc_tiny::binning>(part.tpcNSigmaStoreKa())};
    // const float tofNSigmas[3] = {part.tofNSigmaPr(), part.tofNSigmaPi(), part.tofNSigmaKa()};
    const float tofNSigmas[3] = {unPackInTable<aod::pidtof_tiny::binning>(part.tofNSigmaStorePr()), unPackInTable<aod::pidtof_tiny::binning>(part.tofNSigmaStorePi()), unPackInTable<aod::pidtof_tiny::binning>(part.tofNSigmaStoreKa())};

    return isNSigmaCombined(part.p(), tpcNSigmas[id], tofNSigmas[id]);
  }

  template <typename T>
  bool isParticleTPC(const T& part, int id)
  {
    const float tpcNSigmas[3] = {unPackInTable<aod::pidtpc_tiny::binning>(part.tpcNSigmaStorePr()), unPackInTable<aod::pidtpc_tiny::binning>(part.tpcNSigmaStorePi()), unPackInTable<aod::pidtpc_tiny::binning>(part.tpcNSigmaStoreKa())};

    return isNSigmaTPC(tpcNSigmas[id]);
  }

  void init(InitContext&)
  {
    eventHisto.init(&qaRegistry);
    qaRegistry.add("Tracks_pos/nSigmaTPC", "; #it{p} (GeV/#it{c}); n#sigma_{TPC}", kTH2F, {{100, 0, 10}, {200, -4.975, 5.025}});
    qaRegistry.add("Tracks_pos/nSigmaTOF", "; #it{p} (GeV/#it{c}); n#sigma_{TOF}", kTH2F, {{100, 0, 10}, {200, -4.975, 5.025}});
    qaRegistry.add("Tracks_neg/nSigmaTPC", "; #it{p} (GeV/#it{c}); n#sigma_{TPC}", kTH2F, {{100, 0, 10}, {200, -4.975, 5.025}});
    qaRegistry.add("Tracks_neg/nSigmaTOF", "; #it{p} (GeV/#it{c}); n#sigma_{TOF}", kTH2F, {{100, 0, 10}, {200, -4.975, 5.025}});
    trackHistoPartOnePos.init(&qaRegistry, confTrkTempFitVarpTBins, confTrkTempFitVarBins, confIsMC, confTrkPDGCodePartOne);
    trackHistoPartOneNeg.init(&qaRegistry, confTrkTempFitVarpTBins, confTrkTempFitVarBins, confIsMC, confTrkPDGCodePartOne);
    trackHistoPartTwo.init(&qaRegistry, confV0TempFitVarpTBins, confV0TempFitVarBins, confIsMC, confV0PDGCodePartTwo, true);
    posChildHistos.init(&qaRegistry, confChildTempFitVarpTBins, confChildTempFitVarBins, false, 0, true);
    negChildHistos.init(&qaRegistry, confChildTempFitVarpTBins, confChildTempFitVarBins, false, 0, true);

    qaRegistry.add("V0Type1/hInvMassLambdaVsCent", "; Centrality; M_{#Lambda}; Entries", kTH2F, {confMultBins, {2000, 1.f, 3.f}});
    qaRegistry.add("V0Type2/hInvMassLambdaVsCent", "; Centrality; M_{#Lambda}; Entries", kTH2F, {confMultBins, {2000, 1.f, 3.f}});
    qaRegistry.add("V0Type1/hInvMassAntiLambdaVsCent", "; Centrality; M_{#Lambda}; Entries", kTH2F, {confMultBins, {2000, 1.f, 3.f}});
    qaRegistry.add("V0Type2/hInvMassAntiLambdaVsCent", "; Centrality; M_{#Lambda}; Entries", kTH2F, {confMultBins, {2000, 1.f, 3.f}});
    trackHistoV0Type1.init(&qaRegistry, confV0TempFitVarpTBins, confV0TempFitVarBins, confIsMC, confV0PDGCodePartTwo, true, "V0Type1");
    posChildV0Type1.init(&qaRegistry, confChildTempFitVarpTBins, confChildTempFitVarBins, false, 0, true, "posChildV0Type1");
    negChildV0Type1.init(&qaRegistry, confChildTempFitVarpTBins, confChildTempFitVarBins, false, 0, true, "negChildV0Type1");
    trackHistoV0Type2.init(&qaRegistry, confV0TempFitVarpTBins, confV0TempFitVarBins, confIsMC, confV0PDGCodePartTwo, true, "V0Type2");
    posChildV0Type2.init(&qaRegistry, confChildTempFitVarpTBins, confChildTempFitVarBins, false, 0, true, "posChildV0Type2");
    negChildV0Type2.init(&qaRegistry, confChildTempFitVarpTBins, confChildTempFitVarBins, false, 0, true, "negChildV0Type2");

    mixQaRegistry.add("MixingQA/hMECollisionBins", ";bin;Entries", kTH1F, {{120, -0.5, 119.5}});

    // MC truth
    registryMCtruth.add("plus/MCtruthLambda", "MC truth Lambdas;#it{p}_{T} (GeV/c); #eta", {HistType::kTH2F, {{500, 0, 5}, {400, -1.0, 1.0}}});
    registryMCtruth.add("minus/MCtruthLambda", "MC truth Lambdas;#it{p}_{T} (GeV/c); #eta", {HistType::kTH2F, {{500, 0, 5}, {400, -1.0, 1.0}}});

    registryMCtruth.add("plus/MCtruthAllPt", "MC truth all;#it{p}_{T} (GeV/c); #eta", {HistType::kTH1F, {{500, 0, 5}}});
    registryMCtruth.add("minus/MCtruthAllPt", "MC truth all;#it{p}_{T} (GeV/c); #eta", {HistType::kTH1F, {{500, 0, 5}}});

    registryMCtruth.add("plus/MCtruthPi", "MC truth pions;#it{p}_{T} (GeV/c); #eta", {HistType::kTH2F, {{500, 0, 5}, {400, -1.0, 1.0}}});
    registryMCtruth.add("plus/MCtruthPr", "MC truth protons;#it{p}_{T} (GeV/c); #eta", {HistType::kTH2F, {{500, 0, 5}, {400, -1.0, 1.0}}});

    registryMCtruth.add("minus/MCtruthPi", "MC truth pions;#it{p}_{T} (GeV/c); #eta", {HistType::kTH2F, {{500, 0, 5}, {400, -1.0, 1.0}}});
    registryMCtruth.add("minus/MCtruthPr", "MC truth protons;#it{p}_{T} (GeV/c); #eta", {HistType::kTH2F, {{500, 0, 5}, {400, -1.0, 1.0}}});

    registryMCtruth.add("plus/MCtruthPiPt", "MC truth pions;#it{p}_{T} (GeV/c)", {HistType::kTH1F, {{500, 0, 5}}});
    registryMCtruth.add("plus/MCtruthPrPt", "MC truth protons;#it{p}_{T} (GeV/c)", {HistType::kTH1F, {{500, 0, 5}}});
    registryMCtruth.add("minus/MCtruthPiPt", "MC truth pions;#it{p}_{T} (GeV/c)", {HistType::kTH1F, {{500, 0, 5}}});
    registryMCtruth.add("minus/MCtruthPrPt", "MC truth protons;#it{p}_{T} (GeV/c)", {HistType::kTH1F, {{500, 0, 5}}});

    // MC reco
    registryMCreco.add("plus/MCrecoLambda", "MC reco Lambdas;#it{p}_{T} (GeV/c); #eta", {HistType::kTH2F, {{500, 0, 5}, {400, -1.0, 1.0}}});
    registryMCreco.add("plus/MCrecoLambdaChildPr", "MC reco Lambdas;#it{p}_{T} (GeV/c); #eta", {HistType::kTH2F, {{500, 0, 5}, {400, -1.0, 1.0}}});
    registryMCreco.add("plus/MCrecoLambdaChildPi", "MC reco Lambdas;#it{p}_{T} (GeV/c); #eta", {HistType::kTH2F, {{500, 0, 5}, {400, -1.0, 1.0}}});
    registryMCreco.add("minus/MCrecoLambda", "MC reco Lambdas;#it{p}_{T} (GeV/c); #eta", {HistType::kTH2F, {{500, 0, 5}, {400, -1.0, 1.0}}});
    registryMCreco.add("minus/MCrecoLambdaChildPr", "MC reco Lambdas;#it{p}_{T} (GeV/c); #eta", {HistType::kTH2F, {{500, 0, 5}, {400, -1.0, 1.0}}});
    registryMCreco.add("minus/MCrecoLambdaChildPi", "MC reco Lambdas;#it{p}_{T} (GeV/c); #eta", {HistType::kTH2F, {{500, 0, 5}, {400, -1.0, 1.0}}});

    registryMCreco.add("plus/MCrecoAllPt", "MC reco all;#it{p}_{T} (GeV/c); #eta", {HistType::kTH1F, {{500, 0, 5}}});
    registryMCreco.add("minus/MCrecoAllPt", "MC reco all;#it{p}_{T} (GeV/c); #eta", {HistType::kTH1F, {{500, 0, 5}}});

    registryMCreco.add("plus/MCrecoPi", "MC reco pions;#it{p}_{T} (GeV/c); #eta", {HistType::kTH2F, {{500, 0, 5}, {400, -1.0, 1.0}}});
    registryMCreco.add("plus/MCrecoPr", "MC reco protons;#it{p}_{T} (GeV/c); #eta", {HistType::kTH2F, {{500, 0, 5}, {400, -1.0, 1.0}}});

    registryMCreco.add("minus/MCrecoPi", "MC reco pions;#it{p}_{T} (GeV/c); #eta", {HistType::kTH2F, {{500, 0, 5}, {400, -1.0, 1.0}}});
    registryMCreco.add("minus/MCrecoPr", "MC reco protons;#it{p}_{T} (GeV/c); #eta", {HistType::kTH2F, {{500, 0, 5}, {400, -1.0, 1.0}}});

    registryMCreco.add("plus/MCrecoPiPt", "MC reco pions;#it{p}_{T} (GeV/c)", {HistType::kTH1F, {{500, 0, 5}}});
    registryMCreco.add("plus/MCrecoPrPt", "MC reco protons;#it{p}_{T} (GeV/c)", {HistType::kTH1F, {{500, 0, 5}}});
    registryMCreco.add("minus/MCrecoPiPt", "MC reco pions;#it{p}_{T} (GeV/c)", {HistType::kTH1F, {{500, 0, 5}}});
    registryMCreco.add("minus/MCrecoPrPt", "MC reco protons;#it{p}_{T} (GeV/c)", {HistType::kTH1F, {{500, 0, 5}}});

<<<<<<< HEAD
    registryMCreco.add("motherParticle", "MC reco pair fractions;part1 mother PDG;part2 mother PDG", {HistType::kTH2F, {{8001, -4000, 4000}, {8001, -4000, 4000}}});
    registryMCreco.add("particleCount", "MC reco particle count;particle PDG;", {HistType::kTH1F, {{8001, -4000, 4000}}});
=======
    registryMCreco.add("motherParticle", "pair fractions;part1 mother PDG;part2 mother PDG", {HistType::kTH2F, {{8001, -4000, 4000}, {8001, -4000, 4000}}});
>>>>>>> 079e5d55

    sameEventCont.init(&resultRegistry, confkstarBins, confMultBins, confkTBins, confmTBins, confMultBins3D, confmTBins3D, confEtaBins, confPhiBins, confIsMC, confUse3D);
    sameEventCont.setPDGCodes(confTrkPDGCodePartOne, confV0PDGCodePartTwo);
    mixedEventCont.init(&resultRegistry, confkstarBins, confMultBins, confkTBins, confmTBins, confMultBins3D, confmTBins3D, confEtaBins, confPhiBins, confIsMC, confUse3D);
    mixedEventCont.setPDGCodes(confTrkPDGCodePartOne, confV0PDGCodePartTwo);

    pairCleaner.init(&qaRegistry);
    pairCleanerV0.init(&qaRegistry);
    if (confIsCPR.value) {
      pairCloseRejection.init(&resultRegistry, &qaRegistry, confCPRdeltaPhiCutMin.value, confCPRdeltaPhiCutMax.value, confCPRdeltaEtaCutMin.value, confCPRdeltaEtaCutMax.value, confCPRChosenRadii.value, confCPRPlotPerRadii.value);
      pairCloseRejectionV0.init(&resultRegistry, &qaRegistry, confCPRdeltaPhiCutMin.value, confCPRdeltaPhiCutMax.value, confCPRdeltaEtaCutMin.value, confCPRdeltaEtaCutMax.value, confCPRChosenRadii.value, confCPRPlotPerRadii.value);
    }

    if (!confLocalEfficiency.value.empty()) {
      plocalEffFile = std::unique_ptr<TFile>(TFile::Open(confLocalEfficiency.value.c_str(), "read"));
      if (!plocalEffFile || plocalEffFile.get()->IsZombie())
        LOGF(fatal, "Could not load efficiency histogram from %s", confLocalEfficiency.value.c_str());
      if (doprocessSameEvent || doprocessMixedEvent) {
        plocalEffp1 = (confChargePart1 > 0) ? std::unique_ptr<TH1>(plocalEffFile.get()->Get<TH1>("PrPlus")) : std::unique_ptr<TH1>(plocalEffFile.get()->Get<TH1>("PrMinus")); // note: works only for protons for now
        plocalEffp2 = (confV0Type1 == 0) ? std::unique_ptr<TH1>(plocalEffFile.get()->Get<TH1>("Lambda")) : std::unique_ptr<TH1>(plocalEffFile.get()->Get<TH1>("AntiLambda"));
        LOGF(info, "Loaded efficiency histograms for track-V0.");
      } else if (doprocessSameEventV0 || doprocessMixedEventV0) {
        plocalEffp1 = (confV0Type1 == 0) ? std::unique_ptr<TH1>(plocalEffFile.get()->Get<TH1>("Lambda")) : std::unique_ptr<TH1>(plocalEffFile.get()->Get<TH1>("AntiLambda"));
        plocalEffp2 = (confV0Type2 == 0) ? std::unique_ptr<TH1>(plocalEffFile.get()->Get<TH1>("Lambda")) : std::unique_ptr<TH1>(plocalEffFile.get()->Get<TH1>("AntiLambda"));
        LOGF(info, "Loaded efficiency histograms for V0-V0.");
      }
    }
  }
  /// This function processes the same event for track - V0
  template <typename PartType, typename PartitionType, typename MCParticles = std::nullptr_t>
  void doSameEvent(FilteredFDCollision const& col, PartType const& parts, PartitionType& groupPartsOne, PartitionType& groupPartsTwo, [[maybe_unused]] MCParticles mcParts = nullptr)
  {
    const auto& magFieldTesla = col.magField();

    const int multCol = confUseCent ? col.multV0M() : col.multNtr();

    eventHisto.fillQA(col);

    /// Histogramming same event
    for (const auto& part : groupPartsTwo) {
      if (!invMLambda(part.mLambda(), part.mAntiLambda()))
        continue;
      const auto& posChild = parts.iteratorAt(part.index() - 2);
      const auto& negChild = parts.iteratorAt(part.index() - 1);
      /// Daughters that do not pass this condition are not selected
      if (!isParticleTPC(posChild, V0ChildTable[confV0Type1][0]) || !isParticleTPC(negChild, V0ChildTable[confV0Type1][1]))
        continue;

      trackHistoPartTwo.fillQA<false, true>(part);
      posChildHistos.fillQA<false, true>(posChild);
      negChildHistos.fillQA<false, true>(negChild);
    }

    for (const auto& part : groupPartsOne) {
      /// PID plot for particle 1
      const float tpcNSigmas[3] = {unPackInTable<aod::pidtpc_tiny::binning>(part.tpcNSigmaStorePr()), unPackInTable<aod::pidtpc_tiny::binning>(part.tpcNSigmaStorePi()), unPackInTable<aod::pidtpc_tiny::binning>(part.tpcNSigmaStoreKa())};
      const float tofNSigmas[3] = {unPackInTable<aod::pidtof_tiny::binning>(part.tofNSigmaStorePr()), unPackInTable<aod::pidtof_tiny::binning>(part.tofNSigmaStorePi()), unPackInTable<aod::pidtof_tiny::binning>(part.tofNSigmaStoreKa())};

      if (!isNSigmaCombined(part.p(), tpcNSigmas[confTrackChoicePartOne], tofNSigmas[confTrackChoicePartOne]))
        continue;
      if (part.sign() > 0) {
        qaRegistry.fill(HIST("Tracks_pos/nSigmaTPC"), part.p(), tpcNSigmas[confTrackChoicePartOne]);
        qaRegistry.fill(HIST("Tracks_pos/nSigmaTOF"), part.p(), tofNSigmas[confTrackChoicePartOne]);
        trackHistoPartOnePos.fillQA<false, false>(part);
      } else if (part.sign() < 0) {
        qaRegistry.fill(HIST("Tracks_neg/nSigmaTPC"), part.p(), tpcNSigmas[confTrackChoicePartOne]);
        qaRegistry.fill(HIST("Tracks_neg/nSigmaTOF"), part.p(), tofNSigmas[confTrackChoicePartOne]);
        trackHistoPartOneNeg.fillQA<false, false>(part);
      }
    }

    /// Now build the combinations
    for (const auto& [p1, p2] : combinations(CombinationsFullIndexPolicy(groupPartsOne, groupPartsTwo))) {
      // Lambda invariant mass cut
      if (!invMLambda(p2.mLambda(), p2.mAntiLambda()))
        continue;
      /// PID using stored binned nsigma
      if (!isParticleCombined(p1, confTrackChoicePartOne))
        continue;
      // track cleaning
      if (!pairCleaner.isCleanPair(p1, p2, parts)) {
        continue;
      }
      if (confIsCPR.value) {
        if (pairCloseRejection.isClosePair(p1, p2, parts, magFieldTesla, femto_universe_container::EventType::same)) {
          continue;
        }
      }
      const auto& posChild = parts.iteratorAt(p2.index() - 2);
      const auto& negChild = parts.iteratorAt(p2.index() - 1);

      /// Daughters that do not pass this condition are not selected
      if (!isParticleTPC(posChild, V0ChildTable[confV0Type1][0]) || !isParticleTPC(negChild, V0ChildTable[confV0Type1][1]))
        continue;

      float weight = 1.0f;
      if (plocalEffp1)
        weight = plocalEffp1.get()->GetBinContent(plocalEffp1->FindBin(p1.pt(), p1.eta())) * plocalEffp2.get()->GetBinContent(plocalEffp2->FindBin(p2.pt(), p2.eta()));
      if constexpr (std::is_same<PartType, FemtoRecoParticles>::value)
        sameEventCont.setPair<true>(p1, p2, multCol, confUse3D, weight);
      else
        sameEventCont.setPair<false>(p1, p2, multCol, confUse3D, weight);
    }
  }

  /// This function processes the same event for V0 - V0
  template <typename PartType, typename PartitionType, typename MCParticles = std::nullptr_t>
  void doSameEventV0(FilteredFDCollision const& col, PartType const& parts, PartitionType& groupPartsTwo, [[maybe_unused]] MCParticles mcParts = nullptr)
  {
    const auto& magFieldTesla = col.magField();

    const int multCol = confUseCent ? col.multV0M() : col.multNtr();

    eventHisto.fillQA(col);

    /// Histogramming same event
    for (const auto& part : groupPartsTwo) {
      if (!invMLambda(part.mLambda(), part.mAntiLambda()))
        continue;
      const auto& posChild = parts.iteratorAt(part.index() - 2);
      const auto& negChild = parts.iteratorAt(part.index() - 1);

      /// Check daughters of first V0 particle
      if (isParticleTPC(posChild, V0ChildTable[confV0Type1][0]) && isParticleTPC(negChild, V0ChildTable[confV0Type1][1])) {
        trackHistoV0Type1.fillQABase<false, true>(part, HIST("V0Type1"));
        posChildV0Type1.fillQABase<false, true>(posChild, HIST("posChildV0Type1"));
        negChildV0Type1.fillQABase<false, true>(negChild, HIST("negChildV0Type1"));
        qaRegistry.fill(HIST("V0Type1/hInvMassLambdaVsCent"), multCol, part.mLambda());
        qaRegistry.fill(HIST("V0Type1/hInvMassAntiLambdaVsCent"), multCol, part.mAntiLambda());
      }
      /// Check daughters of second V0 particle
      if (isParticleTPC(posChild, V0ChildTable[confV0Type2][0]) && isParticleTPC(negChild, V0ChildTable[confV0Type2][1])) {
        trackHistoV0Type2.fillQABase<false, true>(part, HIST("V0Type2"));
        posChildV0Type2.fillQABase<false, true>(posChild, HIST("posChildV0Type2"));
        negChildV0Type2.fillQABase<false, true>(negChild, HIST("negChildV0Type2"));
        qaRegistry.fill(HIST("V0Type2/hInvMassLambdaVsCent"), multCol, part.mLambda());
        qaRegistry.fill(HIST("V0Type2/hInvMassAntiLambdaVsCent"), multCol, part.mAntiLambda());
      }
    }

    auto pairProcessFunc = [&](auto& p1, auto& p2) -> void {
      // Lambda invariant mass cut for p1
      if (!invMLambda(p1.mLambda(), p1.mAntiLambda()))
        return;
      // Lambda invariant mass cut for p2
      if (!invMLambda(p2.mLambda(), p2.mAntiLambda()))
        return;
      // track cleaning
      if (!pairCleanerV0.isCleanPair(p1, p2, parts)) {
        return;
      }
      if (confIsCPR.value) {
        if (pairCloseRejectionV0.isClosePair(p1, p2, parts, magFieldTesla, femto_universe_container::EventType::same)) {
          return;
        }
      }
      const auto& posChild1 = parts.iteratorAt(p1.index() - 2);
      const auto& negChild1 = parts.iteratorAt(p1.index() - 1);
      /// Daughters that do not pass this condition are not selected
      if (!isParticleTPC(posChild1, V0ChildTable[confV0Type1][0]) || !isParticleTPC(negChild1, V0ChildTable[confV0Type1][1]))
        return;

      const auto& posChild2 = parts.iteratorAt(p2.index() - 2);
      const auto& negChild2 = parts.iteratorAt(p2.index() - 1);
      /// Daughters that do not pass this condition are not selected
      if (!isParticleTPC(posChild2, V0ChildTable[confV0Type2][0]) || !isParticleTPC(negChild2, V0ChildTable[confV0Type2][1]))
        return;

      if constexpr (std::is_same<PartType, FemtoRecoParticles>::value)
        sameEventCont.setPair<true>(p1, p2, multCol, confUse3D);
      else
        sameEventCont.setPair<false>(p1, p2, multCol, confUse3D);
    };

    if (confV0Type1 == confV0Type2) {
      /// Now build the combinations for identical V0s
      for (const auto& [p1, p2] : combinations(CombinationsStrictlyUpperIndexPolicy(groupPartsTwo, groupPartsTwo))) {
        pairProcessFunc(p1, p2);
      }
    } else {
      /// Now build the combinations for not identical identical V0s
      for (const auto& [p1, p2] : combinations(CombinationsFullIndexPolicy(groupPartsTwo, groupPartsTwo))) {
        pairProcessFunc(p1, p2);
      }
    }
  }

  void
    processSameEvent(FilteredFDCollision const& col, FemtoFullParticles const& parts)
  {
    auto groupPartsOne = partsOne->sliceByCached(aod::femtouniverseparticle::fdCollisionId, col.globalIndex(), cache);
    auto groupPartsTwo = partsTwo->sliceByCached(aod::femtouniverseparticle::fdCollisionId, col.globalIndex(), cache);
    doSameEvent(col, parts, groupPartsOne, groupPartsTwo);
  }
  PROCESS_SWITCH(FemtoUniversePairTaskTrackV0Extended, processSameEvent, "Enable processing same event for track - V0", false);

  void processSameEventMCReco(FilteredFDCollision const& col, FemtoRecoParticles const& parts, aod::FdMCParticles const& mcparts)
  {
    auto groupPartsOne = partsOneMCReco->sliceByCached(aod::femtouniverseparticle::fdCollisionId, col.globalIndex(), cache);
    auto groupPartsTwo = partsTwoMCReco->sliceByCached(aod::femtouniverseparticle::fdCollisionId, col.globalIndex(), cache);
    doSameEvent(col, parts, groupPartsOne, groupPartsTwo, mcparts);
  }
  PROCESS_SWITCH(FemtoUniversePairTaskTrackV0Extended, processSameEventMCReco, "Enable processing same event for track - V0 MC Reco", false);

  /// This function processes the same event for V0 - V0
  void processSameEventV0(FilteredFDCollision const& col, FemtoFullParticles const& parts)
  {
    auto groupPartsTwo = partsTwo->sliceByCached(aod::femtouniverseparticle::fdCollisionId, col.globalIndex(), cache);
    doSameEventV0(col, parts, groupPartsTwo);
  }
  PROCESS_SWITCH(FemtoUniversePairTaskTrackV0Extended, processSameEventV0, "Enable processing same event for V0 - V0", false);

  void processSameEventV0MCReco(FilteredFDCollision const& col, FemtoRecoParticles const& parts, aod::FdMCParticles const& mcparts)
  {
    auto groupPartsTwo = partsTwoMCReco->sliceByCached(aod::femtouniverseparticle::fdCollisionId, col.globalIndex(), cache);
    doSameEventV0(col, parts, groupPartsTwo, mcparts);
  }
  PROCESS_SWITCH(FemtoUniversePairTaskTrackV0Extended, processSameEventV0MCReco, "Enable processing same event for V0 - V0 MC Reco", false);

  /// This function processes MC same events for Track - V0
  void processMCSameEvent(FilteredFDCollision const& col, FemtoFullParticles const& parts)
  {
    const auto& magFieldTesla = col.magField();

    auto groupPartsOne = partsOneMC->sliceByCached(aod::femtouniverseparticle::fdCollisionId, col.globalIndex(), cache);
    auto groupPartsTwo = partsTwoMC->sliceByCached(aod::femtouniverseparticle::fdCollisionId, col.globalIndex(), cache);
    const int multCol = confUseCent ? col.multV0M() : col.multNtr();

    eventHisto.fillQA(col);

    /// Histogramming same event
    for (const auto& part : groupPartsTwo) {
      int pdgCode = static_cast<int>(part.pidCut());
      if ((confV0Type1 == 0 && pdgCode != kLambda0) || (confV0Type1 == 1 && pdgCode != kLambda0Bar))
        continue;
      trackHistoPartTwo.fillQA<false, true>(part);
    }

    for (const auto& part : groupPartsOne) {
      int pdgCode = static_cast<int>(part.pidCut());
      if (pdgCode != confTrkPDGCodePartOne)
        continue;
      const auto& pdgParticle = pdgMC->GetParticle(pdgCode);
      if (!pdgParticle) {
        continue;
      }
      /// PID plot for particle 1
      if (pdgParticle->Charge() > 0.0) {
        trackHistoPartOnePos.fillQA<false, false>(part);
      } else if (pdgParticle->Charge() < 0.0) {
        trackHistoPartOneNeg.fillQA<false, false>(part);
      }
    }

    /// Now build the combinations
    for (const auto& [p1, p2] : combinations(CombinationsFullIndexPolicy(groupPartsOne, groupPartsTwo))) {
      if (static_cast<int>(p1.pidCut()) != confTrkPDGCodePartOne)
        continue;
      int pdgCode2 = static_cast<int>(p2.pidCut());
      if ((confV0Type1 == 0 && pdgCode2 != kLambda0) || (confV0Type1 == 1 && pdgCode2 != kLambda0Bar))
        continue;
      // track cleaning
      if (confIsCPR.value) {
        if (pairCloseRejection.isClosePair(p1, p2, parts, magFieldTesla, femto_universe_container::EventType::same)) {
          continue;
        }
      }
      sameEventCont.setPair<false>(p1, p2, multCol, confUse3D);
    }
  }

  PROCESS_SWITCH(FemtoUniversePairTaskTrackV0Extended, processMCSameEvent, "Enable processing same event for MC truth track - V0", false);

  /// This function processes MC same events for V0 - V0
  void processMCSameEventV0(FilteredFDCollision const& col, FemtoFullParticles const& parts)
  {
    auto groupPartsTwo = partsTwoMC->sliceByCached(aod::femtouniverseparticle::fdCollisionId, col.globalIndex(), cache);
    const int multCol = confUseCent ? col.multV0M() : col.multNtr();

    eventHisto.fillQA(col);

    /// Histogramming same event
    for (const auto& part : groupPartsTwo) {
      const auto& posChild = parts.iteratorAt(part.index() - 2);
      const auto& negChild = parts.iteratorAt(part.index() - 1);
      int pdgCode = static_cast<int>(part.pidCut());
      if ((confV0Type1 == 0 && pdgCode == kLambda0) || (confV0Type1 == 1 && pdgCode == kLambda0Bar)) {
        trackHistoV0Type1.fillQABase<false, true>(part, HIST("V0Type1"));
        posChildV0Type1.fillQABase<false, true>(posChild, HIST("posChildV0Type1"));
        negChildV0Type1.fillQABase<false, true>(negChild, HIST("negChildV0Type1"));
        qaRegistry.fill(HIST("V0Type1/hInvMassLambdaVsCent"), multCol, part.mLambda());
        qaRegistry.fill(HIST("V0Type1/hInvMassAntiLambdaVsCent"), multCol, part.mAntiLambda());
      }
      if ((confV0Type2 == 0 && pdgCode == kLambda0) || (confV0Type2 == 1 && pdgCode == kLambda0Bar)) {
        trackHistoV0Type2.fillQABase<false, true>(part, HIST("V0Type2"));
        posChildV0Type2.fillQABase<false, true>(posChild, HIST("posChildV0Type2"));
        negChildV0Type2.fillQABase<false, true>(negChild, HIST("negChildV0Type2"));
        qaRegistry.fill(HIST("V0Type2/hInvMassLambdaVsCent"), multCol, part.mLambda());
        qaRegistry.fill(HIST("V0Type2/hInvMassAntiLambdaVsCent"), multCol, part.mAntiLambda());
      }
    }

    auto pairProcessFunc = [&](auto& p1, auto& p2) -> void {
      int pdgCode1 = static_cast<int>(p1.pidCut());
      if ((confV0Type1 == 0 && pdgCode1 != kLambda0) || (confV0Type1 == 1 && pdgCode1 != kLambda0Bar))
        return;
      int pdgCode2 = static_cast<int>(p2.pidCut());
      if ((confV0Type2 == 0 && pdgCode2 != kLambda0) || (confV0Type2 == 1 && pdgCode2 != kLambda0Bar))
        return;
      sameEventCont.setPair<false>(p1, p2, multCol, confUse3D);
    };
    /// Now build the combinations
    if (confV0Type1 == confV0Type2) {
      /// Now build the combinations for identical V0s
      for (const auto& [p1, p2] : combinations(CombinationsStrictlyUpperIndexPolicy(groupPartsTwo, groupPartsTwo))) {
        pairProcessFunc(p1, p2);
      }
    } else {
      /// Now build the combinations for not identical identical V0s
      for (const auto& [p1, p2] : combinations(CombinationsFullIndexPolicy(groupPartsTwo, groupPartsTwo))) {
        pairProcessFunc(p1, p2);
      }
    }
  }

  PROCESS_SWITCH(FemtoUniversePairTaskTrackV0Extended, processMCSameEventV0, "Enable processing same event for MC truth V0 - V0", false);

  /// This function processes the mixed event for track - V0
  template <typename PartType, typename PartitionType, typename MCParticles = std::nullptr_t>
  void doMixedEvent(FilteredFDCollisions const& cols, PartType const& parts, PartitionType& partitionOne, PartitionType& partitionTwo, [[maybe_unused]] MCParticles mcParts = nullptr)
  {
    ColumnBinningPolicy<aod::collision::PosZ, aod::femtouniversecollision::MultNtr> colBinningMult{{confVtxBins, confMultBins}, true};
    ColumnBinningPolicy<aod::collision::PosZ, aod::femtouniversecollision::MultV0M> colBinningCent{{confVtxBins, confMultBins}, true};

    auto mixedCollProcessFunc = [&](auto& collision1, auto& collision2) -> void {
      const int multCol = confUseCent ? collision1.multV0M() : collision1.multNtr();

      auto groupPartsOne = partitionOne->sliceByCached(aod::femtouniverseparticle::fdCollisionId, collision1.globalIndex(), cache);
      auto groupPartsTwo = partitionTwo->sliceByCached(aod::femtouniverseparticle::fdCollisionId, collision2.globalIndex(), cache);

      const auto& magFieldTesla1 = collision1.magField();
      const auto& magFieldTesla2 = collision2.magField();

      if (magFieldTesla1 != magFieldTesla2) {
        return;
      }

      for (const auto& [p1, p2] : combinations(CombinationsFullIndexPolicy(groupPartsOne, groupPartsTwo))) {
        // Lambda invariant mass cut
        if (!invMLambda(p2.mLambda(), p2.mAntiLambda()))
          continue;
        /// PID using stored binned nsigma
        if (!isParticleCombined(p1, confTrackChoicePartOne))
          continue;

        const auto& posChild = parts.iteratorAt(p2.globalIndex() - 2);
        const auto& negChild = parts.iteratorAt(p2.globalIndex() - 1);
        /// Daughters that do not pass this condition are not selected
        if (!isParticleTPC(posChild, V0ChildTable[confV0Type1][0]) || !isParticleTPC(negChild, V0ChildTable[confV0Type1][1]))
          continue;

        // track cleaning
        if (!pairCleaner.isCleanPair(p1, p2, parts)) {
          continue;
        }
        if (confIsCPR.value) {
          if (pairCloseRejection.isClosePair(p1, p2, parts, magFieldTesla1, femto_universe_container::EventType::mixed)) {
            continue;
          }
        }
        float weight = 1.0f;
        if (plocalEffp1)
          weight = plocalEffp1.get()->GetBinContent(plocalEffp1->FindBin(p1.pt(), p1.eta())) * plocalEffp2.get()->GetBinContent(plocalEffp2->FindBin(p2.pt(), p2.eta()));

        if constexpr (std::is_same<PartType, FemtoRecoParticles>::value)
          mixedEventCont.setPair<true>(p1, p2, multCol, confUse3D, weight);
        else
          mixedEventCont.setPair<false>(p1, p2, multCol, confUse3D, weight);
      }
    };

    if (confUseCent) {
      for (const auto& [collision1, collision2] : soa::selfCombinations(colBinningCent, confNEventsMix, -1, cols, cols)) {
        mixedCollProcessFunc(collision1, collision2);
        mixQaRegistry.fill(HIST("MixingQA/hMECollisionBins"), colBinningCent.getBin({collision1.posZ(), collision1.multV0M()}));
      }
    } else {
      for (const auto& [collision1, collision2] : soa::selfCombinations(colBinningMult, confNEventsMix, -1, cols, cols)) {
        mixedCollProcessFunc(collision1, collision2);
        mixQaRegistry.fill(HIST("MixingQA/hMECollisionBins"), colBinningMult.getBin({collision1.posZ(), collision1.multNtr()}));
      }
    }
  }

  /// This function processes the mixed event for V0 - V0
  template <typename PartType, typename PartitionType, typename MCParticles = std::nullptr_t>
  void doMixedEventV0(FilteredFDCollisions const& cols, PartType const& parts, PartitionType& partitionTwo, [[maybe_unused]] MCParticles mcParts = nullptr)
  {
    ColumnBinningPolicy<aod::collision::PosZ, aod::femtouniversecollision::MultNtr> colBinningMult{{confVtxBins, confMultBins}, true};
    ColumnBinningPolicy<aod::collision::PosZ, aod::femtouniversecollision::MultV0M> colBinningCent{{confVtxBins, confMultBins}, true};

    auto mixedCollProcessFunc = [&](auto& collision1, auto& collision2) -> void {
      const int multCol = confUseCent ? collision1.multV0M() : collision1.multNtr();

      auto groupPartsOne = partitionTwo->sliceByCached(aod::femtouniverseparticle::fdCollisionId, collision1.globalIndex(), cache);
      auto groupPartsTwo = partitionTwo->sliceByCached(aod::femtouniverseparticle::fdCollisionId, collision2.globalIndex(), cache);

      const auto& magFieldTesla1 = collision1.magField();
      const auto& magFieldTesla2 = collision2.magField();

      if (magFieldTesla1 != magFieldTesla2) {
        return;
      }

      for (const auto& [p1, p2] : combinations(CombinationsFullIndexPolicy(groupPartsOne, groupPartsTwo))) {
        // Lambda invariant mass cut for p1
        if (!invMLambda(p1.mLambda(), p1.mAntiLambda())) {
          continue;
        }
        // Lambda invariant mass cut for p2
        if (!invMLambda(p2.mLambda(), p2.mAntiLambda())) {
          continue;
        }

        const auto& posChild1 = parts.iteratorAt(p1.globalIndex() - 2);
        const auto& negChild1 = parts.iteratorAt(p1.globalIndex() - 1);
        /// Daughters that do not pass this condition are not selected
        if (!isParticleTPC(posChild1, V0ChildTable[confV0Type1][0]) || !isParticleTPC(negChild1, V0ChildTable[confV0Type1][1]))
          continue;

        const auto& posChild2 = parts.iteratorAt(p2.globalIndex() - 2);
        const auto& negChild2 = parts.iteratorAt(p2.globalIndex() - 1);
        /// Daughters that do not pass this condition are not selected
        if (!isParticleTPC(posChild2, V0ChildTable[confV0Type2][0]) || !isParticleTPC(negChild2, V0ChildTable[confV0Type2][1]))
          continue;

        // track cleaning
        if (!pairCleanerV0.isCleanPair(p1, p2, parts)) {
          continue;
        }
        if (confIsCPR.value) {
          if (pairCloseRejectionV0.isClosePair(p1, p2, parts, magFieldTesla1, femto_universe_container::EventType::mixed)) {
            continue;
          }
        }

        if constexpr (std::is_same<PartType, FemtoRecoParticles>::value)
          mixedEventCont.setPair<true>(p1, p2, multCol, confUse3D);
        else
          mixedEventCont.setPair<false>(p1, p2, multCol, confUse3D);
      }
    };

    if (confUseCent) {
      for (const auto& [collision1, collision2] : soa::selfCombinations(colBinningCent, confNEventsMix, -1, cols, cols)) {
        mixedCollProcessFunc(collision1, collision2);
        mixQaRegistry.fill(HIST("MixingQA/hMECollisionBins"), colBinningCent.getBin({collision1.posZ(), collision1.multV0M()}));
      }
    } else {
      for (const auto& [collision1, collision2] : soa::selfCombinations(colBinningMult, confNEventsMix, -1, cols, cols)) {
        mixedCollProcessFunc(collision1, collision2);
        mixQaRegistry.fill(HIST("MixingQA/hMECollisionBins"), colBinningMult.getBin({collision1.posZ(), collision1.multNtr()}));
      }
    }
  }

  void processMixedEvent(FilteredFDCollisions const& cols, FemtoFullParticles const& parts)
  {
    doMixedEvent(cols, parts, partsOne, partsTwo);
  }
  PROCESS_SWITCH(FemtoUniversePairTaskTrackV0Extended, processMixedEvent, "Enable processing mixed event for track - V0", false);

  void processMixedEventMCReco(FilteredFDCollisions const& cols, FemtoRecoParticles const& parts, aod::FdMCParticles const& mcparts)
  {
    doMixedEvent(cols, parts, partsOneMCReco, partsTwoMCReco, mcparts);
  }
  PROCESS_SWITCH(FemtoUniversePairTaskTrackV0Extended, processMixedEventMCReco, "Enable processing mixed event for track - V0 for MC Reco", false);

  void processMixedEventV0(FilteredFDCollisions const& cols, FemtoFullParticles const& parts)
  {
    doMixedEventV0(cols, parts, partsTwo);
  }
  PROCESS_SWITCH(FemtoUniversePairTaskTrackV0Extended, processMixedEventV0, "Enable processing mixed events for V0 - V0", false);

  void processMixedEventV0MCReco(FilteredFDCollisions const& cols, FemtoRecoParticles const& parts, aod::FdMCParticles const& mcparts)
  {
    doMixedEventV0(cols, parts, partsTwoMCReco, mcparts);
  }
  PROCESS_SWITCH(FemtoUniversePairTaskTrackV0Extended, processMixedEventV0MCReco, "Enable processing mixed event for V0 - V0 for MC Reco", false);

  /// This function processes MC mixed events for Track - V0
  void processMCMixedEvent(FilteredFDCollisions const& cols, FemtoFullParticles const& parts)
  {
    ColumnBinningPolicy<aod::collision::PosZ, aod::femtouniversecollision::MultNtr> colBinningMult{{confVtxBins, confMultBins}, true};
    ColumnBinningPolicy<aod::collision::PosZ, aod::femtouniversecollision::MultV0M> colBinningCent{{confVtxBins, confMultBins}, true};

    auto mixedCollProcessFunc = [&](auto& collision1, auto& collision2) -> void {
      const int multCol = confUseCent ? collision1.multV0M() : collision1.multNtr();

      auto groupPartsOne = partsOneMC->sliceByCached(aod::femtouniverseparticle::fdCollisionId, collision1.globalIndex(), cache);
      auto groupPartsTwo = partsTwoMC->sliceByCached(aod::femtouniverseparticle::fdCollisionId, collision2.globalIndex(), cache);

      const auto& magFieldTesla1 = collision1.magField();
      const auto& magFieldTesla2 = collision2.magField();

      if (magFieldTesla1 != magFieldTesla2) {
        return;
      }
      for (const auto& [p1, p2] : combinations(CombinationsFullIndexPolicy(groupPartsOne, groupPartsTwo))) {
        if (static_cast<int>(p1.pidCut()) != confTrkPDGCodePartOne)
          continue;
        int pdgCode2 = static_cast<int>(p2.pidCut());
        if ((confV0Type1 == 0 && pdgCode2 != kLambda0) || (confV0Type1 == 1 && pdgCode2 != kLambda0Bar))
          continue;
        if (confIsCPR.value) {
          if (pairCloseRejection.isClosePair(p1, p2, parts, magFieldTesla1, femto_universe_container::EventType::mixed)) {
            continue;
          }
        }
        mixedEventCont.setPair<false>(p1, p2, multCol, confUse3D);
      }
    };

    if (confUseCent) {
      for (const auto& [collision1, collision2] : soa::selfCombinations(colBinningCent, confNEventsMix, -1, cols, cols)) {
        mixedCollProcessFunc(collision1, collision2);
        mixQaRegistry.fill(HIST("MixingQA/hMECollisionBins"), colBinningCent.getBin({collision1.posZ(), collision1.multV0M()}));
      }
    } else {
      for (const auto& [collision1, collision2] : soa::selfCombinations(colBinningMult, confNEventsMix, -1, cols, cols)) {
        mixedCollProcessFunc(collision1, collision2);
        mixQaRegistry.fill(HIST("MixingQA/hMECollisionBins"), colBinningMult.getBin({collision1.posZ(), collision1.multNtr()}));
      }
    }
  }

  PROCESS_SWITCH(FemtoUniversePairTaskTrackV0Extended, processMCMixedEvent, "Enable processing mixed events for MC truth track - V0", false);

  /// This function processes MC mixed events for V0 - V0
  void processMCMixedEventV0(FilteredFDCollisions const& cols, FemtoFullParticles const& /*parts*/)
  {
    ColumnBinningPolicy<aod::collision::PosZ, aod::femtouniversecollision::MultNtr> colBinningMult{{confVtxBins, confMultBins}, true};
    ColumnBinningPolicy<aod::collision::PosZ, aod::femtouniversecollision::MultV0M> colBinningCent{{confVtxBins, confMultBins}, true};

    auto mixedCollProcessFunc = [&](auto& collision1, auto& collision2) -> void {
      const int multCol = confUseCent ? collision1.multV0M() : collision1.multNtr();

      auto groupPartsOne = partsTwoMC->sliceByCached(aod::femtouniverseparticle::fdCollisionId, collision1.globalIndex(), cache);
      auto groupPartsTwo = partsTwoMC->sliceByCached(aod::femtouniverseparticle::fdCollisionId, collision2.globalIndex(), cache);

      for (const auto& [p1, p2] : combinations(CombinationsFullIndexPolicy(groupPartsOne, groupPartsTwo))) {
        int pdgCode1 = static_cast<int>(p1.pidCut());
        if ((confV0Type1 == 0 && pdgCode1 != kLambda0) || (confV0Type1 == 1 && pdgCode1 != kLambda0Bar))
          continue;
        int pdgCode2 = static_cast<int>(p2.pidCut());
        if ((confV0Type2 == 0 && pdgCode2 != kLambda0) || (confV0Type2 == 1 && pdgCode2 != kLambda0Bar))
          continue;
        mixedEventCont.setPair<false>(p1, p2, multCol, confUse3D);
      }
    };

    if (confUseCent) {
      for (const auto& [collision1, collision2] : soa::selfCombinations(colBinningCent, confNEventsMix, -1, cols, cols)) {
        mixedCollProcessFunc(collision1, collision2);
        mixQaRegistry.fill(HIST("MixingQA/hMECollisionBins"), colBinningCent.getBin({collision1.posZ(), collision1.multV0M()}));
      }
    } else {
      for (const auto& [collision1, collision2] : soa::selfCombinations(colBinningMult, confNEventsMix, -1, cols, cols)) {
        mixedCollProcessFunc(collision1, collision2);
        mixQaRegistry.fill(HIST("MixingQA/hMECollisionBins"), colBinningMult.getBin({collision1.posZ(), collision1.multNtr()}));
      }
    }
  }

  PROCESS_SWITCH(FemtoUniversePairTaskTrackV0Extended, processMCMixedEventV0, "Enable processing mixed events for MC truth V0 - V0", false);

  ///--------------------------------------------MC-------------------------------------------------///

  /// This function fills MC truth particles from derived MC table
  void processMCTruth(aod::FDParticles const& parts)
  {
    for (const auto& part : parts) {
      if (part.partType() != uint8_t(aod::femtouniverseparticle::ParticleType::kMCTruthTrack))
        continue;

      int pdgCode = static_cast<int>(part.pidCut());
      const auto& pdgParticle = pdgMC->GetParticle(pdgCode);
      if (!pdgParticle) {
        continue;
      }

      if (pdgCode == kLambda0) {
        registryMCtruth.fill(HIST("plus/MCtruthLambda"), part.pt(), part.eta());
        continue;
      } else if (pdgCode == kLambda0Bar) {
        registryMCtruth.fill(HIST("minus/MCtruthLambda"), part.pt(), part.eta());
        continue;
      }

      if (pdgParticle->Charge() > 0.0) {
        registryMCtruth.fill(HIST("plus/MCtruthAllPt"), part.pt());
      }
      if (pdgCode == kPiPlus) {
        registryMCtruth.fill(HIST("plus/MCtruthPi"), part.pt(), part.eta());
        registryMCtruth.fill(HIST("plus/MCtruthPiPt"), part.pt());
      }
      if (pdgCode == kProton) {
        registryMCtruth.fill(HIST("plus/MCtruthPr"), part.pt(), part.eta());
        registryMCtruth.fill(HIST("plus/MCtruthPrPt"), part.pt());
      }

      if (pdgParticle->Charge() < 0.0) {
        registryMCtruth.fill(HIST("minus/MCtruthAllPt"), part.pt());
      }
      if (pdgCode == kPiMinus) {
        registryMCtruth.fill(HIST("minus/MCtruthPi"), part.pt(), part.eta());
        registryMCtruth.fill(HIST("minus/MCtruthPiPt"), part.pt());
      }
      if (pdgCode == kProtonBar) {
        registryMCtruth.fill(HIST("minus/MCtruthPr"), part.pt(), part.eta());
        registryMCtruth.fill(HIST("minus/MCtruthPrPt"), part.pt());
      }
    }
  }

  PROCESS_SWITCH(FemtoUniversePairTaskTrackV0Extended, processMCTruth, "Process MC truth data", false);

<<<<<<< HEAD
  void processContaminationTracksV0s(FilteredFDCollision const& col, FemtoRecoParticles const& parts, aod::FdMCParticles const& mcparts)
  {
    auto groupPartsOne = partsOneMCReco->sliceByCached(aod::femtouniverseparticle::fdCollisionId, col.globalIndex(), cache);
    auto groupPartsTwo = partsTwoMCReco->sliceByCached(aod::femtouniverseparticle::fdCollisionId, col.globalIndex(), cache);

    // count particles before cuts
    for (const auto& part : parts) {
      auto mcPartId = part.fdMCParticleId();
      if (mcPartId == -1)
        continue; // no MC particle
      const auto& mcpart = mcparts.iteratorAt(mcPartId);
      if (mcpart.pdgMCTruth() == confTrkPDGCodePartOne || mcpart.pdgMCTruth() == confV0PDGCodePartTwo)
        registryMCreco.fill(HIST("particleCount"), mcpart.pdgMCTruth());
    }

    // check for secondary contamination after cuts
    for (const auto& part : groupPartsTwo) {
      if (!invMLambda(part.mLambda(), part.mAntiLambda()))
        continue;
      const auto& posChild = parts.iteratorAt(part.index() - 2);
      const auto& negChild = parts.iteratorAt(part.index() - 1);
      /// Daughters that do not pass this condition are not selected
      if (!isParticleTPC(posChild, V0ChildTable[confV0Type1][0]) || !isParticleTPC(negChild, V0ChildTable[confV0Type1][1]))
        continue;

      trackHistoPartTwo.fillQA<true, true>(part);
    }

    for (const auto& part : groupPartsOne) {
      /// PID plot for particle 1
      const float tpcNSigmas[3] = {unPackInTable<aod::pidtpc_tiny::binning>(part.tpcNSigmaStorePr()), unPackInTable<aod::pidtpc_tiny::binning>(part.tpcNSigmaStorePi()), unPackInTable<aod::pidtpc_tiny::binning>(part.tpcNSigmaStoreKa())};
      const float tofNSigmas[3] = {unPackInTable<aod::pidtof_tiny::binning>(part.tofNSigmaStorePr()), unPackInTable<aod::pidtof_tiny::binning>(part.tofNSigmaStorePi()), unPackInTable<aod::pidtof_tiny::binning>(part.tofNSigmaStoreKa())};

      if (!isNSigmaCombined(part.p(), tpcNSigmas[confTrackChoicePartOne], tofNSigmas[confTrackChoicePartOne]))
        continue;
      if (part.sign() > 0) {
        trackHistoPartOnePos.fillQA<true, false>(part);
      } else if (part.sign() < 0) {
        trackHistoPartOneNeg.fillQA<true, false>(part);
      }
    }
  }
  PROCESS_SWITCH(FemtoUniversePairTaskTrackV0Extended, processContaminationTracksV0s, "Process to obtain number of particles before cuts", false);

=======
>>>>>>> 079e5d55
  void processPairFractions(FilteredFDCollisions const& cols, FemtoRecoParticles const& parts)
  {

    ColumnBinningPolicy<aod::collision::PosZ, aod::femtouniversecollision::MultNtr> colBinningMult{{confVtxBins, confMultBins}, true};
    ColumnBinningPolicy<aod::collision::PosZ, aod::femtouniversecollision::MultV0M> colBinningCent{{confVtxBins, confMultBins}, true};

    auto mixedCollProcessFunc = [&](auto& collision1, auto& collision2) -> void {
      auto groupPartsOne = partsOneMCReco->sliceByCached(aod::femtouniverseparticle::fdCollisionId, collision1.globalIndex(), cache);
      auto groupPartsTwo = partsTwoMCReco->sliceByCached(aod::femtouniverseparticle::fdCollisionId, collision2.globalIndex(), cache);

      const auto& magFieldTesla1 = collision1.magField();
      const auto& magFieldTesla2 = collision2.magField();

      if (magFieldTesla1 != magFieldTesla2) {
        return;
      }

      for (const auto& [p1, p2] : combinations(CombinationsFullIndexPolicy(groupPartsOne, groupPartsTwo))) {
        // Lambda invariant mass cut
        if (!invMLambda(p2.mLambda(), p2.mAntiLambda()))
          continue;
        /// PID using stored binned nsigma
        if (!isParticleCombined(p1, confTrackChoicePartOne))
          continue;

        const auto& posChild = parts.iteratorAt(p2.globalIndex() - 2);
        const auto& negChild = parts.iteratorAt(p2.globalIndex() - 1);
        /// Daughters that do not pass this condition are not selected
        if (!isParticleTPC(posChild, V0ChildTable[confV0Type1][0]) || !isParticleTPC(negChild, V0ChildTable[confV0Type1][1]))
          continue;

        // track cleaning
        if (!pairCleaner.isCleanPair(p1, p2, parts)) {
          continue;
        }
        if (confIsCPR.value) {
          if (pairCloseRejection.isClosePair(p1, p2, parts, magFieldTesla1, femto_universe_container::EventType::mixed)) {
            continue;
          }
        }
        registryMCreco.fill(HIST("motherParticle"), p1.motherPDG(), p2.motherPDG());
      }
    };

    for (const auto& [collision1, collision2] : soa::selfCombinations(colBinningCent, confNEventsMix, -1, cols, cols)) {
      mixedCollProcessFunc(collision1, collision2);
    }
  }
  PROCESS_SWITCH(FemtoUniversePairTaskTrackV0Extended, processPairFractions, "Process MC data to obtain pair fractions", false);

<<<<<<< HEAD
=======
  void processPairFractionsV0(FilteredFDCollisions const& cols, FemtoRecoParticles const& parts)
  {

    ColumnBinningPolicy<aod::collision::PosZ, aod::femtouniversecollision::MultNtr> colBinningMult{{confVtxBins, confMultBins}, true};
    ColumnBinningPolicy<aod::collision::PosZ, aod::femtouniversecollision::MultV0M> colBinningCent{{confVtxBins, confMultBins}, true};

    auto mixedCollProcessFunc = [&](auto& collision1, auto& collision2) -> void {
      auto groupPartsOne = partsTwoMCReco->sliceByCached(aod::femtouniverseparticle::fdCollisionId, collision1.globalIndex(), cache);
      auto groupPartsTwo = partsTwoMCReco->sliceByCached(aod::femtouniverseparticle::fdCollisionId, collision2.globalIndex(), cache);

      const auto& magFieldTesla1 = collision1.magField();
      const auto& magFieldTesla2 = collision2.magField();

      if (magFieldTesla1 != magFieldTesla2) {
        return;
      }

      for (const auto& [p1, p2] : combinations(CombinationsFullIndexPolicy(groupPartsOne, groupPartsTwo))) {
        // Lambda invariant mass cut for p1
        if (!invMLambda(p1.mLambda(), p1.mAntiLambda())) {
          continue;
        }
        // Lambda invariant mass cut for p2
        if (!invMLambda(p2.mLambda(), p2.mAntiLambda())) {
          continue;
        }

        const auto& posChild1 = parts.iteratorAt(p1.globalIndex() - 2);
        const auto& negChild1 = parts.iteratorAt(p1.globalIndex() - 1);
        /// Daughters that do not pass this condition are not selected
        if (!isParticleTPC(posChild1, V0ChildTable[confV0Type1][0]) || !isParticleTPC(negChild1, V0ChildTable[confV0Type1][1]))
          continue;

        const auto& posChild2 = parts.iteratorAt(p2.globalIndex() - 2);
        const auto& negChild2 = parts.iteratorAt(p2.globalIndex() - 1);
        /// Daughters that do not pass this condition are not selected
        if (!isParticleTPC(posChild2, V0ChildTable[confV0Type2][0]) || !isParticleTPC(negChild2, V0ChildTable[confV0Type2][1]))
          continue;

        // track cleaning
        if (!pairCleanerV0.isCleanPair(p1, p2, parts)) {
          continue;
        }
        if (confIsCPR.value) {
          if (pairCloseRejectionV0.isClosePair(p1, p2, parts, magFieldTesla1, femto_universe_container::EventType::mixed)) {
            continue;
          }
        }

        registryMCreco.fill(HIST("motherParticle"), p1.motherPDG(), p2.motherPDG());
      }
    };

    if (confUseCent) {
      for (const auto& [collision1, collision2] : soa::selfCombinations(colBinningCent, confNEventsMix, -1, cols, cols)) {
        mixedCollProcessFunc(collision1, collision2);
      }
    } else {
      for (const auto& [collision1, collision2] : soa::selfCombinations(colBinningMult, confNEventsMix, -1, cols, cols)) {
        mixedCollProcessFunc(collision1, collision2);
      }
    }
  }
  PROCESS_SWITCH(FemtoUniversePairTaskTrackV0Extended, processPairFractionsV0, "Process MC data to obtain pair fractions for V0V0 pairs", false);

>>>>>>> 079e5d55
  void processMCReco(FemtoRecoParticles const& parts, aod::FdMCParticles const& mcparts)
  {
    for (const auto& part : parts) {
      auto mcPartId = part.fdMCParticleId();
      if (mcPartId == -1)
        continue; // no MC particle
      const auto& mcpart = mcparts.iteratorAt(mcPartId);
      //
      if (part.partType() == aod::femtouniverseparticle::ParticleType::kV0) {
        if (mcpart.pdgMCTruth() == kLambda0) {
          const auto& posChild = parts.iteratorAt(part.globalIndex() - 2);
          const auto& negChild = parts.iteratorAt(part.globalIndex() - 1);
          /// Daughters that do not pass this condition are not selected
          if (isParticleTPC(posChild, 0) && isParticleTPC(negChild, 1)) {
            registryMCreco.fill(HIST("plus/MCrecoLambda"), mcpart.pt(), mcpart.eta()); // lambda
            if (auto mcpartIdChild = posChild.fdMCParticleId(); mcpartIdChild != -1) {
              const auto& mcpartChild = mcparts.iteratorAt(mcpartIdChild);
              registryMCreco.fill(HIST("plus/MCrecoLambdaChildPr"), mcpartChild.pt(), mcpartChild.eta()); // lambda proton child
            }
            if (auto mcpartIdChild = negChild.fdMCParticleId(); mcpartIdChild != -1) {
              const auto& mcpartChild = mcparts.iteratorAt(mcpartIdChild);
              registryMCreco.fill(HIST("plus/MCrecoLambdaChildPi"), mcpartChild.pt(), mcpartChild.eta()); // lambda pion child
            }
          }
        } else if (mcpart.pdgMCTruth() == kLambda0Bar) {
          const auto& posChild = parts.iteratorAt(part.globalIndex() - 2);
          const auto& negChild = parts.iteratorAt(part.globalIndex() - 1);
          /// Daughters that do not pass this condition are not selected
          if (isParticleTPC(posChild, 1) && isParticleTPC(negChild, 0)) {
            registryMCreco.fill(HIST("minus/MCrecoLambda"), mcpart.pt(), mcpart.eta()); // anti-lambda
            if (auto mcpartIdChild = posChild.fdMCParticleId(); mcpartIdChild != -1) {
              const auto& mcpartChild = mcparts.iteratorAt(mcpartIdChild);
              registryMCreco.fill(HIST("minus/MCrecoLambdaChildPi"), mcpartChild.pt(), mcpartChild.eta()); // anti-lambda pion child
            }
            if (auto mcpartIdChild = negChild.fdMCParticleId(); mcpartIdChild != -1) {
              const auto& mcpartChild = mcparts.iteratorAt(mcpartIdChild);
              registryMCreco.fill(HIST("minus/MCrecoLambdaChildPr"), mcpartChild.pt(), mcpartChild.eta()); // anti-lambda proton child
            }
          }
        }
      } else if (part.partType() == aod::femtouniverseparticle::ParticleType::kTrack) {
        if (part.sign() > 0) {
          registryMCreco.fill(HIST("plus/MCrecoAllPt"), mcpart.pt());
          if (mcpart.pdgMCTruth() == kPiPlus && isNSigmaCombined(part.p(), unPackInTable<aod::pidtpc_tiny::binning>(part.tpcNSigmaStorePi()), unPackInTable<aod::pidtof_tiny::binning>(part.tofNSigmaStorePi()))) {
            registryMCreco.fill(HIST("plus/MCrecoPi"), mcpart.pt(), mcpart.eta());
            registryMCreco.fill(HIST("plus/MCrecoPiPt"), mcpart.pt());
          } else if (mcpart.pdgMCTruth() == kProton && isNSigmaCombined(part.p(), unPackInTable<aod::pidtpc_tiny::binning>(part.tpcNSigmaStorePr()), unPackInTable<aod::pidtof_tiny::binning>(part.tofNSigmaStorePr()))) {
            registryMCreco.fill(HIST("plus/MCrecoPr"), mcpart.pt(), mcpart.eta());
            registryMCreco.fill(HIST("plus/MCrecoPrPt"), mcpart.pt());
          }
        }

        if (part.sign() < 0) {
          registryMCreco.fill(HIST("minus/MCrecoAllPt"), mcpart.pt());
          if (mcpart.pdgMCTruth() == kPiMinus && isNSigmaCombined(part.p(), unPackInTable<aod::pidtpc_tiny::binning>(part.tpcNSigmaStorePi()), unPackInTable<aod::pidtof_tiny::binning>(part.tofNSigmaStorePi()))) {
            registryMCreco.fill(HIST("minus/MCrecoPi"), mcpart.pt(), mcpart.eta());
            registryMCreco.fill(HIST("minus/MCrecoPiPt"), mcpart.pt());
          } else if (mcpart.pdgMCTruth() == kProtonBar && isNSigmaCombined(part.p(), unPackInTable<aod::pidtpc_tiny::binning>(part.tpcNSigmaStorePr()), unPackInTable<aod::pidtof_tiny::binning>(part.tofNSigmaStorePr()))) {
            registryMCreco.fill(HIST("minus/MCrecoPr"), mcpart.pt(), mcpart.eta());
            registryMCreco.fill(HIST("minus/MCrecoPrPt"), mcpart.pt());
          }
        }
      } // partType
    }
  }

  PROCESS_SWITCH(FemtoUniversePairTaskTrackV0Extended, processMCReco, "Process MC reco data", false);
};

WorkflowSpec defineDataProcessing(ConfigContext const& cfgc)
{
  WorkflowSpec workflow{
    adaptAnalysisTask<FemtoUniversePairTaskTrackV0Extended>(cfgc),
  };
  return workflow;
}<|MERGE_RESOLUTION|>--- conflicted
+++ resolved
@@ -270,12 +270,8 @@
     registryMCreco.add("minus/MCrecoPiPt", "MC reco pions;#it{p}_{T} (GeV/c)", {HistType::kTH1F, {{500, 0, 5}}});
     registryMCreco.add("minus/MCrecoPrPt", "MC reco protons;#it{p}_{T} (GeV/c)", {HistType::kTH1F, {{500, 0, 5}}});
 
-<<<<<<< HEAD
     registryMCreco.add("motherParticle", "MC reco pair fractions;part1 mother PDG;part2 mother PDG", {HistType::kTH2F, {{8001, -4000, 4000}, {8001, -4000, 4000}}});
     registryMCreco.add("particleCount", "MC reco particle count;particle PDG;", {HistType::kTH1F, {{8001, -4000, 4000}}});
-=======
-    registryMCreco.add("motherParticle", "pair fractions;part1 mother PDG;part2 mother PDG", {HistType::kTH2F, {{8001, -4000, 4000}, {8001, -4000, 4000}}});
->>>>>>> 079e5d55
 
     sameEventCont.init(&resultRegistry, confkstarBins, confMultBins, confkTBins, confmTBins, confMultBins3D, confmTBins3D, confEtaBins, confPhiBins, confIsMC, confUse3D);
     sameEventCont.setPDGCodes(confTrkPDGCodePartOne, confV0PDGCodePartTwo);
@@ -316,7 +312,8 @@
 
     /// Histogramming same event
     for (const auto& part : groupPartsTwo) {
-      if (!invMLambda(part.mLambda(), part.mAntiLambda()))
+      if (!invMLambda(part.mLambda(), part.mAntiLambda()))Core/FemtoUniverseParticleHisto.h
+
         continue;
       const auto& posChild = parts.iteratorAt(part.index() - 2);
       const auto& negChild = parts.iteratorAt(part.index() - 1);
@@ -903,7 +900,6 @@
 
   PROCESS_SWITCH(FemtoUniversePairTaskTrackV0Extended, processMCTruth, "Process MC truth data", false);
 
-<<<<<<< HEAD
   void processContaminationTracksV0s(FilteredFDCollision const& col, FemtoRecoParticles const& parts, aod::FdMCParticles const& mcparts)
   {
     auto groupPartsOne = partsOneMCReco->sliceByCached(aod::femtouniverseparticle::fdCollisionId, col.globalIndex(), cache);
@@ -948,8 +944,6 @@
   }
   PROCESS_SWITCH(FemtoUniversePairTaskTrackV0Extended, processContaminationTracksV0s, "Process to obtain number of particles before cuts", false);
 
-=======
->>>>>>> 079e5d55
   void processPairFractions(FilteredFDCollisions const& cols, FemtoRecoParticles const& parts)
   {
 
@@ -1000,8 +994,6 @@
   }
   PROCESS_SWITCH(FemtoUniversePairTaskTrackV0Extended, processPairFractions, "Process MC data to obtain pair fractions", false);
 
-<<<<<<< HEAD
-=======
   void processPairFractionsV0(FilteredFDCollisions const& cols, FemtoRecoParticles const& parts)
   {
 
@@ -1067,7 +1059,6 @@
   }
   PROCESS_SWITCH(FemtoUniversePairTaskTrackV0Extended, processPairFractionsV0, "Process MC data to obtain pair fractions for V0V0 pairs", false);
 
->>>>>>> 079e5d55
   void processMCReco(FemtoRecoParticles const& parts, aod::FdMCParticles const& mcparts)
   {
     for (const auto& part : parts) {
