// Copyright 2019-2022 CERN and copyright holders of ALICE O2.
// See https://alice-o2.web.cern.ch/copyright for details of the copyright holders.
// All rights not expressly granted are reserved.
//
// This software is distributed under the terms of the GNU General Public
// License v3 (GPL Version 3), copied verbatim in the file "COPYING".
//
// In applying this license CERN does not waive the privileges and immunities
// granted to it by virtue of its status as an Intergovernmental Organization
// or submit itself to any jurisdiction.

/// \file FemtoUniverseParticleHisto.h
/// \brief FemtoUniverseParticleHisto - Histogram class for tracks, V0s and cascades
/// \author Andi Mathis, TU München, andreas.mathis@ph.tum.de
/// \author Georgios Mantzaridis, TU München, georgios.mantzaridis@tum.de
/// \author Anton Riedel, TU München, anton.riedel@tum.de
/// \author Zuzanna Chochulska, WUT Warsaw & CTU Prague, zchochul@cern.ch
/// \author Shirajum Monira, WUT Warsaw, shirajum.monira.dokt@pw.edu.pl

#ifndef PWGCF_FEMTOUNIVERSE_CORE_FEMTOUNIVERSEPARTICLEHISTO_H_
#define PWGCF_FEMTOUNIVERSE_CORE_FEMTOUNIVERSEPARTICLEHISTO_H_

#include <string>
#include <optional>
#include "PWGCF/FemtoUniverse/DataModel/FemtoDerived.h"
#include "Framework/HistogramRegistry.h"
#include "CommonConstants/MathConstants.h"

using namespace o2::framework; // o2-linter: disable=using-directive

namespace o2::analysis::femto_universe // o2-linter: disable=name/namespace
{

/// \class FemtoUniverseParticleHisto
/// \brief Class for histogramming particle properties
/// \tparam particleType Type of the particle (Track/V0/Cascade/Phi/...)
/// \tparam suffixType (optional) Takes care of the suffix for the folder name in case of analyses of pairs of the same kind (T-T, V-V, C-C)
template <o2::aod::femtouniverseparticle::ParticleType particleType, int suffixType = 0>
class FemtoUniverseParticleHisto
{
 public:
  /// Destructor
  virtual ~FemtoUniverseParticleHisto() = default;

  /// Initializes particle histograms
  /// Called by init both in case of reconstructed data/ Monte Carlo, and for Monte Carlo Truth
  /// \tparam T type of the axis Object
  /// \tparam mc enum object to get the suffix ("" for data/ Monte Cartlo reconstructed, "_MC" for Monte Carlo truth) for the folder in the output file
  /// \param folderName base path of the directory in the output file, in which to store the histograms
  /// \param tempFitVarAxisTitle  Title of the axis of the tempFitVar (DCA_xy in case of tracks, CPA in case of V0s, etc.)
  /// \param tempFitVarpTAxis axis object for the pT axis in the pT vs. tempFitVar plots
  /// \param tempFitVarAxis axis object for the tempFitVar axis
  template <o2::aod::femtouniverse_mc_particle::MCType mc, typename T>
  void init_base(std::string folderName, std::string tempFitVarAxisTitle, T& tempFitVarpTAxis, T& tempFitVarAxis) // o2-linter: disable=name/function-variable
  {
    std::string folderSuffix = static_cast<std::string>(o2::aod::femtouniverse_mc_particle::MCTypeName[mc]).c_str();
    /// Histograms of the kinematic properties
    mHistogramRegistry->add((folderName + folderSuffix + "/hPt").c_str(), "; #it{p}_{T} (GeV/#it{c}); Entries", kTH1F, {{240, 0, 6}});
    mHistogramRegistry->add((folderName + folderSuffix + "/hEta").c_str(), "; #eta; Entries", kTH1F, {{200, -1.5, 1.5}});
    mHistogramRegistry->add((folderName + folderSuffix + "/hPhi").c_str(), "; #phi; Entries", kTH1F, {{200, 0, o2::constants::math::TwoPI}});
    mHistogramRegistry->add((folderName + folderSuffix + "/hPhiEta").c_str(), "; #phi; #eta", kTH2F, {{200, 0, o2::constants::math::TwoPI}, {200, -1.5, 1.5}});

    /// particle specific histogramms for the TempFitVar column in FemtoUniverseParticles
    if constexpr (o2::aod::femtouniverse_mc_particle::MCType::kRecon == mc) {
      mHistogramRegistry->add((folderName + folderSuffix + static_cast<std::string>(o2::aod::femtouniverseparticle::TempFitVarName[mParticleType])).c_str(), ("; #it{p}_{T} (GeV/#it{c}); " + tempFitVarAxisTitle).c_str(), kTH2F, {{tempFitVarpTAxis}, {tempFitVarAxis}});
    }
  }

  // comment
  template <o2::aod::femtouniverse_mc_particle::MCType mc>
  void init_debug(std::string folderName) // o2-linter: disable=name/function-variable
  {
    std::string folderSuffix = static_cast<std::string>(o2::aod::femtouniverse_mc_particle::MCTypeName[mc]).c_str();
    if constexpr (mParticleType == o2::aod::femtouniverseparticle::ParticleType::kTrack || mParticleType == o2::aod::femtouniverseparticle::ParticleType::kV0Child || mParticleType == o2::aod::femtouniverseparticle::ParticleType::kCascadeBachelor || mParticleType == o2::aod::femtouniverseparticle::ParticleType::kMCTruthTrack) {
      mHistogramRegistry->add((folderName + folderSuffix + "/hCharge").c_str(), "; Charge; Entries", kTH1F, {{5, -2.5, 2.5}});
      mHistogramRegistry->add((folderName + folderSuffix + "/hTPCfindable").c_str(), "; TPC findable clusters; Entries", kTH1F, {{163, -0.5, 162.5}});
      mHistogramRegistry->add((folderName + folderSuffix + "/hTPCfound").c_str(), "; TPC found clusters; Entries", kTH1F, {{163, -0.5, 162.5}});
      mHistogramRegistry->add((folderName + folderSuffix + "/hTPCcrossedOverFindable").c_str(), "; TPC ratio findable; Entries", kTH1F, {{100, 0.5, 1.5}});
      mHistogramRegistry->add((folderName + folderSuffix + "/hTPCcrossedRows").c_str(), "; TPC crossed rows; Entries", kTH1F, {{163, -0.5, 162.5}});
      mHistogramRegistry->add((folderName + folderSuffix + "/hTPCfindableVsCrossed").c_str(), ";TPC findable clusters ; TPC crossed rows;", kTH2F, {{163, -0.5, 162.5}, {163, -0.5, 162.5}});
      mHistogramRegistry->add((folderName + folderSuffix + "/hTPCshared").c_str(), "; TPC shared clusters; Entries", kTH1F, {{163, -0.5, 162.5}});
      mHistogramRegistry->add((folderName + folderSuffix + "/hTPCfractionSharedCls").c_str(), "; TPC fraction of shared clusters; Entries", kTH1F, {{100, 0.0, 100.0}});
      mHistogramRegistry->add((folderName + folderSuffix + "/hITSclusters").c_str(), "; ITS clusters; Entries", kTH1F, {{10, -0.5, 9.5}});
      mHistogramRegistry->add((folderName + folderSuffix + "/hITSclustersIB").c_str(), "; ITS clusters in IB; Entries", kTH1F, {{10, -0.5, 9.5}});
      mHistogramRegistry->add((folderName + folderSuffix + "/hDCAz").c_str(), "; #it{p}_{T} (GeV/#it{c}); DCA_{z} (cm)", kTH2F, {{100, 0, 10}, {500, -5, 5}});
      mHistogramRegistry->add((folderName + folderSuffix + "/hDCA").c_str(), "; #it{p}_{T} (GeV/#it{c}); DCA (cm)", kTH2F, {{100, 0, 10}, {301, 0., 1.5}});
      mHistogramRegistry->add((folderName + folderSuffix + "/hTPCdEdX").c_str(), "; #it{p} (GeV/#it{c}); TPC Signal", kTH2F, {{100, 0, 10}, {1000, 0, 1000}});
      mHistogramRegistry->add((folderName + folderSuffix + "/nSigmaTPC_el").c_str(), "; #it{p} (GeV/#it{c}); n#sigma_{TPC}^{e}", kTH2F, {{100, 0, 10}, {200, -4.975, 5.025}});
      mHistogramRegistry->add((folderName + folderSuffix + "/nSigmaTPC_pi").c_str(), "; #it{p} (GeV/#it{c}); n#sigma_{TPC}^{#pi}", kTH2F, {{100, 0, 10}, {200, -4.975, 5.025}});
      mHistogramRegistry->add((folderName + folderSuffix + "/nSigmaTPC_K").c_str(), "; #it{p} (GeV/#it{c}); n#sigma_{TPC}^{K}", kTH2F, {{100, 0, 10}, {200, -4.975, 5.025}});
      mHistogramRegistry->add((folderName + folderSuffix + "/nSigmaTPC_p").c_str(), "; #it{p} (GeV/#it{c}); n#sigma_{TPC}^{p}", kTH2F, {{100, 0, 10}, {200, -4.975, 5.025}});
      mHistogramRegistry->add((folderName + folderSuffix + "/nSigmaTPC_d").c_str(), "; #it{p} (GeV/#it{c}); n#sigma_{TPC}^{d}", kTH2F, {{100, 0, 10}, {200, -4.975, 5.025}});
      mHistogramRegistry->add((folderName + folderSuffix + "/nSigmaTOF_el").c_str(), "; #it{p} (GeV/#it{c}); n#sigma_{TOF}^{e}", kTH2F, {{100, 0, 10}, {200, -4.975, 5.025}});
      mHistogramRegistry->add((folderName + folderSuffix + "/nSigmaTOF_pi").c_str(), "; #it{p} (GeV/#it{c}); n#sigma_{TOF}^{#pi}", kTH2F, {{100, 0, 10}, {200, -4.975, 5.025}});
      mHistogramRegistry->add((folderName + folderSuffix + "/nSigmaTOF_K").c_str(), "; #it{p} (GeV/#it{c}); n#sigma_{TOF}^{K}", kTH2F, {{100, 0, 10}, {200, -4.975, 5.025}});
      mHistogramRegistry->add((folderName + folderSuffix + "/nSigmaTOF_p").c_str(), "; #it{p} (GeV/#it{c}); n#sigma_{TOF}^{p}", kTH2F, {{100, 0, 10}, {200, -4.975, 5.025}});
      mHistogramRegistry->add((folderName + folderSuffix + "/nSigmaTOF_d").c_str(), "; #it{p} (GeV/#it{c}); n#sigma_{TOF}^{d}", kTH2F, {{100, 0, 10}, {200, -4.975, 5.025}});
      mHistogramRegistry->add((folderName + folderSuffix + "/nSigmaComb_el").c_str(), "; #it{p} (GeV/#it{c}); n#sigma_{comb}^{e}", kTH2F, {{100, 0, 10}, {100, 0, 5}});
      mHistogramRegistry->add((folderName + folderSuffix + "/nSigmaComb_pi").c_str(), "; #it{p} (GeV/#it{c}); n#sigma_{comb}^{#pi}", kTH2F, {{100, 0, 10}, {100, 0, 5}});
      mHistogramRegistry->add((folderName + folderSuffix + "/nSigmaComb_K").c_str(), "; #it{p} (GeV/#it{c}); n#sigma_{comb}^{K}", kTH2F, {{100, 0, 10}, {100, 0, 5}});
      mHistogramRegistry->add((folderName + folderSuffix + "/nSigmaComb_p").c_str(), "; #it{p} (GeV/#it{c}); n#sigma_{comb}^{p}", kTH2F, {{100, 0, 10}, {100, 0, 5}});
      mHistogramRegistry->add((folderName + folderSuffix + "/nSigmaComb_d").c_str(), "; #it{p} (GeV/#it{c}); n#sigma_{comb}^{d}", kTH2F, {{100, 0, 10}, {100, 0, 5}});
    } else if constexpr (mParticleType == o2::aod::femtouniverseparticle::ParticleType::kV0) {
      mHistogramRegistry->add((folderName + folderSuffix + "/hDaughDCA").c_str(), "; DCA^{daugh} (cm); Entries", kTH1F, {{1000, 0, 10}});
      mHistogramRegistry->add((folderName + folderSuffix + "/hTransRadius").c_str(), "; #it{r}_{xy} (cm); Entries", kTH1F, {{1500, 0, 150}});
      mHistogramRegistry->add((folderName + folderSuffix + "/hDecayVtxX").c_str(), "; #it{Vtx}_{x} (cm); Entries", kTH1F, {{2000, 0, 200}});
      mHistogramRegistry->add((folderName + folderSuffix + "/hDecayVtxY").c_str(), "; #it{Vtx}_{y} (cm)); Entries", kTH1F, {{2000, 0, 200}});
      mHistogramRegistry->add((folderName + folderSuffix + "/hDecayVtxZ").c_str(), "; #it{Vtx}_{z} (cm); Entries", kTH1F, {{2000, 0, 200}});
      mHistogramRegistry->add((folderName + folderSuffix + "/hInvMassLambda").c_str(), "; M_{#Lambda}; Entries", kTH1F, {{2000, 1.f, 3.f}});
      mHistogramRegistry->add((folderName + folderSuffix + "/hInvMassAntiLambda").c_str(), "; M_{#bar{#Lambda}}; Entries", kTH1F, {{2000, 1.f, 3.f}});
      mHistogramRegistry->add((folderName + folderSuffix + "/hInvMassLambdaAntiLambda").c_str(), "; M_{#Lambda}; M_{#bar{#Lambda}}", kTH2F, {{2000, 1.f, 3.f}, {2000, 1.f, 3.f}});
    } else if constexpr (mParticleType == o2::aod::femtouniverseparticle::ParticleType::kCascade) {
      mHistogramRegistry->add((folderName + folderSuffix + "/hDaughDCA").c_str(), "; DCA^{daugh} (cm); Entries", kTH1F, {{1000, 0, 10}});
      mHistogramRegistry->add((folderName + folderSuffix + "/hTransRadius").c_str(), "; #it{r}_{xy} (cm); Entries", kTH1F, {{1500, 0, 150}});
      mHistogramRegistry->add((folderName + folderSuffix + "/hDecayVtxX").c_str(), "; #it{Vtx}_{x} (cm); Entries", kTH1F, {{2000, 0, 200}});
      mHistogramRegistry->add((folderName + folderSuffix + "/hDecayVtxY").c_str(), "; #it{Vtx}_{y} (cm)); Entries", kTH1F, {{2000, 0, 200}});
      mHistogramRegistry->add((folderName + folderSuffix + "/hDecayVtxZ").c_str(), "; #it{Vtx}_{z} (cm); Entries", kTH1F, {{2000, 0, 200}});
      mHistogramRegistry->add((folderName + folderSuffix + "/hInvMassCascade").c_str(), "; M_{Cascade}; Entries", kTH1F, {{2000, 1.f, 1.8f}});
      mHistogramRegistry->add((folderName + folderSuffix + "/hInvMassAntiCascade").c_str(), "; M_{AntiCascade}; Entries", kTH1F, {{2000, 1.f, 1.8f}});
    }
  }

  /// Initializes specialized Monte Carlo particle histograms
  /// internal function called by init only in case of Monte Carlo truth
  /// \tparam T type of the axis Object
  /// \param folderName base path of the directory in the output file, in which to store the histograms
  /// \param tempFitVarAxisTitle  Title of the axis of the tempFitVar (DCA_xy in case of tracks, CPA in case of V0s, etc.)
  /// \param tempFitVarpTAxis axis object for the pT axis in the pT vs. tempFitVar plots
  /// \param tempFitVarAxis axis object for the tempFitVar axis
  template <typename T>
  void init_MC(std::string folderName, std::string /*tempFitVarAxisTitle*/, T& tempFitVarpTAxis, T& tempFitVarAxis) // o2-linter: disable=name/function-variable
  {
    /// Particle-type specific histograms
    std::string folderSuffix = static_cast<std::string>(o2::aod::femtouniverse_mc_particle::MCTypeName[o2::aod::femtouniverse_mc_particle::MCType::kTruth]).c_str();

    mHistogramRegistry->add((folderName + folderSuffix + "/hPt_ReconNoFake").c_str(), "; #it{p}_{T} (GeV/#it{c}); Entries", kTH1F, {{240, 0, 6}});

    if constexpr (mParticleType == o2::aod::femtouniverseparticle::ParticleType::kTrack || mParticleType == o2::aod::femtouniverseparticle::ParticleType::kV0Child || mParticleType == o2::aod::femtouniverseparticle::ParticleType::kCascadeBachelor || mParticleType == o2::aod::femtouniverseparticle::ParticleType::kMCTruthTrack) {
      /// Track histograms
      mHistogramRegistry->add((folderName + folderSuffix + "/hPDG").c_str(), "; PDG; Entries", kTH1I, {{6001, -3000, 3000}});
      mHistogramRegistry->add((folderName + folderSuffix + "/hOrigin_MC").c_str(), "; Origin; Entries", kTH1I, {{100, 0, 100}});
      mHistogramRegistry->add((folderName + folderSuffix + "/hNoMCtruthCounter").c_str(), "; Counter; Entries", kTH1I, {{1, 0, 1}});
      // DCA plots
      mHistogramRegistry->add((folderName + folderSuffix + "/hDCAxy_Material").c_str(), "; #it{p}_{T} (GeV/#it{c}); DCA_{xy} (cm)", kTH2F, {tempFitVarpTAxis, tempFitVarAxis});
      mHistogramRegistry->add((folderName + folderSuffix + "/hDCAxy_Fake").c_str(), "; #it{p}_{T} (GeV/#it{c}); DCA_{xy} (cm)", kTH2F, {tempFitVarpTAxis, tempFitVarAxis});
      mHistogramRegistry->add((folderName + folderSuffix + "/hDCAxy_DaughterLambda").c_str(), "; #it{p}_{T} (GeV/#it{c}); DCA_{xy} (cm)", kTH2F, {tempFitVarpTAxis, tempFitVarAxis});
      mHistogramRegistry->add((folderName + folderSuffix + "/hDCAxy_DaughterSigmaplus").c_str(), "; #it{p}_{T} (GeV/#it{c}); DCA_{xy} (cm)", kTH2F, {tempFitVarpTAxis, tempFitVarAxis});
      mHistogramRegistry->add((folderName + folderSuffix + "/hDCAxy_Primary").c_str(), "; #it{p}_{T} (GeV/#it{c}); DCA_{xy} (cm)", kTH2F, {tempFitVarpTAxis, tempFitVarAxis});
      mHistogramRegistry->add((folderName + folderSuffix + "/hDCAxy_Daughter").c_str(), "; #it{p}_{T} (GeV/#it{c}); DCA_{xy} (cm)", kTH2F, {tempFitVarpTAxis, tempFitVarAxis});
      mHistogramRegistry->add((folderName + folderSuffix + "/hDCAxy_NoMCTruthOrigin").c_str(), "; #it{p}_{T} (GeV/#it{c}); DCA_{xy} (cm)", kTH2F, {tempFitVarpTAxis, tempFitVarAxis});
<<<<<<< HEAD
=======
      mHistogramRegistry->add((folderName + folderSuffix + "/hMisidentification").c_str(), "; #it{p}_{T} (GeV/#it{c}); Particle; Particle", kTH3F, {{4, 0, 4}, {4, 0, 4}, tempFitVarpTAxis});
>>>>>>> 9ef18e93
    } else if constexpr (mParticleType == o2::aod::femtouniverseparticle::ParticleType::kV0) {
      /// V0 histograms
      ///  to be implemented
    } else if constexpr (mParticleType == o2::aod::femtouniverseparticle::ParticleType::kCascade) {
      /// Cascade histograms
      /// to be implemented
    } else if constexpr (mParticleType == o2::aod::femtouniverseparticle::ParticleType::kPhi) {
      // Phi histograms
      mHistogramRegistry->add((folderName + folderSuffix + "/hPDG").c_str(), "; PDG; Entries", kTH1I, {{6001, -3000, 3000}});
      mHistogramRegistry->add((folderName + folderSuffix + "/hOrigin_MC").c_str(), "; Origin; Entries", kTH1I, {{7, 0, 7}});

    } else if constexpr (mParticleType == o2::aod::femtouniverseparticle::ParticleType::kD0) {
      // D0/D0bar histograms
    } else {
      LOG(fatal) << "FemtoUniverseParticleHisto: Histogramming for requested object not defined - quitting!";
    }
  }

  /// Templated function for the initialization of the QA histograms
  /// Always calls init_base to initialize the histograms with data/ Monte Carlo reconstructed
  /// In case of Monte Carlo, calls init_base again for Monte Carlo truth and the specialized function init_MC for additional Monte Carlo histogramms
  /// \tparam T type of the axis binning
  /// \param registry Histogram registry to be passed
  /// \param tempFitVarpTBins binning of the pT axis in the pT vs. tempFitVar
  /// \param tempFitVarBins binning of the tempFitVar (DCA_xy in case of tracks, CPA in case of V0s, etc.)
  /// \param isMC add Monte Carlo truth histograms to the output file
  template <typename T>
  void init(HistogramRegistry* registry, T& tempFitVarpTBins, T& tempFitVarBins, bool isMC, int pdgCode, bool isDebug = false, std::optional<std::string> flexibleFolder = std::nullopt)
  {
    mPDG = pdgCode;
    if (registry) {
      mHistogramRegistry = registry;
      /// The folder names are defined by the type of the object and the suffix (if applicable)
      std::string tempFitVarAxisTitle;
      if constexpr (mParticleType == o2::aod::femtouniverseparticle::ParticleType::kTrack || mParticleType == o2::aod::femtouniverseparticle::ParticleType::kV0Child || mParticleType == o2::aod::femtouniverseparticle::ParticleType::kCascadeBachelor) {
        /// Track histograms
        tempFitVarAxisTitle = "DCA_{xy} (cm)";
      } else if constexpr (mParticleType == o2::aod::femtouniverseparticle::ParticleType::kMCTruthTrack) {
        /// MC Truth Track histograms
        tempFitVarAxisTitle = "PDG code";
      } else if constexpr (mParticleType == o2::aod::femtouniverseparticle::ParticleType::kV0) {
        /// V0 histograms
        tempFitVarAxisTitle = "cos#alpha";
      } else if constexpr (mParticleType == o2::aod::femtouniverseparticle::ParticleType::kCascade) {
        /// Cascade histograms
        tempFitVarAxisTitle = "cos#alpha";
      } else if constexpr (mParticleType == o2::aod::femtouniverseparticle::ParticleType::kPhi) {
        // Phi histograms
        tempFitVarAxisTitle = "#Phi invariant mass";
      } else if constexpr (mParticleType == o2::aod::femtouniverseparticle::ParticleType::kD0) {
        // D0/D0bar histograms
        tempFitVarAxisTitle = "D^{0}/#bar{D^{0}} invariant mass";
      } else {
        LOG(fatal) << "FemtoUniverseParticleHisto: Histogramming for requested object not defined - quitting!";
      }

      framework::AxisSpec tempFitVarpTAxis = {tempFitVarpTBins, "#it{p}_{T} (GeV/#it{c})"}; // the pT binning may vary
      framework::AxisSpec tempFitVarAxis = {tempFitVarBins, tempFitVarAxisTitle};

      // std::string folderName = (static_cast<std::string>(o2::aod::femtouniverseparticle::ParticleTypeName[mParticleType]).c_str() + static_cast<std::string>(mFolderSuffix[mFolderSuffixType])).c_str();
      std::string folderName = flexibleFolder.value_or((static_cast<std::string>(o2::aod::femtouniverseparticle::ParticleTypeName[mParticleType]) + static_cast<std::string>(mFolderSuffix[mFolderSuffixType])));

      // Fill here the actual histogramms by calling init_base and init_MC
      init_base<o2::aod::femtouniverse_mc_particle::MCType::kRecon>(folderName, tempFitVarAxisTitle, tempFitVarpTAxis, tempFitVarAxis);
      if (isDebug) {
        init_debug<o2::aod::femtouniverse_mc_particle::MCType::kRecon>(folderName);
      }
      if (isMC) {
        init_base<o2::aod::femtouniverse_mc_particle::MCType::kTruth>(folderName, tempFitVarAxisTitle, tempFitVarpTAxis, tempFitVarAxis);
        init_MC(folderName, tempFitVarAxisTitle, tempFitVarpTAxis, tempFitVarAxis);
      }
    }
  }

  /// Filling of the histograms
  /// Called by init both in case of reconstructed data/ Monte Carlo, and for Monte Carlo Truth
  /// \tparam T Data type of the particle
  /// \param part Particle
  template <o2::aod::femtouniverse_mc_particle::MCType mc, typename T, typename H>
  void fillQA_base(T const& part, H const& histFolder) // o2-linter: disable=name/function-variable
  {
    /// Histograms of the kinematic properties
    mHistogramRegistry->fill(histFolder + HIST(o2::aod::femtouniverse_mc_particle::MCTypeName[mc]) + HIST("/hPt"), part.pt());
    mHistogramRegistry->fill(histFolder + HIST(o2::aod::femtouniverse_mc_particle::MCTypeName[mc]) + HIST("/hEta"), part.eta());
    mHistogramRegistry->fill(histFolder + HIST(o2::aod::femtouniverse_mc_particle::MCTypeName[mc]) + HIST("/hPhi"), part.phi());
    mHistogramRegistry->fill(histFolder + HIST(o2::aod::femtouniverse_mc_particle::MCTypeName[mc]) + HIST("/hPhiEta"), part.phi(), part.eta());

    /// particle specific histogramms for the TempFitVar column in FemtoUniverseParticles
    if constexpr (mc == o2::aod::femtouniverse_mc_particle::MCType::kRecon) {
      mHistogramRegistry->fill(histFolder + HIST(o2::aod::femtouniverse_mc_particle::MCTypeName[mc]) + HIST(o2::aod::femtouniverseparticle::TempFitVarName[mParticleType]), part.pt(), part.tempFitVar());
    }
  }

  template <o2::aod::femtouniverse_mc_particle::MCType mc, typename T, typename H>
  void fillQA_debug(T const& part, H const& histFolder) // o2-linter: disable=name/function-variable
  {
    // Histograms holding further debug information
    if constexpr (mParticleType == o2::aod::femtouniverseparticle::ParticleType::kTrack || mParticleType == o2::aod::femtouniverseparticle::ParticleType::kV0Child || mParticleType == o2::aod::femtouniverseparticle::ParticleType::kCascadeBachelor || mParticleType == o2::aod::femtouniverseparticle::ParticleType::kMCTruthTrack) {
      mHistogramRegistry->fill(histFolder + HIST(o2::aod::femtouniverse_mc_particle::MCTypeName[mc]) + HIST("/hCharge"), part.sign());
      mHistogramRegistry->fill(histFolder + HIST(o2::aod::femtouniverse_mc_particle::MCTypeName[mc]) + HIST("/hTPCfindable"), part.tpcNClsFindable());
      mHistogramRegistry->fill(histFolder + HIST(o2::aod::femtouniverse_mc_particle::MCTypeName[mc]) + HIST("/hTPCfound"), part.tpcNClsFound());
      mHistogramRegistry->fill(histFolder + HIST(o2::aod::femtouniverse_mc_particle::MCTypeName[mc]) + HIST("/hTPCcrossedOverFindable"), part.tpcCrossedRowsOverFindableCls());
      mHistogramRegistry->fill(histFolder + HIST(o2::aod::femtouniverse_mc_particle::MCTypeName[mc]) + HIST("/hTPCcrossedRows"), part.tpcNClsCrossedRows());
      mHistogramRegistry->fill(histFolder + HIST(o2::aod::femtouniverse_mc_particle::MCTypeName[mc]) + HIST("/hTPCfindableVsCrossed"), part.tpcNClsFindable(), part.tpcNClsCrossedRows());
      mHistogramRegistry->fill(histFolder + HIST(o2::aod::femtouniverse_mc_particle::MCTypeName[mc]) + HIST("/hTPCshared"), part.tpcNClsShared());
      mHistogramRegistry->fill(histFolder + HIST(o2::aod::femtouniverse_mc_particle::MCTypeName[mc]) + HIST("/hTPCfractionSharedCls"), part.tpcFractionSharedCls());
      mHistogramRegistry->fill(histFolder + HIST(o2::aod::femtouniverse_mc_particle::MCTypeName[mc]) + HIST("/hITSclusters"), part.itsNCls());
      mHistogramRegistry->fill(histFolder + HIST(o2::aod::femtouniverse_mc_particle::MCTypeName[mc]) + HIST("/hITSclustersIB"), part.itsNClsInnerBarrel());
      mHistogramRegistry->fill(histFolder + HIST(o2::aod::femtouniverse_mc_particle::MCTypeName[mc]) + HIST("/hDCAz"), part.pt(), part.dcaZ());
      mHistogramRegistry->fill(histFolder + HIST(o2::aod::femtouniverse_mc_particle::MCTypeName[mc]) + HIST("/hDCA"), part.pt(), std::sqrt(std::pow(part.dcaXY(), 2.) + std::pow(part.dcaZ(), 2.)));
      mHistogramRegistry->fill(histFolder + HIST(o2::aod::femtouniverse_mc_particle::MCTypeName[mc]) + HIST("/hTPCdEdX"), part.p(), part.tpcSignal());
      mHistogramRegistry->fill(histFolder + HIST(o2::aod::femtouniverse_mc_particle::MCTypeName[mc]) + HIST("/nSigmaTPC_el"), part.p(), part.tpcNSigmaEl());
      mHistogramRegistry->fill(histFolder + HIST(o2::aod::femtouniverse_mc_particle::MCTypeName[mc]) + HIST("/nSigmaTPC_pi"), part.p(), part.tpcNSigmaPi());
      mHistogramRegistry->fill(histFolder + HIST(o2::aod::femtouniverse_mc_particle::MCTypeName[mc]) + HIST("/nSigmaTPC_K"), part.p(), part.tpcNSigmaKa());
      mHistogramRegistry->fill(histFolder + HIST(o2::aod::femtouniverse_mc_particle::MCTypeName[mc]) + HIST("/nSigmaTPC_p"), part.p(), part.tpcNSigmaPr());
      mHistogramRegistry->fill(histFolder + HIST(o2::aod::femtouniverse_mc_particle::MCTypeName[mc]) + HIST("/nSigmaTPC_d"), part.p(), part.tpcNSigmaDe());
      mHistogramRegistry->fill(histFolder + HIST(o2::aod::femtouniverse_mc_particle::MCTypeName[mc]) + HIST("/nSigmaTOF_el"), part.p(), part.tofNSigmaEl());
      mHistogramRegistry->fill(histFolder + HIST(o2::aod::femtouniverse_mc_particle::MCTypeName[mc]) + HIST("/nSigmaTOF_pi"), part.p(), part.tofNSigmaPi());
      mHistogramRegistry->fill(histFolder + HIST(o2::aod::femtouniverse_mc_particle::MCTypeName[mc]) + HIST("/nSigmaTOF_K"), part.p(), part.tofNSigmaKa());
      mHistogramRegistry->fill(histFolder + HIST(o2::aod::femtouniverse_mc_particle::MCTypeName[mc]) + HIST("/nSigmaTOF_p"), part.p(), part.tofNSigmaPr());
      mHistogramRegistry->fill(histFolder + HIST(o2::aod::femtouniverse_mc_particle::MCTypeName[mc]) + HIST("/nSigmaTOF_d"), part.p(), part.tofNSigmaDe());
      mHistogramRegistry->fill(histFolder + HIST(o2::aod::femtouniverse_mc_particle::MCTypeName[mc]) + HIST("/nSigmaComb_el"), part.p(), std::sqrt(part.tpcNSigmaEl() * part.tpcNSigmaEl() + part.tofNSigmaEl() * part.tofNSigmaEl()));
      mHistogramRegistry->fill(histFolder + HIST(o2::aod::femtouniverse_mc_particle::MCTypeName[mc]) + HIST("/nSigmaComb_pi"), part.p(), std::sqrt(part.tpcNSigmaPi() * part.tpcNSigmaPi() + part.tofNSigmaPi() * part.tofNSigmaPi()));
      mHistogramRegistry->fill(histFolder + HIST(o2::aod::femtouniverse_mc_particle::MCTypeName[mc]) + HIST("/nSigmaComb_K"), part.p(), std::sqrt(part.tpcNSigmaKa() * part.tpcNSigmaKa() + part.tofNSigmaKa() * part.tofNSigmaKa()));
      mHistogramRegistry->fill(histFolder + HIST(o2::aod::femtouniverse_mc_particle::MCTypeName[mc]) + HIST("/nSigmaComb_p"), part.p(), std::sqrt(part.tpcNSigmaPr() * part.tpcNSigmaPr() + part.tofNSigmaPr() * part.tofNSigmaPr()));
      mHistogramRegistry->fill(histFolder + HIST(o2::aod::femtouniverse_mc_particle::MCTypeName[mc]) + HIST("/nSigmaComb_d"), part.p(), std::sqrt(part.tpcNSigmaDe() * part.tpcNSigmaDe() + part.tofNSigmaDe() * part.tofNSigmaDe()));
    } else if constexpr (mParticleType == o2::aod::femtouniverseparticle::ParticleType::kV0) {
      mHistogramRegistry->fill(histFolder + HIST(o2::aod::femtouniverse_mc_particle::MCTypeName[mc]) + HIST("/hDaughDCA"), part.daughDCA());
      mHistogramRegistry->fill(histFolder + HIST(o2::aod::femtouniverse_mc_particle::MCTypeName[mc]) + HIST("/hTransRadius"), part.transRadius());
      mHistogramRegistry->fill(histFolder + HIST(o2::aod::femtouniverse_mc_particle::MCTypeName[mc]) + HIST("/hDecayVtxX"), part.decayVtxX());
      mHistogramRegistry->fill(histFolder + HIST(o2::aod::femtouniverse_mc_particle::MCTypeName[mc]) + HIST("/hDecayVtxY"), part.decayVtxY());
      mHistogramRegistry->fill(histFolder + HIST(o2::aod::femtouniverse_mc_particle::MCTypeName[mc]) + HIST("/hDecayVtxZ"), part.decayVtxZ());
      mHistogramRegistry->fill(histFolder + HIST(o2::aod::femtouniverse_mc_particle::MCTypeName[mc]) + HIST("/hInvMassLambda"), part.mLambda());
      mHistogramRegistry->fill(histFolder + HIST(o2::aod::femtouniverse_mc_particle::MCTypeName[mc]) + HIST("/hInvMassAntiLambda"), part.mAntiLambda());
      mHistogramRegistry->fill(histFolder + HIST(o2::aod::femtouniverse_mc_particle::MCTypeName[mc]) + HIST("/hInvMassLambdaAntiLambda"), part.mLambda(), part.mAntiLambda());
    } else if constexpr (mParticleType == o2::aod::femtouniverseparticle::ParticleType::kCascade) {
      mHistogramRegistry->fill(histFolder + HIST(o2::aod::femtouniverse_mc_particle::MCTypeName[mc]) + HIST("/hDaughDCA"), part.daughDCA());
      mHistogramRegistry->fill(histFolder + HIST(o2::aod::femtouniverse_mc_particle::MCTypeName[mc]) + HIST("/hTransRadius"), part.transRadius());
      mHistogramRegistry->fill(histFolder + HIST(o2::aod::femtouniverse_mc_particle::MCTypeName[mc]) + HIST("/hDecayVtxX"), part.decayVtxX());
      mHistogramRegistry->fill(histFolder + HIST(o2::aod::femtouniverse_mc_particle::MCTypeName[mc]) + HIST("/hDecayVtxY"), part.decayVtxY());
      mHistogramRegistry->fill(histFolder + HIST(o2::aod::femtouniverse_mc_particle::MCTypeName[mc]) + HIST("/hDecayVtxZ"), part.decayVtxZ());
      mHistogramRegistry->fill(histFolder + HIST(o2::aod::femtouniverse_mc_particle::MCTypeName[mc]) + HIST("/hInvMassCascade"), part.mLambda());
      mHistogramRegistry->fill(histFolder + HIST(o2::aod::femtouniverse_mc_particle::MCTypeName[mc]) + HIST("/hInvMassAntiCascade"), part.mAntiLambda());
    }
  }

  /// Filling specialized histograms for Monte Carlo truth
  /// internal function called by init only in case of Monte Carlo truth
  /// \tparam T Data type of the particle
  /// \tparam TMC Data typ of the Monte Carlo Particle
  /// \param part Particle
  /// \param mctruthorigin Origin of the associated mc Truth particle
  /// \param pdgcode PDG of the associated mc Truth particle associated to the reconstructed particle part
  template <typename T, typename H>
  void fillQA_MC(T const& part, int mctruthorigin, int pdgcode, H const& histFolder) // o2-linter: disable=name/function-variable
  {
    if (mHistogramRegistry) {
      mHistogramRegistry->fill(histFolder + HIST("_MC/hPDG"), pdgcode);
      mHistogramRegistry->fill(histFolder + HIST("_MC/hOrigin_MC"), mctruthorigin);

      if (std::abs(pdgcode) == mPDG) { // fill this histogramm only for TRUE protons (independently of their origin) for the track purity estimation
        mHistogramRegistry->fill(histFolder + HIST("_MC/hPt_ReconNoFake"), part.pt());
      }

      if constexpr (mParticleType == o2::aod::femtouniverseparticle::ParticleType::kTrack || mParticleType == o2::aod::femtouniverseparticle::ParticleType::kV0Child || mParticleType == o2::aod::femtouniverseparticle::ParticleType::kCascadeBachelor || mParticleType == o2::aod::femtouniverseparticle::ParticleType::kMCTruthTrack) {
        /// Track histograms
        switch (mctruthorigin) {
          case (o2::aod::femtouniverse_mc_particle::kPrimary):
            mHistogramRegistry->fill(histFolder + HIST("_MC/hDCAxy_Primary"),
                                     part.pt(), part.tempFitVar());
            break;
          case (o2::aod::femtouniverse_mc_particle::kDaughter):
            mHistogramRegistry->fill(histFolder + HIST("_MC/hDCAxy_Daughter"),
                                     part.pt(), part.tempFitVar());
            break;
          case (o2::aod::femtouniverse_mc_particle::kMaterial):
            mHistogramRegistry->fill(histFolder + HIST("_MC/hDCAxy_Material"),
                                     part.pt(), part.tempFitVar());
            break;
          case (o2::aod::femtouniverse_mc_particle::kFake):
            mHistogramRegistry->fill(histFolder + HIST("_MC/hDCAxy_Fake"),
                                     part.pt(), part.tempFitVar());
            break;
          case (o2::aod::femtouniverse_mc_particle::kDaughterLambda):
            mHistogramRegistry->fill(histFolder + HIST("_MC/hDCAxy_DaughterLambda"),
                                     part.pt(), part.tempFitVar());
            break;
          case (o2::aod::femtouniverse_mc_particle::kDaughterSigmaplus):
            mHistogramRegistry->fill(histFolder + HIST("_MC/hDCAxy_DaughterSigmaplus"),
                                     part.pt(), part.tempFitVar());
            break;
          case (99):
            mHistogramRegistry->fill(histFolder + HIST("_MC/hDCAxy_NoMCTruthOrigin"),
                                     part.pt(), part.tempFitVar());
            break;
          default:
            LOG(fatal) << "femtouniverseparticleMC: not known value for ParticleOriginMCTruth - please check. Quitting!";
        }
      } else if constexpr (mParticleType == o2::aod::femtouniverseparticle::ParticleType::kV0) {
        /// V0 histograms
      } else if constexpr (mParticleType == o2::aod::femtouniverseparticle::ParticleType::kCascade) {
        /// Cascade histograms
      } else if constexpr (mParticleType == o2::aod::femtouniverseparticle::ParticleType::kPhi) {
        // Phi histograms
      } else if constexpr (mParticleType == o2::aod::femtouniverseparticle::ParticleType::kD0) {
        // D0/D0bar histograms
      } else {
        LOG(fatal) << "FemtoUniverseParticleHisto: Histogramming for requested object not defined - quitting!";
      }
    }
  }

  template <typename T, typename H>
  void fillQA_MC_MisIden(T const& part, int pdgcode, int confPDG, H const& histFolder) // o2-linter: disable=name/function-variable
  {
    if (mHistogramRegistry) {
      if constexpr (mParticleType == o2::aod::femtouniverseparticle::ParticleType::kTrack) {
        if (confPDG == mConfPDGCodePart[0]) {
          PDGbin = 0;
        } else if (confPDG == mConfPDGCodePart[1]) {
          PDGbin = 1;
        } else if (confPDG == mConfPDGCodePart[2]) {
          PDGbin = 2;
        } else {
          PDGbin = 3;
        }
        if (std::abs(pdgcode) == 211) {
          mHistogramRegistry->fill(histFolder + HIST("_MC/hMisidentification"),
                                   PDGbin, 0, part.pt());
        } else if (std::abs(pdgcode) == 321) {
          mHistogramRegistry->fill(histFolder + HIST("_MC/hMisidentification"),
                                   PDGbin, 1, part.pt());
        } else if (std::abs(pdgcode) == 2212) {
          mHistogramRegistry->fill(histFolder + HIST("_MC/hMisidentification"),
                                   PDGbin, 2, part.pt());
        } else {
          mHistogramRegistry->fill(histFolder + HIST("_MC/hMisidentification"),
                                   PDGbin, 3, part.pt());
        }
      }
    } else {
      LOG(fatal) << "FemtoUniverseParticleHisto: Histogramming for requested object not defined - quitting!";
    }
  }

  /// Templated function to fill particle histograms for data/ Monte Carlo reconstructed and Monte Carlo truth
  /// Always calls fillQA_base fill histogramms with data/ Monte Carlo reconstructed
  /// In case of Monte Carlo, calls fillQA_base with Monte Carlo truth info and specialized function fillQA_MC for additional histogramms
  /// \tparam T particle type
  /// \tparam isMC fills the additional histograms for Monte Carlo truth
  /// \param part particle for which the histograms should be filled
  template <bool isMC, bool isDebug, typename T>
  void fillQA(T const& part)
  {
    fillQABase<isMC, isDebug, T>(part, HIST(o2::aod::femtouniverseparticle::ParticleTypeName[mParticleType]) + HIST(mFolderSuffix[mFolderSuffixType]));
  }

  template <bool isMC, bool isDebug, typename T, typename H>
  void fillQABase(T const& part, H const& histFolder)
  {
    std::string tempFitVarName;
    if (mHistogramRegistry) {
      fillQA_base<o2::aod::femtouniverse_mc_particle::MCType::kRecon>(part, histFolder);
      if constexpr (isDebug) {
        fillQA_debug<o2::aod::femtouniverse_mc_particle::MCType::kRecon>(part, histFolder);
      }
      if constexpr (isMC) {
        if (part.has_fdMCParticle()) {
          fillQA_base<o2::aod::femtouniverse_mc_particle::MCType::kTruth>(part.fdMCParticle(), histFolder);
          fillQA_MC(part, (part.fdMCParticle()).partOriginMCTruth(), (part.fdMCParticle()).pdgMCTruth(), histFolder);
        } else {
          mHistogramRegistry->fill(histFolder + HIST("_MC/hNoMCtruthCounter"), 0);
        }
      }
    }
  }

  /// Templated function to fill particle histograms for data/ Monte Carlo reconstructed and Monte Carlo truth
  /// Always calls fillQA_base fill histogramms with data/ Monte Carlo reconstructed
  /// In case of Monte Carlo, calls fillQA_base with Monte Carlo truth info and specialized function fillQA_MC for additional histogramms
  /// \tparam T particle type
  /// \tparam isMC fills the additional histograms for Monte Carlo truth
  /// \param part particle for which the histograms should be filled
  template <bool isMC, bool isDebug, typename T>
  void fillQAMisIden(T const& part, int confPDG)
  {
    fillQABaseMisiden<isMC, isDebug, T>(part, HIST(o2::aod::femtouniverseparticle::ParticleTypeName[mParticleType]) + HIST(mFolderSuffix[mFolderSuffixType]), confPDG);
  }

  template <bool isMC, bool isDebug, typename T, typename H>
  void fillQABaseMisiden(T const& part, H const& histFolder, int confPDG)
  {
    std::string tempFitVarName;
    if (mHistogramRegistry) {
      if constexpr (isMC) {
        if (part.has_fdMCParticle()) {
          fillQA_MC_MisIden(part, (part.fdMCParticle()).pdgMCTruth(), confPDG, histFolder);
        }
      }
    }
  }

 private:
  HistogramRegistry* mHistogramRegistry;                                                      ///< For QA output
  static constexpr o2::aod::femtouniverseparticle::ParticleType mParticleType = particleType; ///< Type of the particle under analysis // o2-linter: disable=name/constexpr-constant
  static constexpr int mFolderSuffixType = suffixType;                                        ///< Counter for the folder suffix specified below // o2-linter: disable=name/constexpr-constant
  static constexpr std::string_view mFolderSuffix[5] = {"", "_one", "_two", "_pos", "_neg"};  ///< Suffix for the folder name in case of analyses of pairs of the same kind (T-T, V-V, C-C) // o2-linter: disable=name/constexpr-constant
  int mConfPDGCodePart[4] = {211, 321, 2212, 9999};                                           ///< PDG code as per analysis
  int mPDG = 0;                                                                               ///< PDG code of the selected particle
  int PDGbin = 0;
};
} // namespace o2::analysis::femto_universe

#endif // PWGCF_FEMTOUNIVERSE_CORE_FEMTOUNIVERSEPARTICLEHISTO_H_<|MERGE_RESOLUTION|>--- conflicted
+++ resolved
@@ -148,10 +148,7 @@
       mHistogramRegistry->add((folderName + folderSuffix + "/hDCAxy_Primary").c_str(), "; #it{p}_{T} (GeV/#it{c}); DCA_{xy} (cm)", kTH2F, {tempFitVarpTAxis, tempFitVarAxis});
       mHistogramRegistry->add((folderName + folderSuffix + "/hDCAxy_Daughter").c_str(), "; #it{p}_{T} (GeV/#it{c}); DCA_{xy} (cm)", kTH2F, {tempFitVarpTAxis, tempFitVarAxis});
       mHistogramRegistry->add((folderName + folderSuffix + "/hDCAxy_NoMCTruthOrigin").c_str(), "; #it{p}_{T} (GeV/#it{c}); DCA_{xy} (cm)", kTH2F, {tempFitVarpTAxis, tempFitVarAxis});
-<<<<<<< HEAD
-=======
       mHistogramRegistry->add((folderName + folderSuffix + "/hMisidentification").c_str(), "; #it{p}_{T} (GeV/#it{c}); Particle; Particle", kTH3F, {{4, 0, 4}, {4, 0, 4}, tempFitVarpTAxis});
->>>>>>> 9ef18e93
     } else if constexpr (mParticleType == o2::aod::femtouniverseparticle::ParticleType::kV0) {
       /// V0 histograms
       ///  to be implemented
