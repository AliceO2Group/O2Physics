// Copyright 2019-2020 CERN and copyright holders of ALICE O2.
// See https://alice-o2.web.cern.ch/copyright for details of the copyright holders.
// All rights not expressly granted are reserved.
//
// This software is distributed under the terms of the GNU General Public
// License v3 (GPL Version 3), copied verbatim in the file "COPYING".
//
// In applying this license CERN does not waive the privileges and immunities
// granted to it by virtue of its status as an Intergovernmental Organization
// or submit itself to any jurisdiction.
///
/// \file neutronProtonCorrZdc.cxx
/// \brief Correlations between protons and neutrons in the ZDC
/// \author Olaf Massen <olaf.massen@cern.ch>

#include "Framework/runDataProcessing.h"
#include "Framework/AnalysisTask.h"
#include "Framework/ASoAHelpers.h"

#include "Common/DataModel/TrackSelectionTables.h"
#include "Common/DataModel/EventSelection.h"
#include "Common/DataModel/PIDResponse.h"
#include "Common/DataModel/Centrality.h"
#include "Common/DataModel/Multiplicity.h"

using namespace o2;
using namespace o2::framework;
using namespace o2::framework::expressions;

struct NeutronProtonCorrZdc {
  // Histogram registry: an object to hold your histograms
  HistogramRegistry histos{"histos", {}, OutputObjHandlingPolicy::AnalysisObject};

  Configurable<int> cfgNBinsZN{"cfgNBinsZN", 100, "N bins for ZNA and ZNC"};
  Configurable<int> cfgNBinsZP{"cfgNBinsZP", 100, "N bins for ZPA and ZPC"};
  Configurable<double> cfgZNmin{"cfgZNmin", -10, "Minimum value for ZN signal"};
  Configurable<double> cfgZNmax{"cfgZNmax", 350, "Maximum value for ZN signal"};
  Configurable<double> cfgZPmin{"cfgZPmin", -10, "Minimum value for ZP signal"};
  Configurable<double> cfgZPmax{"cfgZPmax", 200, "Maximum value for ZP signal"};
  Configurable<double> cfgDiffZmin{"cfgDiffZmin", -50, "Minimum value for the diffZ signal"};
  Configurable<double> cfgDiffZmax{"cfgDiffZmax", 50, "Maximum value for the diffZ signal"};
  Configurable<int> cfgNBinsAlpha{"cfgNBinsAlpha", 100, "Number of bins for ZDC asymmetry"};
  Configurable<double> cfgAlphaZmin{"cfgAlphaZmin", -1, "Minimum value for ZDC asymmetry"};
  Configurable<double> cfgAlphaZmax{"cfgAlphaZmax", 1, "Maximum value for ZDC asymmetry"};
  Configurable<bool> cfgProcessRun2{"cfgProcessRun2", false, "Analyse Run 2 converted data"};
  // Configurable<int> cfgCentralityEstimator{"cfgCentralityEstimator", 0, "Choice of centrality estimator"};//0 for FTOC, 1 for FTOA, 2 for FTOM, 3 for FVOA. //To be included at a later stage

  ConfigurableAxis cfgAxisCent{"cfgAxisCent", {VARIABLE_WIDTH, 0.0f, 0.1f, 0.2f, 0.3f, 0.4f, 0.5f, 0.6f, 0.7f, 0.8f, 0.9f, 1.0f, 1.1f, 1.2f, 1.3f, 1.4f, 1.5f, 1.6f, 1.7f, 1.8f, 1.9f, 2.0f, 2.2f, 2.4f, 2.6f, 2.8f, 3.0f, 3.2f, 3.4f, 3.6f, 3.8f, 4.0f, 4.2f, 4.4f, 4.6f, 4.8f, 5.0f, 5.5f, 6.0f, 6.5f, 7.0f, 7.5f, 8.0f, 8.5f, 9.0f, 9.5f, 10.0f, 11.0f, 12.0f, 13.0f, 14.0f, 15.0f, 16.0f, 17.0f, 18.0f, 19.0f, 20.0f, 21.0f, 22.0f, 23.0f, 24.0f, 25.0f, 26.0f, 27.0f, 28.0f, 29.0f, 30.0f, 31.0f, 32.0f, 33.0f, 34.0f, 35.0f, 36.0f, 37.0f, 38.0f, 39.0f, 40.0f, 41.0f, 42.0f, 43.0f, 44.0f, 45.0f, 46.0f, 47.0f, 48.0f, 49.0f, 50.0f, 51.0f, 52.0f, 53.0f, 54.0f, 55.0f, 56.0f, 57.0f, 58.0f, 59.0f, 60.0f, 61.0f, 62.0f, 63.0f, 64.0f, 65.0f, 66.0f, 67.0f, 68.0f, 69.0f, 70.0f, 71.0f, 72.0f, 73.0f, 74.0f, 75.0f, 76.0f, 77.0f, 78.0f, 79.0f, 80.0f, 81.0f, 82.0f, 83.0f, 84.0f, 85.0f, 86.0f, 87.0f, 88.0f, 89.0f, 90.0f, 91.0f, 92.0f, 93.0f, 94.0f, 95.0f, 96.0f, 97.0f, 98.0f, 99.0f, 100.0f}, "Centrality [%]"};

  Filter collisionVtxZ = nabs(aod::collision::posZ) < 10.f;

  using CentralitiesRun3 = aod::CentFT0Cs;
  using CentralitiesRun2 = aod::CentRun2V0Ms;
  using BCsRun3 = soa::Join<aod::BCs, aod::Timestamps, aod::BcSels, aod::Run3MatchedToBCSparse>;

  void init(InitContext const&)
  {
    // define axes you want to use
    const AxisSpec axisCounter{4, 0, +2, ""};
<<<<<<< HEAD
    const AxisSpec axisZNSectorSignal{cfgNBinsZN,cfgZNmin,cfgZNmax/3.};
    const AxisSpec axisZPSectorSignal{cfgNBinsZP,cfgZPmin,cfgZPmax/3.};
    const AxisSpec axisZNASignal{cfgNBinsZN,cfgZNmin,cfgZNmax, "ZNA (a.u.)"};
    const AxisSpec axisZNCSignal{cfgNBinsZN,cfgZNmin,cfgZNmax, "ZNC (a.u.)"};
    const AxisSpec axisZPASignal{cfgNBinsZP,cfgZPmin,cfgZPmax, "ZPA (a.u.)"};
    const AxisSpec axisZPCSignal{cfgNBinsZP,cfgZPmin,cfgZPmax, "ZPC (a.u.)"};
    const AxisSpec axisZNSignal{2*cfgNBinsZN, cfgZNmin, 1.5*cfgZNmax,"ZN (a.u.)"};
    const AxisSpec axisZPSignal{2*cfgNBinsZP, cfgZPmin, 1.5*cfgZPmax,"ZP (a.u.)"};
    const AxisSpec axisAlphaZ{cfgNBinsAlpha,cfgAlphaZmin,cfgAlphaZmax, "#alpha_{spec}"};
    const AxisSpec axisZDiffSignal{cfgNBinsZN,cfgDiffZmin,cfgDiffZmax,"#Delta E"};

=======
    const AxisSpec axisZNSectorSignal{cfgNBinsZN, cfgZNmin, cfgZNmax / 3.};
    const AxisSpec axisZPSectorSignal{cfgNBinsZP, cfgZPmin, cfgZPmax / 3.};
    const AxisSpec axisZNASignal{cfgNBinsZN, cfgZNmin, cfgZNmax, "ZNA (a.u.)"};
    const AxisSpec axisZNCSignal{cfgNBinsZN, cfgZNmin, cfgZNmax, "ZNC (a.u.)"};
    const AxisSpec axisZPASignal{cfgNBinsZP, cfgZPmin, cfgZPmax, "ZPA (a.u.)"};
    const AxisSpec axisZPCSignal{cfgNBinsZP, cfgZPmin, cfgZPmax, "ZPC (a.u.)"};
    const AxisSpec axisZNSignal{2 * cfgNBinsZN, cfgZNmin, 1.5 * cfgZNmax, "ZN (a.u.)"};
    const AxisSpec axisZPSignal{2 * cfgNBinsZP, cfgZPmin, 1.5 * cfgZPmax, "ZP (a.u.)"};
    const AxisSpec axisAlphaZ{cfgNBinsAlpha, cfgAlphaZmin, cfgAlphaZmax, "#alpha_{spec}"};
    const AxisSpec axisZDiffSignal{cfgNBinsZN, cfgDiffZNmin, cfgDiffZNmax, "#Delta E"};
>>>>>>> 4bab191e

    // create histograms
    histos.add("eventCounter", "eventCounter", kTH1F, {axisCounter});

    histos.add("ZNASector0Signal", "ZNASector0Signal", kTH1F, {axisZNSectorSignal});
    histos.add("ZNASector1Signal", "ZNASector1Signal", kTH1F, {axisZNSectorSignal});
    histos.add("ZNASector2Signal", "ZNASector2Signal", kTH1F, {axisZNSectorSignal});
    histos.add("ZNASector3Signal", "ZNASector3Signal", kTH1F, {axisZNSectorSignal});

    histos.add("ZNCSector0Signal", "ZNCSector0Signal", kTH1F, {axisZNSectorSignal});
    histos.add("ZNCSector1Signal", "ZNCSector1Signal", kTH1F, {axisZNSectorSignal});
    histos.add("ZNCSector2Signal", "ZNCSector2Signal", kTH1F, {axisZNSectorSignal});
    histos.add("ZNCSector3Signal", "ZNCSector3Signal", kTH1F, {axisZNSectorSignal});

    histos.add("ZPASector0Signal", "ZPASector0Signal", kTH1F, {axisZPSectorSignal});
    histos.add("ZPASector1Signal", "ZPASector1Signal", kTH1F, {axisZPSectorSignal});
    histos.add("ZPASector2Signal", "ZPASector2Signal", kTH1F, {axisZPSectorSignal});
    histos.add("ZPASector3Signal", "ZPASector3Signal", kTH1F, {axisZPSectorSignal});

    histos.add("ZPCSector0Signal", "ZPCSector0Signal", kTH1F, {axisZPSectorSignal});
    histos.add("ZPCSector1Signal", "ZPCSector1Signal", kTH1F, {axisZPSectorSignal});
    histos.add("ZPCSector2Signal", "ZPCSector2Signal", kTH1F, {axisZPSectorSignal});
    histos.add("ZPCSector3Signal", "ZPCSector3Signal", kTH1F, {axisZPSectorSignal});

    histos.add("ZNASignal", "ZNASignal", kTH1F, {axisZNASignal});
    histos.add("ZNCSignal", "ZNCSignal", kTH1F, {axisZNCSignal});
    histos.add("ZNSignal", "ZNSignal", kTH1F, {axisZNSignal});
    histos.add("ZPASignal", "ZPASignal", kTH1F, {axisZPASignal});
    histos.add("ZPCSignal", "ZPCSignal", kTH1F, {axisZPCSignal});
    histos.add("ZPSignal", "ZPSignal", kTH1F, {axisZPSignal});

    histos.add("alphaZN", "alphaZN", kTH1F, {axisAlphaZ});
    histos.add("alphaZP", "alphaZP", kTH1F, {axisAlphaZ});

    histos.add("diffZNASignal", "diffZNASignal", kTH1F, {axisZDiffSignal});
    histos.add("diffZNCSignal", "diffZNCSignal", kTH1F, {axisZDiffSignal});
    histos.add("diffZPASignal", "diffZPASignal", kTH1F, {axisZDiffSignal});
    histos.add("diffZPCSignal", "diffZPCSignal", kTH1F, {axisZDiffSignal});
    histos.add("diffZNSignal", "diffZNSignal", kTH1F, {axisZDiffSignal});
    histos.add("diffZPSignal", "diffZPSignal", kTH1F, {axisZDiffSignal});

    histos.add("CentralityPercentile", "CentralityPercentile", kTH1F, {cfgAxisCent});

    histos.add("CentvsZNASignal", "FT0CvsZNASignal", kTH2F, {cfgAxisCent, axisZNASignal});
    histos.add("CentvsZNCSignal", "FT0CvsZNCSignal", kTH2F, {cfgAxisCent, axisZNCSignal});
    histos.add("CentvsZPASignal", "FT0CvsZPASignal", kTH2F, {cfgAxisCent, axisZPASignal});
    histos.add("CentvsZPCSignal", "FT0CvsZPCSignal", kTH2F, {cfgAxisCent, axisZPCSignal});
    histos.add("CentvsZNSignal", "FT0CvsZNSignal", kTH2F, {cfgAxisCent, axisZNSignal});
    histos.add("CentvsZPSignal", "FT0CvsZPSignal", kTH2F, {cfgAxisCent, axisZPSignal});
  }

  void processRun3(soa::Filtered<soa::Join<aod::Collisions, aod::EvSels, CentralitiesRun3>>::iterator const& collision, BCsRun3 const&, aod::Zdcs const&)
  {
    if (!collision.sel8()) {
      histos.fill(HIST("eventCounter"), 0.25);
      return;
    }
    const auto& foundBC = collision.foundBC_as<BCsRun3>();
    if (foundBC.has_zdc()) {
      const auto& zdcread = foundBC.zdc();
      const auto cent = collision.centFT0C();

      histos.fill(HIST("eventCounter"), 1.25);
      histos.fill(HIST("ZNASignal"), zdcread.energyCommonZNA());
      histos.fill(HIST("ZNCSignal"), zdcread.energyCommonZNC());
      histos.fill(HIST("ZPASignal"), zdcread.energyCommonZPA());
      histos.fill(HIST("ZPCSignal"), zdcread.energyCommonZPC());
      histos.fill(HIST("ZNASector0Signal"), (zdcread.energySectorZNA())[0]);
      histos.fill(HIST("ZNASector1Signal"), (zdcread.energySectorZNA())[1]);
      histos.fill(HIST("ZNASector2Signal"), (zdcread.energySectorZNA())[2]);
      histos.fill(HIST("ZNASector3Signal"), (zdcread.energySectorZNA())[3]);
      histos.fill(HIST("ZNCSector0Signal"), (zdcread.energySectorZNC())[0]);
      histos.fill(HIST("ZNCSector1Signal"), (zdcread.energySectorZNC())[1]);
      histos.fill(HIST("ZNCSector2Signal"), (zdcread.energySectorZNC())[2]);
      histos.fill(HIST("ZNCSector3Signal"), (zdcread.energySectorZNC())[3]);
      histos.fill(HIST("ZPASector0Signal"), (zdcread.energySectorZPA())[0]);
      histos.fill(HIST("ZPASector1Signal"), (zdcread.energySectorZPA())[1]);
      histos.fill(HIST("ZPASector2Signal"), (zdcread.energySectorZPA())[2]);
      histos.fill(HIST("ZPASector3Signal"), (zdcread.energySectorZPA())[3]);
      histos.fill(HIST("ZPCSector0Signal"), (zdcread.energySectorZPC())[0]);
      histos.fill(HIST("ZPCSector1Signal"), (zdcread.energySectorZPC())[1]);
      histos.fill(HIST("ZPCSector2Signal"), (zdcread.energySectorZPC())[2]);
      histos.fill(HIST("ZPCSector3Signal"), (zdcread.energySectorZPC())[3]);

      float sumZNC = (zdcread.energySectorZNC())[0] + (zdcread.energySectorZNC())[1] + (zdcread.energySectorZNC())[2] + (zdcread.energySectorZNC())[3];
      float sumZNA = (zdcread.energySectorZNA())[0] + (zdcread.energySectorZNA())[1] + (zdcread.energySectorZNA())[2] + (zdcread.energySectorZNA())[3];
      float sumZPC = (zdcread.energySectorZPC())[0] + (zdcread.energySectorZPC())[1] + (zdcread.energySectorZPC())[2] + (zdcread.energySectorZPC())[3];
      float sumZPA = (zdcread.energySectorZPA())[0] + (zdcread.energySectorZPA())[1] + (zdcread.energySectorZPA())[2] + (zdcread.energySectorZPA())[3];
      float alphaZN = (sumZNA - sumZNC) / (sumZNA + sumZNC);
      float alphaZP = (sumZPA - sumZPC) / (sumZPA + sumZPC);

      histos.fill(HIST("alphaZN"), alphaZN);
      histos.fill(HIST("alphaZP"), alphaZP);

      histos.fill(HIST("diffZNASignal"), sumZNA - zdcread.energyCommonZNA());
      histos.fill(HIST("diffZNCSignal"), sumZNC - zdcread.energyCommonZNC());
      histos.fill(HIST("diffZPASignal"), sumZPA - zdcread.energyCommonZPA());
      histos.fill(HIST("diffZPCSignal"), sumZPC - zdcread.energyCommonZPC());
      histos.fill(HIST("ZNSignal"), sumZNA + sumZNC);
      histos.fill(HIST("ZPSignal"), sumZPA + sumZPC);
      histos.fill(HIST("diffZNSignal"), (sumZNA + sumZNC) - (zdcread.energyCommonZNA() + zdcread.energyCommonZNC()));
      histos.fill(HIST("diffZPSignal"), (sumZPA + sumZPC) - (zdcread.energyCommonZPA() + zdcread.energyCommonZPC()));
      histos.fill(HIST("CentralityPercentile"), cent);
      histos.fill(HIST("CentvsZNASignal"), cent, sumZNA);
      histos.fill(HIST("CentvsZNCSignal"), cent, sumZNC);
      histos.fill(HIST("CentvsZPASignal"), cent, sumZPA);
      histos.fill(HIST("CentvsZPCSignal"), cent, sumZPC);
      histos.fill(HIST("CentvsZNSignal"), cent, sumZNA + sumZNC);
      histos.fill(HIST("CentvsZPSignal"), cent, sumZPA + sumZPC);
    }
  }
  PROCESS_SWITCH(NeutronProtonCorrZdc, processRun3, "Process analysis for Run 3 data", true);

  void processRun2(soa::Filtered<soa::Join<aod::Collisions, aod::EvSels, aod::Run2MatchedSparse, CentralitiesRun2>>::iterator const& collision, aod::BCsWithTimestamps const&, aod::Zdcs const&)
  {
    if (!collision.alias_bit(kINT7)) {
      histos.fill(HIST("eventCounter"), 0.25);
      return;
    }

    if (collision.has_zdc()) {
      const auto& zdcread = collision.zdc();
      const auto cent = collision.centRun2V0M();
      histos.fill(HIST("eventCounter"), 1.25);
      histos.fill(HIST("ZNASignal"), zdcread.energyCommonZNA());
      histos.fill(HIST("ZNCSignal"), zdcread.energyCommonZNC());
      histos.fill(HIST("ZPASignal"), zdcread.energyCommonZPA());
      histos.fill(HIST("ZPCSignal"), zdcread.energyCommonZPC());
      histos.fill(HIST("ZNASector0Signal"), (zdcread.energySectorZNA())[0]);
      histos.fill(HIST("ZNASector1Signal"), (zdcread.energySectorZNA())[1]);
      histos.fill(HIST("ZNASector2Signal"), (zdcread.energySectorZNA())[2]);
      histos.fill(HIST("ZNASector3Signal"), (zdcread.energySectorZNA())[3]);
      histos.fill(HIST("ZNCSector0Signal"), (zdcread.energySectorZNC())[0]);
      histos.fill(HIST("ZNCSector1Signal"), (zdcread.energySectorZNC())[1]);
      histos.fill(HIST("ZNCSector2Signal"), (zdcread.energySectorZNC())[2]);
      histos.fill(HIST("ZNCSector3Signal"), (zdcread.energySectorZNC())[3]);
      histos.fill(HIST("ZPASector0Signal"), (zdcread.energySectorZPA())[0]);
      histos.fill(HIST("ZPASector1Signal"), (zdcread.energySectorZPA())[1]);
      histos.fill(HIST("ZPASector2Signal"), (zdcread.energySectorZPA())[2]);
      histos.fill(HIST("ZPASector3Signal"), (zdcread.energySectorZPA())[3]);
      histos.fill(HIST("ZPCSector0Signal"), (zdcread.energySectorZPC())[0]);
      histos.fill(HIST("ZPCSector1Signal"), (zdcread.energySectorZPC())[1]);
      histos.fill(HIST("ZPCSector2Signal"), (zdcread.energySectorZPC())[2]);
      histos.fill(HIST("ZPCSector3Signal"), (zdcread.energySectorZPC())[3]);
      float sumZNC = (zdcread.energySectorZNC())[0] + (zdcread.energySectorZNC())[1] + (zdcread.energySectorZNC())[2] + (zdcread.energySectorZNC())[3];
      float sumZNA = (zdcread.energySectorZNA())[0] + (zdcread.energySectorZNA())[1] + (zdcread.energySectorZNA())[2] + (zdcread.energySectorZNA())[3];
      float sumZPC = (zdcread.energySectorZPC())[0] + (zdcread.energySectorZPC())[1] + (zdcread.energySectorZPC())[2] + (zdcread.energySectorZPC())[3];
      float sumZPA = (zdcread.energySectorZPA())[0] + (zdcread.energySectorZPA())[1] + (zdcread.energySectorZPA())[2] + (zdcread.energySectorZPA())[3];
      float alphaZN = (sumZNA - sumZNC) / (sumZNA + sumZNC);
      float alphaZP = (sumZPA - sumZPC) / (sumZPA + sumZPC);
      histos.fill(HIST("alphaZN"), alphaZN);
      histos.fill(HIST("alphaZP"), alphaZP);

      histos.fill(HIST("diffZNASignal"), sumZNA - zdcread.energyCommonZNA());
      histos.fill(HIST("diffZNCSignal"), sumZNC - zdcread.energyCommonZNC());
      histos.fill(HIST("diffZPASignal"), sumZPA - zdcread.energyCommonZPA());
      histos.fill(HIST("diffZPCSignal"), sumZPC - zdcread.energyCommonZPC());
      histos.fill(HIST("ZNSignal"), sumZNA + sumZNC);
      histos.fill(HIST("ZPSignal"), sumZPA + sumZPC);
      histos.fill(HIST("diffZNSignal"), (sumZNA + sumZNC) - (zdcread.energyCommonZNA() + zdcread.energyCommonZNC()));
      histos.fill(HIST("diffZPSignal"), (sumZPA + sumZPC) - (zdcread.energyCommonZPA() + zdcread.energyCommonZPC()));
      histos.fill(HIST("CentralityPercentile"), cent);
      histos.fill(HIST("CentvsZNASignal"), cent, sumZNA);
      histos.fill(HIST("CentvsZNCSignal"), cent, sumZNC);
      histos.fill(HIST("CentvsZPASignal"), cent, sumZPA);
      histos.fill(HIST("CentvsZPCSignal"), cent, sumZPC);
      histos.fill(HIST("CentvsZNSignal"), cent, sumZNA + sumZNC);
      histos.fill(HIST("CentvsZPSignal"), cent, sumZPA + sumZPC);
    }
  }
  PROCESS_SWITCH(NeutronProtonCorrZdc, processRun2, "Process analysis for Run 2 converted data", false);
};

WorkflowSpec defineDataProcessing(ConfigContext const& cfgc)
{
  return WorkflowSpec{
    adaptAnalysisTask<NeutronProtonCorrZdc>(cfgc)};
}<|MERGE_RESOLUTION|>--- conflicted
+++ resolved
@@ -57,19 +57,6 @@
   {
     // define axes you want to use
     const AxisSpec axisCounter{4, 0, +2, ""};
-<<<<<<< HEAD
-    const AxisSpec axisZNSectorSignal{cfgNBinsZN,cfgZNmin,cfgZNmax/3.};
-    const AxisSpec axisZPSectorSignal{cfgNBinsZP,cfgZPmin,cfgZPmax/3.};
-    const AxisSpec axisZNASignal{cfgNBinsZN,cfgZNmin,cfgZNmax, "ZNA (a.u.)"};
-    const AxisSpec axisZNCSignal{cfgNBinsZN,cfgZNmin,cfgZNmax, "ZNC (a.u.)"};
-    const AxisSpec axisZPASignal{cfgNBinsZP,cfgZPmin,cfgZPmax, "ZPA (a.u.)"};
-    const AxisSpec axisZPCSignal{cfgNBinsZP,cfgZPmin,cfgZPmax, "ZPC (a.u.)"};
-    const AxisSpec axisZNSignal{2*cfgNBinsZN, cfgZNmin, 1.5*cfgZNmax,"ZN (a.u.)"};
-    const AxisSpec axisZPSignal{2*cfgNBinsZP, cfgZPmin, 1.5*cfgZPmax,"ZP (a.u.)"};
-    const AxisSpec axisAlphaZ{cfgNBinsAlpha,cfgAlphaZmin,cfgAlphaZmax, "#alpha_{spec}"};
-    const AxisSpec axisZDiffSignal{cfgNBinsZN,cfgDiffZmin,cfgDiffZmax,"#Delta E"};
-
-=======
     const AxisSpec axisZNSectorSignal{cfgNBinsZN, cfgZNmin, cfgZNmax / 3.};
     const AxisSpec axisZPSectorSignal{cfgNBinsZP, cfgZPmin, cfgZPmax / 3.};
     const AxisSpec axisZNASignal{cfgNBinsZN, cfgZNmin, cfgZNmax, "ZNA (a.u.)"};
@@ -80,7 +67,6 @@
     const AxisSpec axisZPSignal{2 * cfgNBinsZP, cfgZPmin, 1.5 * cfgZPmax, "ZP (a.u.)"};
     const AxisSpec axisAlphaZ{cfgNBinsAlpha, cfgAlphaZmin, cfgAlphaZmax, "#alpha_{spec}"};
     const AxisSpec axisZDiffSignal{cfgNBinsZN, cfgDiffZNmin, cfgDiffZNmax, "#Delta E"};
->>>>>>> 4bab191e
 
     // create histograms
     histos.add("eventCounter", "eventCounter", kTH1F, {axisCounter});
@@ -257,5 +243,5 @@
 WorkflowSpec defineDataProcessing(ConfigContext const& cfgc)
 {
   return WorkflowSpec{
-    adaptAnalysisTask<NeutronProtonCorrZdc>(cfgc)};
+    adaptAnalysisTask<neutronSzdc>(cfgc)};
 }