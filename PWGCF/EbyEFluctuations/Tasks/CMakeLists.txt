--- conflicted
+++ resolved
@@ -44,10 +44,11 @@
                     PUBLIC_LINK_LIBRARIES O2::Framework O2Physics::AnalysisCore O2Physics::PWGCFCore
                     COMPONENT_NAME Analysis)
 
-<<<<<<< HEAD
 o2physics_add_dpl_workflow(netcharge-fluctuations
                     SOURCES netchargeFluctuations.cxx
-=======
+                    PUBLIC_LINK_LIBRARIES O2::Framework O2Physics::AnalysisCore O2Physics::PWGCFCore
+                    COMPONENT_NAME Analysis)
+                    
 o2physics_add_dpl_workflow(netproton-cumulants-mc
                     SOURCES netprotonCumulantsMc.cxx
                     PUBLIC_LINK_LIBRARIES O2::Framework O2Physics::AnalysisCore O2Physics::PWGCFCore
@@ -55,6 +56,5 @@
 
 o2physics_add_dpl_workflow(kaon-isospin-fluctuations
                     SOURCES kaonIsospinFluctuations.cxx
->>>>>>> 5b5256fa
                     PUBLIC_LINK_LIBRARIES O2::Framework O2Physics::AnalysisCore O2Physics::PWGCFCore
                     COMPONENT_NAME Analysis)