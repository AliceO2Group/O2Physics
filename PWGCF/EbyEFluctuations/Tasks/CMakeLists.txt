# Copyright 2019-2020 CERN and copyright holders of ALICE O2.
# See https://alice-o2.web.cern.ch/copyright for details of the copyright holders.
# All rights not expressly granted are reserved.
#
# This software is distributed under the terms of the GNU General Public
# License v3 (GPL Version 3), copied verbatim in the file "COPYING".
#
# In applying this license CERN does not waive the privileges and immunities
# granted to it by virtue of its status as an Intergovernmental Organization
# or submit itself to any jurisdiction.

o2physics_add_dpl_workflow(meanpt-fluctuations
                    SOURCES MeanptFluctuations.cxx
                    PUBLIC_LINK_LIBRARIES O2::Framework O2Physics::AnalysisCore O2Physics::PWGCFCore
                    COMPONENT_NAME Analysis)

o2physics_add_dpl_workflow(mean-pt-fluc-id
                    SOURCES meanPtFlucId.cxx
                    PUBLIC_LINK_LIBRARIES O2::Framework O2Physics::AnalysisCore O2Physics::PWGCFCore
                    COMPONENT_NAME Analysis)

o2physics_add_dpl_workflow(netproton-cumulants
                    SOURCES NetProtonCumulants.cxx
                    PUBLIC_LINK_LIBRARIES O2::Framework O2Physics::AnalysisCore O2Physics::PWGCFCore
                    COMPONENT_NAME Analysis)

o2physics_add_dpl_workflow(netproton-cumulants-mc
                    SOURCES netprotonCumulantsMc.cxx
                    PUBLIC_LINK_LIBRARIES O2::Framework O2Physics::AnalysisCore O2Physics::PWGCFCore
                    COMPONENT_NAME Analysis)

o2physics_add_dpl_workflow(antiproton-cumulants-mc
                    SOURCES antiprotonCumulantsMc.cxx
                    PUBLIC_LINK_LIBRARIES O2::Framework O2Physics::AnalysisCore O2Physics::PWGCFCore
                    COMPONENT_NAME Analysis)
<<<<<<< HEAD
		
=======

>>>>>>> 51e9a9d1
o2physics_add_dpl_workflow(event-mean-pt-id
                    SOURCES eventMeanPtId.cxx
                    PUBLIC_LINK_LIBRARIES O2::Framework O2Physics::AnalysisCore O2Physics::PWGCFCore
                    COMPONENT_NAME Analysis)

o2physics_add_dpl_workflow(robust-fluctuation-observables
                    SOURCES RobustFluctuationObservables.cxx
                    PUBLIC_LINK_LIBRARIES O2::Framework O2Physics::AnalysisCore O2Physics::PWGCFCore
                    COMPONENT_NAME Analysis)

o2physics_add_dpl_workflow(v0pt-pp-task
                    SOURCES Diff_pT_fluct_PID.cxx
                    PUBLIC_LINK_LIBRARIES O2::Framework O2Physics::AnalysisCore O2Physics::PWGCFCore
                    COMPONENT_NAME Analysis)

o2physics_add_dpl_workflow(factorial-moments
                    SOURCES FactorialMomentsTask.cxx
                    PUBLIC_LINK_LIBRARIES O2::Framework O2Physics::AnalysisCore O2Physics::PWGCFCore
                    COMPONENT_NAME Analysis)

o2physics_add_dpl_workflow(kaon-isospin-fluctuations
                    SOURCES kaonIsospinFluctuations.cxx
                    PUBLIC_LINK_LIBRARIES O2::Framework O2Physics::AnalysisCore O2Physics::PWGCFCore
                    COMPONENT_NAME Analysis)

o2physics_add_dpl_workflow(netcharge-fluctuations
                    SOURCES netchargeFluctuations.cxx
                    PUBLIC_LINK_LIBRARIES O2::Framework O2Physics::AnalysisCore O2Physics::PWGCFCore
                    COMPONENT_NAME Analysis)

o2physics_add_dpl_workflow(nch-cumulants-id
                    SOURCES nchCumulantsId.cxx
                    PUBLIC_LINK_LIBRARIES O2::Framework O2Physics::AnalysisCore O2Physics::PWGCFCore
                    COMPONENT_NAME Analysis)

o2physics_add_dpl_workflow(v0pt-had-pi-ka-prot
                    SOURCES v0ptHadPiKaProt.cxx
                    PUBLIC_LINK_LIBRARIES O2::Framework O2Physics::AnalysisCore O2Physics::PWGCFCore
                    COMPONENT_NAME Analysis)<|MERGE_RESOLUTION|>--- conflicted
+++ resolved
@@ -33,11 +33,7 @@
                     SOURCES antiprotonCumulantsMc.cxx
                     PUBLIC_LINK_LIBRARIES O2::Framework O2Physics::AnalysisCore O2Physics::PWGCFCore
                     COMPONENT_NAME Analysis)
-<<<<<<< HEAD
-		
-=======
 
->>>>>>> 51e9a9d1
 o2physics_add_dpl_workflow(event-mean-pt-id
                     SOURCES eventMeanPtId.cxx
                     PUBLIC_LINK_LIBRARIES O2::Framework O2Physics::AnalysisCore O2Physics::PWGCFCore
