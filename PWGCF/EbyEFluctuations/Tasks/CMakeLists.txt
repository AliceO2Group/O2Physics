# Copyright 2019-2020 CERN and copyright holders of ALICE O2.
# See https://alice-o2.web.cern.ch/copyright for details of the copyright holders.
# All rights not expressly granted are reserved.
#
# This software is distributed under the terms of the GNU General Public
# License v3 (GPL Version 3), copied verbatim in the file "COPYING".
#
# In applying this license CERN does not waive the privileges and immunities
# granted to it by virtue of its status as an Intergovernmental Organization
# or submit itself to any jurisdiction.

o2physics_add_dpl_workflow(meanpt-fluctuations
                    SOURCES MeanptFluctuations.cxx
                    PUBLIC_LINK_LIBRARIES O2::Framework O2Physics::AnalysisCore O2Physics::PWGCFCore
                    COMPONENT_NAME Analysis)

o2physics_add_dpl_workflow(mean-pt-fluc-id
                    SOURCES MeanPtFlucIdentified.cxx
                    PUBLIC_LINK_LIBRARIES O2::Framework O2Physics::AnalysisCore O2Physics::PWGCFCore
                    COMPONENT_NAME Analysis)

<<<<<<< HEAD
o2physics_add_dpl_workflow(identified-meanpt-fluctuations
                    SOURCES IdentifiedMeanPtFluctuations.cxx
=======
o2physics_add_dpl_workflow(netproton-cumulants
                    SOURCES NetProtonCumulants.cxx
>>>>>>> 14553344
                    PUBLIC_LINK_LIBRARIES O2::Framework O2Physics::AnalysisCore O2Physics::PWGCFCore
                    COMPONENT_NAME Analysis)<|MERGE_RESOLUTION|>--- conflicted
+++ resolved
@@ -19,12 +19,12 @@
                     PUBLIC_LINK_LIBRARIES O2::Framework O2Physics::AnalysisCore O2Physics::PWGCFCore
                     COMPONENT_NAME Analysis)
 
-<<<<<<< HEAD
+o2physics_add_dpl_workflow(netproton-cumulants
+                    SOURCES NetProtonCumulants.cxx
+                    PUBLIC_LINK_LIBRARIES O2::Framework O2Physics::AnalysisCore O2Physics::PWGCFCore
+                    COMPONENT_NAME Analysis)
+                    
 o2physics_add_dpl_workflow(identified-meanpt-fluctuations
                     SOURCES IdentifiedMeanPtFluctuations.cxx
-=======
-o2physics_add_dpl_workflow(netproton-cumulants
-                    SOURCES NetProtonCumulants.cxx
->>>>>>> 14553344
                     PUBLIC_LINK_LIBRARIES O2::Framework O2Physics::AnalysisCore O2Physics::PWGCFCore
                     COMPONENT_NAME Analysis)