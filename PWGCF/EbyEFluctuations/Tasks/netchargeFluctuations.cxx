// Copyright 2019-2020 CERN and copyright holders of ALICE O2.
// See https://alice-o2.web.cern.ch/copyright for details of the copyright holders.
// All rights not expressly granted are reserved.
//
// This software is distributed under the terms of the GNU General Public
// License v3 (GPL Version 3), copied verbatim in the file "COPYING".
//
// In applying this license CERN does not waive the privileges and immunities
// granted to it by virtue of its status as an Intergovernmental Organization
// or submit itself to any jurisdiction.

/// \file netchargeFluctuations.cxx
/// \brief Calculate net-charge fluctuations using nu_dyn observable
///        For charged particles
///        For RUN-3
///
/// \author Nida Malik <nida.malik@cern.ch>
#include "PWGCF/Core/CorrelationContainer.h"
#include "PWGCF/Core/PairCuts.h"

#include "Common/CCDB/EventSelectionParams.h"
#include "Common/CCDB/TriggerAliases.h"
#include "Common/Core/TrackSelection.h"
#include "Common/Core/trackUtilities.h"
#include "Common/DataModel/Centrality.h"
#include "Common/DataModel/EventSelection.h"
#include "Common/DataModel/FT0Corrected.h"
#include "Common/DataModel/Multiplicity.h"
#include "Common/DataModel/PIDResponse.h"
#include "Common/DataModel/TrackSelectionTables.h"

#include "CCDB/BasicCCDBManager.h"
#include "CommonConstants/MathConstants.h"
#include "CommonConstants/PhysicsConstants.h"
#include "Framework/ASoAHelpers.h"
#include "Framework/AnalysisDataModel.h"
#include "Framework/AnalysisTask.h"
#include "Framework/HistogramRegistry.h"
#include "Framework/O2DatabasePDGPlugin.h"
#include "Framework/RunningWorkflowInfo.h"
#include "Framework/runDataProcessing.h"

#include "TProfile.h"
#include "TProfile2D.h"
#include "TRandom3.h"

#include <string>
#include <vector> // Include for std::vector

using namespace o2;
using namespace o2::framework;
using namespace o2::framework::expressions;
using namespace std;
using namespace o2::constants::physics;

namespace o2
{
namespace aod
{
using MyCollisionsRun2 = soa::Join<aod::Collisions, aod::EvSels, aod::CentRun2V0Ms, aod::Mults>;
using MyCollisionRun2 = MyCollisionsRun2::iterator;
using MyCollisionsRun3 = soa::Join<aod::Collisions, aod::EvSels, aod::CentFT0Ms, aod::CentFT0Cs, aod::Mults>;
using MyCollisionRun3 = MyCollisionsRun3::iterator;
using MyTracks = soa::Join<aod::Tracks, aod::TracksExtra, aod::TracksDCA, aod::StoredTracks, aod::TrackSelection>;
using MyTrack = MyTracks::iterator;

using MyMCCollisionsRun2 = soa::Join<aod::Collisions, aod::EvSels, aod::CentRun2V0Ms, aod::Mults, aod::McCollisionLabels>;
using MyMCCollisionRun2 = MyMCCollisionsRun2::iterator;

using MyMCCollisionsRun3 = soa::Join<aod::Collisions, aod::EvSels, aod::CentFT0Ms, aod::CentFT0Cs, aod::Mults, aod::McCollisionLabels>;
using MyMCCollisionRun3 = MyMCCollisionsRun3::iterator;

using MyMCTracks = soa::Join<aod::Tracks, aod::TracksExtra, aod::TracksDCA, aod::StoredTracks, aod::TrackSelection, aod::McTrackLabels>;
using MyMCTrack = MyMCTracks::iterator;
} // namespace aod
} // namespace o2

enum RunType {
  kRun3 = 0,
  kRun2
};

struct NetchargeFluctuations {
  Service<o2::framework::O2DatabasePDG> pdgService;
  Service<o2::ccdb::BasicCCDBManager> ccdb;
  TRandom3* fRndm = new TRandom3(0);
  HistogramRegistry histogramRegistry{"Histos", {}, OutputObjHandlingPolicy::AnalysisObject};

  // Configurables
  Configurable<int64_t> ccdbNoLaterThan{"ccdbNoLaterThan", std::chrono::duration_cast<std::chrono::milliseconds>(std::chrono::system_clock::now().time_since_epoch()).count(), "latest acceptable timestamp of creation for the object"};
  Configurable<std::string> cfgUrlCCDB{"cfgUrlCCDB", "http://alice-ccdb.cern.ch", "url of ccdb"};
  Configurable<std::string> cfgPathCCDB{"cfgPathCCDB", "Users/n/nimalik/efftest", "Path for ccdb-object"};
  Configurable<bool> cfgLoadEff{"cfgLoadEff", true, "Load efficiency"};

  Configurable<float> vertexZcut{"vertexZcut", 10.f, "Vertex Z"};
  Configurable<float> etaCut{"etaCut", 0.8, "Eta cut"};
  Configurable<float> ptMinCut{"ptMinCut", 0.2, "Pt min cut"};
  Configurable<float> ptMaxCut{"ptMaxCut", 5.0, "Pt max cut"};
  Configurable<float> dcaXYCut{"dcaXYCut", 0.12, "DCA XY cut"};
  Configurable<float> dcaZCut{"dcaZCut", 0.3, "DCA Z cut"};
  Configurable<int> tpcCrossCut{"tpcCrossCut", 70, "TPC crossrows cut"};
  Configurable<int> itsChiCut{"itsChiCut", 70, "ITS chi2 cluster cut"};
  Configurable<int> tpcChiCut{"tpcChiCut", 70, "TPC chi2 cluster cut"};
  Configurable<float> centMin{"centMin", 0.0f, "cenrality min for delta eta"};
  Configurable<float> centMax{"centMax", 10.0f, "cenrality max for delta eta"};
  Configurable<int> cfgNSubsample{"cfgNSubsample", 30, "Number of subsamples for Error"};
  Configurable<int> deltaEta{"deltaEta", 8, "Delta eta bin count"};
  Configurable<double> threshold{"threshold", 1e-6, "Delta eta bin count"};
  // Event selections
  Configurable<bool> cSel8Trig{"cSel8Trig", true, "Sel8 (T0A + T0C) Selection Run3"};                    // sel8
  Configurable<bool> cInt7Trig{"cInt7Trig", true, "kINT7 MB Trigger"};                                   // kINT7
  Configurable<bool> cSel7Trig{"cSel7Trig", true, "Sel7 (V0A + V0C) Selection Run2"};                    // sel7
  Configurable<bool> cTFBorder{"cTFBorder", false, "Timeframe Border Selection"};                        // pileup
  Configurable<bool> cNoItsROBorder{"cNoItsROBorder", false, "No ITSRO Border Cut"};                     // pileup
  Configurable<bool> cItsTpcVtx{"cItsTpcVtx", false, "ITS+TPC Vertex Selection"};                        // pileup
  Configurable<bool> cPileupReject{"cPileupReject", false, "Pileup rejection"};                          // pileup
  Configurable<bool> cZVtxTimeDiff{"cZVtxTimeDiff", false, "z-vtx time diff selection"};                 // pileup
  Configurable<bool> cfgUseGoodItsLayerAllCut{"cfgUseGoodItsLayerAllCut", false, "Good ITS Layers All"}; // pileup
  Configurable<bool> cDcaXy{"cDcaXy", false, "Dca XY cut"};
  Configurable<bool> cDcaZ{"cDcaZ", false, "Dca Z cut"};
  Configurable<bool> cTpcCr{"cTpcCr", false, "tpc crossrows"};
  Configurable<bool> cItsChi{"cItsChi", false, "ITS chi"};
  Configurable<bool> cTpcChi{"cTpcChi", false, "TPC chi"};

  // CCDB efficiency histograms
  TH2D* efficiency = nullptr;

  // Initialization
  void init(o2::framework::InitContext&)
  {
    const AxisSpec vtxzAxis = {800, -20, 20, "V_{Z} (cm)"};
    const AxisSpec dcaAxis = {250, -0.5, 0.5, "DCA_{xy} (cm)"};
    const AxisSpec dcazAxis = {250, -0.5, 0.5, "DCA_{z} (cm)"};
    const AxisSpec ptAxis = {70, 0.0, 7.0, "#it{p}_{T} (GeV/#it{c})"};
    const AxisSpec etaAxis = {20, -1., 1., "#eta"};
    const AxisSpec deltaEtaAxis = {9, 0, 1.8, "#eta"};
    const AxisSpec centAxis = {100, 0., 100., "centrality"};
    const AxisSpec multAxis = {200, 0., 10000., "FT0M Amplitude"};
    const AxisSpec tpcChiAxis = {1400, 0., 7., "Chi2"};
    const AxisSpec itsChiAxis = {800, 0., 40., "Chi2"};
    const AxisSpec crossedRowAxis = {1600, 0., 160., "TPC Crossed rows"};
    const AxisSpec eventsAxis = {10, 0, 10, ""};
    const AxisSpec signAxis = {20, -10, 10, ""};
    const AxisSpec nchAxis = {5000, 0, 5000, "Nch"};
    const AxisSpec nch1Axis = {1500, 0, 1500, "Nch"};
    const AxisSpec nchpAxis = {50000, 0, 50000, "Nch"};

    std::vector<double> centBining = {0, 5, 10, 20, 30, 40, 50, 60, 70, 80, 90, 100};
    AxisSpec cent1Axis = {centBining, "Multiplicity percentile from FT0M (%)"};

    auto noSubsample = static_cast<int>(cfgNSubsample);
    float maxSubsample = 1.0 * noSubsample;
    AxisSpec subsampleAxis = {noSubsample, 0.0, maxSubsample, "subsample no."};

    histogramRegistry.add("data/hVtxZ_before", "", kTH1F, {vtxzAxis});
    histogramRegistry.add("data/hDcaXY_before", "", kTH1F, {dcaAxis});
    histogramRegistry.add("data/hDcaZ_before", "", kTH1F, {dcazAxis});
    histogramRegistry.add("data/hTPCchi2perCluster_before", "", kTH1D, {tpcChiAxis});
    histogramRegistry.add("data/hITSchi2perCluster_before", "", kTH1D, {itsChiAxis});
    histogramRegistry.add("data/hTPCCrossedrows_before", "", kTH1D, {crossedRowAxis});
    histogramRegistry.add("data/hPtDcaXY_before", "", kTH2D, {ptAxis, dcaAxis});
    histogramRegistry.add("data/hPtDcaZ_before", "", kTH2D, {ptAxis, dcazAxis});
    histogramRegistry.add("data/hVtxZ_after", "", kTH1F, {vtxzAxis});
    histogramRegistry.add("data/hDcaXY_after", "", kTH1F, {dcaAxis});
    histogramRegistry.add("data/hDcaZ_after", "", kTH1F, {dcazAxis});
    histogramRegistry.add("data/hTPCchi2perCluster_after", "", kTH1D, {tpcChiAxis});
    histogramRegistry.add("data/hITSchi2perCluster_after", "", kTH1D, {itsChiAxis});
    histogramRegistry.add("data/hTPCCrossedrows_after", "", kTH1D, {crossedRowAxis});
    histogramRegistry.add("data/hPtDcaXY_after", "", kTH2D, {ptAxis, dcaAxis});
    histogramRegistry.add("data/hPtDcaZ_after", "", kTH2D, {ptAxis, dcazAxis});
    histogramRegistry.add("data/hEta", "", kTH1F, {etaAxis});
    histogramRegistry.add("data/hEta_cent", "", kTH2F, {cent1Axis, etaAxis});
    histogramRegistry.add("data/hPt", "", kTH1F, {ptAxis});
    histogramRegistry.add("data/hPt_cent", "", kTH2F, {cent1Axis, ptAxis});
    histogramRegistry.add("data/hPt_eta", "", kTH2F, {ptAxis, etaAxis});
    histogramRegistry.add("data/hCentrality", "", kTH1F, {centAxis});
    histogramRegistry.add("data/hMultiplicity", "", kTH1F, {multAxis});

    histogramRegistry.add("gen/hPt_eta", "", kTH2F, {ptAxis, etaAxis});
    histogramRegistry.add("gen/hVtxZ_before", "", kTH1F, {vtxzAxis});
    histogramRegistry.add("gen/hVtxZ_after", "", kTH1F, {vtxzAxis});
    histogramRegistry.add("gen/hEta", "", kTH1F, {etaAxis});
    histogramRegistry.add("gen/hEta_cent", "", kTH2F, {centAxis, etaAxis});
    histogramRegistry.add("gen/hSign", "", kTH1F, {signAxis});
    histogramRegistry.add("gen/hPt", "", kTH1F, {ptAxis});
    histogramRegistry.add("gen/hPt_cent", "", kTH2F, {centAxis, ptAxis});
    histogramRegistry.add("gen/nch", "", kTH1F, {nchAxis});

    histogramRegistry.add("mult_dist/nch", "", kTH1D, {nchAxis});
    histogramRegistry.add("mult_dist/nch_pos", "", kTH1D, {nchAxis});
    histogramRegistry.add("mult_dist/nch_neg", "", kTH1D, {nchAxis});
    histogramRegistry.add("mult_dist/nch_negpos", "", kTH1D, {nchpAxis});
    histogramRegistry.add("mult_dist/nch_cent", "", kTH2D, {centAxis, nchAxis});
    histogramRegistry.add("mult_dist/nch_pos_cent", "", kTH2D, {centAxis, nchAxis});
    histogramRegistry.add("mult_dist/nch_neg_cent", "", kTH2D, {centAxis, nchAxis});
    histogramRegistry.add("mult_dist/nch_negpos_cent", "", kTH2D, {centAxis, nchpAxis});

    histogramRegistry.add("delta_eta/cent", "Centrality", kTH1F, {cent1Axis});
    histogramRegistry.add("delta_eta/track_eta", "eta", kTH1F, {etaAxis});
    histogramRegistry.add("delta_eta/pos", "delta_eta vs fpos", kTProfile, {deltaEtaAxis});
<<<<<<< HEAD
    histogramRegistry.add("delta_eta/nch", "delta_eta vs nch", kTProfile, {deltaEtaAxis});
    histogramRegistry.add("delta_eta/nchTotal", "delta_eta vs nchTotal", kTProfile, {deltaEtaAxis});
    histogramRegistry.add("delta_eta/nchCor", "delta_eta vs nchCor", kTProfile, {deltaEtaAxis});
=======
>>>>>>> a9e5e4ff
    histogramRegistry.add("delta_eta/neg", "delta_eta vs fneg", kTProfile, {deltaEtaAxis});
    histogramRegistry.add("delta_eta/termp", "delta_eta vs termp", kTProfile, {deltaEtaAxis});
    histogramRegistry.add("delta_eta/termn", "delta_eta vs termn", kTProfile, {deltaEtaAxis});
    histogramRegistry.add("delta_eta/pos_sq", "delta_eta vs sqfpos", kTProfile, {deltaEtaAxis});
    histogramRegistry.add("delta_eta/neg_sq", "delta_eta vs sqfneg", kTProfile, {deltaEtaAxis});
    histogramRegistry.add("delta_eta/posneg", "delta_eta vs fpos*fneg", kTProfile, {deltaEtaAxis});

    histogramRegistry.add("cent/pos", "cent vs fpos", kTProfile, {cent1Axis});
    histogramRegistry.add("cent/neg", "cent vs fneg", kTProfile, {cent1Axis});
    histogramRegistry.add("cent/termp", "cent vs termp", kTProfile, {cent1Axis});
    histogramRegistry.add("cent/termn", "cent vs termn", kTProfile, {cent1Axis});
    histogramRegistry.add("cent/pos_sq", "cent vs sqfpos", kTProfile, {cent1Axis});
    histogramRegistry.add("cent/neg_sq", "cent vs sqfneg", kTProfile, {cent1Axis});
    histogramRegistry.add("cent/posneg", "cent vs fpos*fneg", kTProfile, {cent1Axis});

    histogramRegistry.add("cent/gen_pos", "cent vs fpos", kTProfile, {cent1Axis});
    histogramRegistry.add("cent/gen_neg", "cent vs fneg", kTProfile, {cent1Axis});
    histogramRegistry.add("cent/gen_termp", "cent vs termp", kTProfile, {cent1Axis});
    histogramRegistry.add("cent/gen_termn", "cent vs termn", kTProfile, {cent1Axis});
    histogramRegistry.add("cent/gen_pos_sq", "cent vs sqfpos", kTProfile, {cent1Axis});
    histogramRegistry.add("cent/gen_neg_sq", "cent vs sqfneg", kTProfile, {cent1Axis});
    histogramRegistry.add("cent/gen_posneg", "cent vs fpos*fneg", kTProfile, {cent1Axis});
    histogramRegistry.add("cent/gen_nch", "cent vs nch", kTProfile, {centAxis});

    histogramRegistry.add("cor/hPt_cor", "", kTH1F, {ptAxis});
    histogramRegistry.add("cor/hEta_cor", "", kTH1F, {etaAxis});
    histogramRegistry.add("cor/nch_vs_nchCor", "", kTProfile, {nchAxis});
    histogramRegistry.add("cor/nchCor", "", kTH1F, {nchAxis});
    histogramRegistry.add("cor/cent_nchCor", "", kTH2F, {centAxis, nchAxis});
    histogramRegistry.add("cor/fpos_cent", "", kTProfile, {centAxis});
    histogramRegistry.add("cor/fneg_cent", "", kTProfile, {centAxis});

    histogramRegistry.add("subsample/pos", "", kTProfile2D, {cent1Axis, subsampleAxis});
    histogramRegistry.add("subsample/neg", "", kTProfile2D, {cent1Axis, subsampleAxis});
    histogramRegistry.add("subsample/termp", "", kTProfile2D, {cent1Axis, subsampleAxis});
    histogramRegistry.add("subsample/termn", "", kTProfile2D, {cent1Axis, subsampleAxis});
    histogramRegistry.add("subsample/pos_sq", "", kTProfile2D, {cent1Axis, subsampleAxis});
    histogramRegistry.add("subsample/neg_sq", "", kTProfile2D, {cent1Axis, subsampleAxis});
    histogramRegistry.add("subsample/posneg", "", kTProfile2D, {cent1Axis, subsampleAxis});

    if (cfgLoadEff) {
      ccdb->setURL(cfgUrlCCDB.value);
      ccdb->setCaching(true);
      ccdb->setLocalObjectValidityChecking();

      // ccdb->setCreatedNotAfter(ccdbNoLaterThan.value);
      // LOGF(info, "Getting object %s", ccdbPath.value.data());

      TList* list = ccdb->getForTimeStamp<TList>(cfgPathCCDB.value, -1);
      efficiency = reinterpret_cast<TH2D*>(list->FindObject("efficiency_Run3"));
      if (!efficiency) {
        LOGF(info, "FATAL!! Could not find required histograms in CCDB");
      }
    }
  }

  template <RunType run, typename C>
  bool selCollision(C const& coll, float& cent, float& mult)
  {

    if (std::abs(coll.posZ()) > vertexZcut)
      return false;
<<<<<<< HEAD
=======

>>>>>>> a9e5e4ff
    if constexpr (run == kRun3) {
      if (cSel8Trig && !coll.sel8()) {
        return false;
      } // require min bias trigger
      cent = coll.centFT0M(); // centrality for run3
      mult = coll.multFT0M(); // multiplicity for run3
    } else if constexpr (run == kRun2) {
      if (cInt7Trig && !coll.alias_bit(kINT7)) {
        return false;
      }
      if (cSel7Trig && !coll.sel7()) {
        return false;
      }
      cent = coll.centRun2V0M(); // centrality for run2
      mult = coll.multFV0M();    // multiplicity for run2
    }

    if (cNoItsROBorder && !coll.selection_bit(aod::evsel::kNoITSROFrameBorder))
      return false;
    if (cTFBorder && !coll.selection_bit(aod::evsel::kNoTimeFrameBorder))
      return false;
    if (cPileupReject && !coll.selection_bit(aod::evsel::kNoSameBunchPileup))
      return false;
    if (cZVtxTimeDiff && !coll.selection_bit(aod::evsel::kIsGoodZvtxFT0vsPV))
      return false;
    if (cItsTpcVtx && !coll.selection_bit(aod::evsel::kIsVertexITSTPC))
      return false;
    if (cfgUseGoodItsLayerAllCut && !(coll.selection_bit(aod::evsel::kIsGoodITSLayersAll)))
      return false;

    return true;
  }

  template <typename T>
  void fillBeforeQA(T const& track)
  {
    histogramRegistry.fill(HIST("data/hTPCchi2perCluster_before"), track.tpcChi2NCl());
    histogramRegistry.fill(HIST("data/hITSchi2perCluster_before"), track.itsChi2NCl());
    histogramRegistry.fill(HIST("data/hTPCCrossedrows_before"), track.tpcNClsCrossedRows());
    histogramRegistry.fill(HIST("data/hDcaXY_before"), track.dcaXY());
    histogramRegistry.fill(HIST("data/hDcaZ_before"), track.dcaZ());
    histogramRegistry.fill(HIST("data/hPtDcaXY_before"), track.pt(), track.dcaXY());
    histogramRegistry.fill(HIST("data/hPtDcaZ_before"), track.pt(), track.dcaZ());
  }

  template <typename T>
  void fillAfterQA(T const& track)
  {
    histogramRegistry.fill(HIST("data/hDcaXY_after"), track.dcaXY());
    histogramRegistry.fill(HIST("data/hDcaZ_after"), track.dcaZ());
    histogramRegistry.fill(HIST("data/hPt"), track.pt());
    histogramRegistry.fill(HIST("data/hEta"), track.eta());
    histogramRegistry.fill(HIST("data/hPt_eta"), track.pt(), track.eta());
    histogramRegistry.fill(HIST("data/hPtDcaXY_after"), track.pt(), track.dcaXY());
    histogramRegistry.fill(HIST("data/hPtDcaZ_after"), track.pt(), track.dcaZ());
    histogramRegistry.fill(HIST("data/hTPCCrossedrows_after"), track.tpcNClsCrossedRows());
    histogramRegistry.fill(HIST("data/hTPCchi2perCluster_after"), track.tpcChi2NCl());
    histogramRegistry.fill(HIST("data/hITSchi2perCluster_after"), track.itsChi2NCl());
  }

  template <typename T>
  bool selTrack(T const& track)
  {
    if (!track.isGlobalTrack())
      return false;
    if (std::fabs(track.eta()) >= etaCut)
      return false;
    if (track.pt() <= ptMinCut || track.pt() >= ptMaxCut)
      return false;
    if (track.sign() == 0)
      return false;
    if (cDcaXy && std::fabs(track.dcaXY()) > dcaXYCut)
      return false;
    if (cDcaZ && std::fabs(track.dcaZ()) > dcaZCut)
      return false;
    if (cTpcCr && track.tpcNClsCrossedRows() < tpcCrossCut)
      return false;
    if (cItsChi && track.itsChi2NCl() > itsChiCut)
      return false;
    if (cTpcChi && track.tpcChi2NCl() > tpcChiCut)
      return false;

    return true;
  }

<<<<<<< HEAD
  double getEfficiency(float pt, float eta, TH2D* hEff)
=======
  double getEfficiency(double pt, double eta, TH2D* hEff)
>>>>>>> a9e5e4ff
  {
    if (!hEff) {
      LOGF(error, "Efficiency histogram is null — check CCDB loading.");
      return 1e-6;
    }
    int binX = hEff->GetXaxis()->FindBin(pt);
    int binY = hEff->GetYaxis()->FindBin(eta);
    if (binX < 1 || binX > hEff->GetNbinsX() || binY < 1 || binY > hEff->GetNbinsY()) {
      LOGF(warn, "pt or eta out of histogram bounds: pt = %f, eta = %f", pt, eta);
      return 1e-6;
    }
    double eff = hEff->GetBinContent(binX, binY);
    return eff;
  }

  void fillHistograms(float nch, float cent, float fpos, float fneg, float posneg, float termp, float termn)
  {
    histogramRegistry.fill(HIST("mult_dist/nch"), nch);
    histogramRegistry.fill(HIST("mult_dist/nch_cent"), cent, nch);
    histogramRegistry.fill(HIST("mult_dist/nch_pos"), fpos);
    histogramRegistry.fill(HIST("mult_dist/nch_pos_cent"), cent, fpos);
    histogramRegistry.fill(HIST("mult_dist/nch_neg"), fneg);
    histogramRegistry.fill(HIST("mult_dist/nch_neg_cent"), cent, fneg);
    histogramRegistry.fill(HIST("mult_dist/nch_negpos"), posneg);
    histogramRegistry.fill(HIST("mult_dist/nch_negpos_cent"), cent, posneg);

    histogramRegistry.fill(HIST("cent/pos"), cent, fpos);
    histogramRegistry.fill(HIST("cent/neg"), cent, fneg);
    histogramRegistry.fill(HIST("cent/termp"), cent, termp);
    histogramRegistry.fill(HIST("cent/termn"), cent, termn);
    histogramRegistry.fill(HIST("cent/pos_sq"), cent, fpos * fpos);
    histogramRegistry.fill(HIST("cent/neg_sq"), cent, fneg * fneg);
    histogramRegistry.fill(HIST("cent/posneg"), cent, posneg);

    float lRandom = fRndm->Rndm();
    int sampleIndex = static_cast<int>(cfgNSubsample * lRandom);

    histogramRegistry.fill(HIST("subsample/pos"), cent, sampleIndex, fpos);
    histogramRegistry.fill(HIST("subsample/neg"), cent, sampleIndex, fneg);
    histogramRegistry.fill(HIST("subsample/termp"), cent, sampleIndex, termp);
    histogramRegistry.fill(HIST("subsample/termn"), cent, sampleIndex, termn);
    histogramRegistry.fill(HIST("subsample/pos_sq"), cent, sampleIndex, fpos * fpos);
    histogramRegistry.fill(HIST("subsample/neg_sq"), cent, sampleIndex, fneg * fneg);
    histogramRegistry.fill(HIST("subsample/posneg"), cent, sampleIndex, posneg);
  }

  template <RunType run, typename C, typename T>
  void calculationData(C const& coll, T const& tracks)
  {
    float cent = -1, mult = -1;
    histogramRegistry.fill(HIST("data/hVtxZ_before"), coll.posZ());
    if (!selCollision<run>(coll, cent, mult)) {
      return;
    }
    histogramRegistry.fill(HIST("data/hVtxZ_after"), coll.posZ());
    histogramRegistry.fill(HIST("data/hCentrality"), cent);
    histogramRegistry.fill(HIST("data/hMultiplicity"), mult);

    int fpos = 0, fneg = 0, posneg = 0, termn = 0, termp = 0;
    int nch = 0, nchCor = 0;
    double posWeight = 0, negWeight = 0;
    for (const auto& track : tracks) {
      fillBeforeQA(track);
      if (!selTrack(track))
        continue;
      nch += 1;
      fillAfterQA(track);
      histogramRegistry.fill(HIST("data/hEta_cent"), cent, track.eta());
      histogramRegistry.fill(HIST("data/hPt_cent"), cent, track.pt());

      double eff = getEfficiency(track.pt(), track.eta(), efficiency);
      if (eff < threshold)
        continue;
      double weight = 1.0 / eff;

      histogramRegistry.fill(HIST("cor/hPt_cor"), track.pt(), weight);
      histogramRegistry.fill(HIST("cor/hEta_cor"), track.eta(), weight);

      nchCor += weight;
      if (track.sign() == 1) {
        fpos += 1;
        posWeight += weight;
      } else if (track.sign() == -1) {
        fneg += 1;
        negWeight += weight;
      }

    } // track
    termp = fpos * (fpos - 1);
    termn = fneg * (fneg - 1);
    posneg = fpos * fneg;
    histogramRegistry.fill(HIST("cor/nch_vs_nchCor"), nch, nchCor);
    histogramRegistry.fill(HIST("cor/nchCor"), nchCor);
    histogramRegistry.fill(HIST("cor/cent_nchCor"), cent, nchCor);
    histogramRegistry.fill(HIST("cor/fpos_cent"), cent, posWeight);
    histogramRegistry.fill(HIST("cor/fneg_cent"), cent, negWeight);
    fillHistograms(nch, cent, fpos, fneg, posneg, termp, termn);
  }

  template <RunType run, typename C, typename T, typename M, typename P>
  void calculationMc(C const& coll, T const& inputTracks, M const& mcCollisions, P const& mcParticles)
  {
    (void)mcCollisions;
    if (!coll.has_mcCollision()) {
      return;
    }
    histogramRegistry.fill(HIST("gen/hVtxZ_before"), coll.mcCollision().posZ());
    float cent = -1, mult = -1;
    histogramRegistry.fill(HIST("data/hVtxZ_before"), coll.posZ());
    if (!selCollision<run>(coll, cent, mult)) {
      return;
    }
    histogramRegistry.fill(HIST("data/hVtxZ_after"), coll.posZ());
    histogramRegistry.fill(HIST("data/hCentrality"), cent);
    histogramRegistry.fill(HIST("data/hMultiplicity"), mult);

    int fpos = 0, fneg = 0, posneg = 0, termn = 0, termp = 0;
    int nch = 0, nchCor = 0;
    double posRecWeight = 0, negRecWeight = 0;

    for (const auto& track : inputTracks) {
      fillBeforeQA(track);
      if (!selTrack(track))
        continue;
      nch += 1;
      fillAfterQA(track);
      histogramRegistry.fill(HIST("data/hEta_cent"), cent, track.eta());
      histogramRegistry.fill(HIST("data/hPt_cent"), cent, track.pt());

      double eff = getEfficiency(track.pt(), track.eta(), efficiency);
      if (eff < threshold)
        continue;
      double weight = 1.0 / eff;
      histogramRegistry.fill(HIST("cor/hPt_cor"), track.pt(), weight);
      histogramRegistry.fill(HIST("cor/hEta_cor"), track.eta(), weight);
      nchCor += weight;

      if (track.sign() == 1) {
        fpos += 1;
        posRecWeight += weight;
      } else if (track.sign() == -1) {
        fneg += 1;
        negRecWeight += weight;
      }
    } // track
    termp = fpos * (fpos - 1);

    termn = fneg * (fneg - 1);

    posneg = fpos * fneg;
    histogramRegistry.fill(HIST("cor/nch_vs_nchCor"), nch, nchCor);
    histogramRegistry.fill(HIST("cor/nchCor"), nchCor);
    histogramRegistry.fill(HIST("cor/cent_nchCor"), cent, nchCor);
    histogramRegistry.fill(HIST("cor/fpos_cent"), cent, posRecWeight);
    histogramRegistry.fill(HIST("cor/fneg_cent"), cent, negRecWeight);

    fillHistograms(nch, cent, fpos, fneg, posneg, termp, termn);

    int posGen = 0, negGen = 0, posNegGen = 0, termNGen = 0, termPGen = 0, nchGen = 0;

    const auto& mccolgen = coll.template mcCollision_as<aod::McCollisions>();
    if (std::abs(mccolgen.posZ()) > vertexZcut)
      return;
    const auto& mcpartgen = mcParticles.sliceByCached(aod::mcparticle::mcCollisionId, mccolgen.globalIndex(), cache);
    histogramRegistry.fill(HIST("gen/hVtxZ_after"), mccolgen.posZ());
    for (const auto& mcpart : mcpartgen) {
      if (!mcpart.isPhysicalPrimary())
        continue;
      int pid = mcpart.pdgCode();
      auto sign = 0;
      auto* pd = pdgService->GetParticle(pid);
      if (pd != nullptr) {
        sign = pd->Charge() / 3.;
      }
      if (sign == 0)
        continue;
      if (std::abs(pid) != kElectron && std::abs(pid) != kMuonMinus && std::abs(pid) != kPiPlus && std::abs(pid) != kKPlus && std::abs(pid) != kProton)
        continue;
      if (std::fabs(mcpart.eta()) > etaCut)
        continue;
      if ((mcpart.pt() <= ptMinCut) || (mcpart.pt() >= ptMaxCut))
        continue;
      histogramRegistry.fill(HIST("gen/hPt"), mcpart.pt());
      histogramRegistry.fill(HIST("gen/hPt_cent"), cent, mcpart.pt());
      histogramRegistry.fill(HIST("gen/hEta"), mcpart.eta());
      histogramRegistry.fill(HIST("gen/hEta_cent"), cent, mcpart.eta());
      histogramRegistry.fill(HIST("gen/hSign"), sign);
      histogramRegistry.fill(HIST("gen/hPt_eta"), mcpart.pt(), mcpart.eta());
      nchGen += 1;
      if (sign == 1) {
        posGen += 1;
      }
      if (sign == -1) {
        negGen += 1;
      }
    } // particle
    termPGen = posGen * (posGen - 1);
    termNGen = negGen * (negGen - 1);
    posNegGen = posGen * negGen;
    histogramRegistry.fill(HIST("cent/gen_pos"), cent, posGen);
    histogramRegistry.fill(HIST("cent/gen_neg"), cent, negGen);
    histogramRegistry.fill(HIST("cent/gen_termp"), cent, termPGen);
    histogramRegistry.fill(HIST("cent/gen_termn"), cent, termNGen);
    histogramRegistry.fill(HIST("cent/gen_pos_sq"), cent, posGen * posGen);
    histogramRegistry.fill(HIST("cent/gen_neg_sq"), cent, negGen * negGen);
    histogramRegistry.fill(HIST("cent/gen_posneg"), cent, posNegGen);
    histogramRegistry.fill(HIST("cent/gen_nch"), cent, nchGen);
    histogramRegistry.fill(HIST("gen/nch"), nchGen);

  } // void

  template <RunType run, typename C, typename T>
  void calculationDeltaEta(C const& coll, T const& tracks, float deta1, float deta2)
  {
    float cent = -1, mult = -1;
    if (!selCollision<run>(coll, cent, mult))
      return;
    if (!(cent >= centMin && cent < centMax))
      return;
    histogramRegistry.fill(HIST("delta_eta/cent"), cent);

<<<<<<< HEAD
    int fpos = 0, fneg = 0, posneg = 0, termn = 0, termp = 0, nch = 0, nchCor = 0, nchTotal = 0;
    for (const auto& track : tracks) {
      nchTotal += 1;
      if (!selTrack(track))
        continue;
      nch += 1;
      double eff = getEfficiency(track.pt(), track.eta(), efficiency);
      if (eff < threshold)
        continue;
      double weight = 1.0 / eff;
      nchCor += weight;
=======
    int fpos = 0, fneg = 0, posneg = 0, termn = 0, termp = 0;
    for (const auto& track : tracks) {
      if (!selTrack(track))
        continue;
>>>>>>> a9e5e4ff
      double eta = track.eta();
      if (eta < deta1 || eta > deta2)
        continue;

      histogramRegistry.fill(HIST("delta_eta/track_eta"), eta);

      if (track.sign() == 1)
        fpos++;
      else if (track.sign() == -1)
        fneg++;
    }
    termp = fpos * (fpos - 1);
    termn = fneg * (fneg - 1);
    posneg = fpos * fneg;

    float deltaEtaWidth = deta2 - deta1 + 1e-5f;

<<<<<<< HEAD
    histogramRegistry.fill(HIST("delta_eta/nchTotal"), deltaEtaWidth, nchTotal);
    histogramRegistry.fill(HIST("delta_eta/nch"), deltaEtaWidth, nch);
    histogramRegistry.fill(HIST("delta_eta/nchCor"), deltaEtaWidth, nchCor);
=======
>>>>>>> a9e5e4ff
    histogramRegistry.fill(HIST("delta_eta/pos"), deltaEtaWidth, fpos);
    histogramRegistry.fill(HIST("delta_eta/neg"), deltaEtaWidth, fneg);
    histogramRegistry.fill(HIST("delta_eta/termp"), deltaEtaWidth, termp);
    histogramRegistry.fill(HIST("delta_eta/termn"), deltaEtaWidth, termn);
    histogramRegistry.fill(HIST("delta_eta/pos_sq"), deltaEtaWidth, fpos * fpos);
    histogramRegistry.fill(HIST("delta_eta/neg_sq"), deltaEtaWidth, fneg * fneg);
    histogramRegistry.fill(HIST("delta_eta/posneg"), deltaEtaWidth, posneg);
  }

  SliceCache cache;
  Preslice<aod::McParticles> mcTrack = o2::aod::mcparticle::mcCollisionId;

  // process function for Data Run3
  void processDataRun3(aod::MyCollisionRun3 const& coll, aod::MyTracks const& tracks)
  {
    calculationData<kRun3>(coll, tracks);
    for (int ii = 0; ii < deltaEta; ii++) {
      float etaMin = -0.1f * (ii + 1);
      float etaMax = 0.1f * (ii + 1);

      calculationDeltaEta<kRun3>(coll, tracks, etaMin, etaMax);
    }
  }

  PROCESS_SWITCH(NetchargeFluctuations, processDataRun3, "Process for Run3 DATA", false);

  // process function for Data Run2
  void processDataRun2(aod::MyCollisionRun2 const& coll, aod::MyTracks const& tracks)
  {
    calculationData<kRun2>(coll, tracks);
    for (int ii = 0; ii < deltaEta; ii++) {
      float etaMin = -0.1f * (ii + 1); // -0.1, -0.2, ..., -0.8
      float etaMax = 0.1f * (ii + 1);  // +0.1, +0.2, ..., +0.8

      calculationDeltaEta<kRun2>(coll, tracks, etaMin, etaMax);
    }
  }

  PROCESS_SWITCH(NetchargeFluctuations, processDataRun2, "Process for Run2 DATA", false);

  // process function for MC Run3

  void processMcRun3(aod::MyMCCollisionRun3 const& coll, aod::MyMCTracks const& inputTracks,
                     aod::McCollisions const& mcCollisions, aod::McParticles const& mcParticles)
  {
    calculationMc<kRun3>(coll, inputTracks, mcCollisions, mcParticles);

    for (int ii = 0; ii < deltaEta; ii++) {
      float etaMin = -0.1f * (ii + 1);
      float etaMax = 0.1f * (ii + 1);

      calculationDeltaEta<kRun3>(coll, inputTracks, etaMin, etaMax);
    }
  }

  PROCESS_SWITCH(NetchargeFluctuations, processMcRun3, "Process reconstructed", false);

  // process function for MC Run2

  void processMcRun2(aod::MyMCCollisionRun2 const& coll, aod::MyMCTracks const& inputTracks,
                     aod::McCollisions const& mcCollisions, aod::McParticles const& mcParticles)
  {
    calculationMc<kRun2>(coll, inputTracks, mcCollisions, mcParticles);
    for (int ii = 0; ii < deltaEta; ii++) {
      float etaMin = -0.1f * (ii + 1); // -0.1, -0.2, ..., -0.8
      float etaMax = 0.1f * (ii + 1);  // +0.1, +0.2, ..., +0.8

      calculationDeltaEta<kRun2>(coll, inputTracks, etaMin, etaMax);
    }
  }

  PROCESS_SWITCH(NetchargeFluctuations, processMcRun2, "Process reconstructed", true);
};

// struct
WorkflowSpec defineDataProcessing(ConfigContext const& cfgc)
{
  return WorkflowSpec{
    {adaptAnalysisTask<NetchargeFluctuations>(cfgc)}};
}<|MERGE_RESOLUTION|>--- conflicted
+++ resolved
@@ -198,12 +198,11 @@
     histogramRegistry.add("delta_eta/cent", "Centrality", kTH1F, {cent1Axis});
     histogramRegistry.add("delta_eta/track_eta", "eta", kTH1F, {etaAxis});
     histogramRegistry.add("delta_eta/pos", "delta_eta vs fpos", kTProfile, {deltaEtaAxis});
-<<<<<<< HEAD
+
     histogramRegistry.add("delta_eta/nch", "delta_eta vs nch", kTProfile, {deltaEtaAxis});
     histogramRegistry.add("delta_eta/nchTotal", "delta_eta vs nchTotal", kTProfile, {deltaEtaAxis});
     histogramRegistry.add("delta_eta/nchCor", "delta_eta vs nchCor", kTProfile, {deltaEtaAxis});
-=======
->>>>>>> a9e5e4ff
+
     histogramRegistry.add("delta_eta/neg", "delta_eta vs fneg", kTProfile, {deltaEtaAxis});
     histogramRegistry.add("delta_eta/termp", "delta_eta vs termp", kTProfile, {deltaEtaAxis});
     histogramRegistry.add("delta_eta/termn", "delta_eta vs termn", kTProfile, {deltaEtaAxis});
@@ -266,10 +265,8 @@
 
     if (std::abs(coll.posZ()) > vertexZcut)
       return false;
-<<<<<<< HEAD
-=======
-
->>>>>>> a9e5e4ff
+
+
     if constexpr (run == kRun3) {
       if (cSel8Trig && !coll.sel8()) {
         return false;
@@ -354,12 +351,8 @@
 
     return true;
   }
-
-<<<<<<< HEAD
   double getEfficiency(float pt, float eta, TH2D* hEff)
-=======
-  double getEfficiency(double pt, double eta, TH2D* hEff)
->>>>>>> a9e5e4ff
+
   {
     if (!hEff) {
       LOGF(error, "Efficiency histogram is null — check CCDB loading.");
@@ -581,7 +574,7 @@
       return;
     histogramRegistry.fill(HIST("delta_eta/cent"), cent);
 
-<<<<<<< HEAD
+
     int fpos = 0, fneg = 0, posneg = 0, termn = 0, termp = 0, nch = 0, nchCor = 0, nchTotal = 0;
     for (const auto& track : tracks) {
       nchTotal += 1;
@@ -593,12 +586,12 @@
         continue;
       double weight = 1.0 / eff;
       nchCor += weight;
-=======
+
     int fpos = 0, fneg = 0, posneg = 0, termn = 0, termp = 0;
     for (const auto& track : tracks) {
       if (!selTrack(track))
         continue;
->>>>>>> a9e5e4ff
+
       double eta = track.eta();
       if (eta < deta1 || eta > deta2)
         continue;
@@ -616,12 +609,11 @@
 
     float deltaEtaWidth = deta2 - deta1 + 1e-5f;
 
-<<<<<<< HEAD
+
     histogramRegistry.fill(HIST("delta_eta/nchTotal"), deltaEtaWidth, nchTotal);
     histogramRegistry.fill(HIST("delta_eta/nch"), deltaEtaWidth, nch);
     histogramRegistry.fill(HIST("delta_eta/nchCor"), deltaEtaWidth, nchCor);
-=======
->>>>>>> a9e5e4ff
+
     histogramRegistry.fill(HIST("delta_eta/pos"), deltaEtaWidth, fpos);
     histogramRegistry.fill(HIST("delta_eta/neg"), deltaEtaWidth, fneg);
     histogramRegistry.fill(HIST("delta_eta/termp"), deltaEtaWidth, termp);
