--- conflicted
+++ resolved
@@ -49,11 +49,7 @@
 
 #include <TProfile.h>
 #include <TRandom3.h>
-<<<<<<< HEAD
 #include <TF1.h>
-=======
-#include <TMath.h>
->>>>>>> e9fddf51
 
 using namespace o2;
 using namespace o2::framework;
@@ -98,22 +94,15 @@
   ConfigurableAxis axisNsigmaTPC{"axisNsigmaTPC", {80, -5, 5}, "nsigmaTPC axis"};
   ConfigurableAxis axisNsigmaTOF{"axisNsigmaTOF", {80, -5, 5}, "nsigmaTOF axis"};
   ConfigurableAxis axisParticles{"axisParticles", {3, 0, 3}, "axis for different hadrons"};
-<<<<<<< HEAD
-  ConfigurableAxis axisPhiMass{"axisPhiMass", {50000, 0, 5}, "axis for invariant mass distibution for Phi"};
-=======
-<<<<<<< HEAD:PWGCF/Flow/Tasks/flowPbpbPikp.cxx
   ConfigurableAxis axisPhiMass{"axisPhiMass", {10000, 0, 2}, "axis for invariant mass distibution for Phi"};
->>>>>>> e9fddf51
   ConfigurableAxis axisTPCsignal{"axisTPCsignal", {10000, 0, 1000}, "axis for TPC signal"};
-=======
->>>>>>> 76682af4a6 (Recommiting the generic frmework pid code):PWGCF/Flow/Tasks/FlowPbPbpikp.cxx
 
   Filter collisionFilter = nabs(aod::collision::posZ) < cfgCutVertex;
-  Filter trackFilter =(nabs(aod::track::dcaXY) < cfgCutDCAxy) && (nabs(aod::track::dcaZ) < cfgCutDCAz) && (nabs(aod::track::eta) < cfgCutEta) && (aod::track::pt > cfgCutPtPOIMin) && (aod::track::pt < cfgCutPtPOIMax) && ((requireGlobalTrackInFilter()) || (aod::track::isGlobalTrackSDD == (uint8_t) true)) && (aod::track::tpcChi2NCl < cfgCutChi2prTPCcls);
+  Filter trackFilter = (nabs(aod::track::dcaXY) < cfgCutDCAxy) && (nabs(aod::track::dcaZ) < cfgCutDCAz) && (nabs(aod::track::eta) < cfgCutEta) && (aod::track::pt > cfgCutPtPOIMin) && (aod::track::pt < cfgCutPtPOIMax) && ((requireGlobalTrackInFilter()) || (aod::track::isGlobalTrackSDD == (uint8_t) true)) && (aod::track::tpcChi2NCl < cfgCutChi2prTPCcls);
 
   using AodCollisions = soa::Filtered<soa::Join<aod::Collisions, aod::EvSels, aod::FT0Mults, aod::FV0Mults, aod::TPCMults, aod::CentFV0As, aod::CentFT0Ms, aod::CentFT0Cs, aod::CentFT0As, aod::Mults>>;
-  //using AodCollisions = soa::Filtered<soa::Join<aod::Collisions, aod::EvSels, aod::FT0Mults, aod::MultZeqs, aod::CentFT0Ms, aod::CentFT0As, aod::CentFT0Cs>>;
-  // using AodTracks = soa::Filtered<soa::Join<aod::Tracks, aod::TrackSelection, aod::TracksExtra, aod::pidBayes, aod::pidBayesPi, aod::pidBayesKa, aod::pidBayesPr, aod::pidTPCFullPi, aod::pidTPCFullKa, aod::pidTPCFullPr, aod::pidTOFFullPi, aod::pidTOFFullKa, aod::pidTOFFullPr>>;
+  // using AodCollisions = soa::Filtered<soa::Join<aod::Collisions, aod::EvSels, aod::FT0Mults, aod::MultZeqs, aod::CentFT0Ms, aod::CentFT0As, aod::CentFT0Cs>>;
+  //  using AodTracks = soa::Filtered<soa::Join<aod::Tracks, aod::TrackSelection, aod::TracksExtra, aod::pidBayes, aod::pidBayesPi, aod::pidBayesKa, aod::pidBayesPr, aod::pidTPCFullPi, aod::pidTPCFullKa, aod::pidTPCFullPr, aod::pidTOFFullPi, aod::pidTOFFullKa, aod::pidTOFFullPr>>;
   using AodTracks = soa::Filtered<soa::Join<aod::Tracks, aod::TrackSelection, aod::TracksExtra, aod::TracksDCA, aod::pidTPCFullPi, aod::pidTPCFullKa, aod::pidTPCFullPr, aod::pidTOFFullPi, aod::pidTOFFullKa, aod::pidTOFFullPr>>;
 
   SliceCache cache;
@@ -152,17 +141,9 @@
     histos.add("c22_gap08_ka", "", {HistType::kTProfile, {axisMultiplicity}});
     histos.add("c22_gap08_pr", "", {HistType::kTProfile, {axisMultiplicity}});
     histos.add("c24_full", "", {HistType::kTProfile, {axisMultiplicity}});
-<<<<<<< HEAD:PWGCF/Flow/Tasks/flowPbpbPikp.cxx
-    histos.add("KplusTPC", "", {HistType::kTH2D, {{axisPt, axisTPCsignal}}});
-    histos.add("KminusTPC", "", {HistType::kTH2D, {{axisPt, axisTPCsignal}}});
     histos.add("TofTpcNsigma", "", {HistType::kTHnSparseD, {{axisParticles, axisNsigmaTPC, axisNsigmaTOF, axisPt}}});
     histos.add("partCount", "", {HistType::kTHnSparseD, {{axisParticles, axisMultiplicity, axisPt}}});
-    histos.add("hPhiMass_sparse", "", {HistType::kTHnSparseD, {{axisPhiMass, axisPt, axisMultiplicity}}});
-
-=======
-    histos.add("TofTpcNsigma", "", {HistType::kTHnSparseD, {{axisParticles, axisNsigmaTPC, axisNsigmaTOF, axisPt}}});
-    histos.add("partCount", "", {HistType::kTHnSparseD, {{axisParticles, axisMultiplicity, axisPt}}});
->>>>>>> 76682af4a6 (Recommiting the generic frmework pid code):PWGCF/Flow/Tasks/FlowPbPbpikp.cxx
+
     o2::framework::AxisSpec axis = axisPt;
     int nPtBins = axis.binEdges.size() - 1;
     double* ptBins = &(axis.binEdges)[0];
@@ -195,13 +176,8 @@
     for (int i = 0; i < fPtAxis->GetNbins(); i++)
       oba->Add(new TNamed(Form("Pr08Gap22_pt_%i", i + 1), "Pr08Gap22_pTDiff"));
     oba->Add(new TNamed("ChFull24", "ChFull24"));
-<<<<<<< HEAD:PWGCF/Flow/Tasks/flowPbpbPikp.cxx
     for (int i = 0; i < fPtAxis->GetNbins(); i++)
       oba->Add(new TNamed(Form("ChFull24_pt_%i", i + 1), "ChFull24_pTDiff"));
-=======
-    for (Int_t i = 0; i < fPtAxis->GetNbins(); i++)
-      oba->Add(new TNamed(Form("ChFull24_pt_%i", i + 1), "ChFull24_pTDiff"));
->>>>>>> 76682af4a6 (Recommiting the generic frmework pid code):PWGCF/Flow/Tasks/FlowPbPbpikp.cxx
 
     fFC->SetName("FlowContainer");
     fFC->SetXAxis(fPtAxis);
@@ -210,13 +186,9 @@
 
     fGFW->AddRegion("refN08", -0.8, -0.4, 1, 1);
     fGFW->AddRegion("refP08", 0.4, 0.8, 1, 1);
-<<<<<<< HEAD:PWGCF/Flow/Tasks/flowPbpbPikp.cxx
     fGFW->AddRegion("full", -0.8, 0.8, 1, 512);
     fGFW->AddRegion("poi", -0.8, 0.8, 1 + fPtAxis->GetNbins(), 1024);
     fGFW->AddRegion("ol", -0.8, 0.8, 1 + fPtAxis->GetNbins(), 2048);
-=======
-    fGFW->AddRegion("full", -0.8, 0.8, 1, 512);
->>>>>>> 76682af4a6 (Recommiting the generic frmework pid code):PWGCF/Flow/Tasks/FlowPbPbpikp.cxx
 
     // charged parts
     fGFW->AddRegion("poiN", -0.8, -0.4, 1 + fPtAxis->GetNbins(), 128);
@@ -255,8 +227,6 @@
     PROTONS
   };
 
-<<<<<<< HEAD:PWGCF/Flow/Tasks/flowPbpbPikp.cxx
-=======
   enum Particles pion = PIONS;
   enum Particles kaon = KAONS;
   enum Particles proton = PROTONS;
@@ -283,7 +253,6 @@
     return pid + 1; // shift the pid by 1, 1 = pion, 2 = kaon, 3 = proton
   }
 
->>>>>>> 76682af4a6 (Recommiting the generic frmework pid code):PWGCF/Flow/Tasks/FlowPbPbpikp.cxx
   template <typename TTrack>
   bool isFakeKaon(TTrack track)
   {
@@ -380,13 +349,9 @@
   {
     int maxProb[3] = {80, 80, 80};
     int pidID = -1;
-<<<<<<< HEAD:PWGCF/Flow/Tasks/flowPbpbPikp.cxx
+
     std::pair<int, int> idprob = getBayesID(track);
     if (idprob.first == PIONS || idprob.first == KAONS || idprob.first == PROTONS) { // 0 = pion, 1 = kaon, 2 = proton
-=======
-    std::pair<int, int> idprob = GetBayesID(track);
-    if (idprob.first == pion || idprob.first == kaon || idprob.first == proton) { // 0 = pion, 1 = kaon, 2 = proton
->>>>>>> 76682af4a6 (Recommiting the generic frmework pid code):PWGCF/Flow/Tasks/FlowPbPbpikp.cxx
       pidID = idprob.first;
       float nsigmaTPC[3] = {track.tpcNSigmaPi(), track.tpcNSigmaKa(), track.tpcNSigmaPr()};
       if (idprob.second > maxProb[pidID]) {
@@ -408,24 +373,24 @@
         continue;
       if (getNsigmaPID(partminus) != 2)
         continue;
-      //if (partplus.globalIndex() == partminus.globalIndex())
-      //  continue;
-      if(isFakeKaon(partplus))
-        continue;
-      if(isFakeKaon(partminus))
+      // if (partplus.globalIndex() == partminus.globalIndex())
+      //   continue;
+      if (isFakeKaon(partplus))
+        continue;
+      if (isFakeKaon(partminus))
         continue;
       if (!selectionPair(partplus, partminus))
         continue;
-      if (!selectionTrack(partplus)) 
-        continue;
-      if (!selectionTrack(partminus)) 
-        continue;
-      
+      if (!selectionTrack(partplus))
+        continue;
+      if (!selectionTrack(partminus))
+        continue;
+
       plusdaug = ROOT::Math::PxPyPzMVector(partplus.px(), partplus.py(), partplus.pz(), plusmass);
       minusdaug = ROOT::Math::PxPyPzMVector(partminus.px(), partminus.py(), partminus.pz(), plusmass);
       mom = plusdaug + minusdaug;
 
-      if(std::abs(mom.Rapidity()) < confRapidity) {
+      if (std::abs(mom.Rapidity()) < confRapidity) {
         histos.fill(hist, mom.M(), mom.Pt(), cent);
       }
     }
@@ -508,7 +473,6 @@
     histos.fill(HIST("hMult"), nTot);
     histos.fill(HIST("hCent"), collision.centFT0C());
     fGFW->Clear();
-    
 
     auto posSlicedTracks = posTracks->sliceByCached(aod::track::collisionId, collision.globalIndex(), cache);
     auto negSlicedTracks = negTracks->sliceByCached(aod::track::collisionId, collision.globalIndex(), cache);
@@ -516,68 +480,11 @@
     float weff = 1, wacc = 1;
     int pidIndex;
 
-<<<<<<< HEAD
-    std::cout<<" *************** Event check 7 *************"<<std::endl;
-=======
-<<<<<<< HEAD:PWGCF/Flow/Tasks/flowPbpbPikp.cxx
-    // resurrectParticle(posSlicedTracks, negSlicedTracks, kplusdaug, kminusdaug, Phimom, massKplus, massKminus, HIST("hPhiMass"));
-=======
     histos.fill(HIST("TofTpcNsigma"), pion, track.tpcNSigmaPi(), track.tofNSigmaPi(), pt);
     histos.fill(HIST("TofTpcNsigma"), kaon, track.tpcNSigmaKa(), track.tofNSigmaKa(), pt);
     histos.fill(HIST("TofTpcNsigma"), proton, track.tpcNSigmaPr(), track.tofNSigmaPr(), pt);
->>>>>>> 76682af4a6 (Recommiting the generic frmework pid code):PWGCF/Flow/Tasks/FlowPbPbpikp.cxx
-
-    for (auto const& trackA : posSlicedTracks) {
-      if (getNsigmaPID(trackA) != 2)
-        continue;
-      if (isFakeKaon(trackA))
-        continue;
-      auto trackAID = trackA.globalIndex();
-
-<<<<<<< HEAD:PWGCF/Flow/Tasks/flowPbpbPikp.cxx
-      for (auto const& trackB : negSlicedTracks) {
-        auto trackBID = trackB.globalIndex();
-        if (getNsigmaPID(trackB) != 2)
-          continue;
-        if (isFakeKaon(trackB))
-          continue;
-        if (trackAID == trackBID)
-          continue;
->>>>>>> e9fddf51
-
-    resurrectParticle(posSlicedTracks, negSlicedTracks, kplusdaug, kminusdaug, Phimom, massKplus, HIST("hPhiMass_sparse"), cent);
-
-<<<<<<< HEAD
-    /*for (auto const& track1 : tracks) {
-=======
-        kplusdaug = ROOT::Math::PxPyPzMVector(trackA.px(), trackA.py(), trackA.pz(), massKplus);
-        kminusdaug = ROOT::Math::PxPyPzMVector(trackB.px(), trackB.py(), trackB.pz(), massKminus);
-        Phimom = kplusdaug + kminusdaug;
-
-        histos.fill(HIST("hPhiMass"), Phimom.M());
-=======
-      // pidIndex = GetBayesPIDIndex(track);
-      pidIndex = GetNsigmaPID(track);
-      if (WithinPtRef)
-        fGFW->Fill(track.eta(), fPtAxis->FindBin(pt) - 1, track.phi(), wacc * weff, 1);
-      if (WithinPtPOI)
-        fGFW->Fill(track.eta(), fPtAxis->FindBin(pt) - 1, track.phi(), wacc * weff, 128);
-      if (WithinPtPOI && WithinPtRef)
-        fGFW->Fill(track.eta(), fPtAxis->FindBin(pt) - 1, track.phi(), wacc * weff, 256);
-      fGFW->Fill(track.eta(), 1, track.phi(), wacc * weff, 512);
-
-      if (pidIndex) {
-        histos.fill(HIST("partCount"), pidIndex - 1, cent, pt);
-        if (WithinPtPOI)
-          fGFW->Fill(track.eta(), fPtAxis->FindBin(pt) - 1, track.phi(), wacc * weff, 1 << (pidIndex));
-        if (WithinPtPOI && WithinPtRef)
-          fGFW->Fill(track.eta(), fPtAxis->FindBin(pt) - 1, track.phi(), wacc * weff, 1 << (pidIndex + 3));
->>>>>>> 76682af4a6 (Recommiting the generic frmework pid code):PWGCF/Flow/Tasks/FlowPbPbpikp.cxx
-      }
-    }
 
     for (auto const& track1 : tracks) {
->>>>>>> e9fddf51
       double pt = track1.pt();
       histos.fill(HIST("hPhi"), track1.phi());
       histos.fill(HIST("hEta"), track1.eta());
@@ -623,17 +530,12 @@
 
     for (uint l_ind = 0; l_ind < corrconfigs.size(); l_ind++) {
       fillFC(corrconfigs.at(l_ind), cent, lRandom);
-    }*/
+    }
 
   } // end of process
 };
 
 WorkflowSpec defineDataProcessing(ConfigContext const& cfgc)
 {
-<<<<<<< HEAD:PWGCF/Flow/Tasks/flowPbpbPikp.cxx
   return WorkflowSpec{adaptAnalysisTask<FlowPbpbPikp>(cfgc)};
-}
-=======
-  return WorkflowSpec{adaptAnalysisTask<GfwPidflow>(cfgc)};
-}
->>>>>>> 76682af4a6 (Recommiting the generic frmework pid code):PWGCF/Flow/Tasks/FlowPbPbpikp.cxx+}