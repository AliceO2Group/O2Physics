# Copyright 2019-2020 CERN and copyright holders of ALICE O2.
# See https://alice-o2.web.cern.ch/copyright for details of the copyright holders.
# All rights not expressly granted are reserved.
#
# This software is distributed under the terms of the GNU General Public
# License v3 (GPL Version 3), copied verbatim in the file "COPYING".
#
# In applying this license CERN does not waive the privileges and immunities
# granted to it by virtue of its status as an Intergovernmental Organization
# or submit itself to any jurisdiction.

o2physics_add_dpl_workflow(flow-pt-efficiency
                    SOURCES flowPtEfficiency.cxx
                    PUBLIC_LINK_LIBRARIES O2::Framework O2Physics::AnalysisCore
                    COMPONENT_NAME Analysis)

o2physics_add_dpl_workflow(flow-pbpb-task
                    SOURCES FlowPbPbTask.cxx
                    PUBLIC_LINK_LIBRARIES O2::Framework O2Physics::AnalysisCore O2Physics::AnalysisCCDB O2Physics::GFWCore
                    COMPONENT_NAME Analysis)

o2physics_add_dpl_workflow(flow-gfw-pbpb
                    SOURCES FlowGFWPbPb.cxx
                    PUBLIC_LINK_LIBRARIES O2::Framework O2Physics::AnalysisCore O2Physics::GFWCore
                    COMPONENT_NAME Analysis)

o2physics_add_dpl_workflow(flow-zdc-task
                    SOURCES FlowZDCtask.cxx
                    PUBLIC_LINK_LIBRARIES O2::Framework O2Physics::AnalysisCore O2Physics::GFWCore
                    COMPONENT_NAME Analysis)
<<<<<<< HEAD
o2physics_add_dpl_workflow(flow-pbpb-pikp-task
                    SOURCES FlowPbPbpikp.cxx
=======

o2physics_add_dpl_workflow(flow-gf
                    SOURCES flowAnalysisGF.cxx
>>>>>>> ea0027cc
                    PUBLIC_LINK_LIBRARIES O2::Framework O2Physics::AnalysisCore O2Physics::GFWCore
                    COMPONENT_NAME Analysis)<|MERGE_RESOLUTION|>--- conflicted
+++ resolved
@@ -28,13 +28,13 @@
                     SOURCES FlowZDCtask.cxx
                     PUBLIC_LINK_LIBRARIES O2::Framework O2Physics::AnalysisCore O2Physics::GFWCore
                     COMPONENT_NAME Analysis)
-<<<<<<< HEAD
-o2physics_add_dpl_workflow(flow-pbpb-pikp-task
-                    SOURCES FlowPbPbpikp.cxx
-=======
 
 o2physics_add_dpl_workflow(flow-gf
                     SOURCES flowAnalysisGF.cxx
->>>>>>> ea0027cc
+                    PUBLIC_LINK_LIBRARIES O2::Framework O2Physics::AnalysisCore O2Physics::GFWCore
+                    COMPONENT_NAME Analysis)
+
+o2physics_add_dpl_workflow(flow-pbpb-pikp-task
+                    SOURCES FlowPbPbpikp.cxx
                     PUBLIC_LINK_LIBRARIES O2::Framework O2Physics::AnalysisCore O2Physics::GFWCore
                     COMPONENT_NAME Analysis)