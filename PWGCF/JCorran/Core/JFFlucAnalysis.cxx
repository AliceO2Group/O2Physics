// Copyright 2019-2020 CERN and copyright holders of ALICE O2.
// See https://alice-o2.web.cern.ch/copyright for details of the copyright holders.
// All rights not expressly granted are reserved.
//
// This software is distributed under the terms of the GNU General Public
// License v3 (GPL Version 3), copied verbatim in the file "COPYING".
//
// In applying this license CERN does not waive the privileges and immunities
// granted to it by virtue of its status as an Intergovernmental Organization
// or submit itself to any jurisdiction.
/// \author Dong Jo Kim (djkim@jyu.fi)
/// \author Jasper Parkkila (jparkkil@cern.ch)
/// \since Sep 2022

#include <TMath.h>
#include <TComplex.h>
#include <algorithm>
#include "JFFlucAnalysis.h"

JFFlucAnalysis::JFFlucAnalysis() : TNamed(),
                                   fVertex(0),
                                   fCent(0),
                                   fImpactParameter(-1),
                                   subeventMask(kSubEvent_A | kSubEvent_B),
                                   flags(0),
                                   pqvecs(0),
                                   pqvecsRef(0)
{
  //
}

//________________________________________________________________________
JFFlucAnalysis::JFFlucAnalysis(const char* /*name*/) : TNamed(),
                                                       fVertex(0),
                                                       fCent(0),
                                                       fImpactParameter(-1),
                                                       subeventMask(kSubEvent_A | kSubEvent_B),
                                                       flags(0),
                                                       pqvecs(0),
                                                       pqvecsRef(0)
{
  //
}

//________________________________________________________________________
JFFlucAnalysis::JFFlucAnalysis(const JFFlucAnalysis& a) : TNamed(a),
                                                          fVertex(a.fVertex),
                                                          fCent(a.fCent),
                                                          fImpactParameter(a.fImpactParameter),
                                                          subeventMask(a.subeventMask),
                                                          flags(a.flags),
                                                          pqvecs(a.pqvecs),
                                                          pqvecsRef(a.pqvecsRef)
{
  // copy constructor
}
//________________________________________________________________________
JFFlucAnalysis& JFFlucAnalysis::operator=(const JFFlucAnalysis& ap)
{
  // assignment operator
  this->~JFFlucAnalysis();
  new (this) JFFlucAnalysis(ap);
  return *this;
}
//________________________________________________________________________
void JFFlucAnalysis::Init()
{
  //
}
//________________________________________________________________________
void JFFlucAnalysis::UserCreateOutputObjects()
{
  //
}

//________________________________________________________________________
JFFlucAnalysis::~JFFlucAnalysis()
{
  //
}

#define C(u) TComplex::Conjugate(u)
// TODO: conjugate macro
inline TComplex TwoGap(const TComplex (&Qa)[JFFlucAnalysis::kNH][JFFlucAnalysis::nKL], const TComplex (&Qb)[JFFlucAnalysis::kNH][JFFlucAnalysis::nKL], UInt_t a, UInt_t b)
{
  return Qa[a][1] * C(Qb[b][1]);
}

inline TComplex ThreeGap(const TComplex (&Qa)[JFFlucAnalysis::kNH][JFFlucAnalysis::nKL], const TComplex (&Qb)[JFFlucAnalysis::kNH][JFFlucAnalysis::nKL], UInt_t a, UInt_t b, UInt_t c)
{
  return Qa[a][1] * C(Qb[b][1] * Qb[c][1] - Qb[b + c][2]);
}

inline TComplex FourGap22(const TComplex (&Qa)[JFFlucAnalysis::kNH][JFFlucAnalysis::nKL], const TComplex (&Qb)[JFFlucAnalysis::kNH][JFFlucAnalysis::nKL], UInt_t a, UInt_t b, UInt_t c, UInt_t d)
{
  return Qa[a][1] * Qa[b][1] * C(Qb[c][1] * Qb[d][1]) - Qa[a + b][2] * C(Qb[c][1] * Qb[d][1]) - Qa[a][1] * Qa[b][1] * C(Qb[c + d][2]) + Qa[a + b][2] * C(Qb[c + d][2]);
}

inline TComplex FourGap13(const TComplex (&Qa)[JFFlucAnalysis::kNH][JFFlucAnalysis::nKL], const TComplex (&Qb)[JFFlucAnalysis::kNH][JFFlucAnalysis::nKL], UInt_t a, UInt_t b, UInt_t c, UInt_t d)
{
  return Qa[a][1] * C(Qb[b][1] * Qb[c][1] * Qb[d][1] - Qb[b + c][2] * Qb[d][1] - Qb[b + d][2] * Qb[c][1] - Qb[c + d][2] * Qb[b][1] + 2.0 * Qb[b + c + d][3]);
}

inline TComplex SixGap33(const TComplex (&Qa)[JFFlucAnalysis::kNH][JFFlucAnalysis::nKL], const TComplex (&Qb)[JFFlucAnalysis::kNH][JFFlucAnalysis::nKL], UInt_t n1, UInt_t n2, UInt_t n3, UInt_t n4, UInt_t n5, UInt_t n6)
{
  return Qa[n1][1] * Qa[n2][1] * Qa[n3][1] * C(Qb[n4][1] * Qb[n5][1] * Qb[n6][1]) - Qa[n1][1] * Qa[n2][1] * Qa[n3][1] * C(Qb[n4 + n5][2] * Qb[n6][1]) - Qa[n1][1] * Qa[n2][1] * Qa[n3][1] * C(Qb[n4 + n6][2] * Qb[n5][1]) - Qa[n1][1] * Qa[n2][1] * Qa[n3][1] * C(Qb[n5 + n6][2] * Qb[n4][1]) + 2.0 * Qa[n1][1] * Qa[n2][1] * Qa[n3][1] * C(Qb[n4 + n5 + n6][3]) - Qa[n1 + n2][2] * Qa[n3][1] * C(Qb[n4][1] * Qb[n5][1] * Qb[n6][1]) + Qa[n1 + n2][2] * Qa[n3][1] * C(Qb[n4 + n5][2] * Qb[n6][1]) + Qa[n1 + n2][2] * Qa[n3][1] * C(Qb[n4 + n6][2] * Qb[n5][1]) + Qa[n1 + n2][2] * Qa[n3][1] * C(Qb[n5 + n6][2] * Qb[n4][1]) - 2.0 * Qa[n1 + n2][2] * Qa[n3][1] * C(Qb[n4 + n5 + n6][3]) - Qa[n1 + n3][2] * Qa[n2][1] * C(Qb[n4][1] * Qb[n5][1] * Qb[n6][1]) + Qa[n1 + n3][2] * Qa[n2][1] * C(Qb[n4 + n5][2] * Qb[n6][1]) + Qa[n1 + n3][2] * Qa[n2][1] * C(Qb[n4 + n6][2] * Qb[n5][1]) + Qa[n1 + n3][2] * Qa[n2][1] * C(Qb[n5 + n6][2] * Qb[n4][1]) - 2.0 * Qa[n1 + n3][2] * Qa[n2][1] * C(Qb[n4 + n5 + n6][3]) - Qa[n2 + n3][2] * Qa[n1][1] * C(Qb[n4][1] * Qb[n5][1] * Qb[n6][1]) + Qa[n2 + n3][2] * Qa[n1][1] * C(Qb[n4 + n5][2] * Qb[n6][1]) + Qa[n2 + n3][2] * Qa[n1][1] * C(Qb[n4 + n6][2] * Qb[n5][1]) + Qa[n2 + n3][2] * Qa[n1][1] * C(Qb[n5 + n6][2] * Qb[n4][1]) - 2.0 * Qa[n2 + n3][2] * Qa[n1][1] * C(Qb[n4 + n5 + n6][3]) + 2.0 * Qa[n1 + n2 + n3][3] * C(Qb[n4][1] * Qb[n5][1] * Qb[n6][1]) - 2.0 * Qa[n1 + n2 + n3][3] * C(Qb[n4 + n5][2] * Qb[n6][1]) - 2.0 * Qa[n1 + n2 + n3][3] * C(Qb[n4 + n6][2] * Qb[n5][1]) - 2.0 * Qa[n1 + n2 + n3][3] * C(Qb[n5 + n6][2] * Qb[n4][1]) + 4.0 * Qa[n1 + n2 + n3][3] * C(Qb[n4 + n5 + n6][3]);
}

TComplex JFFlucAnalysis::Q(int n, int p)
{
  // Return QvectorQC
  // Q{-n, p} = Q{n, p}*
  return n >= 0 ? pqvecs->QvectorQC[n][p] : C(pqvecs->QvectorQC[-n][p]);
}

TComplex JFFlucAnalysis::Two(int n1, int n2)
{
  // two-particle correlation <exp[i(n1*phi1 + n2*phi2)]>
  return Q(n1, 1) * Q(n2, 1) - Q(n1 + n2, 2);
}

TComplex JFFlucAnalysis::Four(int n1, int n2, int n3, int n4)
{

  return Q(n1, 1) * Q(n2, 1) * Q(n3, 1) * Q(n4, 1) - Q(n1 + n2, 2) * Q(n3, 1) * Q(n4, 1) - Q(n2, 1) * Q(n1 + n3, 2) * Q(n4, 1) - Q(n1, 1) * Q(n2 + n3, 2) * Q(n4, 1) + 2. * Q(n1 + n2 + n3, 3) * Q(n4, 1) - Q(n2, 1) * Q(n3, 1) * Q(n1 + n4, 2) + Q(n2 + n3, 2) * Q(n1 + n4, 2) - Q(n1, 1) * Q(n3, 1) * Q(n2 + n4, 2) + Q(n1 + n3, 2) * Q(n2 + n4, 2) + 2. * Q(n3, 1) * Q(n1 + n2 + n4, 3) - Q(n1, 1) * Q(n2, 1) * Q(n3 + n4, 2) + Q(n1 + n2, 2) * Q(n3 + n4, 2) + 2. * Q(n2, 1) * Q(n1 + n3 + n4, 3) + 2. * Q(n1, 1) * Q(n2 + n3 + n4, 3) - 6. * Q(n1 + n2 + n3 + n4, 4);
}
#undef C

//________________________________________________________________________
void JFFlucAnalysis::UserExec(Option_t* /*popt*/)
{
  (void)popt; // unused var error
  TComplex corr[kNH][nKL];
  TComplex ncorr[kNH][nKL];
  TComplex ncorr2[kNH][nKL][kcNH][nKL];

  for (UInt_t i = 0; i < 2; ++i) {
    if ((subeventMask & (1 << i)) == 0)
      continue;
    decltype(pqvecs->QvectorQCgap[i])& Qa = pqvecs->QvectorQCgap[i];
    decltype(pqvecs->QvectorQCgap[1 - i])& Qb = (pqvecsRef ? pqvecsRef : pqvecs)->QvectorQCgap[1 - i]; // A & B subevents from POI and REF, when given
    Double_t ref_2p = TwoGap(Qa, Qb, 0, 0).Re();
    Double_t ref_3p = ThreeGap(Qa, Qb, 0, 0, 0).Re();
    Double_t ref_4p = FourGap22(Qa, Qb, 0, 0, 0, 0).Re();
    Double_t ref_4pB = FourGap13(Qa, Qb, 0, 0, 0, 0).Re();
    Double_t ref_6p = SixGap33(Qa, Qb, 0, 0, 0, 0, 0, 0).Re();

    Double_t ebe_2p_weight = 1.0;
    Double_t ebe_3p_weight = 1.0;
    Double_t ebe_4p_weight = 1.0;
    Double_t ebe_4p_weightB = 1.0;
    Double_t ebe_6p_weight = 1.0;
    if (flags & kFlucEbEWeighting) {
      ebe_2p_weight = ref_2p;
      ebe_3p_weight = ref_3p;
      ebe_4p_weight = ref_4p;
      ebe_4p_weightB = ref_4pB;
      ebe_6p_weight = ref_6p;
    }
    Double_t ref_2Np[2 * nKL] = {
      ref_2p,
      ref_4p,
      ref_6p};
    Double_t ebe_2Np_weight[2 * nKL] = {
      ebe_2p_weight,
      ebe_4p_weight,
      ebe_6p_weight};
    if (flags & kFlucEbEWeighting) {
      for (UInt_t ik = 3; ik < 2 * nKL; ik++) {
        double dk = static_cast<double>(ik);
        ref_2Np[ik] = ref_2Np[ik - 1] * std::max(Qa[0][1].Re() - dk, 1.0) * std::max(Qb[0][1].Re() - dk, 1.0);
        ebe_2Np_weight[ik] = ebe_2Np_weight[ik - 1] * std::max(Qa[0][1].Re() - dk, 1.0) * std::max(Qb[0][1].Re() - dk, 1.0);
      }
    } else {
      for (UInt_t ik = 3; ik < 2 * nKL; ik++) {
        double dk = static_cast<double>(ik);
        ref_2Np[ik] = ref_2Np[ik - 1] * std::max(Qa[0][1].Re() - dk, 1.0) * std::max(Qb[0][1].Re() - dk, 1.0);
        ebe_2Np_weight[ik] = 1.0;
      }
    }

    for (UInt_t ih = 2; ih < kNH; ih++) {
      corr[ih][1] = TwoGap(Qa, Qb, ih, ih);
      for (UInt_t ik = 2; ik < nKL; ik++)
        corr[ih][ik] = corr[ih][ik - 1] * corr[ih][1]; // TComplex::Power(corr[ih][1],ik);
      ncorr[ih][1] = corr[ih][1];
      ncorr[ih][2] = FourGap22(Qa, Qb, ih, ih, ih, ih);
      ncorr[ih][3] = SixGap33(Qa, Qb, ih, ih, ih, ih, ih, ih);
      for (UInt_t ik = 4; ik < nKL; ik++)
        ncorr[ih][ik] = corr[ih][ik]; // for 8,...-particle correlations, ignore the autocorrelation / weight dependency for now

      for (UInt_t ihh = 2; ihh < kcNH; ihh++) {
        ncorr2[ih][1][ihh][1] = FourGap22(Qa, Qb, ih, ihh, ih, ihh);
        ncorr2[ih][1][ihh][2] = SixGap33(Qa, Qb, ih, ihh, ihh, ih, ihh, ihh);
        ncorr2[ih][2][ihh][1] = SixGap33(Qa, Qb, ih, ih, ihh, ih, ih, ihh);
        for (UInt_t ik = 2; ik < nKL; ik++)
          for (UInt_t ikk = 2; ikk < nKL; ikk++)
            ncorr2[ih][ik][ihh][ikk] = ncorr[ih][ik] * ncorr[ihh][ikk];
      }
    }

    for (UInt_t ih = 2; ih < kNH; ih++) {
      for (UInt_t ik = 1; ik < nKL; ik++) { // 2k(0) =1, 2k(1) =2, 2k(2)=4....
                                            // vn2[ih][ik] = corr[ih][ik].Re() / ref_2Np[ik - 1];
        // fh_vn[ih][ik][fCBin]->Fill(vn2[ih][ik], ebe_2Np_weight[ik - 1]);
        // fh_vna[ih][ik][fCBin]->Fill(ncorr[ih][ik].Re() / ref_2Np[ik - 1], ebe_2Np_weight[ik - 1]);
        phs[HIST_THN_SPARSE_VN]->Fill(fCent, ih, ik, ncorr[ih][ik].Re() / ref_2Np[ik - 1], ebe_2Np_weight[ik - 1]);
        for (UInt_t ihh = 2; ihh < kcNH; ihh++) {
          for (UInt_t ikk = 1; ikk < nKL; ikk++) {
            Double_t vn2_vn2 = ncorr2[ih][ik][ihh][ikk] / ref_2Np[ik + ikk - 1];
            phs[HIST_THN_SPARSE_VN_VN]->Fill(fCent, ih, ik, ihh, ikk, vn2_vn2, ebe_2Np_weight[ik + ikk - 1]);
          }
        }
      }
    }

    //************************************************************************
    TComplex V4V2star_2 = Qa[4][1] * Qb[2][1] * Qb[2][1];
    TComplex V4V2starv2_2 = V4V2star_2 * corr[2][1] / ref_2Np[0];                           // vn[2][1]
    TComplex V4V2starv2_4 = V4V2star_2 * corr[2][2] / ref_2Np[1];                           // vn2[2][2]
    TComplex V5V2starV3starv2_2 = Qa[5][1] * Qb[2][1] * Qb[3][1] * corr[2][1] / ref_2Np[0]; // vn2[2][1]
    TComplex V5V2starV3star = Qa[5][1] * Qb[2][1] * Qb[3][1];
    TComplex V5V2starV3startv3_2 = V5V2starV3star * corr[3][1] / ref_2Np[0]; // vn2[3][1]
    TComplex V6V2star_3 = Qa[6][1] * Qb[2][1] * Qb[2][1] * Qb[2][1];
    TComplex V6V3star_2 = Qa[6][1] * Qb[3][1] * Qb[3][1];
    TComplex V6V2starV4star = Qa[6][1] * Qb[2][1] * Qb[4][1];
    TComplex V7V2star_2V3star = Qa[7][1] * Qb[2][1] * Qb[2][1] * Qb[3][1];
    TComplex V7V2starV5star = Qa[7][1] * Qb[2][1] * Qb[5][1];
    TComplex V7V3starV4star = Qa[7][1] * Qb[3][1] * Qb[4][1];
    TComplex V8V2starV3star_2 = Qa[8][1] * Qb[2][1] * Qb[3][1] * Qb[3][1];
    TComplex V8V2star_4 = Qa[8][1] * TComplex::Power(Qb[2][1], 4);

    // New correlators (Modified by You's correction term for self-correlations)
    TComplex nV4V2star_2 = ThreeGap(Qa, Qb, 4, 2, 2) / ref_3p;
    TComplex nV5V2starV3star = ThreeGap(Qa, Qb, 5, 2, 3) / ref_3p;
    TComplex nV6V2star_3 = FourGap13(Qa, Qb, 6, 2, 2, 2) / ref_4pB;
    TComplex nV6V3star_2 = ThreeGap(Qa, Qb, 6, 3, 3) / ref_3p;
    TComplex nV6V2starV4star = ThreeGap(Qa, Qb, 6, 2, 4) / ref_3p;
    TComplex nV7V2star_2V3star = FourGap13(Qa, Qb, 7, 2, 2, 3) / ref_4pB;
    TComplex nV7V2starV5star = ThreeGap(Qa, Qb, 7, 2, 5) / ref_3p;
    TComplex nV7V3starV4star = ThreeGap(Qa, Qb, 7, 3, 4) / ref_3p;
    TComplex nV8V2starV3star_2 = FourGap13(Qa, Qb, 8, 2, 3, 3) / ref_4pB;

    TComplex nV4V4V2V2 = FourGap22(Qa, Qb, 4, 2, 4, 2) / ref_4p;
    TComplex nV3V3V2V2 = FourGap22(Qa, Qb, 3, 2, 3, 2) / ref_4p;
    TComplex nV5V5V2V2 = FourGap22(Qa, Qb, 5, 2, 5, 2) / ref_4p;
    TComplex nV5V5V3V3 = FourGap22(Qa, Qb, 5, 3, 5, 3) / ref_4p;
    TComplex nV4V4V3V3 = FourGap22(Qa, Qb, 4, 3, 4, 3) / ref_4p;

    pht[HIST_THN_V4V2starv2_2]->Fill(fCent, V4V2starv2_2.Re());
    pht[HIST_THN_V4V2starv2_4]->Fill(fCent, V4V2starv2_4.Re());
    pht[HIST_THN_V4V2star_2]->Fill(fCent, V4V2star_2.Re(), ebe_3p_weight); // added 2015.3.18
    pht[HIST_THN_V5V2starV3starv2_2]->Fill(fCent, V5V2starV3starv2_2.Re());
    pht[HIST_THN_V5V2starV3star]->Fill(fCent, V5V2starV3star.Re(), ebe_3p_weight);
    pht[HIST_THN_V5V2starV3startv3_2]->Fill(fCent, V5V2starV3startv3_2.Re());
    pht[HIST_THN_V6V2star_3]->Fill(fCent, V6V2star_3.Re(), ebe_4p_weightB);
    pht[HIST_THN_V6V3star_2]->Fill(fCent, V6V3star_2.Re(), ebe_3p_weight);
    pht[HIST_THN_V7V2star_2V3star]->Fill(fCent, V7V2star_2V3star.Re(), ebe_4p_weightB);

    pht[HIST_THN_V4V2star_2]->Fill(fCent, nV4V2star_2.Re(), ebe_3p_weight); // added 2015.6.10
    pht[HIST_THN_V5V2starV3star]->Fill(fCent, nV5V2starV3star.Re(), ebe_3p_weight);
    pht[HIST_THN_V6V3star_2]->Fill(fCent, nV6V3star_2.Re(), ebe_3p_weight);

    // use this to avoid self-correlation 4p correlation (2 particles from A, 2 particles from B) -> MA(MA-1)MB(MB-1) : evt weight..
    pht[HIST_THN_nV4V4V2V2]->Fill(fCent, nV4V4V2V2.Re(), ebe_2Np_weight[1]);
    pht[HIST_THN_nV3V3V2V2]->Fill(fCent, nV3V3V2V2.Re(), ebe_2Np_weight[1]);

    pht[HIST_THN_nV5V5V2V2]->Fill(fCent, nV5V5V2V2.Re(), ebe_2Np_weight[1]);
    pht[HIST_THN_nV5V5V3V3]->Fill(fCent, nV5V5V3V3.Re(), ebe_2Np_weight[1]);
    pht[HIST_THN_nV4V4V3V3]->Fill(fCent, nV4V4V3V3.Re(), ebe_2Np_weight[1]);

    // higher order correlators, added 2017.8.10
    pht[HIST_THN_V8V2starV3star_2]->Fill(fCent, V8V2starV3star_2.Re(), ebe_4p_weightB);
    pht[HIST_THN_V8V2star_4]->Fill(fCent, V8V2star_4.Re()); // 5p weight
    pht[HIST_THN_V6V2star_3]->Fill(fCent, nV6V2star_3.Re(), ebe_4p_weightB);
    pht[HIST_THN_V7V2star_2V3star]->Fill(fCent, nV7V2star_2V3star.Re(), ebe_4p_weightB);
    pht[HIST_THN_V8V2starV3star_2]->Fill(fCent, nV8V2starV3star_2.Re(), ebe_4p_weightB);

    pht[HIST_THN_V6V2starV4star]->Fill(fCent, V6V2starV4star.Re(), ebe_3p_weight);
    pht[HIST_THN_V7V2starV5star]->Fill(fCent, V7V2starV5star.Re(), ebe_3p_weight);
    pht[HIST_THN_V7V3starV4star]->Fill(fCent, V7V3starV4star.Re(), ebe_3p_weight);
    pht[HIST_THN_V6V2starV4star]->Fill(fCent, nV6V2starV4star.Re(), ebe_3p_weight);
    pht[HIST_THN_V7V2starV5star]->Fill(fCent, nV7V2starV5star.Re(), ebe_3p_weight);
    pht[HIST_THN_V7V3starV4star]->Fill(fCent, nV7V3starV4star.Re(), ebe_3p_weight);

    Double_t event_weight_two_gap = 1.0;
    if (flags & kFlucEbEWeighting) {
      event_weight_two_gap = (Qa[0][1] * Qb[0][1]).Re();
    }

    for (UInt_t ih = 2; ih < kNH; ih++) {
<<<<<<< HEAD
=======
      for (UInt_t ihh = 2, mm = (ih < kcNH ? ih : static_cast<UInt_t>(kcNH)); ihh < mm; ihh++) {
        TComplex scfour = Four(ih, ihh, -ih, -ihh) / Four(0, 0, 0, 0).Re();

        pht[HIST_THN_SC_with_QC_4corr]->Fill(fCent, ih, ihh, scfour.Re(), event_weight_four);
      }

      TComplex sctwo = Two(ih, -ih) / Two(0, 0).Re();
      pht[HIST_THN_SC_with_QC_2corr]->Fill(fCent, ih, sctwo.Re(), event_weight_two);

>>>>>>> 6927b534
      TComplex sctwoGap = (Qa[ih][1] * TComplex::Conjugate(Qb[ih][1])) / (Qa[0][1] * Qb[0][1]).Re();
      pht[HIST_THN_SC_with_QC_2corr_gap]->Fill(fCent, ih, sctwoGap.Re(), event_weight_two_gap);
    }
  }

  Double_t event_weight_four = 1.0;
  Double_t event_weight_two = 1.0;
  if (flags & kFlucEbEWeighting) {
    event_weight_four = Four(0, 0, 0, 0).Re();
    event_weight_two = Two(0, 0).Re();
  }

  for (UInt_t ih = 2; ih < kNH; ih++) {
    for (UInt_t ihh = 2, mm = (ih < kcNH ? ih : kcNH); ihh < mm; ihh++) {
      TComplex scfour = Four(ih, ihh, -ih, -ihh) / Four(0, 0, 0, 0).Re();
      pht[HIST_THN_SC_with_QC_4corr]->Fill(fCent, ih, ihh, scfour.Re(), event_weight_four);
    }
    TComplex sctwo = Two(ih, -ih) / Two(0, 0).Re();
    pht[HIST_THN_SC_with_QC_2corr]->Fill(fCent, ih, sctwo.Re(), event_weight_two);
  }
}

//________________________________________________________________________
void JFFlucAnalysis::Terminate(Option_t* /*popt*/)
{
  (void)popt; // unused var error
}<|MERGE_RESOLUTION|>--- conflicted
+++ resolved
@@ -289,18 +289,6 @@
     }
 
     for (UInt_t ih = 2; ih < kNH; ih++) {
-<<<<<<< HEAD
-=======
-      for (UInt_t ihh = 2, mm = (ih < kcNH ? ih : static_cast<UInt_t>(kcNH)); ihh < mm; ihh++) {
-        TComplex scfour = Four(ih, ihh, -ih, -ihh) / Four(0, 0, 0, 0).Re();
-
-        pht[HIST_THN_SC_with_QC_4corr]->Fill(fCent, ih, ihh, scfour.Re(), event_weight_four);
-      }
-
-      TComplex sctwo = Two(ih, -ih) / Two(0, 0).Re();
-      pht[HIST_THN_SC_with_QC_2corr]->Fill(fCent, ih, sctwo.Re(), event_weight_two);
-
->>>>>>> 6927b534
       TComplex sctwoGap = (Qa[ih][1] * TComplex::Conjugate(Qb[ih][1])) / (Qa[0][1] * Qb[0][1]).Re();
       pht[HIST_THN_SC_with_QC_2corr_gap]->Fill(fCent, ih, sctwoGap.Re(), event_weight_two_gap);
     }
