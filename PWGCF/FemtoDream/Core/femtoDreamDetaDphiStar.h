// Copyright 2019-2022 CERN and copyright holders of ALICE O2.
// See https://alice-o2.web.cern.ch/copyright for details of the copyright holders.
// All rights not expressly granted are reserved.
//
// This software is distributed under the terms of the GNU General Public
// License v3 (GPL Version 3), copied verbatim in the file "COPYING".
//
// In applying this license CERN does not waive the privileges and immunities
// granted to it by virtue of its status as an Intergovernmental Organization
// or submit itself to any jurisdiction.

/// \file FemtoDreamDetaDphiStar.h
/// \brief FemtoDreamDetaDphiStar - Checks particles for the close pair rejection.
/// \author Laura Serksnyte, TU München, laura.serksnyte@tum.de

#ifndef PWGCF_FEMTODREAM_CORE_FEMTODREAMDETADPHISTAR_H_
#define PWGCF_FEMTODREAM_CORE_FEMTODREAMDETADPHISTAR_H_

#include <memory>
#include <string>
#include <vector>
#include "PWGCF/DataModel/FemtoDerived.h"
#include "Framework/HistogramRegistry.h"

using namespace o2;
using namespace o2::framework;

namespace o2::analysis
{
namespace femtoDream
{

/// \class FemtoDreamDetaDphiStar
/// \brief Class to check particles for the close pair rejection.
/// \tparam partOne Type of particle 1 (Track/V0/Cascade/...)
/// \tparam partTwo Type of particle 2 (Track/V0/Cascade/...)
template <o2::aod::femtodreamparticle::ParticleType partOne, o2::aod::femtodreamparticle::ParticleType partTwo>
class FemtoDreamDetaDphiStar
{
 public:
  /// Destructor
  virtual ~FemtoDreamDetaDphiStar() = default;
  /// Initialization of the histograms and setting required values
  // atWhichRadiiToCut - at which radii apply deta dphi cut; 0 - PV; 1 - average phi at given tpc radii, 2 - at 80 cm
  void init(HistogramRegistry* registry, HistogramRegistry* registryQA, float ldeltaPhiMax, float ldeltaEtaMax, bool lplotForEveryRadii, int meORse = 0, bool oldversion = true, float Q3Limit = 8., bool isMELambda = false, int atWhichRadiiToCut = 1, float radiiTPCtoCut = 85., bool fillTHSparse = false)
  {
    deltaPhiMax = ldeltaPhiMax;
    deltaEtaMax = ldeltaEtaMax;
    plotForEveryRadii = lplotForEveryRadii;
    upperQ3LimitForPlotting = Q3Limit;
    isMixedEventLambda = isMELambda;
    runOldVersion = oldversion;
    mHistogramRegistry = registry;
    mHistogramRegistryQA = registryQA;
    atWhichRadiiToSelect = atWhichRadiiToCut;
    radiiTPC = radiiTPCtoCut;
    fillQA = fillTHSparse;

    if constexpr (mPartOneType == o2::aod::femtodreamparticle::ParticleType::kTrack && mPartTwoType == o2::aod::femtodreamparticle::ParticleType::kTrack) {
      std::string dirName = static_cast<std::string>(dirNames[0]);
      histdetadpi[0][0] = mHistogramRegistry->add<TH2>((dirName + static_cast<std::string>(histNames[0][0]) + static_cast<std::string>(histNameSEorME[meORse])).c_str(), "; #Delta #eta; #Delta #phi^{*}", kTH2F, {{100, -0.15, 0.15}, {100, -0.15, 0.15}});
      histdetadpi[0][1] = mHistogramRegistry->add<TH2>((dirName + static_cast<std::string>(histNames[1][0]) + static_cast<std::string>(histNameSEorME[meORse])).c_str(), "; #Delta #eta; #Delta #phi^{*}", kTH2F, {{100, -0.15, 0.15}, {100, -0.15, 0.15}});
      histdetadpi[0][2] = mHistogramRegistry->add<TH2>((dirName + "at_PV_before" + static_cast<std::string>(histNameSEorME[meORse])).c_str(), "; #Delta #eta; #Delta #phi^{*}", kTH2F, {{100, -0.15, 0.15}, {100, -0.15, 0.15}});
      histdetadpi[0][3] = mHistogramRegistry->add<TH2>((dirName + "at_PV_after" + static_cast<std::string>(histNameSEorME[meORse])).c_str(), "; #Delta #eta; #Delta #phi^{*}", kTH2F, {{100, -0.15, 0.15}, {100, -0.15, 0.15}});
      if (plotForEveryRadii) {
        for (int i = 0; i < 9; i++) {
          histdetadpiRadii[0][i] = mHistogramRegistryQA->add<TH2>((dirName + static_cast<std::string>(histNamesRadii[0][i]) + static_cast<std::string>(histNameSEorME[meORse])).c_str(), "; #Delta #eta; #Delta #phi^{*}", kTH2F, {{100, -0.15, 0.15}, {100, -0.15, 0.15}});
        }
      }
      if (fillQA) {
        histdetadpi_eta[0] = mHistogramRegistry->add<THnSparse>((dirName + "dEtadPhi_Eta" + static_cast<std::string>(histNameSEorME[meORse])).c_str(), "; #Delta #eta; #Delta #phi^{*}; #eta_{1}; #eta_{2}", kTHnSparseF, {{100, -0.15, 0.15}, {100, -0.15, 0.15}, {100, -0.8, 0.8}, {100, -0.8, 0.8}});
        histdetadpi_phi[0] = mHistogramRegistry->add<THnSparse>((dirName + "dEtadPhi_Phi" + static_cast<std::string>(histNameSEorME[meORse])).c_str(), "; #Delta #eta; #Delta #phi^{*}; #phi_{1}; #phi_{2}", kTHnSparseF, {{100, -0.15, 0.15}, {100, -0.15, 0.15}, {100, 0, 6.28}, {100, 0, 6.28}});
      }
    }
    if constexpr (mPartOneType == o2::aod::femtodreamparticle::ParticleType::kTrack && mPartTwoType == o2::aod::femtodreamparticle::ParticleType::kV0) {
      for (int i = 0; i < 2; i++) {
        std::string dirName = static_cast<std::string>(dirNames[1]);
        histdetadpi[i][0] = mHistogramRegistry->add<TH2>((dirName + static_cast<std::string>(histNames[0][i]) + static_cast<std::string>(histNameSEorME[meORse])).c_str(), "; #Delta #eta; #Delta #phi^{*}", kTH2F, {{100, -0.15, 0.15}, {100, -0.15, 0.15}});
        histdetadpi[i][1] = mHistogramRegistry->add<TH2>((dirName + static_cast<std::string>(histNames[1][i]) + static_cast<std::string>(histNameSEorME[meORse])).c_str(), "; #Delta #eta; #Delta #phi^{*}", kTH2F, {{100, -0.15, 0.15}, {100, -0.15, 0.15}});
        histdetadpi[i][2] = mHistogramRegistry->add<TH2>((dirName + "at_PV_" + std::to_string(i) + "_before" + static_cast<std::string>(histNameSEorME[meORse])).c_str(), "; #Delta #eta; #Delta #phi^{*}", kTH2F, {{100, -0.15, 0.15}, {100, -0.15, 0.15}});
        histdetadpi[i][3] = mHistogramRegistry->add<TH2>((dirName + "at_PV_" + std::to_string(i) + "_after" + static_cast<std::string>(histNameSEorME[meORse])).c_str(), "; #Delta #eta; #Delta #phi^{*}", kTH2F, {{100, -0.15, 0.15}, {100, -0.15, 0.15}});
<<<<<<< HEAD
        if (plotForEveryRadii) {
          for (int j = 0; j < 9; j++) {
            histdetadpiRadii[i][j] = mHistogramRegistryQA->add<TH2>((dirName + static_cast<std::string>(histNamesRadii[i][j]) + static_cast<std::string>(histNameSEorME[meORse])).c_str(), "; #Delta #eta; #Delta #phi^{*}", kTH2F, {{100, -0.15, 0.15}, {100, -0.15, 0.15}});
          }
        }
        if (fillQA) {
          histdetadpi_eta[i] = mHistogramRegistry->add<THnSparse>((dirName + "dEtadPhi_Eta_" + std::to_string(i) + static_cast<std::string>(histNameSEorME[meORse])).c_str(), "; #Delta #eta; #Delta #phi^{*}; #eta_{1}; #eta_{2}", kTHnSparseF, {{100, -0.15, 0.15}, {100, -0.15, 0.15}, {100, -0.8, 0.8}, {100, -0.8, 0.8}});
          histdetadpi_phi[i] = mHistogramRegistry->add<THnSparse>((dirName + "dEtadPhi_Phi_" + std::to_string(i) + static_cast<std::string>(histNameSEorME[meORse])).c_str(), "; #Delta #eta; #Delta #phi^{*}; #phi_{1}; #phi_{2}", kTHnSparseF, {{100, -0.15, 0.15}, {100, -0.15, 0.15}, {100, 0, 6.28}, {100, 0, 6.28}});
        }
      }
    }
    if constexpr (mPartOneType == o2::aod::femtodreamparticle::ParticleType::kTrack && mPartTwoType == o2::aod::femtodreamparticle::ParticleType::kCharmHadron) {
      for (int i = 0; i < 3; i++) {
        std::string dirName = static_cast<std::string>(dirNames[2]);
        histdetadpi[i][0] = mHistogramRegistry->add<TH2>((dirName + static_cast<std::string>(histNames[0][i]) + static_cast<std::string>(histNameSEorME[meORse])).c_str(), "; #Delta #eta; #Delta #phi^{*}", kTH2F, {{100, -0.15, 0.15}, {100, -0.15, 0.15}});
        histdetadpi[i][1] = mHistogramRegistry->add<TH2>((dirName + static_cast<std::string>(histNames[1][i]) + static_cast<std::string>(histNameSEorME[meORse])).c_str(), "; #Delta #eta; #Delta #phi^{*}", kTH2F, {{100, -0.15, 0.15}, {100, -0.15, 0.15}});
        histdetadpi[i][2] = mHistogramRegistry->add<TH2>((dirName + "at_PV_" + std::to_string(i) + "_before" + static_cast<std::string>(histNameSEorME[meORse])).c_str(), "; #Delta #eta; #Delta #phi^{*}", kTH2F, {{100, -0.15, 0.15}, {100, -0.15, 0.15}});
        histdetadpi[i][3] = mHistogramRegistry->add<TH2>((dirName + "at_PV_" + std::to_string(i) + "_after" + static_cast<std::string>(histNameSEorME[meORse])).c_str(), "; #Delta #eta; #Delta #phi^{*}", kTH2F, {{100, -0.15, 0.15}, {100, -0.15, 0.15}});
=======
>>>>>>> 699e248f
        if (plotForEveryRadii) {
          for (int j = 0; j < 9; j++) {
            histdetadpiRadii[i][j] = mHistogramRegistryQA->add<TH2>((dirName + static_cast<std::string>(histNamesRadii[i][j]) + static_cast<std::string>(histNameSEorME[meORse])).c_str(), "; #Delta #eta; #Delta #phi^{*}", kTH2F, {{100, -0.15, 0.15}, {100, -0.15, 0.15}});
          }
        }
        if (fillQA) {
          histdetadpi_eta[i] = mHistogramRegistry->add<THnSparse>((dirName + "dEtadPhi_Eta_" + std::to_string(i) + static_cast<std::string>(histNameSEorME[meORse])).c_str(), "; #Delta #eta; #Delta #phi^{*}; #eta_{1}; #eta_{2}", kTHnSparseF, {{100, -0.15, 0.15}, {100, -0.15, 0.15}, {100, -0.8, 0.8}, {100, -0.8, 0.8}});
          histdetadpi_phi[i] = mHistogramRegistry->add<THnSparse>((dirName + "dEtadPhi_Phi_" + std::to_string(i) + static_cast<std::string>(histNameSEorME[meORse])).c_str(), "; #Delta #eta; #Delta #phi^{*}; #phi_{1}; #phi_{2}", kTHnSparseF, {{100, -0.15, 0.15}, {100, -0.15, 0.15}, {100, 0, 6.28}, {100, 0, 6.28}});
        }
      }
    }
  }
  ///  Check if pair is close or not
<<<<<<< HEAD
  template <typename Part1, typename Part2, typename Parts>
  bool isClosePair(Part1 const& part1, Part2 const& part2, Parts const& particles, float lmagfield, float Q3 = 999.)
=======
  template <typename Part, typename Parts>
  bool isClosePair(Part const& part1, Part const& part2, Parts const& particles, float lmagfield, float Q3 = 999.)
>>>>>>> 699e248f
  {
    magfield = lmagfield;

    if constexpr (mPartOneType == o2::aod::femtodreamparticle::ParticleType::kTrack && mPartTwoType == o2::aod::femtodreamparticle::ParticleType::kTrack) {
      /// Track-Track combination
      // check if provided particles are in agreement with the class instantiation
      if (part1.partType() != o2::aod::femtodreamparticle::ParticleType::kTrack || part2.partType() != o2::aod::femtodreamparticle::ParticleType::kTrack) {
        LOG(fatal) << "FemtoDreamDetaDphiStar: passed arguments don't agree with FemtoDreamDetaDphiStar instantiation! Please provide kTrack,kTrack candidates.";
        return false;
      }
      auto deta = part1.eta() - part2.eta();
      auto dphi_AT_PV = part1.phi() - part2.phi();
      auto dphi_AT_SpecificRadii = PhiAtSpecificRadiiTPC(part1, radiiTPC) - PhiAtSpecificRadiiTPC(part2, radiiTPC);
      bool sameCharge = false;
      auto dphiAvg = AveragePhiStar(part1, part2, 0, &sameCharge);
      if (Q3 == 999) {
        histdetadpi[0][0]->Fill(deta, dphiAvg);
        histdetadpi[0][2]->Fill(deta, dphi_AT_PV);
        if (fillQA) {
          histdetadpi_eta[0]->Fill(deta, dphiAvg, part1.eta(), part2.eta());
          histdetadpi_phi[0]->Fill(deta, dphiAvg, part1.phi(), part2.phi());
        }
      } else if (Q3 < upperQ3LimitForPlotting) {
        histdetadpi[0][0]->Fill(deta, dphiAvg);
        histdetadpi[0][2]->Fill(deta, dphi_AT_PV);
        if (fillQA) {
          histdetadpi_eta[0]->Fill(deta, dphiAvg, part1.eta(), part2.eta());
          histdetadpi_phi[0]->Fill(deta, dphiAvg, part1.phi(), part2.phi());
        }
      }
      if (sameCharge) {
        if (atWhichRadiiToSelect == 1) {
          if (pow(dphiAvg, 2) / pow(deltaPhiMax, 2) + pow(deta, 2) / pow(deltaEtaMax, 2) < 1.) {
            return true;
          } else {
            if (Q3 == 999) {
              histdetadpi[0][1]->Fill(deta, dphiAvg);
              histdetadpi[0][3]->Fill(deta, dphi_AT_PV);
            } else if (Q3 < upperQ3LimitForPlotting) {
              histdetadpi[0][1]->Fill(deta, dphiAvg);
              histdetadpi[0][3]->Fill(deta, dphi_AT_PV);
            }
            return false;
          }
        } else if (atWhichRadiiToSelect == 0) {
          if (pow(dphi_AT_PV, 2) / pow(deltaPhiMax, 2) + pow(deta, 2) / pow(deltaEtaMax, 2) < 1.) {
            return true;
          } else {
            if (Q3 == 999) {
              histdetadpi[0][1]->Fill(deta, dphiAvg);
              histdetadpi[0][3]->Fill(deta, dphi_AT_PV);
            } else if (Q3 < upperQ3LimitForPlotting) {
              histdetadpi[0][1]->Fill(deta, dphiAvg);
              histdetadpi[0][3]->Fill(deta, dphi_AT_PV);
            }
            return false;
          }
        } else if (atWhichRadiiToSelect == 2) {
          if (pow(dphi_AT_SpecificRadii, 2) / pow(deltaPhiMax, 2) + pow(deta, 2) / pow(deltaEtaMax, 2) < 1.) {
            return true;
          } else {
            if (Q3 == 999) {
              histdetadpi[0][1]->Fill(deta, dphiAvg);
              histdetadpi[0][3]->Fill(deta, dphi_AT_PV);
            } else if (Q3 < upperQ3LimitForPlotting) {
              histdetadpi[0][1]->Fill(deta, dphiAvg);
              histdetadpi[0][3]->Fill(deta, dphi_AT_PV);
            }
            return false;
          }
        } else {
          return true;
        }
      } else {
        return false;
      }

    } else if constexpr (mPartOneType == o2::aod::femtodreamparticle::ParticleType::kTrack && mPartTwoType == o2::aod::femtodreamparticle::ParticleType::kV0) {
      /// Track-V0 combination
      // check if provided particles are in agreement with the class instantiation
      if (part1.partType() != o2::aod::femtodreamparticle::ParticleType::kTrack || part2.partType() != o2::aod::femtodreamparticle::ParticleType::kV0) {
        LOG(fatal) << "FemtoDreamDetaDphiStar: passed arguments don't agree with FemtoDreamDetaDphiStar instantiation! Please provide kTrack,kV0 candidates.";
        return false;
      }

      bool pass = false;
      for (int i = 0; i < 2; i++) {
        int indexOfDaughter;
        if (isMixedEventLambda) {
          indexOfDaughter = part2.globalIndex() - 2 + i;
        } else {
          indexOfDaughter = part2.index() - 2 + i;
        }
        auto daughter = particles.begin() + indexOfDaughter;
        auto deta = part1.eta() - daughter.eta();
        auto dphi_AT_PV = part1.phi() - daughter.phi();
        auto dphi_AT_SpecificRadii = PhiAtSpecificRadiiTPC(part1, radiiTPC) - PhiAtSpecificRadiiTPC(daughter, radiiTPC);
        bool sameCharge = false;
        auto dphiAvg = AveragePhiStar(part1, *daughter, i, &sameCharge);
        if (Q3 == 999) {
          histdetadpi[i][0]->Fill(deta, dphiAvg);
          histdetadpi[i][2]->Fill(deta, dphi_AT_PV);
          if (fillQA) {
            histdetadpi_eta[i]->Fill(deta, dphiAvg, part1.eta(), daughter.eta());
            histdetadpi_phi[i]->Fill(deta, dphiAvg, part1.phi(), daughter.phi());
          }
        } else if (Q3 < upperQ3LimitForPlotting) {
          histdetadpi[i][0]->Fill(deta, dphiAvg);
          histdetadpi[i][2]->Fill(deta, dphi_AT_PV);
          if (fillQA) {
            histdetadpi_eta[i]->Fill(deta, dphiAvg, part1.eta(), daughter.eta());
            histdetadpi_phi[i]->Fill(deta, dphiAvg, part1.phi(), daughter.phi());
          }
        }
        if (sameCharge) {
          if (atWhichRadiiToSelect == 1) {
            if (pow(dphiAvg, 2) / pow(deltaPhiMax, 2) + pow(deta, 2) / pow(deltaEtaMax, 2) < 1.) {
              pass = true;
            } else {
              if (Q3 == 999) {
                histdetadpi[i][1]->Fill(deta, dphiAvg);
                histdetadpi[i][3]->Fill(deta, dphi_AT_PV);
              } else if (Q3 < upperQ3LimitForPlotting) {
                histdetadpi[i][1]->Fill(deta, dphiAvg);
                histdetadpi[i][3]->Fill(deta, dphi_AT_PV);
              }
            }
          } else if (atWhichRadiiToSelect == 0) {
            if (pow(dphi_AT_PV, 2) / pow(deltaPhiMax, 2) + pow(deta, 2) / pow(deltaEtaMax, 2) < 1.) {
              pass = true;
            } else {
              if (Q3 == 999) {
                histdetadpi[i][1]->Fill(deta, dphiAvg);
                histdetadpi[i][3]->Fill(deta, dphi_AT_PV);
              } else if (Q3 < upperQ3LimitForPlotting) {
                histdetadpi[i][1]->Fill(deta, dphiAvg);
                histdetadpi[i][3]->Fill(deta, dphi_AT_PV);
              }
            }
          } else if (atWhichRadiiToSelect == 2) {
            if (pow(dphi_AT_SpecificRadii, 2) / pow(deltaPhiMax, 2) + pow(deta, 2) / pow(deltaEtaMax, 2) < 1.) {
              pass = true;
            } else {
              if (Q3 == 999) {
                histdetadpi[i][1]->Fill(deta, dphiAvg);
                histdetadpi[i][3]->Fill(deta, dphi_AT_PV);
              } else if (Q3 < upperQ3LimitForPlotting) {
                histdetadpi[i][1]->Fill(deta, dphiAvg);
                histdetadpi[i][3]->Fill(deta, dphi_AT_PV);
              }
            }
          }
<<<<<<< HEAD
        }
      }
      return pass;
    } else if constexpr (mPartOneType == o2::aod::femtodreamparticle::ParticleType::kTrack && mPartTwoType == o2::aod::femtodreamparticle::ParticleType::kCharmHadron) {
      // check if provided particles are in agreement with the class instantiation
      if (part2.candidateSelFlag() < 1) {
        LOG(fatal) << "FemtoDreamDetaDphiStar: passed arguments don't agree with FemtoDreamDetaDphiStar instantiation! Please provide Charm Hadron candidates.";
        return false;
      }

      bool pass = false;

      for (int i = 0; i < 3; ++i) {
        double deta, dphiAvg, dphi_AT_PV, dphi_AT_SpecificRadii;
        bool sameCharge = false;

        switch (i) {
          case 0:
            deta = part1.eta() - part2.prong0Eta();
            dphi_AT_PV = part1.phi() - part2.prong0Phi();
            dphi_AT_SpecificRadii = PhiAtSpecificRadiiTPC(part1, radiiTPC) - PhiAtSpecificRadiiTPC<true, 0>(part2, radiiTPC);
            dphiAvg = AveragePhiStar<true>(part1, part2, 0, &sameCharge);
            histdetadpi[0][0]->Fill(deta, dphiAvg);
            break;
          case 1:
            deta = part1.eta() - part2.prong1Eta();
            dphi_AT_PV = part1.phi() - part2.prong1Phi();
            dphi_AT_SpecificRadii = PhiAtSpecificRadiiTPC(part1, radiiTPC) - PhiAtSpecificRadiiTPC<true, 1>(part2, radiiTPC);
            dphiAvg = AveragePhiStar<true>(part1, part2, 1, &sameCharge);
            histdetadpi[1][0]->Fill(deta, dphiAvg);
            break;
          case 2:
            deta = part1.eta() - part2.prong2Eta();
            dphi_AT_PV = part1.phi() - part2.prong2Phi();
            dphi_AT_SpecificRadii = PhiAtSpecificRadiiTPC(part1, radiiTPC) - PhiAtSpecificRadiiTPC<true, 2>(part2, radiiTPC);
            dphiAvg = AveragePhiStar<true>(part1, part2, 2, &sameCharge);
            histdetadpi[2][0]->Fill(deta, dphiAvg);
            break;
        }

        if (pow(dphiAvg, 2) / pow(deltaPhiMax, 2) + pow(deta, 2) / pow(deltaEtaMax, 2) < 1.) {
          pass = true;
        } else {
          histdetadpi[i][1]->Fill(deta, dphiAvg);
=======
>>>>>>> 699e248f
        }
      }

      return pass;

    } else {
      LOG(fatal) << "FemtoDreamPairCleaner: Combination of objects not defined - quitting!";
      return false;
    }
  }

 private:
  HistogramRegistry* mHistogramRegistry = nullptr;   ///< For main output
  HistogramRegistry* mHistogramRegistryQA = nullptr; ///< For QA output
  static constexpr std::string_view dirNames[3] = {"kTrack_kTrack/", "kTrack_kV0/", "kTrack_kCharmHadron/"};

  static constexpr std::string_view histNameSEorME[3] = {"_SEandME", "_SE", "_ME"};

  static constexpr std::string_view histNames[2][3] = {{"detadphidetadphi0Before_0", "detadphidetadphi0Before_1", "detadphidetadphi0Before_2"},
                                                       {"detadphidetadphi0After_0", "detadphidetadphi0After_1", "detadphidetadphi0After_2"}};

  static constexpr std::string_view histNamesRadii[3][9] = {
    {"detadphidetadphi0Before_0_0", "detadphidetadphi0Before_0_1", "detadphidetadphi0Before_0_2",
     "detadphidetadphi0Before_0_3", "detadphidetadphi0Before_0_4", "detadphidetadphi0Before_0_5",
     "detadphidetadphi0Before_0_6", "detadphidetadphi0Before_0_7", "detadphidetadphi0Before_0_8"},
    {"detadphidetadphi0Before_1_0", "detadphidetadphi0Before_1_1", "detadphidetadphi0Before_1_2",
     "detadphidetadphi0Before_1_3", "detadphidetadphi0Before_1_4", "detadphidetadphi0Before_1_5",
     "detadphidetadphi0Before_1_6", "detadphidetadphi0Before_1_7", "detadphidetadphi0Before_1_8"},
    {"detadphidetadphi0Before_2_0", "detadphidetadphi0Before_2_1", "detadphidetadphi0Before_2_2",
     "detadphidetadphi0Before_2_3", "detadphidetadphi0Before_2_4", "detadphidetadphi0Before_2_5",
     "detadphidetadphi0Before_2_6", "detadphidetadphi0Before_2_7", "detadphidetadphi0Before_2_8"}};

  static constexpr o2::aod::femtodreamparticle::ParticleType mPartOneType = partOne; ///< Type of particle 1
  static constexpr o2::aod::femtodreamparticle::ParticleType mPartTwoType = partTwo; ///< Type of particle 2

  static constexpr float tmpRadiiTPC[9] = {85., 105., 125., 145., 165., 185., 205., 225., 245.};

  static constexpr uint32_t kSignMinusMask = 1;
  static constexpr uint32_t kSignPlusMask = 1 << 1;
  static constexpr uint32_t kValue0 = 0;

  float deltaPhiMax;
  float deltaEtaMax;
  float magfield;
  bool plotForEveryRadii = false;
  bool isMixedEventLambda = false;
  float upperQ3LimitForPlotting = 8.;
  int atWhichRadiiToSelect = 1;
  float radiiTPC = 85.;
  bool fillQA = false;
  // a possible bug was found, but this must be tested on hyperloop with larger statistics
  // possiboility to run old code is turned on so a proper comparison of both code versions can be done
  bool runOldVersion = true;

<<<<<<< HEAD
  std::array<std::array<std::shared_ptr<TH2>, 4>, 3> histdetadpi{};
  std::array<std::array<std::shared_ptr<TH2>, 9>, 3> histdetadpiRadii{};
  std::array<std::shared_ptr<THnSparse>, 3> histdetadpi_eta{};
  std::array<std::shared_ptr<THnSparse>, 3> histdetadpi_phi{};
=======
  std::array<std::array<std::shared_ptr<TH2>, 4>, 2> histdetadpi{};
  std::array<std::array<std::shared_ptr<TH2>, 9>, 2> histdetadpiRadii{};
  std::array<std::shared_ptr<THnSparse>, 2> histdetadpi_eta{};
  std::array<std::shared_ptr<THnSparse>, 2> histdetadpi_phi{};
>>>>>>> 699e248f

  ///  Calculate phi at all required radii stored in tmpRadiiTPC
  /// Magnetic field to be provided in Tesla
  template <typename T>
  int PhiAtRadiiTPC(const T& part, std::vector<float>& tmpVec)
  {

    float phi0 = part.phi();
    // Start: Get the charge from cutcontainer using masks
    int charge = 0.;
    if ((part.cut() & kSignMinusMask) == kValue0 && (part.cut() & kSignPlusMask) == kValue0) {
      charge = 0;
    } else if ((part.cut() & kSignPlusMask) == kSignPlusMask) {
      charge = 1;
    } else if ((part.cut() & kSignMinusMask) == kSignMinusMask) {
      charge = -1;
    } else {
      LOG(fatal) << "FemtoDreamDetaDphiStar: Charge bits are set wrong!";
    }
    // End: Get the charge from cutcontainer using masks
    float pt = part.pt();
    for (size_t i = 0; i < 9; i++) {
      if (runOldVersion) {
        tmpVec.push_back(phi0 - std::asin(0.3 * charge * 0.1 * magfield * tmpRadiiTPC[i] * 0.01 / (2. * pt)));
      }
      if (!runOldVersion) {
        auto arg = 0.3 * charge * magfield * tmpRadiiTPC[i] * 0.01 / (2. * pt);
        // for very low pT particles, this value goes outside of range -1 to 1 at at large tpc radius; asin fails
        if (abs(arg) < 1) {
          tmpVec.push_back(phi0 - std::asin(0.3 * charge * magfield * tmpRadiiTPC[i] * 0.01 / (2. * pt)));
        } else {
          tmpVec.push_back(999);
        }
      }
    }
    return charge;
  }

  ///  Calculate phi at specific radii
  /// Magnetic field to be provided in Tesla
<<<<<<< HEAD
  template <bool isHF = false, int prong = 0, typename T>
  float PhiAtSpecificRadiiTPC(const T& part, float radii)
  {
    // Start: Get the charge from cutcontainer using masks
    int charge = 0;
    float phi0, pt;
    if constexpr (isHF) {
      if (prong == 0) {
        charge = part.charge(); // chrage calculation according to 3-prong decay, Lc^+ --> P^+ + K^- + pi^+
        phi0 = part.prong0Phi();
        pt = part.prong0Pt();
      } else if (prong == 1) {
        charge = -part.charge();
        phi0 = part.prong1Phi();
        pt = part.prong1Pt();
      } else {
        charge = part.charge();
        phi0 = part.prong2Phi();
        pt = part.prong2Pt();
      }
    } else {
      phi0 = part.phi();
      if ((part.cut() & kSignMinusMask) == kValue0 && (part.cut() & kSignPlusMask) == kValue0) {
        charge = 0;
      } else if ((part.cut() & kSignPlusMask) == kSignPlusMask) {
        charge = 1;
      } else if ((part.cut() & kSignMinusMask) == kSignMinusMask) {
        charge = -1;
      } else {
        LOG(fatal) << "FemtoDreamDetaDphiStar: Charge bits are set wrong!";
      }
      pt = part.pt();
    }
    // End: Get the charge from cutcontainer using masks
=======
  template <typename T>
  float PhiAtSpecificRadiiTPC(const T& part, float radii)
  {

    float phi0 = part.phi();
    // Start: Get the charge from cutcontainer using masks
    int charge = 0.;
    if ((part.cut() & kSignMinusMask) == kValue0 && (part.cut() & kSignPlusMask) == kValue0) {
      charge = 0;
    } else if ((part.cut() & kSignPlusMask) == kSignPlusMask) {
      charge = 1;
    } else if ((part.cut() & kSignMinusMask) == kSignMinusMask) {
      charge = -1;
    } else {
      LOG(fatal) << "FemtoDreamDetaDphiStar: Charge bits are set wrong!";
    }
    // End: Get the charge from cutcontainer using masks
    float pt = part.pt();
>>>>>>> 699e248f
    float phiAtRadii = 0;
    if (runOldVersion) {
      phiAtRadii = phi0 - std::asin(0.3 * charge * 0.1 * magfield * radii * 0.01 / (2. * pt));
    }
    if (!runOldVersion) {
      auto arg = 0.3 * charge * magfield * radii * 0.01 / (2. * pt);
      // for very low pT particles, this value goes outside of range -1 to 1 at at large tpc radius; asin fails
      if (abs(arg) < 1) {
        phiAtRadii = phi0 - std::asin(0.3 * charge * magfield * radii * 0.01 / (2. * pt));
      } else {
        phiAtRadii = 999.;
      }
    }

    return phiAtRadii;
<<<<<<< HEAD
  }

  template <typename T>
  int PhiAtRadiiTPCForHF(const T& part, std::vector<float>& tmpVec, int prong)
  {
    int charge = 0;
    float pt = -999.;
    float phi0 = -999.;
    switch (prong) {
      case 0:
        pt = part.prong0Pt();
        phi0 = part.prong0Phi();
        charge = part.charge();
        break;
      case 1:
        pt = part.prong1Pt();
        phi0 = part.prong1Phi();
        charge = -part.charge();
        break;
      case 2:
        pt = part.prong2Pt();
        phi0 = part.prong2Phi();
        charge = part.charge();
        break;
      default:
        // Handle invalid prong value
        break;
    }
    for (size_t i = 0; i < 9; i++) {
      if (runOldVersion) {
        tmpVec.push_back(phi0 - std::asin(0.3 * charge * 0.1 * magfield * tmpRadiiTPC[i] * 0.01 / (2. * pt)));
      }
      if (!runOldVersion) {
        auto arg = 0.3 * charge * magfield * tmpRadiiTPC[i] * 0.01 / (2. * pt);
        // for very low pT particles, this value goes outside of range -1 to 1 at at large tpc radius; asin fails
        if (abs(arg) < 1) {
          tmpVec.push_back(phi0 - std::asin(0.3 * charge * magfield * tmpRadiiTPC[i] * 0.01 / (2. * pt)));
        } else {
          tmpVec.push_back(999);
        }
      }
    }
    return charge;
  }

  ///  Calculate average phi
  template <bool isHF = false, typename T1, typename T2>
=======
  }

  ///  Calculate average phi
  template <typename T1, typename T2>
>>>>>>> 699e248f
  float AveragePhiStar(const T1& part1, const T2& part2, int iHist, bool* sameCharge)
  {
    std::vector<float> tmpVec1;
    std::vector<float> tmpVec2;
    auto charge1 = PhiAtRadiiTPC(part1, tmpVec1);
<<<<<<< HEAD
    if constexpr (!isHF) {
      auto charge2 = PhiAtRadiiTPC(part2, tmpVec2);
      if (charge1 == charge2) {
        *sameCharge = true;
      }
    } else {
      PhiAtRadiiTPCForHF(part2, tmpVec2, iHist);
      *sameCharge = true; // always true as we checked the condition in the HF task
=======
    auto charge2 = PhiAtRadiiTPC(part2, tmpVec2);
    if (charge1 == charge2) {
      *sameCharge = true;
>>>>>>> 699e248f
    }
    int num = tmpVec1.size();
    int meaningfulEntries = num;
    float dPhiAvg = 0;
    float dphi;
    for (int i = 0; i < num; i++) {
      if (tmpVec1.at(i) != 999 && tmpVec2.at(i) != 999) {
        dphi = tmpVec1.at(i) - tmpVec2.at(i);
      } else {
        dphi = 0;
        meaningfulEntries = meaningfulEntries - 1;
      }
      dphi = TVector2::Phi_mpi_pi(dphi);
      dPhiAvg += dphi;
      if (plotForEveryRadii) {
        histdetadpiRadii[iHist][i]->Fill(part1.eta() - part2.eta(), dphi);
      }
    }
    return dPhiAvg / static_cast<float>(meaningfulEntries);
  }
};

} /* namespace femtoDream */
} /* namespace o2::analysis */

#endif // PWGCF_FEMTODREAM_CORE_FEMTODREAMDETADPHISTAR_H_<|MERGE_RESOLUTION|>--- conflicted
+++ resolved
@@ -79,7 +79,6 @@
         histdetadpi[i][1] = mHistogramRegistry->add<TH2>((dirName + static_cast<std::string>(histNames[1][i]) + static_cast<std::string>(histNameSEorME[meORse])).c_str(), "; #Delta #eta; #Delta #phi^{*}", kTH2F, {{100, -0.15, 0.15}, {100, -0.15, 0.15}});
         histdetadpi[i][2] = mHistogramRegistry->add<TH2>((dirName + "at_PV_" + std::to_string(i) + "_before" + static_cast<std::string>(histNameSEorME[meORse])).c_str(), "; #Delta #eta; #Delta #phi^{*}", kTH2F, {{100, -0.15, 0.15}, {100, -0.15, 0.15}});
         histdetadpi[i][3] = mHistogramRegistry->add<TH2>((dirName + "at_PV_" + std::to_string(i) + "_after" + static_cast<std::string>(histNameSEorME[meORse])).c_str(), "; #Delta #eta; #Delta #phi^{*}", kTH2F, {{100, -0.15, 0.15}, {100, -0.15, 0.15}});
-<<<<<<< HEAD
         if (plotForEveryRadii) {
           for (int j = 0; j < 9; j++) {
             histdetadpiRadii[i][j] = mHistogramRegistryQA->add<TH2>((dirName + static_cast<std::string>(histNamesRadii[i][j]) + static_cast<std::string>(histNameSEorME[meORse])).c_str(), "; #Delta #eta; #Delta #phi^{*}", kTH2F, {{100, -0.15, 0.15}, {100, -0.15, 0.15}});
@@ -98,11 +97,9 @@
         histdetadpi[i][1] = mHistogramRegistry->add<TH2>((dirName + static_cast<std::string>(histNames[1][i]) + static_cast<std::string>(histNameSEorME[meORse])).c_str(), "; #Delta #eta; #Delta #phi^{*}", kTH2F, {{100, -0.15, 0.15}, {100, -0.15, 0.15}});
         histdetadpi[i][2] = mHistogramRegistry->add<TH2>((dirName + "at_PV_" + std::to_string(i) + "_before" + static_cast<std::string>(histNameSEorME[meORse])).c_str(), "; #Delta #eta; #Delta #phi^{*}", kTH2F, {{100, -0.15, 0.15}, {100, -0.15, 0.15}});
         histdetadpi[i][3] = mHistogramRegistry->add<TH2>((dirName + "at_PV_" + std::to_string(i) + "_after" + static_cast<std::string>(histNameSEorME[meORse])).c_str(), "; #Delta #eta; #Delta #phi^{*}", kTH2F, {{100, -0.15, 0.15}, {100, -0.15, 0.15}});
-=======
->>>>>>> 699e248f
         if (plotForEveryRadii) {
           for (int j = 0; j < 9; j++) {
-            histdetadpiRadii[i][j] = mHistogramRegistryQA->add<TH2>((dirName + static_cast<std::string>(histNamesRadii[i][j]) + static_cast<std::string>(histNameSEorME[meORse])).c_str(), "; #Delta #eta; #Delta #phi^{*}", kTH2F, {{100, -0.15, 0.15}, {100, -0.15, 0.15}});
+            histdetadpiRadii[i][j] = mHistogramRegistryQA->add<TH2>((dirName + static_cast<std::string>(histNamesRadii[i][j]) + static_cast<std::string>(histNameSEorME[meORse])).c_str(), "; #Delta #eta; #Delta #phi", kTH2F, {{100, -0.15, 0.15}, {100, -0.15, 0.15}});
           }
         }
         if (fillQA) {
@@ -113,13 +110,8 @@
     }
   }
   ///  Check if pair is close or not
-<<<<<<< HEAD
   template <typename Part1, typename Part2, typename Parts>
   bool isClosePair(Part1 const& part1, Part2 const& part2, Parts const& particles, float lmagfield, float Q3 = 999.)
-=======
-  template <typename Part, typename Parts>
-  bool isClosePair(Part const& part1, Part const& part2, Parts const& particles, float lmagfield, float Q3 = 999.)
->>>>>>> 699e248f
   {
     magfield = lmagfield;
 
@@ -272,7 +264,6 @@
               }
             }
           }
-<<<<<<< HEAD
         }
       }
       return pass;
@@ -317,8 +308,6 @@
           pass = true;
         } else {
           histdetadpi[i][1]->Fill(deta, dphiAvg);
-=======
->>>>>>> 699e248f
         }
       }
 
@@ -373,17 +362,10 @@
   // possiboility to run old code is turned on so a proper comparison of both code versions can be done
   bool runOldVersion = true;
 
-<<<<<<< HEAD
   std::array<std::array<std::shared_ptr<TH2>, 4>, 3> histdetadpi{};
   std::array<std::array<std::shared_ptr<TH2>, 9>, 3> histdetadpiRadii{};
   std::array<std::shared_ptr<THnSparse>, 3> histdetadpi_eta{};
   std::array<std::shared_ptr<THnSparse>, 3> histdetadpi_phi{};
-=======
-  std::array<std::array<std::shared_ptr<TH2>, 4>, 2> histdetadpi{};
-  std::array<std::array<std::shared_ptr<TH2>, 9>, 2> histdetadpiRadii{};
-  std::array<std::shared_ptr<THnSparse>, 2> histdetadpi_eta{};
-  std::array<std::shared_ptr<THnSparse>, 2> histdetadpi_phi{};
->>>>>>> 699e248f
 
   ///  Calculate phi at all required radii stored in tmpRadiiTPC
   /// Magnetic field to be provided in Tesla
@@ -424,11 +406,9 @@
 
   ///  Calculate phi at specific radii
   /// Magnetic field to be provided in Tesla
-<<<<<<< HEAD
   template <bool isHF = false, int prong = 0, typename T>
   float PhiAtSpecificRadiiTPC(const T& part, float radii)
   {
-    // Start: Get the charge from cutcontainer using masks
     int charge = 0;
     float phi0, pt;
     if constexpr (isHF) {
@@ -447,6 +427,7 @@
       }
     } else {
       phi0 = part.phi();
+          // Start: Get the charge from cutcontainer using masks
       if ((part.cut() & kSignMinusMask) == kValue0 && (part.cut() & kSignPlusMask) == kValue0) {
         charge = 0;
       } else if ((part.cut() & kSignPlusMask) == kSignPlusMask) {
@@ -459,26 +440,6 @@
       pt = part.pt();
     }
     // End: Get the charge from cutcontainer using masks
-=======
-  template <typename T>
-  float PhiAtSpecificRadiiTPC(const T& part, float radii)
-  {
-
-    float phi0 = part.phi();
-    // Start: Get the charge from cutcontainer using masks
-    int charge = 0.;
-    if ((part.cut() & kSignMinusMask) == kValue0 && (part.cut() & kSignPlusMask) == kValue0) {
-      charge = 0;
-    } else if ((part.cut() & kSignPlusMask) == kSignPlusMask) {
-      charge = 1;
-    } else if ((part.cut() & kSignMinusMask) == kSignMinusMask) {
-      charge = -1;
-    } else {
-      LOG(fatal) << "FemtoDreamDetaDphiStar: Charge bits are set wrong!";
-    }
-    // End: Get the charge from cutcontainer using masks
-    float pt = part.pt();
->>>>>>> 699e248f
     float phiAtRadii = 0;
     if (runOldVersion) {
       phiAtRadii = phi0 - std::asin(0.3 * charge * 0.1 * magfield * radii * 0.01 / (2. * pt));
@@ -494,7 +455,6 @@
     }
 
     return phiAtRadii;
-<<<<<<< HEAD
   }
 
   template <typename T>
@@ -542,18 +502,11 @@
 
   ///  Calculate average phi
   template <bool isHF = false, typename T1, typename T2>
-=======
-  }
-
-  ///  Calculate average phi
-  template <typename T1, typename T2>
->>>>>>> 699e248f
   float AveragePhiStar(const T1& part1, const T2& part2, int iHist, bool* sameCharge)
   {
     std::vector<float> tmpVec1;
     std::vector<float> tmpVec2;
     auto charge1 = PhiAtRadiiTPC(part1, tmpVec1);
-<<<<<<< HEAD
     if constexpr (!isHF) {
       auto charge2 = PhiAtRadiiTPC(part2, tmpVec2);
       if (charge1 == charge2) {
@@ -562,11 +515,6 @@
     } else {
       PhiAtRadiiTPCForHF(part2, tmpVec2, iHist);
       *sameCharge = true; // always true as we checked the condition in the HF task
-=======
-    auto charge2 = PhiAtRadiiTPC(part2, tmpVec2);
-    if (charge1 == charge2) {
-      *sameCharge = true;
->>>>>>> 699e248f
     }
     int num = tmpVec1.size();
     int meaningfulEntries = num;
