// Copyright 2019-2020 CERN and copyright holders of ALICE O2.
// See https://alice-o2.web.cern.ch/copyright for details of the copyright holders.
// All rights not expressly granted are reserved.
//
// This software is distributed under the terms of the GNU General Public
// License v3 (GPL Version 3), copied verbatim in the file "COPYING".
//
// In applying this license CERN does not waive the privileges and immunities
// granted to it by virtue of its status as an Intergovernmental Organization
// or submit itself to any jurisdiction.

#include "Framework/runDataProcessing.h"
#include "Framework/AnalysisTask.h"
#include "Framework/ASoAHelpers.h"
#include <CCDB/BasicCCDBManager.h>
#include "Framework/RunningWorkflowInfo.h"
#include "Framework/HistogramRegistry.h"

#include "Common/DataModel/EventSelection.h"
#include "Common/Core/TrackSelection.h"
#include "Common/DataModel/TrackSelectionTables.h"
#include "Common/DataModel/Centrality.h"

#include "GFW.h"
#include "GFWCumulant.h"
#include "FlowContainer.h"
#include "GFWWeights.h"
#include <TProfile.h>
#include <TRandom3.h>

using namespace o2;
using namespace o2::framework;
using namespace o2::framework::expressions;

#define O2_DEFINE_CONFIGURABLE(NAME, TYPE, DEFAULT, HELP) Configurable<TYPE> NAME{#NAME, DEFAULT, HELP};

struct GenericFramework {

  O2_DEFINE_CONFIGURABLE(cfgCutVertex, float, 10.0f, "Accepted z-vertex range")
  O2_DEFINE_CONFIGURABLE(cfgCutPtMin, float, 0.2f, "Minimal pT for tracks")
  O2_DEFINE_CONFIGURABLE(cfgCutPtMax, float, 3.0f, "Maximal pT for tracks")
  O2_DEFINE_CONFIGURABLE(cfgCutEta, float, 0.8f, "Eta range for tracks")
  O2_DEFINE_CONFIGURABLE(cfgNbootstrap, int, 10, "Number of subsamples")
  O2_DEFINE_CONFIGURABLE(cfgEfficiency, std::string, "", "CCDB path to efficiency object")
  O2_DEFINE_CONFIGURABLE(cfgAcceptance, std::string, "", "CCDB path to acceptance object")

  ConfigurableAxis axisVertex{"axisVertex", {20, -10, 10}, "vertex axis for histograms"};
  ConfigurableAxis axisPhi{"axisPhi", {60, 0.0, constants::math::TwoPI}, "phi axis for histograms"};
  ConfigurableAxis axisEta{"axisEta", {40, -1., 1.}, "eta axis for histograms"};
  ConfigurableAxis axisPt{"axisPt", {VARIABLE_WIDTH, 0.2, 0.25, 0.30, 0.40, 0.45, 0.50, 0.55, 0.60, 0.65, 0.70, 0.75, 0.80, 0.85, 0.90, 0.95, 1.00, 1.10, 1.20, 1.30, 1.40, 1.50, 1.60, 1.70, 1.80, 1.90, 2.00, 2.20, 2.40, 2.60, 2.80, 3.00}, "pt axis for histograms"};
  ConfigurableAxis axisMultiplicity{"axisMultiplicity", {VARIABLE_WIDTH, 0, 5, 10, 20, 30, 40, 50, 60, 70, 80, 90, 100.1}, "multiplicity / centrality axis for histograms"};

  Filter collisionFilter = nabs(aod::collision::posZ) < cfgCutVertex;
  Filter trackFilter = (nabs(aod::track::eta) < cfgCutEta) && (aod::track::pt > cfgCutPtMin) && (aod::track::pt < cfgCutPtMax) && ((aod::track::isGlobalTrack == (uint8_t) true) || (aod::track::isGlobalTrackSDD == (uint8_t) true));
  using myTracks = soa::Filtered<soa::Join<aod::Tracks, aod::TrackSelection>>;

  // Connect to ccdb
  Service<ccdb::BasicCCDBManager> ccdb;
  Configurable<long> nolaterthan{"ccdb-no-later-than", std::chrono::duration_cast<std::chrono::milliseconds>(std::chrono::system_clock::now().time_since_epoch()).count(), "latest acceptable timestamp of creation for the object"};
  Configurable<std::string> url{"ccdb-url", "http://ccdb-test.cern.ch:8080", "url of the ccdb repository"};

  struct Config {
    TH1D* mEfficiency = nullptr;
    GFWWeights* mAcceptance = nullptr;
  } cfg;

  // Define output
  OutputObj<FlowContainer> fFC{FlowContainer("FlowContainer")};
  HistogramRegistry registry{"registry"};

  // define global variables
  GFW* fGFW = new GFW();
  std::vector<GFW::CorrConfig> corrconfigs;
  TRandom3* fRndm = new TRandom3(0);

  void init(InitContext const&)
  {

    ccdb->setURL(url.value);
    ccdb->setCaching(true);
    ccdb->setCreatedNotAfter(nolaterthan.value);

    // Global effiencies
    if (cfgEfficiency.value.empty() == false) {
      cfg.mEfficiency = ccdb->getForTimeStamp<TH1D>(cfgEfficiency.value, nolaterthan.value);
      if (cfg.mEfficiency)
        LOGF(info, "Loaded efficiency histogram %s (%p)", cfgEfficiency.value.c_str(), (void*)cfg.mEfficiency);
      else
        LOGF(info, "Could not load efficiency histogram from %s (%p)", cfgEfficiency.value.c_str(), (void*)cfg.mEfficiency);
    }
    registry.add("hPhi", "", {HistType::kTH1D, {axisPhi}});
    registry.add("hEta", "", {HistType::kTH1D, {axisEta}});
    registry.add("hVtxZ", "", {HistType::kTH1D, {axisVertex}});

    TObjArray* oba = new TObjArray();
    // Reference flow
    oba->Add(new TNamed("ChGap22", "ChGap22"));   // for gap (|eta|>0.4) case
    oba->Add(new TNamed("ChGap24", "ChGap24"));   // for gap (|eta|>0.4) case
    oba->Add(new TNamed("ChFull22", "ChFull22")); // no-gap case
    oba->Add(new TNamed("ChFull24", "ChFull24")); // no-gap case
    oba->Add(new TNamed("ChGap32", "ChGap32"));   // gap-case
    oba->Add(new TNamed("ChGap42", "ChGap42"));   // gap case
    oba->Add(new TNamed("ChSC244", "ChSC244"));   // gap case
    oba->Add(new TNamed("ChSC234", "ChSC234"));   // gap case
    fFC->SetName("FlowContainer");
    fFC->Initialize(oba, axisMultiplicity, cfgNbootstrap);
    delete oba;

    int pows[] = {3, 0, 2, 2, 3, 3, 3};
    int powsFull[] = {5, 0, 4, 4, 3, 3, 3};
    fGFW->AddRegion("refN", 7, pows, -0.8, -0.4, 1, 1);
    fGFW->AddRegion("refP", 7, pows, 0.4, 0.8, 1, 1);
    fGFW->AddRegion("full", 7, powsFull, -0.8, 0.8, 1, 2);

    corrconfigs.push_back(fGFW->GetCorrelatorConfig("refP {2} refN {-2}", "ChGap22", kFALSE));
    corrconfigs.push_back(fGFW->GetCorrelatorConfig("refP {2 2} refN {-2 -2}", "ChGap24", kFALSE));
    corrconfigs.push_back(fGFW->GetCorrelatorConfig("full {2 -2}", "ChFull22", kFALSE));
    corrconfigs.push_back(fGFW->GetCorrelatorConfig("full {2 2 -2 -2}", "ChFull24", kFALSE));
    corrconfigs.push_back(fGFW->GetCorrelatorConfig("refP {3} refN {-3}", "ChGap32", kFALSE));
    corrconfigs.push_back(fGFW->GetCorrelatorConfig("refP {4} refN {-4}", "ChGap42", kFALSE));
    corrconfigs.push_back(fGFW->GetCorrelatorConfig("refP {2 4} refN {-2 -4}", "ChSC244", kFALSE));
    corrconfigs.push_back(fGFW->GetCorrelatorConfig("refP {2 3} refN {-2 -3}", "ChSC234", kFALSE));
  }

  void FillFC(const GFW::CorrConfig& corrconf, const double& cent, const double& rndm)
  {
    double dnx, val;
    dnx = fGFW->Calculate(corrconf, 0, kTRUE).Re();
    if (dnx == 0)
      return;
    if (!corrconf.pTDif) {
      val = fGFW->Calculate(corrconf, 0, kFALSE).Re() / dnx;
      if (TMath::Abs(val) < 1)
        fFC->FillProfile(corrconf.Head.Data(), cent, val, 1, rndm);
      return;
    }
    return;
  }

  void process(soa::Filtered<soa::Join<aod::Collisions, aod::EvSels, aod::CentRun2V0Ms>>::iterator const& collision, aod::BCsWithTimestamps const&, myTracks const& tracks)
  {

    auto bc = collision.bc_as<aod::BCsWithTimestamps>();

    if (cfgAcceptance.value.empty() == false) {
      cfg.mAcceptance = ccdb->getForTimeStamp<GFWWeights>(cfgAcceptance.value, bc.timestamp());
      if (cfg.mAcceptance)
        LOGF(info, "Loaded acceptance histogram from %s (%p)", cfgAcceptance.value.c_str(), (void*)cfg.mAcceptance);
      else
        LOGF(warning, "Could not load acceptance histogram from %s (%p)", cfgAcceptance.value.c_str(), (void*)cfg.mAcceptance);
    }
    if (tracks.size() < 1)
      return;
<<<<<<< HEAD
    LOGF(info, "Tracks for collision: %d | Vertex: %.1f | INT7: %d | V0M: %.1f", tracks.size(), collision.posZ(), collision.sel7(), collision.centRun2V0M());
=======
    if (!collision.sel7())
      return;
    // LOGF(info, "Tracks for collision: %d | Vertex: %.1f | INT7: %d | V0M: %.1f", tracks.size(), collision.posZ(), collision.sel7(), collision.centV0M());
>>>>>>> 76be34a5
    float vtxz = collision.posZ();
    registry.fill(HIST("hVtxZ"), vtxz);

    fGFW->Clear();
    const auto centrality = collision.centRun2V0M();
    if (centrality > 100)
      return;
    float l_Random = fRndm->Rndm();
    float weff = 1, wacc = 1;

    for (auto& track : tracks) {
      registry.fill(HIST("hPhi"), track.phi());
      registry.fill(HIST("hEta"), track.eta());

      if (cfg.mEfficiency)
        weff = cfg.mEfficiency->GetBinContent(cfg.mEfficiency->FindBin(track.pt()));
      else
        weff = 1.0;
      if (weff == 0)
        continue;
      weff = 1. / weff;
      if (cfg.mAcceptance)
        wacc = cfg.mAcceptance->GetNUA(track.phi(), track.eta(), vtxz);
      else
        wacc = 1;

      fGFW->Fill(track.eta(), 1, track.phi(), wacc * weff, 3);
    }
    for (unsigned long int l_ind = 0; l_ind < corrconfigs.size(); l_ind++) {
      FillFC(corrconfigs.at(l_ind), centrality, l_Random);
    };
  }
};

WorkflowSpec defineDataProcessing(ConfigContext const& cfgc)
{
  return WorkflowSpec{
    adaptAnalysisTask<GenericFramework>(cfgc),
  };
}<|MERGE_RESOLUTION|>--- conflicted
+++ resolved
@@ -151,13 +151,9 @@
     }
     if (tracks.size() < 1)
       return;
-<<<<<<< HEAD
-    LOGF(info, "Tracks for collision: %d | Vertex: %.1f | INT7: %d | V0M: %.1f", tracks.size(), collision.posZ(), collision.sel7(), collision.centRun2V0M());
-=======
     if (!collision.sel7())
       return;
     // LOGF(info, "Tracks for collision: %d | Vertex: %.1f | INT7: %d | V0M: %.1f", tracks.size(), collision.posZ(), collision.sel7(), collision.centV0M());
->>>>>>> 76be34a5
     float vtxz = collision.posZ();
     registry.fill(HIST("hVtxZ"), vtxz);
 
