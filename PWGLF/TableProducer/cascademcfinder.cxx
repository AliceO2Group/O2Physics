// Copyright 2019-2020 CERN and copyright holders of ALICE O2.
// See https://alice-o2.web.cern.ch/copyright for details of the copyright holders.
// All rights not expressly granted are reserved.
//
// This software is distributed under the terms of the GNU General Public
// License v3 (GPL Version 3), copied verbatim in the file "COPYING".
//
// In applying this license CERN does not waive the privileges and immunities
// granted to it by virtue of its status as an Intergovernmental Organization
// or submit itself to any jurisdiction.
//
// V0 MC finder task
// -----------------
//
//    This task allows for the re-creation of the cascade table (not the CascData table)
//    using pure MC information. It serves the purpose of cross-checking the
//    maximum efficiency attainable in a perfect vertexing algorithm.
//
//    Nota bene: special attention could still be dedicated to the PV
//               reconstruction efficiency.
//
//    Comments, questions, complaints, suggestions?
//    Please write to:
//    david.dobrigkeit.chinellato@cern.ch
//

#include "Framework/runDataProcessing.h"
#include "Framework/AnalysisTask.h"
#include "Framework/AnalysisDataModel.h"
#include "Framework/ASoAHelpers.h"
#include "DCAFitter/DCAFitterN.h"
#include "ReconstructionDataFormats/Track.h"
#include "Common/Core/RecoDecay.h"
#include "Common/Core/trackUtilities.h"
#include "Common/DataModel/PIDResponse.h"
#include "PWGLF/DataModel/LFStrangenessTables.h"
#include "PWGLF/DataModel/LFQATables.h"
#include "Common/Core/TrackSelection.h"
#include "Common/DataModel/TrackSelectionTables.h"
#include "Common/DataModel/EventSelection.h"
#include "Common/DataModel/Centrality.h"
#include "DataFormatsParameters/GRPObject.h"
#include "DataFormatsParameters/GRPObject.h"
#include "DataFormatsParameters/GRPMagField.h"
#include "CCDB/BasicCCDBManager.h"

#include <TFile.h>
#include <TLorentzVector.h>
#include <TH1F.h>
#include <TH2F.h>
#include <TProfile.h>
#include <Math/Vector4D.h>
#include <TPDGCode.h>
#include <TDatabasePDG.h>
#include <cmath>
#include <array>
#include <cstdlib>

using namespace o2;
using namespace o2::framework;
using namespace o2::framework::expressions;
using std::array;
using namespace ROOT::Math;

using LabeledTracks = soa::Join<aod::TracksIU, aod::TracksExtra, aod::McTrackLabels>;
using LabeledFullV0s = soa::Join<aod::V0s, aod::McFullV0Labels>;

struct cascademcfinder {
  Produces<aod::Cascades> cascades;

  HistogramRegistry histos{"Histos", {}, OutputObjHandlingPolicy::AnalysisObject};

  // Configurables for selecting which particles to generate
  Configurable<bool> findXiMinus{"findXiMinus", true, "findXiMinus"};
  Configurable<bool> findXiPlus{"findXiPlus", true, "findXiPlus"};
  Configurable<bool> findOmegaMinus{"findOmegaMinus", true, "findOmegaMinus"};
  Configurable<bool> findOmegaPlus{"findOmegaPlus", true, "findOmegaPlus"};
  Configurable<bool> requireITS{"requireITS", false, "require ITS information used in tracks"};

  Preslice<aod::McParticle> perMcCollision = aod::mcparticle::mcCollisionId;

  std::vector<int> casccollisionId;
  std::vector<int> cascv0Index;
  std::vector<int> cascbachelorIndex;

  void init(InitContext& context)
  {
    // initialize histograms
    const AxisSpec axisNTimesCollRecoed{(int)10, -0.5f, +9.5f, ""};
    const AxisSpec axisPt{(int)100, +0.0f, +10.0f, "p_{T} (GeV/c)"};

    histos.add("hNTimesCollRecoed", "hNTimesCollRecoed", kTH1F, {axisNTimesCollRecoed});

    histos.add("hPtXiMinusGenerated", "hPtXiMinusGenerated", kTH1F, {axisPt});
    histos.add("hPtXiPlusGenerated", "hPtXiPlusGenerated", kTH1F, {axisPt});
    histos.add("hPtOmegaMinusGenerated", "hPtOmegaMinusGenerated", kTH1F, {axisPt});
    histos.add("hPtOmegaPlusGenerated", "hPtOmegaPlusGenerated", kTH1F, {axisPt});

    histos.add("hPtXiMinusReconstructed", "hPtXiMinusReconstructed", kTH1F, {axisPt});
    histos.add("hPtXiPlusReconstructed", "hPtXiPlusReconstructed", kTH1F, {axisPt});
    histos.add("hPtOmegaMinusReconstructed", "hPtOmegaMinusReconstructed", kTH1F, {axisPt});
    histos.add("hPtOmegaPlusReconstructed", "hPtOmegaPlusReconstructed", kTH1F, {axisPt});

<<<<<<< HEAD
    histos.add("hPtXiMinusGlobal", "hPtXiMinusGlobal", kTH1F, {axisPt});
    histos.add("hPtXiPlusGlobal", "hPtXiPlusGlobal", kTH1F, {axisPt});
    histos.add("hPtOmegaMinusGlobal", "hPtOmegaMinusGlobal", kTH1F, {axisPt});
    histos.add("hPtOmegaPlusGlobal", "hPtOmegaPlusGlobal", kTH1F, {axisPt});

    histos.add("hPtXiMinusGlobalWithPV", "hPtXiMinusGlobalWithPV", kTH1F, {axisPt});
    histos.add("hPtXiPlusGlobalWithPV", "hPtXiPlusGlobalWithPV", kTH1F, {axisPt});
    histos.add("hPtOmegaMinusGlobalWithPV", "hPtOmegaMinusGlobalWithPV", kTH1F, {axisPt});
    histos.add("hPtOmegaPlusGlobalWithPV", "hPtOmegaPlusGlobalWithPV", kTH1F, {axisPt});
=======
    histos.add("hPtXiMinusReconstructedWithPV", "hPtXiMinusReconstructedWithPV", kTH1F, {axisPt});
    histos.add("hPtXiPlusReconstructedWithPV", "hPtXiPlusReconstructedWithPV", kTH1F, {axisPt});
    histos.add("hPtOmegaMinusReconstructedWithPV", "hPtOmegaMinusReconstructedWithPV", kTH1F, {axisPt});
    histos.add("hPtOmegaPlusReconstructedWithPV", "hPtOmegaPlusReconstructedWithPV", kTH1F, {axisPt});

    histos.add("hPtXiMinusReconstructedWithPV_ITS", "hPtXiMinusReconstructedWithPV_ITS", kTH1F, {axisPt});
    histos.add("hPtXiPlusReconstructedWithPV_ITS", "hPtXiPlusReconstructedWithPV_ITS", kTH1F, {axisPt});
    histos.add("hPtOmegaMinusReconstructedWithPV_ITS", "hPtOmegaMinusReconstructedWithPV_ITS", kTH1F, {axisPt});
    histos.add("hPtOmegaPlusReconstructedWithPV_ITS", "hPtOmegaPlusReconstructedWithPV_ITS", kTH1F, {axisPt});
>>>>>>> 0fb7c184
  }

  // for sorting
  template <typename T>
  std::vector<std::size_t> sort_indices(const std::vector<T>& v)
  {
    std::vector<std::size_t> idx(v.size());
    std::iota(idx.begin(), idx.end(), 0);
    std::stable_sort(idx.begin(), idx.end(),
                     [&v](std::size_t i1, std::size_t i2) { return v[i1] < v[i2]; });
    return idx;
  }

  template <typename TmcParticle, typename TTrackList, typename TV0List>
<<<<<<< HEAD
  bool ProcessCascade(TmcParticle const& mcParticle, TTrackList const& trackList, TV0List const& v0s, int bestCollisionIndex, bool& positiveITS, bool& negativeITS, bool& bachelorITS, bool& positiveTPC, bool& negativeTPC, bool& bachelorTPC)
=======
  bool ProcessCascade(TmcParticle const& mcParticle, TTrackList const& trackList, TV0List const& v0s, int bestCollisionIndex, bool& positiveITS, bool& negativeITS, bool& bachelorITS)
>>>>>>> 0fb7c184
  {
    bool reconstructed = false;
    positiveITS = false;
    negativeITS = false;
    bachelorITS = false;
<<<<<<< HEAD
    positiveTPC = false;
    negativeTPC = false;
    bachelorTPC = false;
=======
>>>>>>> 0fb7c184
    int trackIndexBachelor = -1;
    int trackIndexV0 = -1;

    if (mcParticle.has_daughters()) {
      auto const& daughters = mcParticle.template daughters_as<aod::McParticles>();
      if (daughters.size() == 2) {
        for (auto const& daughter : daughters) { // might be better ways of doing this but ok
          // option 1: this is the lambda daughter
          if (TMath::Abs(daughter.pdgCode()) == 3122) {
            for (auto const& v0 : v0s) {
              if (v0.mcParticleId() == daughter.globalIndex()) {
                trackIndexV0 = v0.globalIndex();
                auto const& positiveTrack = v0.template posTrack_as<LabeledTracks>();
                auto const& negativeTrack = v0.template negTrack_as<LabeledTracks>();
                if (positiveTrack.hasITS())
                  positiveITS = true;
                if (negativeTrack.hasITS())
                  negativeITS = true;
<<<<<<< HEAD
                if (positiveTrack.hasTPC())
                  positiveTPC = true;
                if (negativeTrack.hasTPC())
                  negativeTPC = true;
=======
>>>>>>> 0fb7c184
                break;
              }
            }
          } // end lambda search
          if (TMath::Abs(daughter.pdgCode()) == 211 || TMath::Abs(daughter.pdgCode()) == 321) {
            for (auto const& track : trackList) {
              if (track.mcParticleId() == daughter.globalIndex()) {
                trackIndexBachelor = track.globalIndex();
                if (track.hasITS())
                  bachelorITS = true;
<<<<<<< HEAD
                if (track.hasTPC())
                  bachelorTPC = true;
=======
>>>>>>> 0fb7c184
                break;
              }
            }
          } // end bachelor search
        }
      }
    }
    if (trackIndexBachelor >= 0 && trackIndexV0 >= 0 && (!requireITS || (requireITS && positiveITS && negativeITS && bachelorITS))) {
      reconstructed = true;
      casccollisionId.emplace_back(bestCollisionIndex);
      cascbachelorIndex.emplace_back(trackIndexBachelor);
      cascv0Index.emplace_back(trackIndexV0);
    }
    return reconstructed;
  }

  void process(soa::Join<aod::McCollisions, aod::McCollsExtra> const& mcCollisions, LabeledTracks const& tracks, aod::McParticles const& allMcParticles, LabeledFullV0s const& v0s)
  {
    casccollisionId.clear();
    cascbachelorIndex.clear();
    cascv0Index.clear();

    // Step 1: sweep over all mcCollisions and find all relevant candidates
    for (auto const& mcCollision : mcCollisions) {
      histos.fill(HIST("hNTimesCollRecoed"), mcCollision.hasRecoCollision());
      int bestCollisionIndex = mcCollision.bestCollisionIndex();

      auto mcParticles = allMcParticles.sliceBy(perMcCollision, mcCollision.globalIndex());

      bool positiveITS = false;
      bool negativeITS = false;
      bool bachelorITS = false;
<<<<<<< HEAD
      bool positiveTPC = false;
      bool negativeTPC = false;
      bool bachelorTPC = false;
      bool reconstructed = false;
      for (auto& mcParticle : mcParticles) {
        if (mcParticle.pdgCode() == 3312 && findXiMinus) {
          reconstructed = ProcessCascade(mcParticle, tracks, v0s, bestCollisionIndex, positiveITS, negativeITS, bachelorITS, positiveTPC, negativeTPC, bachelorTPC);
=======
      bool reconstructed = false;
      for (auto& mcParticle : mcParticles) {
        if (mcParticle.pdgCode() == 3312 && findXiMinus) {
          reconstructed = ProcessCascade(mcParticle, tracks, v0s, bestCollisionIndex, positiveITS, negativeITS, bachelorITS);
>>>>>>> 0fb7c184
          if (fabs(mcParticle.y()) < 0.5) {
            histos.fill(HIST("hPtXiMinusGenerated"), mcParticle.pt());
            if (reconstructed)
              histos.fill(HIST("hPtXiMinusReconstructed"), mcParticle.pt());
<<<<<<< HEAD
            if (reconstructed && positiveITS && negativeITS && bachelorITS && positiveTPC && negativeTPC && bachelorTPC)
              histos.fill(HIST("hPtXiMinusGlobal"), mcParticle.pt());
            if (reconstructed && bestCollisionIndex >= 0 && positiveITS && negativeITS && bachelorITS && positiveTPC && negativeTPC && bachelorTPC)
              histos.fill(HIST("hPtXiMinusGlobalWithPV"), mcParticle.pt());
          }
        }
        if (mcParticle.pdgCode() == -3312 && findXiPlus) {
          reconstructed = ProcessCascade(mcParticle, tracks, v0s, bestCollisionIndex, positiveITS, negativeITS, bachelorITS, positiveTPC, negativeTPC, bachelorTPC);
=======
            if (reconstructed && bestCollisionIndex >= 0)
              histos.fill(HIST("hPtXiMinusReconstructedWithPV"), mcParticle.pt());
            if (reconstructed && bestCollisionIndex >= 0 && positiveITS && negativeITS && bachelorITS)
              histos.fill(HIST("hPtXiMinusReconstructedWithPV_ITS"), mcParticle.pt());
          }
        }
        if (mcParticle.pdgCode() == -3312 && findXiPlus) {
          reconstructed = ProcessCascade(mcParticle, tracks, v0s, bestCollisionIndex, positiveITS, negativeITS, bachelorITS);
>>>>>>> 0fb7c184
          if (fabs(mcParticle.y()) < 0.5) {
            histos.fill(HIST("hPtXiPlusGenerated"), mcParticle.pt());
            if (reconstructed)
              histos.fill(HIST("hPtXiPlusReconstructed"), mcParticle.pt());
<<<<<<< HEAD
            if (reconstructed && positiveITS && negativeITS && bachelorITS && positiveTPC && negativeTPC && bachelorTPC)
              histos.fill(HIST("hPtXiPlusGlobal"), mcParticle.pt());
            if (reconstructed && bestCollisionIndex >= 0 && positiveITS && negativeITS && bachelorITS && positiveTPC && negativeTPC && bachelorTPC)
              histos.fill(HIST("hPtXiPlusGlobalWithPV"), mcParticle.pt());
          }
        }
        if (mcParticle.pdgCode() == 3334 && findOmegaMinus) {
          reconstructed = ProcessCascade(mcParticle, tracks, v0s, bestCollisionIndex, positiveITS, negativeITS, bachelorITS, positiveTPC, negativeTPC, bachelorTPC);
=======
            if (reconstructed && bestCollisionIndex >= 0)
              histos.fill(HIST("hPtXiPlusReconstructedWithPV"), mcParticle.pt());
            if (reconstructed && bestCollisionIndex >= 0 && positiveITS && negativeITS && bachelorITS)
              histos.fill(HIST("hPtXiPlusReconstructedWithPV_ITS"), mcParticle.pt());
          }
        }
        if (mcParticle.pdgCode() == 3334 && findOmegaMinus) {
          reconstructed = ProcessCascade(mcParticle, tracks, v0s, bestCollisionIndex, positiveITS, negativeITS, bachelorITS);
>>>>>>> 0fb7c184
          if (fabs(mcParticle.y()) < 0.5) {
            histos.fill(HIST("hPtOmegaMinusGenerated"), mcParticle.pt());
            if (reconstructed)
              histos.fill(HIST("hPtOmegaMinusReconstructed"), mcParticle.pt());
<<<<<<< HEAD
            if (reconstructed && positiveITS && negativeITS && bachelorITS && positiveTPC && negativeTPC && bachelorTPC)
              histos.fill(HIST("hPtOmegaMinusGlobal"), mcParticle.pt());
            if (reconstructed && bestCollisionIndex >= 0 && positiveITS && negativeITS && bachelorITS && positiveTPC && negativeTPC && bachelorTPC)
              histos.fill(HIST("hPtOmegaMinusGlobalWithPV"), mcParticle.pt());
          }
        }
        if (mcParticle.pdgCode() == -3334 && findOmegaPlus) {
          reconstructed = ProcessCascade(mcParticle, tracks, v0s, bestCollisionIndex, positiveITS, negativeITS, bachelorITS, positiveTPC, negativeTPC, bachelorTPC);
=======
            if (reconstructed && bestCollisionIndex >= 0)
              histos.fill(HIST("hPtOmegaMinusReconstructedWithPV"), mcParticle.pt());
            if (reconstructed && bestCollisionIndex >= 0 && positiveITS && negativeITS && bachelorITS)
              histos.fill(HIST("hPtOmegaMinusReconstructedWithPV_ITS"), mcParticle.pt());
          }
        }
        if (mcParticle.pdgCode() == -3334 && findOmegaPlus) {
          reconstructed = ProcessCascade(mcParticle, tracks, v0s, bestCollisionIndex, positiveITS, negativeITS, bachelorITS);
>>>>>>> 0fb7c184
          if (fabs(mcParticle.y()) < 0.5) {
            histos.fill(HIST("hPtOmegaPlusGenerated"), mcParticle.pt());
            if (reconstructed)
              histos.fill(HIST("hPtOmegaPlusReconstructed"), mcParticle.pt());
<<<<<<< HEAD
            if (reconstructed && positiveITS && negativeITS && bachelorITS && positiveTPC && negativeTPC && bachelorTPC)
              histos.fill(HIST("hPtOmegaPlusGlobal"), mcParticle.pt());
            if (reconstructed && bestCollisionIndex >= 0 && positiveITS && negativeITS && bachelorITS && positiveTPC && negativeTPC && bachelorTPC)
              histos.fill(HIST("hPtOmegaPlusGlobalWithPV"), mcParticle.pt());
=======
            if (reconstructed && bestCollisionIndex >= 0)
              histos.fill(HIST("hPtOmegaPlusReconstructedWithPV"), mcParticle.pt());
            if (reconstructed && bestCollisionIndex >= 0 && positiveITS && negativeITS && bachelorITS)
              histos.fill(HIST("hPtOmegaPlusReconstructedWithPV_ITS"), mcParticle.pt());
>>>>>>> 0fb7c184
          }
        }
      }
    }

    // sort according to collision ID
    auto sortedIndices = sort_indices(casccollisionId);

    // V0 list established, populate
    for (auto ic : sortedIndices) {
      if (casccollisionId[ic] >= 0) {
        cascades(casccollisionId[ic], cascv0Index[ic], cascbachelorIndex[ic]);
      }
    }
  }
};

WorkflowSpec defineDataProcessing(ConfigContext const& cfgc)
{
  return WorkflowSpec{
    adaptAnalysisTask<cascademcfinder>(cfgc, TaskName{"lf-cascademcfinder"})};
}<|MERGE_RESOLUTION|>--- conflicted
+++ resolved
@@ -100,8 +100,7 @@
     histos.add("hPtXiPlusReconstructed", "hPtXiPlusReconstructed", kTH1F, {axisPt});
     histos.add("hPtOmegaMinusReconstructed", "hPtOmegaMinusReconstructed", kTH1F, {axisPt});
     histos.add("hPtOmegaPlusReconstructed", "hPtOmegaPlusReconstructed", kTH1F, {axisPt});
-
-<<<<<<< HEAD
+    
     histos.add("hPtXiMinusGlobal", "hPtXiMinusGlobal", kTH1F, {axisPt});
     histos.add("hPtXiPlusGlobal", "hPtXiPlusGlobal", kTH1F, {axisPt});
     histos.add("hPtOmegaMinusGlobal", "hPtOmegaMinusGlobal", kTH1F, {axisPt});
@@ -111,17 +110,6 @@
     histos.add("hPtXiPlusGlobalWithPV", "hPtXiPlusGlobalWithPV", kTH1F, {axisPt});
     histos.add("hPtOmegaMinusGlobalWithPV", "hPtOmegaMinusGlobalWithPV", kTH1F, {axisPt});
     histos.add("hPtOmegaPlusGlobalWithPV", "hPtOmegaPlusGlobalWithPV", kTH1F, {axisPt});
-=======
-    histos.add("hPtXiMinusReconstructedWithPV", "hPtXiMinusReconstructedWithPV", kTH1F, {axisPt});
-    histos.add("hPtXiPlusReconstructedWithPV", "hPtXiPlusReconstructedWithPV", kTH1F, {axisPt});
-    histos.add("hPtOmegaMinusReconstructedWithPV", "hPtOmegaMinusReconstructedWithPV", kTH1F, {axisPt});
-    histos.add("hPtOmegaPlusReconstructedWithPV", "hPtOmegaPlusReconstructedWithPV", kTH1F, {axisPt});
-
-    histos.add("hPtXiMinusReconstructedWithPV_ITS", "hPtXiMinusReconstructedWithPV_ITS", kTH1F, {axisPt});
-    histos.add("hPtXiPlusReconstructedWithPV_ITS", "hPtXiPlusReconstructedWithPV_ITS", kTH1F, {axisPt});
-    histos.add("hPtOmegaMinusReconstructedWithPV_ITS", "hPtOmegaMinusReconstructedWithPV_ITS", kTH1F, {axisPt});
-    histos.add("hPtOmegaPlusReconstructedWithPV_ITS", "hPtOmegaPlusReconstructedWithPV_ITS", kTH1F, {axisPt});
->>>>>>> 0fb7c184
   }
 
   // for sorting
@@ -136,22 +124,16 @@
   }
 
   template <typename TmcParticle, typename TTrackList, typename TV0List>
-<<<<<<< HEAD
   bool ProcessCascade(TmcParticle const& mcParticle, TTrackList const& trackList, TV0List const& v0s, int bestCollisionIndex, bool& positiveITS, bool& negativeITS, bool& bachelorITS, bool& positiveTPC, bool& negativeTPC, bool& bachelorTPC)
-=======
-  bool ProcessCascade(TmcParticle const& mcParticle, TTrackList const& trackList, TV0List const& v0s, int bestCollisionIndex, bool& positiveITS, bool& negativeITS, bool& bachelorITS)
->>>>>>> 0fb7c184
   {
     bool reconstructed = false;
     positiveITS = false;
     negativeITS = false;
     bachelorITS = false;
-<<<<<<< HEAD
     positiveTPC = false;
     negativeTPC = false;
     bachelorTPC = false;
-=======
->>>>>>> 0fb7c184
+
     int trackIndexBachelor = -1;
     int trackIndexV0 = -1;
 
@@ -170,13 +152,10 @@
                   positiveITS = true;
                 if (negativeTrack.hasITS())
                   negativeITS = true;
-<<<<<<< HEAD
                 if (positiveTrack.hasTPC())
                   positiveTPC = true;
                 if (negativeTrack.hasTPC())
                   negativeTPC = true;
-=======
->>>>>>> 0fb7c184
                 break;
               }
             }
@@ -187,11 +166,8 @@
                 trackIndexBachelor = track.globalIndex();
                 if (track.hasITS())
                   bachelorITS = true;
-<<<<<<< HEAD
                 if (track.hasTPC())
                   bachelorTPC = true;
-=======
->>>>>>> 0fb7c184
                 break;
               }
             }
@@ -224,7 +200,6 @@
       bool positiveITS = false;
       bool negativeITS = false;
       bool bachelorITS = false;
-<<<<<<< HEAD
       bool positiveTPC = false;
       bool negativeTPC = false;
       bool bachelorTPC = false;
@@ -232,17 +207,14 @@
       for (auto& mcParticle : mcParticles) {
         if (mcParticle.pdgCode() == 3312 && findXiMinus) {
           reconstructed = ProcessCascade(mcParticle, tracks, v0s, bestCollisionIndex, positiveITS, negativeITS, bachelorITS, positiveTPC, negativeTPC, bachelorTPC);
-=======
       bool reconstructed = false;
       for (auto& mcParticle : mcParticles) {
         if (mcParticle.pdgCode() == 3312 && findXiMinus) {
           reconstructed = ProcessCascade(mcParticle, tracks, v0s, bestCollisionIndex, positiveITS, negativeITS, bachelorITS);
->>>>>>> 0fb7c184
           if (fabs(mcParticle.y()) < 0.5) {
             histos.fill(HIST("hPtXiMinusGenerated"), mcParticle.pt());
             if (reconstructed)
               histos.fill(HIST("hPtXiMinusReconstructed"), mcParticle.pt());
-<<<<<<< HEAD
             if (reconstructed && positiveITS && negativeITS && bachelorITS && positiveTPC && negativeTPC && bachelorTPC)
               histos.fill(HIST("hPtXiMinusGlobal"), mcParticle.pt());
             if (reconstructed && bestCollisionIndex >= 0 && positiveITS && negativeITS && bachelorITS && positiveTPC && negativeTPC && bachelorTPC)
@@ -251,21 +223,10 @@
         }
         if (mcParticle.pdgCode() == -3312 && findXiPlus) {
           reconstructed = ProcessCascade(mcParticle, tracks, v0s, bestCollisionIndex, positiveITS, negativeITS, bachelorITS, positiveTPC, negativeTPC, bachelorTPC);
-=======
-            if (reconstructed && bestCollisionIndex >= 0)
-              histos.fill(HIST("hPtXiMinusReconstructedWithPV"), mcParticle.pt());
-            if (reconstructed && bestCollisionIndex >= 0 && positiveITS && negativeITS && bachelorITS)
-              histos.fill(HIST("hPtXiMinusReconstructedWithPV_ITS"), mcParticle.pt());
-          }
-        }
-        if (mcParticle.pdgCode() == -3312 && findXiPlus) {
-          reconstructed = ProcessCascade(mcParticle, tracks, v0s, bestCollisionIndex, positiveITS, negativeITS, bachelorITS);
->>>>>>> 0fb7c184
           if (fabs(mcParticle.y()) < 0.5) {
             histos.fill(HIST("hPtXiPlusGenerated"), mcParticle.pt());
             if (reconstructed)
               histos.fill(HIST("hPtXiPlusReconstructed"), mcParticle.pt());
-<<<<<<< HEAD
             if (reconstructed && positiveITS && negativeITS && bachelorITS && positiveTPC && negativeTPC && bachelorTPC)
               histos.fill(HIST("hPtXiPlusGlobal"), mcParticle.pt());
             if (reconstructed && bestCollisionIndex >= 0 && positiveITS && negativeITS && bachelorITS && positiveTPC && negativeTPC && bachelorTPC)
@@ -274,21 +235,10 @@
         }
         if (mcParticle.pdgCode() == 3334 && findOmegaMinus) {
           reconstructed = ProcessCascade(mcParticle, tracks, v0s, bestCollisionIndex, positiveITS, negativeITS, bachelorITS, positiveTPC, negativeTPC, bachelorTPC);
-=======
-            if (reconstructed && bestCollisionIndex >= 0)
-              histos.fill(HIST("hPtXiPlusReconstructedWithPV"), mcParticle.pt());
-            if (reconstructed && bestCollisionIndex >= 0 && positiveITS && negativeITS && bachelorITS)
-              histos.fill(HIST("hPtXiPlusReconstructedWithPV_ITS"), mcParticle.pt());
-          }
-        }
-        if (mcParticle.pdgCode() == 3334 && findOmegaMinus) {
-          reconstructed = ProcessCascade(mcParticle, tracks, v0s, bestCollisionIndex, positiveITS, negativeITS, bachelorITS);
->>>>>>> 0fb7c184
           if (fabs(mcParticle.y()) < 0.5) {
             histos.fill(HIST("hPtOmegaMinusGenerated"), mcParticle.pt());
             if (reconstructed)
               histos.fill(HIST("hPtOmegaMinusReconstructed"), mcParticle.pt());
-<<<<<<< HEAD
             if (reconstructed && positiveITS && negativeITS && bachelorITS && positiveTPC && negativeTPC && bachelorTPC)
               histos.fill(HIST("hPtOmegaMinusGlobal"), mcParticle.pt());
             if (reconstructed && bestCollisionIndex >= 0 && positiveITS && negativeITS && bachelorITS && positiveTPC && negativeTPC && bachelorTPC)
@@ -297,31 +247,14 @@
         }
         if (mcParticle.pdgCode() == -3334 && findOmegaPlus) {
           reconstructed = ProcessCascade(mcParticle, tracks, v0s, bestCollisionIndex, positiveITS, negativeITS, bachelorITS, positiveTPC, negativeTPC, bachelorTPC);
-=======
-            if (reconstructed && bestCollisionIndex >= 0)
-              histos.fill(HIST("hPtOmegaMinusReconstructedWithPV"), mcParticle.pt());
-            if (reconstructed && bestCollisionIndex >= 0 && positiveITS && negativeITS && bachelorITS)
-              histos.fill(HIST("hPtOmegaMinusReconstructedWithPV_ITS"), mcParticle.pt());
-          }
-        }
-        if (mcParticle.pdgCode() == -3334 && findOmegaPlus) {
-          reconstructed = ProcessCascade(mcParticle, tracks, v0s, bestCollisionIndex, positiveITS, negativeITS, bachelorITS);
->>>>>>> 0fb7c184
           if (fabs(mcParticle.y()) < 0.5) {
             histos.fill(HIST("hPtOmegaPlusGenerated"), mcParticle.pt());
             if (reconstructed)
               histos.fill(HIST("hPtOmegaPlusReconstructed"), mcParticle.pt());
-<<<<<<< HEAD
             if (reconstructed && positiveITS && negativeITS && bachelorITS && positiveTPC && negativeTPC && bachelorTPC)
               histos.fill(HIST("hPtOmegaPlusGlobal"), mcParticle.pt());
             if (reconstructed && bestCollisionIndex >= 0 && positiveITS && negativeITS && bachelorITS && positiveTPC && negativeTPC && bachelorTPC)
               histos.fill(HIST("hPtOmegaPlusGlobalWithPV"), mcParticle.pt());
-=======
-            if (reconstructed && bestCollisionIndex >= 0)
-              histos.fill(HIST("hPtOmegaPlusReconstructedWithPV"), mcParticle.pt());
-            if (reconstructed && bestCollisionIndex >= 0 && positiveITS && negativeITS && bachelorITS)
-              histos.fill(HIST("hPtOmegaPlusReconstructedWithPV_ITS"), mcParticle.pt());
->>>>>>> 0fb7c184
           }
         }
       }
