--- conflicted
+++ resolved
@@ -119,19 +119,11 @@
 
   HistogramRegistry registry{
     "registry",
-<<<<<<< HEAD
-      {
-        {"hEventCounter", "hEventCounter", {HistType::kTH1F, {{1, 0.0f, 1.0f}}}},
-        {"hV0Candidate", "hV0Candidate", {HistType::kTH1F, {{7, 0.0f, 7.0f}}}},
-        {"hV0CutCounter", "hV0CutCounter", {HistType::kTH1F, {{6, 0.0f, 6.0f}}}},
-        {"hGoodIndices", "hGoodIndices", {HistType::kTH1F, {{4, 0.0f, 4.0f}}}},
-      },
-=======
     {
       {"hEventCounter", "hEventCounter", {HistType::kTH1F, {{1, 0.0f, 1.0f}}}},
       {"hV0Criteria", "hV0Criteria", {HistType::kTH1F, {{10, 0.0f, 10.0f}}}},
+      {"hV0CutCounter", "hV0CutCounter", {HistType::kTH1F, {{6, 0.0f, 6.0f}}}},
     },
->>>>>>> 47202f2b
   };
 
   // Configurables
@@ -175,19 +167,6 @@
       o2::base::Propagator::initFieldFromGRP(grpo);
       o2::base::Propagator::Instance()->setMatLUT(lut);
     }
-
-    registry.get<TH1>(HIST("hGoodIndices"))->GetXaxis()->SetBinLabel(1, "Readin");
-    registry.get<TH1>(HIST("hGoodIndices"))->GetXaxis()->SetBinLabel(2, "CutForRun2");
-    registry.get<TH1>(HIST("hGoodIndices"))->GetXaxis()->SetBinLabel(3, "tpcNClsCrossedRows");
-    registry.get<TH1>(HIST("hGoodIndices"))->GetXaxis()->SetBinLabel(4, "DcatoPV(off)");
-
-    registry.get<TH1>(HIST("hV0Candidate"))->GetXaxis()->SetBinLabel(1, "Readin");
-    registry.get<TH1>(HIST("hV0Candidate"))->GetXaxis()->SetBinLabel(2, "DiffCol");
-    registry.get<TH1>(HIST("hV0Candidate"))->GetXaxis()->SetBinLabel(3, "nCand1");
-    registry.get<TH1>(HIST("hV0Candidate"))->GetXaxis()->SetBinLabel(4, "nCand2");
-    registry.get<TH1>(HIST("hV0Candidate"))->GetXaxis()->SetBinLabel(5, "Dcav0Dau");
-    registry.get<TH1>(HIST("hV0Candidate"))->GetXaxis()->SetBinLabel(6, "CosPA");
-    registry.get<TH1>(HIST("hV0Candidate"))->GetXaxis()->SetBinLabel(7, "V0Radius(off)");
 
     registry.get<TH1>(HIST("hV0CutCounter"))->GetXaxis()->SetBinLabel(1, "Readin");
     registry.get<TH1>(HIST("hV0CutCounter"))->GetXaxis()->SetBinLabel(2, "tpcNClsCrossedRows");
@@ -261,13 +240,10 @@
 #endif
       MY_DEBUG_MSG(isK0SfromLc, LOG(info) << "V0 builder: found K0S from Lc, posTrack --> " << labelPos << ", negTrack --> " << labelNeg);
 
-<<<<<<< HEAD
-      registry.fill(HIST("hGoodIndices"), 0.5);
-      registry.fill(HIST("hV0CutCounter"), 0.5);
-=======
       //value 0.5: any considered V0
       registry.fill(HIST("hV0Criteria"), 0.5);
->>>>>>> 47202f2b
+      registry.fill(HIST("hV0CutCounter"), 0.5);
+
       if (isRun2) {
         if (!(V0.posTrack_as<MyTracks>().trackType() & o2::aod::track::TPCrefit)) {
           MY_DEBUG_MSG(isK0SfromLc, LOG(info) << "posTrack " << labelPos << " has no TPC refit");
@@ -282,6 +258,7 @@
       }
       //Passes TPC refit
       registry.fill(HIST("hV0Criteria"), 1.5);
+
       if (V0.posTrack_as<MyTracks>().tpcNClsCrossedRows() < mincrossedrows) {
         MY_DEBUG_MSG(isK0SfromLc, LOG(info) << "posTrack " << labelPos << " has " << V0.posTrack_as<MyTracks>().tpcNClsCrossedRows() << " crossed rows, cut at " << mincrossedrows);
         v0dataLink(-1);
@@ -292,17 +269,13 @@
         v0dataLink(-1);
         continue;
       }
-<<<<<<< HEAD
-      registry.fill(HIST("hGoodIndices"), 2.5);
+      //passes crossed rows
       registry.fill(HIST("hV0CutCounter"), 1.5);
+      registry.fill(HIST("hV0Criteria"), 2.5);
+
+
       /*if (fabs(V0.posTrack_as<MyTracks>().dcaXY()) < dcapostopv) {
-        MY_DEBUG_MSG(isK0SfromLc, LOG(info) << "posTrack " << labelPos << " has dcaXY " << V0.posTrack_as<MyTracks>().dcaXY() << " , cut at " << dcapostopv);
-=======
-      //passes crossed rows
-      registry.fill(HIST("hV0Criteria"), 2.5);
-      if (fabs(V0.posTrack_as<MyTracks>().dcaXY()) < dcapostopv) {
         MY_DEBUG_MSG(isK0SfromLc, LOG(info) << "posTrack " << labelPos << " has dcaXY " << V0.posTrack_as<MyTracks>().dcaXY() << " , cut at " << dcanegtopv);
->>>>>>> 47202f2b
         v0dataLink(-1);
         continue;
       }
@@ -311,14 +284,9 @@
         v0dataLink(-1);
         continue;
       }
-<<<<<<< HEAD
       MY_DEBUG_MSG(isK0SfromLc, LOG(info) << "Filling good indices: posTrack --> " << labelPos << ", negTrack --> " << labelNeg);*/
-      registry.fill(HIST("hGoodIndices"), 3.5);
-=======
-      MY_DEBUG_MSG(isK0SfromLc, LOG(info) << "Filling good indices: posTrack --> " << labelPos << ", negTrack --> " << labelNeg);
       //passes DCAxy
       registry.fill(HIST("hV0Criteria"), 3.5);
->>>>>>> 47202f2b
 
       // Candidate building part
       std::array<float, 3> pos = {0.};
@@ -341,11 +309,9 @@
         v0dataLink(-1);
         continue;
       }
-      registry.fill(HIST("hV0Candidate"), 1.5);
-      registry.fill(HIST("hV0CutCounter"), 2.5);
-
       //passes diff coll check
       registry.fill(HIST("hV0Criteria"), 4.5);
+      registry.fill(HIST("hV0CutCounter"), 2.5);
 
       // Act on copies for minimization
       auto pTrackCopy = o2::track::TrackParCov(pTrack);
@@ -358,8 +324,6 @@
         v0dataLink(-1);
         continue;
       }
-      registry.fill(HIST("hV0Candidate"), 2.5);
-
       //passes V0 fitter minimization successfully
       registry.fill(HIST("hV0Criteria"), 5.5);
 
@@ -385,11 +349,9 @@
         v0dataLink(-1);
         continue;
       }
-      registry.fill(HIST("hV0Candidate"), 3.5);
-      registry.fill(HIST("hV0CutCounter"), 3.5);
-
       //Passes step 2 of V0 fitter
       registry.fill(HIST("hV0Criteria"), 6.5);
+      registry.fill(HIST("hV0CutCounter"), 3.5);
 
       pTrack.getPxPyPzGlo(pvec0);
       nTrack.getPxPyPzGlo(pvec1);
@@ -419,11 +381,9 @@
         v0dataLink(-1);
         continue;
       }
-      registry.fill(HIST("hV0Candidate"), 4.5);
-      registry.fill(HIST("hV0CutCounter"), 4.5);
-
       //Passes DCA between daughters check
       registry.fill(HIST("hV0Criteria"), 7.5);
+      registry.fill(HIST("hV0CutCounter"), 4.5);
 
       auto V0CosinePA = RecoDecay::cpa(array{collision.posX(), collision.posY(), collision.posZ()}, array{pos[0], pos[1], pos[2]}, array{pvec0[0] + pvec1[0], pvec0[1] + pvec1[1], pvec0[2] + pvec1[2]});
       if (V0CosinePA < v0cospa) {
@@ -431,11 +391,9 @@
         v0dataLink(-1);
         continue;
       }
-      registry.fill(HIST("hV0Candidate"), 5.5);
-      registry.fill(HIST("hV0CutCounter"), 5.5);
-
       //Passes CosPA check
       registry.fill(HIST("hV0Criteria"), 8.5);
+      registry.fill(HIST("hV0CutCounter"), 5.5);
 
       auto V0radius = RecoDecay::sqrtSumOfSquares(pos[0], pos[1]); // probably find better name to differentiate the cut from the variable
       /*if (V0radius < v0radius) {
@@ -449,10 +407,6 @@
 
       MY_DEBUG_MSG(isK0SfromLc, LOG(info) << "in builder 1, keeping K0S candidate: posTrack --> " << labelPos << ", negTrack --> " << labelNeg);
 
-<<<<<<< HEAD
-      registry.fill(HIST("hV0Candidate"), 6.5);
-=======
->>>>>>> 47202f2b
       v0data(
           V0.posTrackId(),
           V0.negTrackId(),
@@ -505,13 +459,10 @@
 #endif
       MY_DEBUG_MSG(isK0SfromLc, LOG(info) << "V0 builder: found K0S from Lc, posTrack --> " << labelPos << ", negTrack --> " << labelNeg);
 
-<<<<<<< HEAD
-      registry.fill(HIST("hGoodIndices"), 0.5);
-      registry.fill(HIST("hV0CutCounter"), 0.5);
-=======
       //value 0.5: any considered V0
       registry.fill(HIST("hV0Criteria"), 0.5);
->>>>>>> 47202f2b
+      registry.fill(HIST("hV0CutCounter"), 0.5);
+
       if (isRun2) {
         if (!(V0.posTrack_as<MyTracksIU>().trackType() & o2::aod::track::TPCrefit)) {
           MY_DEBUG_MSG(isK0SfromLc, LOG(info) << "posTrack " << labelPos << " has no TPC refit");
@@ -536,17 +487,12 @@
         v0dataLink(-1);
         continue;
       }
-<<<<<<< HEAD
-      registry.fill(HIST("hGoodIndices"), 2.5);
-      registry.fill(HIST("hV0CutCounter"), 1.5);
-      /*if (fabs(V0.posTrack_as<MyTracksIU>().dcaXY()) < dcapostopv) {
-        MY_DEBUG_MSG(isK0SfromLc, LOG(info) << "posTrack " << labelPos << " has dcaXY " << V0.posTrack_as<MyTracksIU>().dcaXY() << " , cut at " << dcapostopv);
-=======
       //passes crossed rows
       registry.fill(HIST("hV0Criteria"), 2.5);
-      if (fabs(V0.posTrack_as<MyTracksIU>().dcaXY()) < dcapostopv) {
+      registry.fill(HIST("hV0CutCounter"), 1.5);
+
+      /*if (fabs(V0.posTrack_as<MyTracksIU>().dcaXY()) < dcapostopv) {
         MY_DEBUG_MSG(isK0SfromLc, LOG(info) << "posTrack " << labelPos << " has dcaXY " << V0.posTrack_as<MyTracksIU>().dcaXY() << " , cut at " << dcanegtopv);
->>>>>>> 47202f2b
         v0dataLink(-1);
         continue;
       }
@@ -555,14 +501,9 @@
         v0dataLink(-1);
         continue;
       }
-<<<<<<< HEAD
       MY_DEBUG_MSG(isK0SfromLc, LOG(info) << "Filling good indices: posTrack --> " << labelPos << ", negTrack --> " << labelNeg);*/
-      registry.fill(HIST("hGoodIndices"), 3.5);
-=======
-      MY_DEBUG_MSG(isK0SfromLc, LOG(info) << "Filling good indices: posTrack --> " << labelPos << ", negTrack --> " << labelNeg);
       //passes DCAxy
       registry.fill(HIST("hV0Criteria"), 3.5);
->>>>>>> 47202f2b
 
       // Candidate building part
       std::array<float, 3> pos = {0.};
@@ -585,11 +526,9 @@
         v0dataLink(-1);
         continue;
       }
-      registry.fill(HIST("hV0Candidate"), 1.5);
-      registry.fill(HIST("hV0CutCounter"), 2.5);
-
       //passes diff coll check
       registry.fill(HIST("hV0Criteria"), 4.5);
+      registry.fill(HIST("hV0CutCounter"), 2.5);
 
       // Act on copies for minimization
       auto pTrackCopy = o2::track::TrackParCov(pTrack);
@@ -602,7 +541,6 @@
         v0dataLink(-1);
         continue;
       }
-      registry.fill(HIST("hV0Candidate"), 2.5);
 
       //passes V0 fitter minimization successfully
       registry.fill(HIST("hV0Criteria"), 5.5);
@@ -629,11 +567,9 @@
         v0dataLink(-1);
         continue;
       }
-      registry.fill(HIST("hV0Candidate"), 3.5);
-      registry.fill(HIST("hV0CutCounter"), 3.5);
-
       //Passes step 2 of V0 fitter
       registry.fill(HIST("hV0Criteria"), 6.5);
+      registry.fill(HIST("hV0CutCounter"), 3.5);
 
       pTrack.getPxPyPzGlo(pvec0);
       nTrack.getPxPyPzGlo(pvec1);
@@ -668,11 +604,9 @@
         v0dataLink(-1);
         continue;
       }
-      registry.fill(HIST("hV0Candidate"), 4.5);
-      registry.fill(HIST("hV0CutCounter"), 4.5);
-
       //Passes DCA between daughters check
       registry.fill(HIST("hV0Criteria"), 7.5);
+      registry.fill(HIST("hV0CutCounter"), 4.5);
 
       auto V0CosinePA = RecoDecay::cpa(array{collision.posX(), collision.posY(), collision.posZ()}, array{pos[0], pos[1], pos[2]}, array{pvec0[0] + pvec1[0], pvec0[1] + pvec1[1], pvec0[2] + pvec1[2]});
       if (V0CosinePA < v0cospa) {
@@ -680,11 +614,9 @@
         v0dataLink(-1);
         continue;
       }
-      registry.fill(HIST("hV0Candidate"), 5.5);
-      registry.fill(HIST("hV0CutCounter"), 5.5);
-
       //Passes CosPA check
       registry.fill(HIST("hV0Criteria"), 8.5);
+      registry.fill(HIST("hV0CutCounter"), 5.5);
 
       auto V0radius = RecoDecay::sqrtSumOfSquares(pos[0], pos[1]); // probably find better name to differentiate the cut from the variable
       /*if (V0radius < v0radius) {
@@ -698,10 +630,6 @@
 
       MY_DEBUG_MSG(isK0SfromLc, LOG(info) << "in builder 1, keeping K0S candidate: posTrack --> " << labelPos << ", negTrack --> " << labelNeg);
 
-<<<<<<< HEAD
-      registry.fill(HIST("hV0Candidate"), 6.5);
-=======
->>>>>>> 47202f2b
       v0data(
           V0.posTrackId(),
           V0.negTrackId(),
