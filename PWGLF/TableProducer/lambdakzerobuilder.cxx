--- conflicted
+++ resolved
@@ -216,17 +216,8 @@
     mRunNumber = bc.runNumber();
   }
 
-<<<<<<< HEAD
-  void processRun2(aod::Collision const& collision, aod::V0s const& V0s, MyTracks const& tracks, aod::BCsWithTimestamps const&
-#ifdef MY_DEBUG
-      ,
-      aod::McParticles const& particlesMC
-#endif
-      )
-=======
   template <class TCascTracksTo>
   void buildLambdaKZeroTable(aod::Collision const& collision, aod::V0s const& V0s, Bool_t lRun3 = kTRUE)
->>>>>>> 368a0424
   {
     // Define o2 fitter, 2-prong
     o2::vertexing::DCAFitterN<2> fitter;
@@ -272,14 +263,8 @@
       }
       // Passes TPC refit
       registry.fill(HIST("hV0Criteria"), 1.5);
-<<<<<<< HEAD
-
-      if (V0.posTrack_as<MyTracks>().tpcNClsCrossedRows() < mincrossedrows) {
-        MY_DEBUG_MSG(isK0SfromLc, LOG(info) << "posTrack " << labelPos << " has " << V0.posTrack_as<MyTracks>().tpcNClsCrossedRows() << " crossed rows, cut at " << mincrossedrows);
-=======
       if (posTrackCast.tpcNClsCrossedRows() < mincrossedrows) {
         MY_DEBUG_MSG(isK0SfromLc, LOG(info) << "posTrack " << labelPos << " has " << posTrackCast.tpcNClsCrossedRows() << " crossed rows, cut at " << mincrossedrows);
->>>>>>> 368a0424
         v0dataLink(-1);
         continue;
       }
@@ -291,15 +276,9 @@
       //passes crossed rows
       registry.fill(HIST("hV0CutCounter"), 1.5);
       registry.fill(HIST("hV0Criteria"), 2.5);
-<<<<<<< HEAD
-
-
-      /*if (fabs(V0.posTrack_as<MyTracks>().dcaXY()) < dcapostopv) {
-        MY_DEBUG_MSG(isK0SfromLc, LOG(info) << "posTrack " << labelPos << " has dcaXY " << V0.posTrack_as<MyTracks>().dcaXY() << " , cut at " << dcanegtopv);
-=======
-      if (fabs(posTrackCast.dcaXY()) < dcapostopv) {
+
+      /*if (fabs(posTrackCast.dcaXY()) < dcapostopv) {
         MY_DEBUG_MSG(isK0SfromLc, LOG(info) << "posTrack " << labelPos << " has dcaXY " << posTrackCast.dcaXY() << " , cut at " << dcanegtopv);
->>>>>>> 368a0424
         v0dataLink(-1);
         continue;
       }
@@ -437,19 +416,6 @@
       MY_DEBUG_MSG(isK0SfromLc, LOG(info) << "in builder 1, keeping K0S candidate: posTrack --> " << labelPos << ", negTrack --> " << labelNeg);
 
       v0data(
-<<<<<<< HEAD
-          V0.posTrackId(),
-          V0.negTrackId(),
-          V0.collisionId(),
-          V0.globalIndex(),
-          fitter.getTrack(0).getX(), fitter.getTrack(1).getX(),
-          pos[0], pos[1], pos[2],
-          pvec0[0], pvec0[1], pvec0[2],
-          pvec1[0], pvec1[1], pvec1[2],
-          fitter.getChi2AtPCACandidate(),
-          V0.posTrack_as<MyTracks>().dcaXY(),
-          V0.negTrack_as<MyTracks>().dcaXY());
-=======
         V0.posTrackId(),
         V0.negTrackId(),
         V0.collisionId(),
@@ -461,7 +427,6 @@
         fitter.getChi2AtPCACandidate(),
         posTrackCast.dcaXY(),
         negTrackCast.dcaXY());
->>>>>>> 368a0424
       v0dataLink(v0data.lastIndex());
     }
   }
@@ -477,86 +442,10 @@
     auto bc = collision.bc_as<aod::BCsWithTimestamps>();
     initCCDB(bc);
 
-<<<<<<< HEAD
-    // Define o2 fitter, 2-prong
-    o2::vertexing::DCAFitterN<2> fitter;
-    fitter.setBz(d_bz);
-    fitter.setPropagateToPCA(true);
-    fitter.setMaxR(200.);
-    fitter.setMinParamChange(1e-3);
-    fitter.setMinRelChi2Change(0.9);
-    fitter.setMaxDZIni(1e9);
-    fitter.setMaxChi2(1e9);
-    fitter.setUseAbsDCA(true); // use d_UseAbsDCA once we want to use the weighted DCA
-
-    registry.fill(HIST("hEventCounter"), 0.5);
-
-    for (auto& V0 : V0s) {
-
-      // Track preselection part
-#ifdef MY_DEBUG
-      auto labelPos = V0.posTrack_as<MyTracksIU>().mcParticleId();
-      auto labelNeg = V0.negTrack_as<MyTracksIU>().mcParticleId();
-      bool isK0SfromLc = isK0SfromLcFunc(labelPos, labelNeg, v_labelK0Spos, v_labelK0Sneg);
-#endif
-      MY_DEBUG_MSG(isK0SfromLc, LOG(info) << "V0 builder: found K0S from Lc, posTrack --> " << labelPos << ", negTrack --> " << labelNeg);
-
-      // value 0.5: any considered V0
-      registry.fill(HIST("hV0Criteria"), 0.5);
-      registry.fill(HIST("hV0CutCounter"), 0.5);
-
-      if (isRun2) {
-        if (!(V0.posTrack_as<MyTracksIU>().trackType() & o2::aod::track::TPCrefit)) {
-          MY_DEBUG_MSG(isK0SfromLc, LOG(info) << "posTrack " << labelPos << " has no TPC refit");
-          v0dataLink(-1);
-          continue; // TPC refit
-        }
-        if (!(V0.negTrack_as<MyTracksIU>().trackType() & o2::aod::track::TPCrefit)) {
-          MY_DEBUG_MSG(isK0SfromLc, LOG(info) << "negTrack " << labelNeg << " has no TPC refit");
-          v0dataLink(-1);
-          continue; // TPC refit
-        }
-      }
-      // Passes TPC refit
-      registry.fill(HIST("hV0Criteria"), 1.5);
-      if (V0.posTrack_as<MyTracksIU>().tpcNClsCrossedRows() < mincrossedrows) {
-        MY_DEBUG_MSG(isK0SfromLc, LOG(info) << "posTrack " << labelPos << " has " << V0.posTrack_as<MyTracksIU>().tpcNClsCrossedRows() << " crossed rows, cut at " << mincrossedrows);
-        v0dataLink(-1);
-        continue;
-      }
-      if (V0.negTrack_as<MyTracksIU>().tpcNClsCrossedRows() < mincrossedrows) {
-        MY_DEBUG_MSG(isK0SfromLc, LOG(info) << "negTrack " << labelNeg << " has " << V0.negTrack_as<MyTracksIU>().tpcNClsCrossedRows() << " crossed rows, cut at " << mincrossedrows);
-        v0dataLink(-1);
-        continue;
-      }
-      // passes crossed rows
-      registry.fill(HIST("hV0Criteria"), 2.5);
-      registry.fill(HIST("hV0CutCounter"), 1.5);
-
-      /*if (fabs(V0.posTrack_as<MyTracksIU>().dcaXY()) < dcapostopv) {
-        MY_DEBUG_MSG(isK0SfromLc, LOG(info) << "posTrack " << labelPos << " has dcaXY " << V0.posTrack_as<MyTracksIU>().dcaXY() << " , cut at " << dcanegtopv);
-        v0dataLink(-1);
-        continue;
-      }
-      if (fabs(V0.negTrack_as<MyTracksIU>().dcaXY()) < dcanegtopv) {
-        MY_DEBUG_MSG(isK0SfromLc, LOG(info) << "negTrack " << labelNeg << " has dcaXY " << V0.negTrack_as<MyTracksIU>().dcaXY() << " , cut at " << dcanegtopv);
-        v0dataLink(-1);
-        continue;
-      }
-      MY_DEBUG_MSG(isK0SfromLc, LOG(info) << "Filling good indices: posTrack --> " << labelPos << ", negTrack --> " << labelNeg);*/
-      // passes DCAxy
-      registry.fill(HIST("hV0Criteria"), 3.5);
-
-      // Candidate building part
-      std::array<float, 3> pos = {0.};
-      std::array<float, 3> pvec0 = {0.};
-      std::array<float, 3> pvec1 = {0.};
-=======
     // do v0s, typecase correctly into tracks (Run 2 use case)
     buildLambdaKZeroTable<MyTracks>(collision, V0s, kFALSE);
   }
   PROCESS_SWITCH(lambdakzeroBuilder, processRun2, "Produce Run 2 V0 tables", true);
->>>>>>> 368a0424
 
   void processRun3(aod::Collision const& collision, aod::V0s const& V0s, MyTracksIU const& tracks, aod::BCsWithTimestamps const&
 #ifdef MY_DEBUG
@@ -568,126 +457,16 @@
     /* check the previous run number */
     auto bc = collision.bc_as<aod::BCsWithTimestamps>();
     initCCDB(bc);
-
-<<<<<<< HEAD
-      MY_DEBUG_MSG(isK0SfromLc, LOG(info) << "labelPos = " << labelPos << ", labelNeg = " << labelNeg);
-
-      auto pTrack = getTrackParCov(V0.posTrack_as<MyTracksIU>());
-      auto nTrack = getTrackParCov(V0.negTrack_as<MyTracksIU>());
-
-      // Require collision-ID
-      if (V0.posTrack_as<MyTracksIU>().collisionId() != V0.negTrack_as<MyTracksIU>().collisionId() && rejDiffCollTracks) {
-        v0dataLink(-1);
-        continue;
-      }
-
-      // passes diff coll check
-      registry.fill(HIST("hV0Criteria"), 4.5);
-      registry.fill(HIST("hV0CutCounter"), 2.5);
-
-      // Act on copies for minimization
-      auto pTrackCopy = o2::track::TrackParCov(pTrack);
-      auto nTrackCopy = o2::track::TrackParCov(nTrack);
-
-      //---/---/---/
-      // Move close to minima
-      int nCand = fitter.process(pTrackCopy, nTrackCopy);
-      if (nCand == 0) {
-        v0dataLink(-1);
-        continue;
-      }
-
-      // passes V0 fitter minimization successfully
-      registry.fill(HIST("hV0Criteria"), 5.5);
-
-      double finalXpos = fitter.getTrack(0).getX();
-      double finalXneg = fitter.getTrack(1).getX();
-
-      // Rotate to desired alpha
-      pTrack.rotateParam(fitter.getTrack(0).getAlpha());
-      nTrack.rotateParam(fitter.getTrack(1).getAlpha());
-
-      // Retry closer to minimum with material corrections
-      o2::base::Propagator::MatCorrType matCorr = o2::base::Propagator::MatCorrType::USEMatCorrNONE;
-      if (useMatCorrType == 1)
-        matCorr = o2::base::Propagator::MatCorrType::USEMatCorrTGeo;
-      if (useMatCorrType == 2)
-        matCorr = o2::base::Propagator::MatCorrType::USEMatCorrLUT;
-
-      o2::base::Propagator::Instance()->propagateToX(pTrack, finalXpos, d_bz, maxSnp, maxStep, matCorr);
-      o2::base::Propagator::Instance()->propagateToX(nTrack, finalXneg, d_bz, maxSnp, maxStep, matCorr);
-
-      nCand = fitter.process(pTrack, nTrack);
-      if (nCand == 0) {
-        v0dataLink(-1);
-        continue;
-      }
-
-      // Passes step 2 of V0 fitter
-      registry.fill(HIST("hV0Criteria"), 6.5);
-      registry.fill(HIST("hV0CutCounter"), 3.5);
-
-      pTrack.getPxPyPzGlo(pvec0);
-      nTrack.getPxPyPzGlo(pvec1);
-
-      // PID doesn't work well, modified the StoredV0Datas Table to make invariant mass correct temporarily, need to fix
-      /*uint32_t pTrackPID = V0.posTrack_as<MyTracks>().pidForTracking();
-        uint32_t nTrackPID = V0.negTrack_as<MyTracks>().pidForTracking();
-        int pTrackCharge = o2::track::pid_constants::sCharges[pTrackPID];
-        int nTrackCharge = o2::track::pid_constants::sCharges[nTrackPID];*/
-      int pTrackCharge = 1, nTrackCharge = 1;
-      if (TMath::Abs( GetTPCNSigmaHe3(2*V0.posTrack_as<MyTracksIU>().p(), V0.posTrack_as<MyTracksIU>().tpcSignal()) ) < 5){
-        pTrackCharge = 2;
-      } 
-      if (TMath::Abs( GetTPCNSigmaHe3(2*V0.negTrack_as<MyTracksIU>().p(), V0.negTrack_as<MyTracksIU>().tpcSignal()) ) < 5){
-        nTrackCharge = 2;
-      } 
-      for (int i=0; i<3; i++){
-        pvec0[i] = pvec0[i] * pTrackCharge;
-        pvec1[i] = pvec1[i] * nTrackCharge;
-      }
-
-      const auto& vtx = fitter.getPCACandidate();
-      for (int i = 0; i < 3; i++) {
-        pos[i] = vtx[i];
-      }
-
-      MY_DEBUG_MSG(isK0SfromLc, LOG(info) << "in builder 0: posTrack --> " << labelPos << ", negTrack --> " << labelNeg);
-
-      // Apply selections so a skimmed table is created only
-      if (fitter.getChi2AtPCACandidate() > dcav0dau) {
-        MY_DEBUG_MSG(isK0SfromLc, LOG(info) << "posTrack --> " << labelPos << ", negTrack --> " << labelNeg << " will be skipped due to dca cut");
-        v0dataLink(-1);
-        continue;
-      }
-
-      // Passes DCA between daughters check
-      registry.fill(HIST("hV0Criteria"), 7.5);
-      registry.fill(HIST("hV0CutCounter"), 4.5);
-=======
-    // do v0s, typecase correctly into tracksIU (Run 3 use case)
+// do v0s, typecase correctly into tracksIU (Run 3 use case)
     buildLambdaKZeroTable<MyTracksIU>(collision, V0s, kTRUE);
   }
   PROCESS_SWITCH(lambdakzeroBuilder, processRun3, "Produce Run 3 V0 tables", false);
 };
 
 struct lambdakzeroLabelBuilder {
->>>>>>> 368a0424
 
   Produces<aod::McV0Labels> v0labels;
 
-<<<<<<< HEAD
-      // Passes CosPA check
-      registry.fill(HIST("hV0Criteria"), 8.5);
-      registry.fill(HIST("hV0CutCounter"), 5.5);
-
-      auto V0radius = RecoDecay::sqrtSumOfSquares(pos[0], pos[1]); // probably find better name to differentiate the cut from the variable
-      /*if (V0radius < v0radius) {
-        MY_DEBUG_MSG(isK0SfromLc, LOG(info) << "posTrack --> " << labelPos << ", negTrack --> " << labelNeg << " will be skipped due to radius cut");
-        v0dataLink(-1);
-        continue;
-      }*/
-=======
   // for bookkeeping purposes: how many V0s come from same mother etc
   HistogramRegistry registry{
     "registry",
@@ -700,7 +479,6 @@
   };
 
   void init(InitContext const&) {}
->>>>>>> 368a0424
 
   void processDoNotBuildLabels(aod::Collisions::iterator const& collision)
   {
@@ -709,22 +487,6 @@
   PROCESS_SWITCH(lambdakzeroLabelBuilder, processDoNotBuildLabels, "Do not produce MC label tables", true);
 
   void processBuildLabels(aod::Collisions::iterator const& collision, aod::V0Datas const& v0table, LabeledTracks const&, aod::McParticles const& particlesMC)
-
-<<<<<<< HEAD
-      v0data(
-          V0.posTrackId(),
-          V0.negTrackId(),
-          V0.collisionId(),
-          V0.globalIndex(),
-          fitter.getTrack(0).getX(), fitter.getTrack(1).getX(),
-          pos[0], pos[1], pos[2],
-          pvec0[0], pvec0[1], pvec0[2],
-          pvec1[0], pvec1[1], pvec1[2],
-          fitter.getChi2AtPCACandidate(),
-          V0.posTrack_as<MyTracksIU>().dcaXY(),
-          V0.negTrack_as<MyTracksIU>().dcaXY());
-      v0dataLink(v0data.lastIndex());
-=======
   {
     for (auto& v0 : v0table) {
 
@@ -769,7 +531,6 @@
       // Construct label table (note: this will be joinable with V0Datas)
       v0labels(
         lLabel);
->>>>>>> 368a0424
     }
   }
   PROCESS_SWITCH(lambdakzeroLabelBuilder, processBuildLabels, "Produce MC label tables", false);
@@ -785,10 +546,6 @@
 {
   return WorkflowSpec{
     adaptAnalysisTask<lambdakzeroBuilder>(cfgc),
-<<<<<<< HEAD
-      adaptAnalysisTask<lambdakzeroInitializer>(cfgc)};
-=======
     adaptAnalysisTask<lambdakzeroLabelBuilder>(cfgc),
     adaptAnalysisTask<lambdakzeroInitializer>(cfgc)};
->>>>>>> 368a0424
 }