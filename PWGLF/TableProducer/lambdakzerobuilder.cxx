// Copyright 2019-2020 CERN and copyright holders of ALICE O2.
// See https://alice-o2.web.cern.ch/copyright for details of the copyright holders.
// All rights not expressly granted are reserved.
//
// This software is distributed under the terms of the GNU General Public
// License v3 (GPL Version 3), copied verbatim in the file "COPYING".
//
// In applying this license CERN does not waive the privileges and immunities
// granted to it by virtue of its status as an Intergovernmental Organization
// or submit itself to any jurisdiction.
//
//  *+-+*+-+*+-+*+-+*+-+*+-+*
//  Lambdakzero builder task
//  *+-+*+-+*+-+*+-+*+-+*+-+*
//
//  This task loops over a set of V0 indices and
//  creates the corresponding analysis tables that contain
//  the typical information required for analysis.
//
//  PERFORMANCE WARNING: this task includes several track
//  propagation calls that are intrinsically heavy. Please
//  also be cautious when adjusting selections: these can
//  increase / decrease CPU consumption quite significantly.
//
//  IDEAL USAGE: if you are interested in taking V0s and
//  cascades and propagating TrackParCovs based on these,
//  please do not re-propagate the daughters. Instead,
//  the tables generated by this builder task can be used
//  to instantiate a TrackPar object (default operation)
//  or even a TrackParCov object (for which you will
//  need to enable the option of producing the V0Cov and
//  CascCov tables too).
//
//    Comments, questions, complaints, suggestions?
//    Please write to:
//    david.dobrigkeit.chinellato@cern.ch
//

#include <cmath>
#include <array>
#include <cstdlib>
#include <map>
#include <iterator>
#include <utility>

#include "Framework/runDataProcessing.h"
#include "Framework/RunningWorkflowInfo.h"
#include "Framework/AnalysisTask.h"
#include "Framework/AnalysisDataModel.h"
#include "Framework/ASoAHelpers.h"
#include "DetectorsVertexing/DCAFitterN.h"
#include "ReconstructionDataFormats/Track.h"
#include "Common/Core/RecoDecay.h"
#include "Common/Core/trackUtilities.h"
#include "PWGLF/DataModel/LFStrangenessTables.h"
#include "PWGLF/DataModel/LFParticleIdentification.h"
#include "Common/Core/TrackSelection.h"
#include "Common/DataModel/TrackSelectionTables.h"
#include "DetectorsBase/Propagator.h"
#include "DetectorsBase/GeometryManager.h"
#include "DataFormatsParameters/GRPObject.h"
#include "DataFormatsParameters/GRPMagField.h"
#include "CCDB/BasicCCDBManager.h"

#include "TFile.h"
#include "TH2F.h"
#include "TProfile.h"
#include "TLorentzVector.h"
#include "Math/Vector4D.h"
#include "TPDGCode.h"
#include "TDatabasePDG.h"

using namespace o2;
using namespace o2::framework;
using namespace o2::framework::expressions;
using std::array;

namespace o2::aod
{
namespace v0tag
{
//Global bool
DECLARE_SOA_COLUMN(IsInteresting, isInteresting, bool); //! will this be built or not?

//MC association bools
DECLARE_SOA_COLUMN(IsTrueGamma, isTrueGamma, bool); //! PDG checked correctly in MC
DECLARE_SOA_COLUMN(IsTrueK0Short, isTrueK0Short, bool); //! PDG checked correctly in MC
DECLARE_SOA_COLUMN(IsTrueLambda, isTrueLambda, bool); //! PDG checked correctly in MC
DECLARE_SOA_COLUMN(IsTrueAntiLambda, isTrueAntiLambda, bool); //! PDG checked correctly in MC
DECLARE_SOA_COLUMN(IsTrueHypertriton, isTrueHypertriton, bool); //! PDG checked correctly in MC
DECLARE_SOA_COLUMN(IsTrueAntiHypertriton, isTrueAntiHypertriton, bool); //! PDG checked correctly in MC

//dE/dx compatibility bools
DECLARE_SOA_COLUMN(IsGammaCandidate, isGammaCandidate, bool); //! compatible with dE/dx hypotheses
DECLARE_SOA_COLUMN(IsK0ShortCandidate, isK0ShortCandidate, bool); //! compatible with dE/dx hypotheses
DECLARE_SOA_COLUMN(IsLambdaCandidate, isLambdaCandidate, bool); //! compatible with dE/dx hypotheses
DECLARE_SOA_COLUMN(IsAntiLambdaCandidate, isAntiLambdaCandidate, bool); //! compatible with dE/dx hypotheses
DECLARE_SOA_COLUMN(IsHypertritonCandidate, isHypertritonCandidate, bool); //! compatible with dE/dx hypotheses
DECLARE_SOA_COLUMN(IsAntiHypertritonCandidate, isAntiHypertritonCandidate, bool); //! compatible with dE/dx hypotheses
}
DECLARE_SOA_TABLE(V0Tags, "AOD", "V0TAGS",
                  v0tag::IsInteresting,
                  v0tag::IsTrueGamma,
                  v0tag::IsTrueK0Short,
                  v0tag::IsTrueLambda,
                  v0tag::IsTrueAntiLambda,
                  v0tag::IsTrueHypertriton,
                  v0tag::IsTrueAntiHypertriton,
                  v0tag::IsGammaCandidate,
                  v0tag::IsK0ShortCandidate,
                  v0tag::IsLambdaCandidate,
                  v0tag::IsAntiLambdaCandidate,
                  v0tag::IsHypertritonCandidate,
                  v0tag::IsAntiHypertritonCandidate
                  );
} // namespace o2::aod

// use parameters + cov mat non-propagated, aux info + (extension propagated)
using FullTracksExt = soa::Join<aod::Tracks, aod::TracksExtra, aod::TracksCov, aod::TracksDCA>;
using FullTracksExtIU = soa::Join<aod::TracksIU, aod::TracksExtra, aod::TracksCovIU, aod::TracksDCA>;

//For MC association in pre-selection
using LabeledTracks = soa::Join<aod::Tracks, aod::McTrackLabels>;

//For dE/dx association in pre-selection
using TracksWithPID = soa::Join<aod::Tracks, aod::pidTPCLfEl, aod::pidTPCLfPi, aod::pidTPCLfPr, aod::pidTPCLfHe>;

//For MC and dE/dx association
using TracksWithPIDandLabels = soa::Join<aod::Tracks, aod::pidTPCLfEl, aod::pidTPCLfPi, aod::pidTPCLfPr, aod::pidTPCLfHe, aod::McTrackLabels>;

//Pre-selected V0s
using TaggedV0s = soa::Join<aod::V0s, aod::V0Tags>;

struct lambdakzeroBuilder {
  Produces<aod::StoredV0Datas> v0data;
  Produces<aod::V0Covs> v0covs; // covariances
  Service<o2::ccdb::BasicCCDBManager> ccdb;

  // Configurables related to table creation
  Configurable<int> createV0CovMats{"createV0CovMats", -1, {"Produces V0 cov matrices. -1: auto, 0: don't, 1: yes. Default: auto (-1)"}};

  // use auto-detect configuration
  Configurable<bool> d_UseAutodetectMode{"d_UseAutodetectMode", true, "Autodetect requested topo sels"};

  // Topological selection criteria
  Configurable<int> mincrossedrows{"mincrossedrows", 70, "min crossed rows"};

  Configurable<float> dcanegtopv{"dcanegtopv", .1, "DCA Neg To PV"};
  Configurable<float> dcapostopv{"dcapostopv", .1, "DCA Pos To PV"};
  Configurable<double> v0cospa{"v0cospa", 0.995, "V0 CosPA"}; // double -> N.B. dcos(x)/dx = 0 at x=0)
  Configurable<float> dcav0dau{"dcav0dau", 1.0, "DCA V0 Daughters"};
  Configurable<float> v0radius{"v0radius", 0.9, "v0radius"};

  Configurable<int> tpcrefit{"tpcrefit", 0, "demand TPC refit"};

  // Operation and minimisation criteria
  Configurable<double> d_bz_input{"d_bz", -999, "bz field, -999 is automatic"};
  Configurable<bool> d_UseAbsDCA{"d_UseAbsDCA", true, "Use Abs DCAs"};
  Configurable<bool> d_UseWeightedPCA{"d_UseWeightedPCA", false, "Vertices use cov matrices"};
  Configurable<int> useMatCorrType{"useMatCorrType", 0, "0: none, 1: TGeo, 2: LUT"};
  Configurable<int> rejDiffCollTracks{"rejDiffCollTracks", 0, "rejDiffCollTracks"};

  // CCDB options
  Configurable<std::string> ccdburl{"ccdb-url", "http://alice-ccdb.cern.ch", "url of the ccdb repository"};
  Configurable<std::string> grpPath{"grpPath", "GLO/GRP/GRP", "Path of the grp file"};
  Configurable<std::string> grpmagPath{"grpmagPath", "GLO/Config/GRPMagField", "CCDB path of the GRPMagField object"};
  Configurable<std::string> lutPath{"lutPath", "GLO/Param/MatLUT", "Path of the Lut parametrization"};
  Configurable<std::string> geoPath{"geoPath", "GLO/Config/GeometryAligned", "Path of the geometry file"};

  int mRunNumber;
  float d_bz;
  float maxSnp;  // max sine phi for propagation
  float maxStep; // max step size (cm) for propagation
  o2::base::MatLayerCylSet* lut = nullptr;

  // Define o2 fitter, 2-prong, active memory (no need to redefine per event)
  o2::vertexing::DCAFitterN<2> fitter;

  Filter taggedFilter = aod::v0tag::isInteresting == true;

  enum v0step { kV0All = 0,
                kV0TPCrefit,
                kV0CrossedRows,
                kV0DCAxy,
                kV0DCADau,
                kV0CosPA,
                kV0Radius,
                kNV0Steps };

  // Helper struct to pass V0 information
  struct {
    float posTrackX;
    float negTrackX;
    std::array<float, 3> pos;
    std::array<float, 3> posP;
    std::array<float, 3> negP;
    float dcaV0dau;
    float posDCAxy;
    float negDCAxy;
    float cosPA;
    float V0radius;
    float lambdaMass;
    float antilambdaMass;
  } v0candidate;

  // Helper struct to do bookkeeping of building parameters
  struct {
    std::array<long, kNV0Steps> v0stats;
    long exceptions;
    long eventCounter;
  } statisticsRegistry;

  HistogramRegistry registry{
    "registry",
    {{"hEventCounter", "hEventCounter", {HistType::kTH1F, {{1, 0.0f, 1.0f}}}},
     {"hCaughtExceptions", "hCaughtExceptions", {HistType::kTH1F, {{1, 0.0f, 1.0f}}}},
     {"hV0Criteria", "hV0Criteria", {HistType::kTH1F, {{10, -0.5f, 9.5f}}}}}};

  void resetHistos()
  {
    statisticsRegistry.exceptions = 0;
    statisticsRegistry.eventCounter = 0;
    for (Int_t ii = 0; ii < kNV0Steps; ii++)
      statisticsRegistry.v0stats[ii] = 0;
  }

  void fillHistos()
  {
    registry.fill(HIST("hEventCounter"), 0.0, statisticsRegistry.eventCounter);
    registry.fill(HIST("hCaughtExceptions"), 0.0, statisticsRegistry.exceptions);
    for (Int_t ii = 0; ii < kNV0Steps; ii++)
      registry.fill(HIST("hV0Criteria"), ii, statisticsRegistry.v0stats[ii]);
  }

  o2::track::TrackParCov lPositiveTrack;
  o2::track::TrackParCov lNegativeTrack;

  void init(InitContext& context)
  {
    resetHistos();

    mRunNumber = 0;
    d_bz = 0;
    maxSnp = 0.85f;  // could be changed later
    maxStep = 2.00f; // could be changed later

    ccdb->setURL(ccdburl);
    ccdb->setCaching(true);
    ccdb->setLocalObjectValidityChecking();
    ccdb->setFatalWhenNull(false);

    lut = o2::base::MatLayerCylSet::rectifyPtrFromFile(ccdb->get<o2::base::MatLayerCylSet>(lutPath));
    if (!o2::base::GeometryManager::isGeometryLoaded()) {
      ccdb->get<TGeoManager>(geoPath);
    }

    if (doprocessRun2 == false && doprocessRun3 == false) {
      LOGF(fatal, "Neither processRun2 nor processRun3 enabled. Please choose one.");
    }
    if (doprocessRun2 == true && doprocessRun3 == true) {
      LOGF(fatal, "Cannot enable processRun2 and processRun3 at the same time. Please choose one.");
    }

    if (d_UseAutodetectMode) {
      double loosest_v0cospa = 100;
      float loosest_dcav0dau = -100;
      float loosest_dcapostopv = 100;
      float loosest_dcanegtopv = 100;
      float loosest_radius = 100;

      double detected_v0cospa = -100;
      float detected_dcav0dau = -100;
      float detected_dcapostopv = 100;
      float detected_dcanegtopv = 100;
      float detected_radius = 100;

      LOGF(info, "*+-+*+-+*+-+*+-+*+-+*+-+*+-+*+-+*+-+*+-+*+-+*");
      LOGF(info, " Single-strange builder self-configuration");
      LOGF(info, "*+-+*+-+*+-+*+-+*+-+*+-+*+-+*+-+*+-+*+-+*+-+*");
      auto& workflows = context.services().get<RunningWorkflowInfo const>();
      for (DeviceSpec const& device : workflows.devices) {
        // Step 1: check if this device subscribed to the V0data table
        for (auto const& input : device.inputs) {
          if (device.name.compare("lambdakzero-initializer") == 0)
            continue; // don't listen to the initializer, it's just to extend stuff
          const std::string v0DataName = "V0Datas";
          if (input.matcher.binding == v0DataName && device.name.compare("multistrange-builder") != 0) {
            LOGF(info, "Device named %s has subscribed to V0datas table! Will now scan for desired settings...", device.name);
            for (auto const& option : device.options) {
              // 5 V0 topological selections
              if (option.name.compare("v0setting_cospa") == 0) {
                detected_v0cospa = option.defaultValue.get<double>();
                LOGF(info, "%s requested V0 cospa = %f", device.name, detected_v0cospa);
                if (detected_v0cospa < loosest_v0cospa)
                  loosest_v0cospa = detected_v0cospa;
              }
              if (option.name.compare("v0setting_dcav0dau") == 0) {
                detected_dcav0dau = option.defaultValue.get<float>();
                LOGF(info, "%s requested DCA V0 daughters = %f", device.name, detected_dcav0dau);
                if (detected_dcav0dau > loosest_dcav0dau)
                  loosest_dcav0dau = detected_dcav0dau;
              }
              if (option.name.compare("v0setting_dcapostopv") == 0) {
                detected_dcapostopv = option.defaultValue.get<float>();
                LOGF(info, "%s requested DCA positive daughter to PV = %f", device.name, detected_dcapostopv);
                if (detected_dcapostopv < loosest_dcapostopv)
                  loosest_dcapostopv = detected_dcapostopv;
              }
              if (option.name.compare("v0setting_dcanegtopv") == 0) {
                detected_dcanegtopv = option.defaultValue.get<float>();
                LOGF(info, "%s requested DCA negative daughter to PV = %f", device.name, detected_dcanegtopv);
                if (detected_dcanegtopv < loosest_dcanegtopv)
                  loosest_dcanegtopv = detected_dcanegtopv;
              }
              if (option.name.compare("v0setting_radius") == 0) {
                detected_radius = option.defaultValue.get<float>();
                LOGF(info, "%s requested minimum V0 radius = %f", device.name, detected_radius);
                if (detected_radius < loosest_radius)
                  loosest_radius = detected_radius;
              }
            }
          }
          const std::string V0CovsName = "V0Covs";
          if (input.matcher.binding == V0CovsName) {
            LOGF(info, "Device named %s has subscribed to V0Covs table! Enabling.", device.name);
            createV0CovMats.value = 1;
          }
        }
      }
      LOGF(info, "Self-configuration finished! Decided on selections:");
      LOGF(info, " -+*> V0 cospa ..............: %.6f", loosest_v0cospa);
      LOGF(info, " -+*> DCA V0 daughters ......: %.6f", loosest_dcav0dau);
      LOGF(info, " -+*> DCA positive daughter .: %.6f", loosest_dcapostopv);
      LOGF(info, " -+*> DCA negative daughter .: %.6f", loosest_dcanegtopv);
      LOGF(info, " -+*> Minimum V0 radius .....: %.6f", loosest_radius);

      dcanegtopv.value = loosest_dcanegtopv;
      dcapostopv.value = loosest_dcapostopv;
      v0cospa.value = loosest_v0cospa;
      dcav0dau.value = loosest_dcav0dau;
      v0radius.value = loosest_radius;
    }

    //*+-+*+-+*+-+*+-+*+-+*+-+*+-+*+-+*+-+*+-+*+-+*+-+*+-+*+-+*
    LOGF(info, " -+*> process call configuration:");
    if (doprocessRun2 == true) {
      LOGF(info, " ---+*> Run 2 processing enabled. Will subscribe to Tracks table.");
    };
    if (doprocessRun3 == true) {
      LOGF(info, " ---+*> Run 3 processing enabled. Will subscribe to TracksIU table.");
    };
    if (createV0CovMats > 0) {
      LOGF(info, " ---+*> Will produce V0 cov mat table");
    };
    //*+-+*+-+*+-+*+-+*+-+*+-+*+-+*+-+*+-+*+-+*+-+*+-+*+-+*+-+*

    // initialize O2 2-prong fitter (only once)
    fitter.setPropagateToPCA(true);
    fitter.setMaxR(200.);
    fitter.setMinParamChange(1e-3);
    fitter.setMinRelChi2Change(0.9);
    fitter.setMaxDZIni(1e9);
    fitter.setMaxChi2(1e9);
    fitter.setUseAbsDCA(d_UseAbsDCA);
    fitter.setWeightedFinalPCA(d_UseWeightedPCA);

    // Material correction in the DCA fitter
    o2::base::Propagator::MatCorrType matCorr = o2::base::Propagator::MatCorrType::USEMatCorrNONE;
    if (useMatCorrType == 1)
      matCorr = o2::base::Propagator::MatCorrType::USEMatCorrTGeo;
    if (useMatCorrType == 2)
      matCorr = o2::base::Propagator::MatCorrType::USEMatCorrLUT;
    fitter.setMatCorrType(matCorr);
  }

  void initCCDB(aod::BCsWithTimestamps::iterator const& bc)
  {
    if (mRunNumber == bc.runNumber()) {
      return;
    }
    auto run3grp_timestamp = bc.timestamp();

    o2::parameters::GRPObject* grpo = ccdb->getForTimeStamp<o2::parameters::GRPObject>(grpPath, run3grp_timestamp);
    o2::parameters::GRPMagField* grpmag = 0x0;
    if (grpo) {
      o2::base::Propagator::initFieldFromGRP(grpo);
      if (d_bz_input < -990) {
        // Fetch magnetic field from ccdb for current collision
        d_bz = grpo->getNominalL3Field();
        LOG(info) << "Retrieved GRP for timestamp " << run3grp_timestamp << " with magnetic field of " << d_bz << " kZG";
      } else {
        d_bz = d_bz_input;
      }
    } else {
      grpmag = ccdb->getForTimeStamp<o2::parameters::GRPMagField>(grpmagPath, run3grp_timestamp);
      if (!grpmag) {
        LOG(fatal) << "Got nullptr from CCDB for path " << grpmagPath << " of object GRPMagField and " << grpPath << " of object GRPObject for timestamp " << run3grp_timestamp;
      }
      o2::base::Propagator::initFieldFromGRP(grpmag);
      if (d_bz_input < -990) {
        // Fetch magnetic field from ccdb for current collision
        d_bz = std::lround(5.f * grpmag->getL3Current() / 30000.f);
        LOG(info) << "Retrieved GRP for timestamp " << run3grp_timestamp << " with magnetic field of " << d_bz << " kZG";
      } else {
        d_bz = d_bz_input;
      }
    }
    o2::base::Propagator::Instance()->setMatLUT(lut);
    mRunNumber = bc.runNumber();
    // Set magnetic field value once known
    fitter.setBz(d_bz);
  }

  template <class TTracksTo>
  bool buildV0Candidate(aod::Collision const& collision, TTracksTo const& posTrack, TTracksTo const& negTrack)
  {

    // value 0.5: any considered V0
    statisticsRegistry.v0stats[kV0All]++;
    if (tpcrefit) {
      if (!(posTrack.trackType() & o2::aod::track::TPCrefit)) {
        return false;
      }
      if (!(negTrack.trackType() & o2::aod::track::TPCrefit)) {
        return false;
      }
    }

    // Passes TPC refit
    statisticsRegistry.v0stats[kV0TPCrefit]++;
    if (posTrack.tpcNClsCrossedRows() < mincrossedrows || negTrack.tpcNClsCrossedRows() < mincrossedrows) {
      return false;
    }

    // passes crossed rows
    statisticsRegistry.v0stats[kV0CrossedRows]++;
    if (fabs(posTrack.dcaXY()) < dcapostopv || fabs(negTrack.dcaXY()) < dcanegtopv) {
      return false;
    }

    // Initialize properly, please
    v0candidate.posDCAxy = posTrack.dcaXY();
    v0candidate.negDCAxy = negTrack.dcaXY();

    // passes DCAxy
    statisticsRegistry.v0stats[kV0DCAxy]++;

    // Change strangenessBuilder tracks
    lPositiveTrack = getTrackParCov(posTrack);
    lNegativeTrack = getTrackParCov(negTrack);

    //---/---/---/
    // Move close to minima
    int nCand = 0;
    try {
      nCand = fitter.process(lPositiveTrack, lNegativeTrack);
    } catch (...) {
      statisticsRegistry.exceptions++;
      LOG(error) << "Exception caught in DCA fitter process call!";
      return false;
    }
    if (nCand == 0) {
      return false;
    }

    v0candidate.posTrackX = fitter.getTrack(0).getX();
    v0candidate.negTrackX = fitter.getTrack(1).getX();

    lPositiveTrack = fitter.getTrack(0);
    lNegativeTrack = fitter.getTrack(1);
    lPositiveTrack.getPxPyPzGlo(v0candidate.posP);
    lNegativeTrack.getPxPyPzGlo(v0candidate.negP);

    // get decay vertex coordinates
    const auto& vtx = fitter.getPCACandidate();
    for (int i = 0; i < 3; i++) {
      v0candidate.pos[i] = vtx[i];
    }

    v0candidate.dcaV0dau = TMath::Sqrt(fitter.getChi2AtPCACandidate());

    // Apply selections so a skimmed table is created only
    if (v0candidate.dcaV0dau > dcav0dau) {
      return false;
    }

    // Passes DCA between daughters check
    statisticsRegistry.v0stats[kV0DCADau]++;

    v0candidate.cosPA = RecoDecay::cpa(array{collision.posX(), collision.posY(), collision.posZ()}, array{v0candidate.pos[0], v0candidate.pos[1], v0candidate.pos[2]}, array{v0candidate.posP[0] + v0candidate.negP[0], v0candidate.posP[1] + v0candidate.negP[1], v0candidate.posP[2] + v0candidate.negP[2]});
    if (v0candidate.cosPA < v0cospa) {
      return false;
    }

    // Passes CosPA check
    statisticsRegistry.v0stats[kV0CosPA]++;

    v0candidate.V0radius = RecoDecay::sqrtSumOfSquares(v0candidate.pos[0], v0candidate.pos[1]);
    if (v0candidate.V0radius < v0radius) {
      return false;
    }

    // Passes radius check
    statisticsRegistry.v0stats[kV0Radius]++;
    // Return OK: passed all v0 candidate selecton criteria
    return true;
  }

  template <class TTracksTo, typename TV0Objects>
  void buildStrangenessTables(aod::Collision const& collision, TV0Objects const& V0s, TTracksTo const& tracks)
  {
    statisticsRegistry.eventCounter++;

    for (auto& V0 : V0s) {
      // Track preselection part
      auto posTrackCast = V0.template posTrack_as<TTracksTo>();
      auto negTrackCast = V0.template negTrack_as<TTracksTo>();

      // populates v0candidate struct declared inside strangenessbuilder
      bool validCandidate = buildV0Candidate(collision, posTrackCast, negTrackCast);

      if (!validCandidate) {
        continue; // doesn't pass selections
      }

      // populates table for V0 analysis
      v0data(V0.posTrackId(),
             V0.negTrackId(),
             V0.collisionId(),
             V0.globalIndex(),
             v0candidate.posTrackX, v0candidate.negTrackX,
             v0candidate.pos[0], v0candidate.pos[1], v0candidate.pos[2],
             v0candidate.posP[0], v0candidate.posP[1], v0candidate.posP[2],
             v0candidate.negP[0], v0candidate.negP[1], v0candidate.negP[2],
             v0candidate.dcaV0dau,
             v0candidate.posDCAxy,
             v0candidate.negDCAxy);

      // populate V0 covariance matrices if required by any other task
      if (createV0CovMats) {
        // Calculate position covariance matrix
        auto covVtxV = fitter.calcPCACovMatrix(0);
        // std::array<float, 6> positionCovariance;
        float positionCovariance[6];
        positionCovariance[0] = covVtxV(0, 0);
        positionCovariance[1] = covVtxV(1, 0);
        positionCovariance[2] = covVtxV(1, 1);
        positionCovariance[3] = covVtxV(2, 0);
        positionCovariance[4] = covVtxV(2, 1);
        positionCovariance[5] = covVtxV(2, 2);
        // store momentum covariance matrix
        std::array<float, 21> covTpositive = {0.};
        std::array<float, 21> covTnegative = {0.};
        // std::array<float, 6> momentumCovariance;
        float momentumCovariance[6];
        lPositiveTrack.getCovXYZPxPyPzGlo(covTpositive);
        lNegativeTrack.getCovXYZPxPyPzGlo(covTnegative);
        constexpr int MomInd[6] = {9, 13, 14, 18, 19, 20}; // cov matrix elements for momentum component
        for (int i = 0; i < 6; i++) {
          momentumCovariance[i] = covTpositive[MomInd[i]] + covTnegative[MomInd[i]];
        }
        v0covs(positionCovariance, momentumCovariance);
      }
    }
    // En masse histo filling at end of process call
    fillHistos();
    resetHistos();
  }

  void processRun2(aod::Collision const& collision, soa::Filtered<TaggedV0s> const& V0s, FullTracksExt const& tracks, aod::BCsWithTimestamps const&)
  {
    /* check the previous run number */
    auto bc = collision.bc_as<aod::BCsWithTimestamps>();
    initCCDB(bc);

    // do v0s, typecase correctly into tracks (Run 2 use case)
    buildStrangenessTables<FullTracksExt>(collision, V0s, tracks);
  }
  PROCESS_SWITCH(lambdakzeroBuilder, processRun2, "Produce Run 2 V0 tables", false);

  void processRun3(aod::Collision const& collision, soa::Filtered<TaggedV0s> const& V0s, FullTracksExtIU const& tracks, aod::BCsWithTimestamps const&)
  {
    /* check the previous run number */
    auto bc = collision.bc_as<aod::BCsWithTimestamps>();
    initCCDB(bc);

    // do v0s, typecase correctly into tracksIU (Run 3 use case)
    buildStrangenessTables<FullTracksExtIU>(collision, V0s, tracks);
  }
  PROCESS_SWITCH(lambdakzeroBuilder, processRun3, "Produce Run 3 V0 tables", true);
};

//*+-+*+-+*+-+*+-+*+-+*+-+*+-+*+-+*+-+*+-+*
struct lambdakzeroPreselector {
  Produces<aod::V0Tags> v0tags; // MC tags

  Configurable<bool> dIfMCgenerateK0Short{"dIfMCgenerateK0Short", true, "if MC, generate MC true K0Short (yes/no)"};
  Configurable<bool> dIfMCgenerateLambda{"dIfMCgenerateLambda", true, "if MC, generate MC true Lambda (yes/no)"};
  Configurable<bool> dIfMCgenerateAntiLambda{"dIfMCgenerateAntiLambda", true, "if MC, generate MC true AntiLambda (yes/no)"};
  Configurable<bool> dIfMCgenerateGamma{"dIfMCgenerateGamma", false, "if MC, generate MC true gamma (yes/no)"};
  Configurable<bool> dIfMCgenerateHypertriton{"dIfMCgenerateHypertriton", false, "if MC, generate MC true hypertritons (yes/no)"};
  Configurable<bool> dIfMCgenerateAntiHypertriton{"dIfMCgenerateAntiHypertriton", false, "if MC, generate MC true antihypertritons (yes/no)"};

  Configurable<bool> ddEdxPreSelectK0Short{"ddEdxPreSelectK0Short", true, "pre-select dE/dx compatibility with K0Short (yes/no)"};
  Configurable<bool> ddEdxPreSelectLambda{"ddEdxPreSelectLambda", true, "pre-select dE/dx compatibility with Lambda (yes/no)"};
  Configurable<bool> ddEdxPreSelectAntiLambda{"ddEdxPreSelectAntiLambda", true, "pre-select dE/dx compatibility with AntiLambda (yes/no)"};
  Configurable<bool> ddEdxPreSelectGamma{"ddEdxPreSelectGamma", false, "pre-select dE/dx compatibility with gamma (yes/no)"};
  Configurable<bool> ddEdxPreSelectHypertriton{"ddEdxPreSelectHypertriton", false, "pre-select dE/dx compatibility with hypertritons (yes/no)"};
  Configurable<bool> ddEdxPreSelectAntiHypertriton{"ddEdxPreSelectAntiHypertriton", false, "pre-select dE/dx compatibility with antihypertritons (yes/no)"};
  
  //dEdx pre-selection compatibility
  Configurable<float> ddEdxPreSelectionWindow{"ddEdxPreSelectionWindow", 7, "Nsigma window for dE/dx preselection"};
  
  void init(InitContext const&) {}

  ///function to check PDG association
  template <class TTracksTo, typename TV0Object>
  void checkPDG(TV0Object const& lV0Candidate, bool& lIsInteresting, bool& lIsGamma, bool& lIsK0Short, bool& lIsLambda, bool& lIsAntiLambda, bool& lIsHypertriton, bool& lIsAntiHypertriton)
  {
    int lPDG = -1;
    auto lNegTrack = lV0Candidate.template negTrack_as<TTracksTo>();
    auto lPosTrack = lV0Candidate.template posTrack_as<TTracksTo>();

    // Association check
    // There might be smarter ways of doing this in the future
    if (lNegTrack.has_mcParticle() && lPosTrack.has_mcParticle()) {
      auto lMCNegTrack = lNegTrack.template mcParticle_as<aod::McParticles>();
      auto lMCPosTrack = lPosTrack.template mcParticle_as<aod::McParticles>();
      if (lMCNegTrack.has_mothers() && lMCPosTrack.has_mothers()) {

        for (auto& lNegMother : lMCNegTrack.template mothers_as<aod::McParticles>()) {
          for (auto& lPosMother : lMCPosTrack.template mothers_as<aod::McParticles>()) {
            if (lNegMother.globalIndex() == lPosMother.globalIndex()) {
              lPDG = lNegMother.pdgCode();
            }
          }
        }
      }
    } // end association check
    if (lPDG == 310 && dIfMCgenerateK0Short){
      lIsK0Short = true;
      lIsInteresting = true;
    }
    if (lPDG == 3122 && dIfMCgenerateLambda){
      lIsLambda = true;
      lIsInteresting = true;
    }
    if (lPDG == -3122 && dIfMCgenerateAntiLambda){
      lIsAntiLambda = true;
      lIsInteresting = true;
    }
    if (lPDG == 22 && dIfMCgenerateGamma){
      lIsGamma = true;
      lIsInteresting = true;
    }
    if (lPDG == 1010010030 && dIfMCgenerateHypertriton){
      lIsHypertriton = true;
      lIsInteresting = true;
    }
    if (lPDG == -1010010030 && dIfMCgenerateAntiHypertriton){
      lIsAntiHypertriton = true;
      lIsInteresting = true;
    }
  }
  //*+-+*+-+*+-+*+-+*+-+*+-+*+-+*+-+*+-+*+-+*
  template <class TTracksTo, typename TV0Object>
  void checkdEdx(TV0Object const& lV0Candidate, bool& lIsInteresting, bool& lIsGamma, bool& lIsK0Short, bool& lIsLambda, bool& lIsAntiLambda, bool& lIsHypertriton, bool& lIsAntiHypertriton)
  {
    auto lNegTrack = lV0Candidate.template negTrack_as<TTracksTo>();
    auto lPosTrack = lV0Candidate.template posTrack_as<TTracksTo>();

    //dEdx check with LF PID
    if ( TMath::Abs(lNegTrack.tpcNSigmaEl())<ddEdxPreSelectionWindow &&
        TMath::Abs( lPosTrack.tpcNSigmaEl())<ddEdxPreSelectionWindow &&
        ddEdxPreSelectGamma){
      lIsGamma = 1;
      lIsInteresting = 1;
    }
    if ( TMath::Abs(lNegTrack.tpcNSigmaPi())<ddEdxPreSelectionWindow &&
        TMath::Abs( lPosTrack.tpcNSigmaPi())<ddEdxPreSelectionWindow &&
        ddEdxPreSelectK0Short){
      lIsK0Short = 1;
      lIsInteresting = 1;
    }
    if ( TMath::Abs(lNegTrack.tpcNSigmaPi())<ddEdxPreSelectionWindow &&
        TMath::Abs( lPosTrack.tpcNSigmaPr())<ddEdxPreSelectionWindow &&
        ddEdxPreSelectLambda){
      lIsLambda = 1;
      lIsInteresting = 1;
    }
    if ( TMath::Abs(lNegTrack.tpcNSigmaPr())<ddEdxPreSelectionWindow &&
        TMath::Abs( lPosTrack.tpcNSigmaPi())<ddEdxPreSelectionWindow &&
        ddEdxPreSelectAntiLambda){
      lIsAntiLambda = 1;
      lIsInteresting = 1;
    }
    if ( TMath::Abs(lNegTrack.tpcNSigmaPi())<ddEdxPreSelectionWindow &&
        TMath::Abs( lPosTrack.tpcNSigmaHe())<ddEdxPreSelectionWindow &&
        ddEdxPreSelectHypertriton){
      lIsHypertriton = 1;
      lIsInteresting = 1;
    }
    if ( TMath::Abs(lNegTrack.tpcNSigmaHe())<ddEdxPreSelectionWindow &&
        TMath::Abs( lPosTrack.tpcNSigmaEl())<ddEdxPreSelectionWindow &&
        ddEdxPreSelectAntiHypertriton){
      lIsAntiHypertriton = 1;
      lIsInteresting = 1;
    }
  }
  //*+-+*+-+*+-+*+-+*+-+*+-+*+-+*+-+*+-+*+-+*
  ///This process function ensures that all V0s are built. It will simply tag everything as true.
  void processBuildAll(aod::V0s const& v0table)
  {
    for (int ii = 0; ii < v0table.size(); ii++)
      v0tags(true,
             true, true, true, true, true, true,
             true, true, true, true, true, true);
  }
  PROCESS_SWITCH(lambdakzeroPreselector, processBuildAll, "Switch to build all V0s", true);
  //*+-+*+-+*+-+*+-+*+-+*+-+*+-+*+-+*+-+*+-+*
  void processBuildMCAssociated(aod::Collision const& collision, aod::V0s const& v0table, LabeledTracks const&, aod::McParticles const& particlesMC)
  {
    for (auto& v0 : v0table) {
      bool lIsInteresting=false;
      bool lIsTrueGamma=false;
      bool lIsTrueK0Short=false;
      bool lIsTrueLambda=false;
      bool lIsTrueAntiLambda=false;
      bool lIsTrueHypertriton=false;
      bool lIsTrueAntiHypertriton=false;

      checkPDG<LabeledTracks>(v0, lIsInteresting, lIsTrueGamma, lIsTrueK0Short, lIsTrueLambda, lIsTrueAntiLambda, lIsTrueHypertriton, lIsTrueAntiHypertriton);
      v0tags(lIsInteresting,
             lIsTrueGamma, lIsTrueK0Short, lIsTrueLambda, lIsTrueAntiLambda, lIsTrueHypertriton, lIsTrueAntiHypertriton,
             true, true, true, true, true, true);
    }
  }
  PROCESS_SWITCH(lambdakzeroPreselector, processBuildMCAssociated, "Switch to build MC-associated V0s", false);
  //*+-+*+-+*+-+*+-+*+-+*+-+*+-+*+-+*+-+*+-+*
  void processBuildValiddEdx(aod::Collision const& collision, aod::V0s const& v0table, TracksWithPID const&)
  {
    for (auto& v0 : v0table) {
      bool lIsInteresting=false;
      bool lIsdEdxGamma=false;
      bool lIsdEdxK0Short=false;
      bool lIsdEdxLambda=false;
      bool lIsdEdxAntiLambda=false;
      bool lIsdEdxHypertriton=false;
      bool lIsdEdxAntiHypertriton=false;
      
      checkdEdx<TracksWithPID>(v0, lIsInteresting, lIsdEdxGamma, lIsdEdxK0Short, lIsdEdxLambda, lIsdEdxAntiLambda, lIsdEdxHypertriton, lIsdEdxAntiHypertriton);
      v0tags(lIsInteresting,
             true, true, true, true, true, true,
             lIsdEdxGamma, lIsdEdxK0Short, lIsdEdxLambda, lIsdEdxAntiLambda, lIsdEdxHypertriton, lIsdEdxAntiHypertriton);
    }
  }
  PROCESS_SWITCH(lambdakzeroPreselector, processBuildValiddEdx, "Switch to build V0s with dE/dx preselection", false);
  //*+-+*+-+*+-+*+-+*+-+*+-+*+-+*+-+*+-+*+-+*
  void processBuildValiddEdxMCAssociated(aod::Collision const& collision, aod::V0s const& v0table, TracksWithPIDandLabels const&)
  {
    for (auto& v0 : v0table) {
      bool lIsTrueInteresting=false;
      bool lIsTrueGamma=false;
      bool lIsTrueK0Short=false;
      bool lIsTrueLambda=false;
      bool lIsTrueAntiLambda=false;
      bool lIsTrueHypertriton=false;
      bool lIsTrueAntiHypertriton=false;
      
      bool lIsdEdxInteresting=false;
      bool lIsdEdxGamma=false;
      bool lIsdEdxK0Short=false;
      bool lIsdEdxLambda=false;
      bool lIsdEdxAntiLambda=false;
      bool lIsdEdxHypertriton=false;
      bool lIsdEdxAntiHypertriton=false;
      
      checkPDG<TracksWithPIDandLabels>(v0, lIsTrueInteresting, lIsTrueGamma, lIsTrueK0Short, lIsTrueLambda, lIsTrueAntiLambda, lIsTrueHypertriton, lIsTrueAntiHypertriton);
      checkdEdx<TracksWithPIDandLabels>(v0, lIsdEdxInteresting, lIsdEdxGamma, lIsdEdxK0Short, lIsdEdxLambda, lIsdEdxAntiLambda, lIsdEdxHypertriton, lIsdEdxAntiHypertriton);
      v0tags(lIsTrueInteresting*lIsdEdxInteresting,
             lIsTrueGamma, lIsTrueK0Short, lIsTrueLambda, lIsTrueAntiLambda, lIsTrueHypertriton, lIsTrueAntiHypertriton,
             lIsdEdxGamma, lIsdEdxK0Short, lIsdEdxLambda, lIsdEdxAntiLambda, lIsdEdxHypertriton, lIsdEdxAntiHypertriton);
    }
  }
  PROCESS_SWITCH(lambdakzeroPreselector, processBuildValiddEdxMCAssociated, "Switch to build MC-associated V0s with dE/dx preselection", false);
  //*+-+*+-+*+-+*+-+*+-+*+-+*+-+*+-+*+-+*+-+*
};

//*+-+*+-+*+-+*+-+*+-+*+-+*+-+*+-+*+-+*+-+*
struct lambdakzeroLabelBuilder {
  Produces<aod::McV0Labels> v0labels; // MC labels for V0s

  void init(InitContext const&) {}

  void processDoNotBuildLabels(aod::Collisions::iterator const& collision)
  {
    // dummy process function - should not be required in the future
  }
  PROCESS_SWITCH(lambdakzeroLabelBuilder, processDoNotBuildLabels, "Do not produce MC label tables", true);

  //*+-+*+-+*+-+*+-+*+-+*+-+*+-+*+-+*+-+*+-+*
  // build V0 labels if requested to do so
  void processBuildV0Labels(aod::Collision const& collision, aod::V0Datas const& v0table, LabeledTracks const&, aod::McParticles const& particlesMC)
  {
    for (auto& v0 : v0table) {
      int lLabel = -1;

      auto lNegTrack = v0.negTrack_as<LabeledTracks>();
      auto lPosTrack = v0.posTrack_as<LabeledTracks>();

      // Association check
      // There might be smarter ways of doing this in the future
      if (lNegTrack.has_mcParticle() && lPosTrack.has_mcParticle()) {
        auto lMCNegTrack = lNegTrack.mcParticle_as<aod::McParticles>();
        auto lMCPosTrack = lPosTrack.mcParticle_as<aod::McParticles>();
        if (lMCNegTrack.has_mothers() && lMCPosTrack.has_mothers()) {

          for (auto& lNegMother : lMCNegTrack.mothers_as<aod::McParticles>()) {
            for (auto& lPosMother : lMCPosTrack.mothers_as<aod::McParticles>()) {
              if (lNegMother.globalIndex() == lPosMother.globalIndex()) {
                lLabel = lNegMother.globalIndex();
              }
            }
          }
        }
      } // end association check
      // Construct label table (note: this will be joinable with V0Datas!)
      v0labels(
        lLabel);
    }
  }
  PROCESS_SWITCH(lambdakzeroLabelBuilder, processBuildV0Labels, "Produce V0 MC label tables for analysis", false);
};

//*+-+*+-+*+-+*+-+*+-+*+-+*+-+*+-+*+-+*+-+*
<<<<<<< HEAD
=======
struct lambdakzeroTagBuilder {
  Produces<aod::V0Tags> v0tags; // MC tags

  Configurable<bool> dIfMCgenerateK0Short{"dIfMCgenerateK0Short", true, "if MC, generate MC true K0Short (yes/no)"};
  Configurable<bool> dIfMCgenerateLambda{"dIfMCgenerateLambda", true, "if MC, generate MC true Lambda (yes/no)"};
  Configurable<bool> dIfMCgenerateAntiLambda{"dIfMCgenerateAntiLambda", true, "if MC, generate MC true AntiLambda (yes/no)"};
  Configurable<bool> dIfMCgenerateGamma{"dIfMCgenerateGamma", false, "if MC, generate MC true gamma (yes/no)"};
  Configurable<bool> dIfMCgenerateHypertriton{"dIfMCgenerateHypertriton", false, "if MC, generate MC true hypertritons (yes/no)"};

  void init(InitContext const&) {}

  void processDoNotBuildTags(aod::Collisions::iterator const& collision)
  {
    // dummy process function - should not be required in the future
  }
  PROCESS_SWITCH(lambdakzeroTagBuilder, processDoNotBuildTags, "Do not produce MC tag tables", true);
  //*+-+*+-+*+-+*+-+*+-+*+-+*+-+*+-+*+-+*+-+*
  // build V0 tags if requested to do so
  // WARNING: this is an internal table meant to have the builder
  // build only associated candidates. It is not, in principle, part
  // of the main data model for strangeness analyses.
  //
  // The main difference:
  // --- the V0Tags table is joinable with v0s (for building)
  // --- the V0labels is joinable with V0Data (for analysis)
  void processBuildV0Tags(aod::Collision const& collision, aod::V0s const& v0table, LabeledTracks const&, aod::McParticles const& particlesMC)
  {
    for (auto& v0 : v0table) {
      int lPDG = -1;

      auto lNegTrack = v0.negTrack_as<LabeledTracks>();
      auto lPosTrack = v0.posTrack_as<LabeledTracks>();

      // Association check
      // There might be smarter ways of doing this in the future
      if (lNegTrack.has_mcParticle() && lPosTrack.has_mcParticle()) {
        auto lMCNegTrack = lNegTrack.mcParticle_as<aod::McParticles>();
        auto lMCPosTrack = lPosTrack.mcParticle_as<aod::McParticles>();
        if (lMCNegTrack.has_mothers() && lMCPosTrack.has_mothers()) {

          for (auto& lNegMother : lMCNegTrack.mothers_as<aod::McParticles>()) {
            for (auto& lPosMother : lMCPosTrack.mothers_as<aod::McParticles>()) {
              if (lNegMother.globalIndex() == lPosMother.globalIndex()) {
                lPDG = lNegMother.pdgCode();
              }
            }
          }
        }
      } // end association check
      // Construct tag table (note: this will be joinable with V0s!)
      int lInteresting = 0;
      if (lPDG == 310 && dIfMCgenerateK0Short)
        lInteresting = 1;
      if (lPDG == 3122 && dIfMCgenerateLambda)
        lInteresting = 1;
      if (lPDG == -3122 && dIfMCgenerateAntiLambda)
        lInteresting = 1;
      if (lPDG == 22 && dIfMCgenerateGamma)
        lInteresting = 1;
      if (lPDG == 1010010030 && dIfMCgenerateHypertriton)
        lInteresting = 1;
      v0tags(lInteresting);
    }
  }
  PROCESS_SWITCH(lambdakzeroTagBuilder, processBuildV0Tags, "Produce V0 MC tag tables for MC associated building", false);
  //*+-+*+-+*+-+*+-+*+-+*+-+*+-+*+-+*+-+*+-+*
};

//*+-+*+-+*+-+*+-+*+-+*+-+*+-+*+-+*+-+*+-+*
>>>>>>> 47da35b2
struct lambdakzeroV0DataLinkBuilder {
  Produces<aod::V0DataLink> v0dataLink;

  void init(InitContext const&) {}

  //*+-+*+-+*+-+*+-+*+-+*+-+*+-+*+-+*+-+*+-+*
  // build V0 -> V0Data link table
  void process(aod::V0s const& v0table, aod::V0Datas const& v0datatable)
  {
    std::vector<int> lIndices;
    lIndices.reserve(v0table.size());
    for (int ii = 0; ii < v0table.size(); ii++)
      lIndices[ii] = -1;
    for (auto& v0data : v0datatable) {
      lIndices[v0data.v0Id()] = v0data.globalIndex();
    }
    for (int ii = 0; ii < v0table.size(); ii++) {
      v0dataLink(lIndices[ii]);
    }
  }
  //*+-+*+-+*+-+*+-+*+-+*+-+*+-+*+-+*+-+*+-+*
};

// Extends the v0data table with expression columns
struct lambdakzeroInitializer {
  Spawns<aod::V0Datas> v0datas;
  void init(InitContext const&) {}
};

WorkflowSpec defineDataProcessing(ConfigContext const& cfgc)
{
  return WorkflowSpec{
    adaptAnalysisTask<lambdakzeroBuilder>(cfgc),
    adaptAnalysisTask<lambdakzeroPreselector>(cfgc),
    adaptAnalysisTask<lambdakzeroLabelBuilder>(cfgc),
    adaptAnalysisTask<lambdakzeroV0DataLinkBuilder>(cfgc),
    adaptAnalysisTask<lambdakzeroInitializer>(cfgc)};
}<|MERGE_RESOLUTION|>--- conflicted
+++ resolved
@@ -831,80 +831,7 @@
   }
   PROCESS_SWITCH(lambdakzeroLabelBuilder, processBuildV0Labels, "Produce V0 MC label tables for analysis", false);
 };
-
 //*+-+*+-+*+-+*+-+*+-+*+-+*+-+*+-+*+-+*+-+*
-<<<<<<< HEAD
-=======
-struct lambdakzeroTagBuilder {
-  Produces<aod::V0Tags> v0tags; // MC tags
-
-  Configurable<bool> dIfMCgenerateK0Short{"dIfMCgenerateK0Short", true, "if MC, generate MC true K0Short (yes/no)"};
-  Configurable<bool> dIfMCgenerateLambda{"dIfMCgenerateLambda", true, "if MC, generate MC true Lambda (yes/no)"};
-  Configurable<bool> dIfMCgenerateAntiLambda{"dIfMCgenerateAntiLambda", true, "if MC, generate MC true AntiLambda (yes/no)"};
-  Configurable<bool> dIfMCgenerateGamma{"dIfMCgenerateGamma", false, "if MC, generate MC true gamma (yes/no)"};
-  Configurable<bool> dIfMCgenerateHypertriton{"dIfMCgenerateHypertriton", false, "if MC, generate MC true hypertritons (yes/no)"};
-
-  void init(InitContext const&) {}
-
-  void processDoNotBuildTags(aod::Collisions::iterator const& collision)
-  {
-    // dummy process function - should not be required in the future
-  }
-  PROCESS_SWITCH(lambdakzeroTagBuilder, processDoNotBuildTags, "Do not produce MC tag tables", true);
-  //*+-+*+-+*+-+*+-+*+-+*+-+*+-+*+-+*+-+*+-+*
-  // build V0 tags if requested to do so
-  // WARNING: this is an internal table meant to have the builder
-  // build only associated candidates. It is not, in principle, part
-  // of the main data model for strangeness analyses.
-  //
-  // The main difference:
-  // --- the V0Tags table is joinable with v0s (for building)
-  // --- the V0labels is joinable with V0Data (for analysis)
-  void processBuildV0Tags(aod::Collision const& collision, aod::V0s const& v0table, LabeledTracks const&, aod::McParticles const& particlesMC)
-  {
-    for (auto& v0 : v0table) {
-      int lPDG = -1;
-
-      auto lNegTrack = v0.negTrack_as<LabeledTracks>();
-      auto lPosTrack = v0.posTrack_as<LabeledTracks>();
-
-      // Association check
-      // There might be smarter ways of doing this in the future
-      if (lNegTrack.has_mcParticle() && lPosTrack.has_mcParticle()) {
-        auto lMCNegTrack = lNegTrack.mcParticle_as<aod::McParticles>();
-        auto lMCPosTrack = lPosTrack.mcParticle_as<aod::McParticles>();
-        if (lMCNegTrack.has_mothers() && lMCPosTrack.has_mothers()) {
-
-          for (auto& lNegMother : lMCNegTrack.mothers_as<aod::McParticles>()) {
-            for (auto& lPosMother : lMCPosTrack.mothers_as<aod::McParticles>()) {
-              if (lNegMother.globalIndex() == lPosMother.globalIndex()) {
-                lPDG = lNegMother.pdgCode();
-              }
-            }
-          }
-        }
-      } // end association check
-      // Construct tag table (note: this will be joinable with V0s!)
-      int lInteresting = 0;
-      if (lPDG == 310 && dIfMCgenerateK0Short)
-        lInteresting = 1;
-      if (lPDG == 3122 && dIfMCgenerateLambda)
-        lInteresting = 1;
-      if (lPDG == -3122 && dIfMCgenerateAntiLambda)
-        lInteresting = 1;
-      if (lPDG == 22 && dIfMCgenerateGamma)
-        lInteresting = 1;
-      if (lPDG == 1010010030 && dIfMCgenerateHypertriton)
-        lInteresting = 1;
-      v0tags(lInteresting);
-    }
-  }
-  PROCESS_SWITCH(lambdakzeroTagBuilder, processBuildV0Tags, "Produce V0 MC tag tables for MC associated building", false);
-  //*+-+*+-+*+-+*+-+*+-+*+-+*+-+*+-+*+-+*+-+*
-};
-
-//*+-+*+-+*+-+*+-+*+-+*+-+*+-+*+-+*+-+*+-+*
->>>>>>> 47da35b2
 struct lambdakzeroV0DataLinkBuilder {
   Produces<aod::V0DataLink> v0dataLink;
 
