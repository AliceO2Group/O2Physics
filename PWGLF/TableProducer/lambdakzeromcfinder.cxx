--- conflicted
+++ resolved
@@ -87,15 +87,9 @@
   template <typename TmcParticle, typename TTrackList>
   void PopulateV0s(TmcParticle const& mcParticle, TTrackList const& trackList, int bestCollisionIndex)
   {
-<<<<<<< HEAD
-    int trackIndexPositive = -1;
-    int trackIndexNegative = -1;
-    if (mcParticle.template has_daughters()) {
-=======
     int trackIndex1 = -1;
     int trackIndex2 = -1;
     if (mcParticle.has_daughters()) {
->>>>>>> 10dc6dea
       auto const& daughters = mcParticle.template daughters_as<aod::McParticles>();
       if (daughters.size() == 2) {
         for (auto const& daughter : daughters) { // might be better ways of doing this but ok
