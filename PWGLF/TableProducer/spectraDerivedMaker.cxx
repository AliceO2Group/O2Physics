// Copyright 2019-2020 CERN and copyright holders of ALICE O2.
// See https://alice-o2.web.cern.ch/copyright for details of the copyright holders.
// All rights not expressly granted are reserved.
//
// This software is distributed under the terms of the GNU General Public
// License v3 (GPL Version 3), copied verbatim in the file "COPYING".
//
// In applying this license CERN does not waive the privileges and immunities
// granted to it by virtue of its status as an Intergovernmental Organization
// or submit itself to any jurisdiction.

///
/// \file   spectraTOF.cxx
/// \author Nicolò Jacazio nicolo.jacazio@cern.ch
///
/// \brief Task for the analysis of the spectra with the TOF detector.
///        Depending on the configuration it can also run on tiny tables.
///

// O2 includes
#include "ReconstructionDataFormats/Track.h"
#include "Framework/runDataProcessing.h"
#include "Framework/AnalysisTask.h"
#include "Framework/HistogramRegistry.h"
#include "Common/DataModel/PIDResponse.h"
#include "Common/DataModel/TrackSelectionTables.h"
#include "Common/DataModel/EventSelection.h"
#include "Common/DataModel/Centrality.h"
#include "Common/DataModel/Multiplicity.h"
#include "Common/Core/TrackSelection.h"
#include "Framework/StaticFor.h"
#include "Common/Core/TrackSelectionDefaults.h"
#include "PWGLF/DataModel/LFParticleIdentification.h"
#include "PWGLF/DataModel/spectraTOF.h"

#include "TPDGCode.h"

using namespace o2;
using namespace o2::track;
using namespace o2::framework;
using namespace o2::framework::expressions;

struct spectraDerivedMaker {
  Configurable<float> cfgNSigmaCut{"cfgNSigmaCut", 10.f, "Value of the Nsigma cut"};
  Configurable<float> cfgCutVertex{"cfgCutVertex", 10.0f, "Accepted z-vertex range"};
  Configurable<float> cfgCutEta{"cfgCutEta", 0.8f, "Eta range for tracks"};
  Configurable<float> cfgCutY{"cfgCutY", 0.5f, "Y range for tracks"};
  Configurable<float> fractionOfEvents{"fractionOfEvents", 0.1f, "Downsampling factor for the events for derived data"};
  ConfigurableAxis binsMultiplicity{"binsMultiplicity", {100, 0, 100}, "Binning for multiplicity"};
  ConfigurableAxis binsPercentile{"binsPercentile", {100, 0, 100}, "Binning for percentiles"};
  Configurable<int> multiplicityEstimator{"multiplicityEstimator", 0, "Flag to use a multiplicity estimator: 0 no multiplicity, 1 MultFV0M, 2 MultFT0M, 3 MultFDDM, 4 MultTracklets, 5 MultTPC, 6 MultNTracksPV, 7 MultNTracksPVeta1, 8 CentralityFT0C, 9 CentralityFT0M, 10 CentralityFV0A"};
  // Custom track cuts for the cut variation study
  TrackSelection customTrackCuts;
  Configurable<bool> useCustomTrackCuts{"useCustomTrackCuts", false, "Flag to use custom track cuts"};
  Configurable<int> itsPattern{"itsPattern", 0, "0 = Run3ITSibAny, 1 = Run3ITSallAny, 2 = Run3ITSall7Layers, 3 = Run3ITSibTwo"};
  Configurable<bool> requireITS{"requireITS", true, "Additional cut on the ITS requirement"};
  Configurable<bool> requireTPC{"requireTPC", true, "Additional cut on the TPC requirement"};
  Configurable<bool> requireGoldenChi2{"requireGoldenChi2", true, "Additional cut on the GoldenChi2"};
  Configurable<float> minNCrossedRowsTPC{"minNCrossedRowsTPC", 70.f, "Additional cut on the minimum number of crossed rows in the TPC"};
  Configurable<float> minNCrossedRowsOverFindableClustersTPC{"minNCrossedRowsOverFindableClustersTPC", 0.8f, "Additional cut on the minimum value of the ratio between crossed rows and findable clusters in the TPC"};
  Configurable<float> maxChi2PerClusterTPC{"maxChi2PerClusterTPC", 4.f, "Additional cut on the maximum value of the chi2 per cluster in the TPC"};
  Configurable<float> maxChi2PerClusterITS{"maxChi2PerClusterITS", 36.f, "Additional cut on the maximum value of the chi2 per cluster in the ITS"};
  Configurable<float> maxDcaXYFactor{"maxDcaXYFactor", 1.f, "Additional cut on the maximum value of the DCA xy (multiplicative factor)"};
  Configurable<float> maxDcaZ{"maxDcaZ", 2.f, "Additional cut on the maximum value of the DCA z"};
  Configurable<float> minTPCNClsFound{"minTPCNClsFound", 0.f, "Additional cut on the minimum value of the number of found clusters in the TPC"};

  // Histograms
  HistogramRegistry histos{"Histos", {}, OutputObjHandlingPolicy::AnalysisObject};

  void init(o2::framework::InitContext&)
  {
    // Custom track cuts
    if (useCustomTrackCuts.value) {
      LOG(info) << "Using custom track cuts from values:";
      LOG(info) << "\trequireITS=" << requireITS.value;
      LOG(info) << "\trequireTPC=" << requireTPC.value;
      LOG(info) << "\trequireGoldenChi2=" << requireGoldenChi2.value;
      LOG(info) << "\tmaxChi2PerClusterTPC=" << maxChi2PerClusterTPC.value;
      LOG(info) << "\tminNCrossedRowsTPC=" << minNCrossedRowsTPC.value;
      LOG(info) << "\tminTPCNClsFound=" << minTPCNClsFound.value;
      LOG(info) << "\tmaxChi2PerClusterITS=" << maxChi2PerClusterITS.value;
      LOG(info) << "\tmaxDcaZ=" << maxDcaZ.value;

      customTrackCuts = getGlobalTrackSelectionRun3ITSMatch(itsPattern.value);
      LOG(info) << "Customizing track cuts:";
      customTrackCuts.SetRequireITSRefit(requireITS.value);
      customTrackCuts.SetRequireTPCRefit(requireTPC.value);
      customTrackCuts.SetRequireGoldenChi2(requireGoldenChi2.value);
      customTrackCuts.SetMaxChi2PerClusterTPC(maxChi2PerClusterTPC.value);
      customTrackCuts.SetMaxChi2PerClusterITS(maxChi2PerClusterITS.value);
      customTrackCuts.SetMinNCrossedRowsTPC(minNCrossedRowsTPC.value);
      customTrackCuts.SetMinNClustersTPC(minTPCNClsFound.value);
      customTrackCuts.SetMinNCrossedRowsOverFindableClustersTPC(minNCrossedRowsOverFindableClustersTPC.value);
      customTrackCuts.SetMaxDcaXYPtDep([](float pt) { return 10000.f; }); // No DCAxy cut will be used, this is done via the member function of the task
      customTrackCuts.SetMaxDcaZ(maxDcaZ.value);
      customTrackCuts.print();
    }
    // Histograms
    const AxisSpec vtxZAxis{100, -20, 20, "Vtx_{z} (cm)"};

    histos.add("event/vertexz", "", HistType::kTH1D, {vtxZAxis});
    histos.add("event/sampledvertexz", "Sampled collisions", HistType::kTH1D, {vtxZAxis});
    auto h = histos.add<TH1>("evsel", "evsel", HistType::kTH1D, {{10, 0.5, 10.5}});
    h->GetXaxis()->SetBinLabel(1, "Events read");
    h->GetXaxis()->SetBinLabel(2, "INEL>0");
    h->GetXaxis()->SetBinLabel(3, "INEL>1");
    h->GetXaxis()->SetBinLabel(4, "Ev. sel. passed");
    h->GetXaxis()->SetBinLabel(5, "INEL>0");
    h->GetXaxis()->SetBinLabel(6, "INEL>1");
    h->GetXaxis()->SetBinLabel(7, "posZ passed");
    h->GetXaxis()->SetBinLabel(8, "INEL>0");
    h->GetXaxis()->SetBinLabel(9, "INEL>1");

    h = histos.add<TH1>("tracksel", "tracksel", HistType::kTH1D, {{10, 0.5, 10.5}});
    h->GetXaxis()->SetBinLabel(1, "Tracks read");
    h->GetXaxis()->SetBinLabel(2, Form("|#eta| < %.2f", cfgCutEta.value));
    h->GetXaxis()->SetBinLabel(3, "Quality passed");
    h->GetXaxis()->SetBinLabel(4, "TOF passed (partial)");

    h = histos.add<TH1>("evtime_tof", "event time selections from pidEvTimeFlags", kTH1D, {{10, -0.5, 9.5}});
    h->GetXaxis()->SetBinLabel(1, "AnyEvTime");
    h->GetXaxis()->SetBinLabel(2, "EvTimeDefined");
    h->GetXaxis()->SetBinLabel(3, "EvTimeTOF");
    h->GetXaxis()->SetBinLabel(4, "EvTimeT0AC");
    h->GetXaxis()->SetBinLabel(5, "EvTimeTOFT0AC");
    h->GetXaxis()->SetBinLabel(6, "AnyEvTime (selected)");
    h->GetXaxis()->SetBinLabel(7, "EvTimeDefined (selected)");
    h->GetXaxis()->SetBinLabel(8, "EvTimeTOF (selected)");
    h->GetXaxis()->SetBinLabel(9, "EvTimeT0AC (selected)");
    h->GetXaxis()->SetBinLabel(10, "EvTimeTOFT0AC (selected)");

    histos.add("Centrality/FV0A", "FV0A", HistType::kTH1D, {{binsPercentile, "Centrality FV0A"}});
    histos.add("Centrality/FT0M", "FT0M", HistType::kTH1D, {{binsPercentile, "Centrality FT0M"}});
    histos.add("Centrality/FT0A", "FT0A", HistType::kTH1D, {{binsPercentile, "Centrality FT0A"}});
    histos.add("Centrality/FT0C", "FT0C", HistType::kTH1D, {{binsPercentile, "Centrality FT0C"}});
    histos.add("Centrality/FDDM", "FDDM", HistType::kTH1D, {{binsPercentile, "Centrality FDDM"}});
    histos.add("Centrality/NTPV", "NTPV", HistType::kTH1D, {{binsPercentile, "Centrality NTPV"}});

    histos.add("Mult/FV0M", "MultFV0M", HistType::kTH1D, {{binsMultiplicity, "MultFV0M"}});
    histos.add("Mult/FT0M", "MultFT0M", HistType::kTH1D, {{binsMultiplicity, "MultFT0M"}});
    histos.add("Mult/FDDM", "MultFDDM", HistType::kTH1D, {{binsMultiplicity, "MultFDDM"}});

    histos.add("Mult/Tracklets", "MultTracklets", HistType::kTH1D, {{binsMultiplicity, "MultTracklets"}});
    histos.add("Mult/TPC", "MultTPC", HistType::kTH1D, {{binsMultiplicity, "MultTPC"}});
    histos.add("Mult/NTracksPV", "MultNTracksPV", HistType::kTH1D, {{binsMultiplicity, "MultNTracksPV"}});
    histos.add("Mult/NTracksPVeta1", "MultNTracksPVeta1", HistType::kTH1D, {{binsMultiplicity, "MultNTracksPVeta1"}});

    if (doprocessMC) {
      auto hh = histos.add<TH1>("MC/GenRecoCollisions", "Generated and Reconstructed MC Collisions", kTH1D, {{10, 0.5, 10.5}});
      hh->GetXaxis()->SetBinLabel(1, "Collisions generated");
      hh->GetXaxis()->SetBinLabel(2, "Collisions reconstructed");
      hh->GetXaxis()->SetBinLabel(3, "INEL>0");
      hh->GetXaxis()->SetBinLabel(4, "INEL>1");
      hh->GetXaxis()->SetBinLabel(5, "hasParticleInFT0C && hasParticleInFT0A");
    }
  }

  int mNInelTrks = 0;
  template <bool fillHistograms = false, bool fillMultiplicity = false, typename CollisionType, typename TrackType>
  bool isEventSelected(CollisionType const& collision, TrackType const& tracks)
  {
    if constexpr (fillHistograms) {
      histos.fill(HIST("evsel"), 1.f);
    }
    mNInelTrks = 0; // Reset it
    for (const auto& trk : tracks) {
      if (trk.isPVContributor() && std::abs(trk.eta()) < 1.f) {
        mNInelTrks++;
      }
      if (mNInelTrks >= 2) {
        break;
      }
    }
    if constexpr (fillHistograms) {
      if (mNInelTrks >= 1) {
        histos.fill(HIST("evsel"), 2.f);
      }
      if (mNInelTrks >= 2) {
        histos.fill(HIST("evsel"), 3.f);
      }
    }
    if (!collision.sel8()) {
      return false;
    }
    if constexpr (fillHistograms) {
      histos.fill(HIST("evsel"), 4.f);
      if (mNInelTrks >= 1) {
        histos.fill(HIST("evsel"), 5.f);
      }
      if (mNInelTrks >= 2) {
        histos.fill(HIST("evsel"), 6.f);
      }
    }
    if (abs(collision.posZ()) > cfgCutVertex) {
      return false;
    }
    if constexpr (fillHistograms) {
      histos.fill(HIST("evsel"), 7.f);
      if (mNInelTrks >= 1) {
        histos.fill(HIST("evsel"), 8.f);
      }
      if (mNInelTrks >= 2) {
        histos.fill(HIST("evsel"), 9.f);
      }
      histos.fill(HIST("event/vertexz"), collision.posZ());

      if constexpr (fillMultiplicity) {
        histos.fill(HIST("Centrality/FV0A"), collision.centFV0A());
        histos.fill(HIST("Centrality/FT0M"), collision.centFT0M());
        histos.fill(HIST("Centrality/FT0A"), collision.centFT0A());
        histos.fill(HIST("Centrality/FT0C"), collision.centFT0C());
        // histos.fill(HIST("Centrality/FDDM"), collision.centFDDM());
        // histos.fill(HIST("Centrality/NTPV"), collision.centNTPV());

        histos.fill(HIST("Mult/FV0M"), collision.multZeqFV0A());
        histos.fill(HIST("Mult/FT0M"), collision.multZeqFT0A() + collision.multZeqFT0C());
        histos.fill(HIST("Mult/FDDM"), collision.multZeqFDDA() + collision.multZeqFDDC());

        histos.fill(HIST("Mult/Tracklets"), collision.multTracklets());
        histos.fill(HIST("Mult/TPC"), collision.multTPC());
        histos.fill(HIST("Mult/NTracksPV"), collision.multZeqNTracksPV());
        histos.fill(HIST("Mult/NTracksPVeta1"), collision.multNTracksPVeta1());
      }
    }

    // Last thing, check the sampling
    if (fractionOfEvents < 1.f && (static_cast<float>(rand_r(&randomSeed)) / static_cast<float>(RAND_MAX)) > fractionOfEvents) { // Skip events that are not sampled
      return false;
    }
    if constexpr (fillHistograms) {
      histos.fill(HIST("event/sampledvertexz"), collision.posZ());
    }
    return true;
  }

  template <typename TrackType>
  bool passesDCAxyCut(TrackType const& track) const
  {
    if (useCustomTrackCuts.value) {
      for (int i = 0; i < static_cast<int>(TrackSelection::TrackCuts::kNCuts); i++) {
        if (i == static_cast<int>(TrackSelection::TrackCuts::kDCAxy)) {
          continue;
        }
        if (!customTrackCuts.IsSelected(track, static_cast<TrackSelection::TrackCuts>(i))) {
          return false;
        }
      }
      return (abs(track.dcaXY()) <= (maxDcaXYFactor.value * (0.0105f + 0.0350f / pow(track.pt(), 1.1f))));
    }
    return track.isGlobalTrack();
  }

  template <typename TrackType>
  bool passesCutWoDCA(TrackType const& track) const
  {
    if (useCustomTrackCuts.value) {
      for (int i = 0; i < static_cast<int>(TrackSelection::TrackCuts::kNCuts); i++) {
        if (i == static_cast<int>(TrackSelection::TrackCuts::kDCAxy)) {
          continue;
        }
        if (i == static_cast<int>(TrackSelection::TrackCuts::kDCAz)) {
          continue;
        }
        if (!customTrackCuts.IsSelected(track, static_cast<TrackSelection::TrackCuts>(i))) {
          return false;
        }
      }
      return true;
    }
    return track.isGlobalTrackWoDCA();
  }

  template <bool fillHistograms = false, typename TrackType>
  bool isTrackSelected(TrackType const& track)
  {
    if constexpr (fillHistograms) {
      histos.fill(HIST("tracksel"), 1);
    }
    if (abs(track.eta()) > cfgCutEta) {
      return false;
    }
    if constexpr (fillHistograms) {
      histos.fill(HIST("tracksel"), 2);
    }

    if (!passesCutWoDCA(track)) {
      return false;
    }

    if constexpr (fillHistograms) {
      histos.fill(HIST("tracksel"), 3);
      if (track.hasTOF()) {
        histos.fill(HIST("tracksel"), 4);
      }
    }
    if constexpr (fillHistograms) {
      if (track.hasITS() && track.hasTPC() && track.hasTRD() && track.hasTOF()) {
        if (track.sign() > 0) {
          histos.fill(HIST("Data/pos/pt/its_tpc_trd_tof"), track.pt());
        } else {
          histos.fill(HIST("Data/neg/pt/its_tpc_trd_tof"), track.pt());
        }
      }
      if (track.hasITS() && track.hasTPC() && track.hasTRD()) {
        if (track.sign() > 0) {
          histos.fill(HIST("Data/pos/pt/its_tpc_trd"), track.pt());
        } else {
          histos.fill(HIST("Data/neg/pt/its_tpc_trd"), track.pt());
        }
      }
      if (track.hasITS() && track.hasTPC() && track.hasTOF()) {
        if (track.sign() > 0) {
          histos.fill(HIST("Data/pos/pt/its_tpc_tof"), track.pt());
        } else {
          histos.fill(HIST("Data/neg/pt/its_tpc_tof"), track.pt());
        }
      }
      if (track.hasITS() && track.hasTRD() && track.hasTOF()) {
        if (track.sign() > 0) {
          histos.fill(HIST("Data/pos/pt/its_trd_tof"), track.pt());
        } else {
          histos.fill(HIST("Data/neg/pt/its_trd_tof"), track.pt());
        }
      }
      if (track.hasTPC() && track.hasTRD() && track.hasTOF()) {
        if (track.sign() > 0) {
          histos.fill(HIST("Data/pos/pt/tpc_trd_tof"), track.pt());
        } else {
          histos.fill(HIST("Data/neg/pt/tpc_trd_tof"), track.pt());
        }
      }
      if (track.hasITS() && track.hasTPC()) {
        if (track.sign() > 0) {
          histos.fill(HIST("Data/pos/pt/its_tpc"), track.pt());
        } else {
          histos.fill(HIST("Data/neg/pt/its_tpc"), track.pt());
        }
      }
      if (track.hasTRD() && track.hasTOF()) {
        if (track.sign() > 0) {
          histos.fill(HIST("Data/pos/pt/trd_tof"), track.pt());
        } else {
          histos.fill(HIST("Data/neg/pt/trd_tof"), track.pt());
        }
      }
      if (track.hasTPC() && track.hasTOF()) {
        if (track.sign() > 0) {
          histos.fill(HIST("Data/pos/pt/tpc_tof"), track.pt());
        } else {
          histos.fill(HIST("Data/neg/pt/tpc_tof"), track.pt());
        }
      }
      if (track.hasITS() && track.hasTOF()) {
        if (track.sign() > 0) {
          histos.fill(HIST("Data/pos/pt/its_tof"), track.pt());
        } else {
          histos.fill(HIST("Data/neg/pt/its_tof"), track.pt());
        }
      }
      if (track.hasTPC() && track.hasTRD()) {
        if (track.sign() > 0) {
          histos.fill(HIST("Data/pos/pt/tpc_trd"), track.pt());
        } else {
          histos.fill(HIST("Data/neg/pt/tpc_trd"), track.pt());
        }
      }
      if (track.hasITS() && track.hasTRD()) {
        if (track.sign() > 0) {
          histos.fill(HIST("Data/pos/pt/its_trd"), track.pt());
        } else {
          histos.fill(HIST("Data/neg/pt/its_trd"), track.pt());
        }
      }
    }
    return true;
  }

  using CollisionCandidate = soa::Join<aod::Collisions, aod::EvSels, aod::Mults, aod::MultZeqs, aod::CentFV0As, aod::CentFT0Ms, aod::CentFT0As, aod::CentFT0Cs>;
  using TrackCandidates = soa::Join<aod::Tracks, aod::TracksExtra, aod::TracksDCA,
                                    aod::pidEvTimeFlags, aod::TrackSelection, aod::TOFSignal>;

  Produces<o2::aod::SpColls> tableColl;
  Produces<o2::aod::SpTracks> tableTrack;
  unsigned int randomSeed = 0;
  void processData(CollisionCandidate::iterator const& collision,
                   soa::Join<TrackCandidates,
                             aod::pidTOFFullPi, aod::pidTOFFullKa, aod::pidTOFFullPr,
                             aod::pidTPCFullPi, aod::pidTPCFullKa, aod::pidTPCFullPr> const& tracks,
                   aod::BCs const&)
  {
    if (!isEventSelected<true, true>(collision, tracks)) {
      return;
    }

    tableColl(collision.numContrib(),
              collision.posX(),
              collision.posY(),
              collision.posZ(),
              collision.centFT0M(),
              collision.sel8(),
              collision.bc().runNumber());

    tableTrack.reserve(tracks.size());
    for (const auto& trk : tracks) {
      if (!isTrackSelected<false>(trk)) {
        continue;
      }

      tableTrack(tableColl.lastIndex(),
<<<<<<< HEAD
                 o2::aod::spectra::packInTable<o2::aod::spectra::binningNSigma>(trk.tpcNSigmaPi()),
                 o2::aod::spectra::packInTable<o2::aod::spectra::binningNSigma>(trk.tpcNSigmaKa()),
                 o2::aod::spectra::packInTable<o2::aod::spectra::binningNSigma>(trk.tpcNSigmaPr()),
                 o2::aod::spectra::packInTable<o2::aod::spectra::binningNSigma>(trk.tofNSigmaPi()),
                 o2::aod::spectra::packInTable<o2::aod::spectra::binningNSigma>(trk.tofNSigmaKa()),
                 o2::aod::spectra::packInTable<o2::aod::spectra::binningNSigma>(trk.tofNSigmaPr()),
=======
                 o2::aod::spectra::packInTable<o2::aod::spectra::binningNSigma>(trk.tpcNSigmaStorePi()),
                 o2::aod::spectra::packInTable<o2::aod::spectra::binningNSigma>(trk.tpcNSigmaStoreKa()),
                 o2::aod::spectra::packInTable<o2::aod::spectra::binningNSigma>(trk.tpcNSigmaStorePr()),
                 o2::aod::spectra::packInTable<o2::aod::spectra::binningNSigma>(trk.tofNSigmaStorePi()),
                 o2::aod::spectra::packInTable<o2::aod::spectra::binningNSigma>(trk.tofNSigmaStoreKa()),
                 o2::aod::spectra::packInTable<o2::aod::spectra::binningNSigma>(trk.tofNSigmaStorePr()),
>>>>>>> 06377ce0
                 trk.pt() * trk.sign(), trk.eta(), trk.phi(),
                 trk.length(),
                 trk.tpcSignal(),
                 trk.tpcChi2NCl(), trk.itsChi2NCl(), trk.tofChi2(),
                 trk.tpcNClsShared(),
                 trk.tpcNClsFindable(),
                 trk.tpcNClsFindableMinusFound(),
                 trk.tpcNClsFindableMinusCrossedRows(),
                 trk.isPVContributor(),
                 trk.itsClusterMap(),
                 trk.hasTRD(),
                 trk.tofFlags(),
                 o2::aod::spectra::packInTable<o2::aod::spectra::binningDCA>(trk.dcaXY()),
                 o2::aod::spectra::packInTable<o2::aod::spectra::binningDCA>(trk.dcaZ()));
    }
  }
  PROCESS_SWITCH(spectraDerivedMaker, processData, "Process data for derived dataset production", true);

  using CollisionCandidateMC = soa::Join<aod::Collisions, aod::McCollisionLabels, aod::EvSels, aod::CentFT0Cs, aod::Mults, aod::MultZeqs, aod::CentFT0Ms>; // RD

  Preslice<aod::McParticles> perMCCol = aod::mcparticle::mcCollisionId;
  SliceCache cache;
  void processMC(soa::Join<aod::Tracks, aod::TracksExtra,
                           aod::TracksDCA, aod::McTrackLabels,
                           aod::pidTOFFullPi, aod::pidTOFFullKa, aod::pidTOFFullPr,
                           aod::TrackSelection> const& tracks,
                 aod::McParticles const& mcParticles,
                 aod::McCollisions const& mcCollisions,
                 CollisionCandidateMC const& collisions)
  {
    // Fill number of generated and reconstructed collisions for normalization
    histos.fill(HIST("MC/GenRecoCollisions"), 1.f, mcCollisions.size());
    histos.fill(HIST("MC/GenRecoCollisions"), 2.f, collisions.size());

    // Loop on generated particles
    for (const auto& mcParticle : mcParticles) {
      if (std::abs(mcParticle.y()) > cfgCutY) {
        continue;
      }
    }

    // Loop on reconstructed collisions
    for (const auto& collision : collisions) {
      if (!collision.has_mcCollision()) {
        continue;
      }
      const auto& particlesInCollision = mcParticles.sliceByCached(aod::mcparticle::mcCollisionId, collision.mcCollision().globalIndex(), cache);
      for (const auto& mcParticle : particlesInCollision) {
        if (std::abs(mcParticle.y()) > cfgCutY) {
          continue;
        }
      }
    }

    // Loop on generated collisions
    for (const auto& mcCollision : mcCollisions) {
      const auto& particlesInCollision = mcParticles.sliceByCached(aod::mcparticle::mcCollisionId, mcCollision.globalIndex(), cache);
      bool hasParticleInFT0C = false;
      bool hasParticleInFT0A = false;

      int nInelPart = 0;
      for (const auto& mcParticle : particlesInCollision) {
        if (mcParticle.isPhysicalPrimary()) {
          if (mcParticle.eta() >= -3.4f && mcParticle.eta() <= -2.3f) { // Acceptance of the FT0C
            hasParticleInFT0C = true;
          }
          if (mcParticle.eta() >= 3.8f && mcParticle.eta() <= 5.0f) { // Acceptance of the FT0A
            hasParticleInFT0A = true;
          }
          if (std::abs(mcParticle.eta()) < 1.f) {
            nInelPart++;
          }
        }

        if (std::abs(mcParticle.y()) > cfgCutY) {
          continue;
        }
      }
      if (nInelPart >= 1) {
        histos.fill(HIST("MC/GenRecoCollisions"), 3.f);
      }
      if (nInelPart >= 2) {
        histos.fill(HIST("MC/GenRecoCollisions"), 4.f);
      }
      if (hasParticleInFT0C && hasParticleInFT0A) {
        histos.fill(HIST("MC/GenRecoCollisions"), 5.f);
      }
    }
  }
  PROCESS_SWITCH(spectraDerivedMaker, processMC, "Process MC for derived dataset production", false);
};

WorkflowSpec defineDataProcessing(ConfigContext const& cfgc) { return WorkflowSpec{adaptAnalysisTask<spectraDerivedMaker>(cfgc)}; }<|MERGE_RESOLUTION|>--- conflicted
+++ resolved
@@ -407,21 +407,13 @@
       }
 
       tableTrack(tableColl.lastIndex(),
-<<<<<<< HEAD
                  o2::aod::spectra::packInTable<o2::aod::spectra::binningNSigma>(trk.tpcNSigmaPi()),
                  o2::aod::spectra::packInTable<o2::aod::spectra::binningNSigma>(trk.tpcNSigmaKa()),
                  o2::aod::spectra::packInTable<o2::aod::spectra::binningNSigma>(trk.tpcNSigmaPr()),
                  o2::aod::spectra::packInTable<o2::aod::spectra::binningNSigma>(trk.tofNSigmaPi()),
                  o2::aod::spectra::packInTable<o2::aod::spectra::binningNSigma>(trk.tofNSigmaKa()),
                  o2::aod::spectra::packInTable<o2::aod::spectra::binningNSigma>(trk.tofNSigmaPr()),
-=======
-                 o2::aod::spectra::packInTable<o2::aod::spectra::binningNSigma>(trk.tpcNSigmaStorePi()),
-                 o2::aod::spectra::packInTable<o2::aod::spectra::binningNSigma>(trk.tpcNSigmaStoreKa()),
-                 o2::aod::spectra::packInTable<o2::aod::spectra::binningNSigma>(trk.tpcNSigmaStorePr()),
-                 o2::aod::spectra::packInTable<o2::aod::spectra::binningNSigma>(trk.tofNSigmaStorePi()),
-                 o2::aod::spectra::packInTable<o2::aod::spectra::binningNSigma>(trk.tofNSigmaStoreKa()),
-                 o2::aod::spectra::packInTable<o2::aod::spectra::binningNSigma>(trk.tofNSigmaStorePr()),
->>>>>>> 06377ce0
+
                  trk.pt() * trk.sign(), trk.eta(), trk.phi(),
                  trk.length(),
                  trk.tpcSignal(),
