--- conflicted
+++ resolved
@@ -88,10 +88,14 @@
                     PUBLIC_LINK_LIBRARIES O2Physics::AnalysisCore O2::DCAFitter
                     COMPONENT_NAME Analysis)
 
-<<<<<<< HEAD
-o2physics_add_dpl_workflow(hypertritonfinder
-                    SOURCES hypertritonfinder.cxx
-                    PUBLIC_LINK_LIBRARIES  O2::DCAFitter O2Physics::AnalysisCore
+o2physics_add_dpl_workflow(hyhefour-builder
+                    SOURCES hyhe4builder.cxx
+                    PUBLIC_LINK_LIBRARIES O2::DCAFitter O2Physics::AnalysisCore
+                    COMPONENT_NAME Analysis)
+
+o2physics_add_dpl_workflow(threebodymcfinder
+                    SOURCES threebodymcfinder.cxx
+                    PUBLIC_LINK_LIBRARIES O2::DCAFitter O2Physics::AnalysisCore
                     COMPONENT_NAME Analysis)
 
 o2physics_add_dpl_workflow(hypertriton3bodybuilder
@@ -102,16 +106,6 @@
 o2physics_add_dpl_workflow(hypertriton3bodyfinder
                     SOURCES hypertriton3bodyfinder.cxx
                     PUBLIC_LINK_LIBRARIES  O2::DCAFitter O2Physics::AnalysisCore
-=======
-o2physics_add_dpl_workflow(hyhefour-builder
-                    SOURCES hyhe4builder.cxx
-                    PUBLIC_LINK_LIBRARIES O2::DCAFitter O2Physics::AnalysisCore
-                    COMPONENT_NAME Analysis)
-
-o2physics_add_dpl_workflow(threebodymcfinder
-                    SOURCES threebodymcfinder.cxx
-                    PUBLIC_LINK_LIBRARIES O2::DCAFitter O2Physics::AnalysisCore
->>>>>>> c4c0af32
                     COMPONENT_NAME Analysis)
 
 # Resonances
