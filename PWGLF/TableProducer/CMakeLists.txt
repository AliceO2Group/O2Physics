--- conflicted
+++ resolved
@@ -49,9 +49,20 @@
 # Nuclei
 o2physics_add_dpl_workflow(nucleustreecreator
                     SOURCES LFTreeCreatorNuclei.cxx
-<<<<<<< HEAD
-                    PUBLIC_LINK_LIBRARIES O2::Framework O2::DetectorsBase O2Physics::AnalysisCore 
+                    PUBLIC_LINK_LIBRARIES O2Physics::AnalysisCore
                     COMPONENT_NAME Analysis)
+
+# Resonances
+o2physics_add_dpl_workflow(reso2initializer
+                    SOURCES LFResonanceInitializer.cxx
+                    PUBLIC_LINK_LIBRARIES O2Physics::AnalysisCore
+                    COMPONENT_NAME Analysis)
+
+o2physics_add_dpl_workflow(f1protoninitializer
+                    SOURCES f1protonInitializer.cxx
+                    PUBLIC_LINK_LIBRARIES O2Physics::AnalysisCore O2::DetectorsVertexing
+                    COMPONENT_NAME Analysis)
+
 
 o2physics_add_dpl_workflow(hypertritonfinder
                     SOURCES hypertritonfinder.cxx
@@ -66,18 +77,4 @@
 o2physics_add_dpl_workflow(hypertriton3bodyfinder
                     SOURCES hypertriton3bodyfinder.cxx
                     PUBLIC_LINK_LIBRARIES O2::Framework O2::DetectorsBase O2Physics::AnalysisCore O2::DetectorsVertexing
-=======
-                    PUBLIC_LINK_LIBRARIES O2Physics::AnalysisCore
->>>>>>> 07ab49b6
-                    COMPONENT_NAME Analysis)
-
-# Resonances
-o2physics_add_dpl_workflow(reso2initializer
-                    SOURCES LFResonanceInitializer.cxx
-                    PUBLIC_LINK_LIBRARIES O2Physics::AnalysisCore
-                    COMPONENT_NAME Analysis)
-
-o2physics_add_dpl_workflow(f1protoninitializer
-                    SOURCES f1protonInitializer.cxx
-                    PUBLIC_LINK_LIBRARIES O2Physics::AnalysisCore O2::DetectorsVertexing
                     COMPONENT_NAME Analysis)