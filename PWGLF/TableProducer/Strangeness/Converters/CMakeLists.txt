--- conflicted
+++ resolved
@@ -88,13 +88,13 @@
                     SOURCES strastampsconverter.cxx
                     PUBLIC_LINK_LIBRARIES O2Physics::AnalysisCore
                     COMPONENT_NAME Analysis)
-<<<<<<< HEAD
+
 o2physics_add_dpl_workflow(stracentconverter
                     SOURCES stracentconverter.cxx
-=======
+                    PUBLIC_LINK_LIBRARIES O2Physics::AnalysisCore
+                    COMPONENT_NAME Analysis)
 
 o2physics_add_dpl_workflow(stramccollmultconverter
                     SOURCES stramccollmultconverter.cxx
->>>>>>> a7b25965
                     PUBLIC_LINK_LIBRARIES O2Physics::AnalysisCore
                     COMPONENT_NAME Analysis)