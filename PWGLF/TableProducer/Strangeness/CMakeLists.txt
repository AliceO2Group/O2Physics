# Copyright 2019-2020 CERN and copyright holders of ALICE O2.
# See https://alice-o2.web.cern.ch/copyright for details of the copyright holders.
# All rights not expressly granted are reserved.
#
# This software is distributed under the terms of the GNU General Public
# License v3 (GPL Version 3), copied verbatim in the file "COPYING".
#
# In applying this license CERN does not waive the privileges and immunities
# granted to it by virtue of its status as an Intergovernmental Organization
# or submit itself to any jurisdiction.

add_subdirectory(Converters)

o2physics_add_dpl_workflow(cascadebuilder
    SOURCES cascadebuilder.cxx
    PUBLIC_LINK_LIBRARIES O2::DCAFitter O2Physics::AnalysisCore KFParticle::KFParticle O2Physics::MLCore
    COMPONENT_NAME Analysis)

o2physics_add_dpl_workflow(cascadefinder
    SOURCES cascadefinder.cxx
    PUBLIC_LINK_LIBRARIES O2::DCAFitter O2Physics::AnalysisCore
    COMPONENT_NAME Analysis)

o2physics_add_dpl_workflow(cascadeflow
    SOURCES cascadeflow.cxx
    PUBLIC_LINK_LIBRARIES O2Physics::AnalysisCore O2Physics::MLCore
    COMPONENT_NAME Analysis)

o2physics_add_dpl_workflow(cascademcbuilder
    SOURCES cascademcbuilder.cxx
    PUBLIC_LINK_LIBRARIES O2Physics::AnalysisCore
    COMPONENT_NAME Analysis)

o2physics_add_dpl_workflow(cascademcfinder
    SOURCES cascademcfinder.cxx
    PUBLIC_LINK_LIBRARIES O2Physics::AnalysisCore
    COMPONENT_NAME Analysis)

o2physics_add_dpl_workflow(cascadepid
    SOURCES cascadepid.cxx
    PUBLIC_LINK_LIBRARIES O2Physics::AnalysisCore O2::DetectorsBase
    COMPONENT_NAME Analysis)

o2physics_add_dpl_workflow(cascadespawner
    SOURCES cascadespawner.cxx
    PUBLIC_LINK_LIBRARIES O2Physics::AnalysisCore
    COMPONENT_NAME Analysis)

o2physics_add_dpl_workflow(cascqaanalysis
    SOURCES cascqaanalysis.cxx
    PUBLIC_LINK_LIBRARIES O2Physics::AnalysisCore
    COMPONENT_NAME Analysis)

o2physics_add_dpl_workflow(hstrangecorrelationfilter
    SOURCES hStrangeCorrelationFilter.cxx
    PUBLIC_LINK_LIBRARIES O2::DCAFitter O2Physics::AnalysisCore O2Physics::EventFilteringUtils
    COMPONENT_NAME Analysis)

o2physics_add_dpl_workflow(double-casc-tree-creator
    SOURCES doubleCascTreeCreator.cxx
    PUBLIC_LINK_LIBRARIES O2Physics::EventFilteringUtils
    COMPONENT_NAME Analysis)

o2physics_add_dpl_workflow(lambdakzerobuilder
    SOURCES lambdakzerobuilder.cxx
    PUBLIC_LINK_LIBRARIES O2::DCAFitter O2Physics::AnalysisCore O2Physics::MLCore
    COMPONENT_NAME Analysis)

o2physics_add_dpl_workflow(lambdakzerofinder
    SOURCES lambdakzerofinder.cxx
    PUBLIC_LINK_LIBRARIES O2::DCAFitter O2Physics::AnalysisCore
    COMPONENT_NAME Analysis)

o2physics_add_dpl_workflow(lambdakzeromcbuilder
    SOURCES lambdakzeromcbuilder.cxx
    PUBLIC_LINK_LIBRARIES O2Physics::AnalysisCore
    COMPONENT_NAME Analysis)

o2physics_add_dpl_workflow(lambdakzeromcfinder
    SOURCES lambdakzeromcfinder.cxx
    PUBLIC_LINK_LIBRARIES O2Physics::AnalysisCore
    COMPONENT_NAME Analysis)

o2physics_add_dpl_workflow(lambdakzeropid
    SOURCES lambdakzeropid.cxx
    PUBLIC_LINK_LIBRARIES O2Physics::AnalysisCore O2::DetectorsBase
    COMPONENT_NAME Analysis)

o2physics_add_dpl_workflow(lambdakzerospawner
    SOURCES lambdakzerospawner.cxx
    PUBLIC_LINK_LIBRARIES O2Physics::AnalysisCore
    COMPONENT_NAME Analysis)

o2physics_add_dpl_workflow(strange-tree-creator
    SOURCES LFStrangeTreeCreator.cxx
    PUBLIC_LINK_LIBRARIES O2::Framework O2Physics::AnalysisCore
    COMPONENT_NAME Analysis)

o2physics_add_dpl_workflow(st-coll-ids
    SOURCES stCollIds.cxx
    PUBLIC_LINK_LIBRARIES O2::Framework O2Physics::AnalysisCore
    COMPONENT_NAME Analysis)

o2physics_add_dpl_workflow(strangederivedbuilder
    SOURCES strangederivedbuilder.cxx
    PUBLIC_LINK_LIBRARIES O2Physics::AnalysisCore O2::DetectorsBase
    COMPONENT_NAME Analysis)

o2physics_add_dpl_workflow(strangenessbuilder
    SOURCES strangenessbuilder.cxx
    PUBLIC_LINK_LIBRARIES O2Physics::AnalysisCore O2::DCAFitter KFParticle::KFParticle
    COMPONENT_NAME Analysis)

o2physics_add_dpl_workflow(v0-selector
    SOURCES v0selector.cxx
    PUBLIC_LINK_LIBRARIES O2Physics::AnalysisCore
    COMPONENT_NAME Analysis)

o2physics_add_dpl_workflow(v0qaanalysis
    SOURCES v0qaanalysis.cxx
    PUBLIC_LINK_LIBRARIES O2Physics::AnalysisCore
    COMPONENT_NAME Analysis)

# ML selection
o2physics_add_dpl_workflow(lambdakzeromlselectiontreecreator
    SOURCES lambdakzeroMLSelectionTreeCreator.cxx
    PUBLIC_LINK_LIBRARIES O2Physics::AnalysisCore
    COMPONENT_NAME Analysis)

o2physics_add_dpl_workflow(cascademlselectiontreecreator
    SOURCES cascadeMLSelectionTreeCreator.cxx
    PUBLIC_LINK_LIBRARIES O2Physics::AnalysisCore
    COMPONENT_NAME Analysis)

o2physics_add_dpl_workflow(lambdakzeromlselection
    SOURCES lambdakzeromlselection.cxx
    PUBLIC_LINK_LIBRARIES O2Physics::AnalysisCore O2Physics::MLCore
    COMPONENT_NAME Analysis)

o2physics_add_dpl_workflow(cascademlselection
    SOURCES cascademlselection.cxx
    PUBLIC_LINK_LIBRARIES O2Physics::AnalysisCore O2Physics::MLCore
    COMPONENT_NAME Analysis)

o2physics_add_dpl_workflow(sigma0builder
    SOURCES sigma0builder.cxx
    PUBLIC_LINK_LIBRARIES O2Physics::AnalysisCore O2Physics::MLCore
    COMPONENT_NAME Analysis)

o2physics_add_dpl_workflow(lambdajetpolarizationbuilder
    SOURCES lambdaJetpolarizationbuilder.cxx
    PUBLIC_LINK_LIBRARIES O2Physics::AnalysisCore
<<<<<<< HEAD
    COMPONENT_NAME Analysis)

o2physics_add_dpl_workflow(stracents
    SOURCES stracents.cxx
    PUBLIC_LINK_LIBRARIES O2Physics::AnalysisCore
=======
>>>>>>> f605a447
    COMPONENT_NAME Analysis)<|MERGE_RESOLUTION|>--- conflicted
+++ resolved
@@ -150,12 +150,9 @@
 o2physics_add_dpl_workflow(lambdajetpolarizationbuilder
     SOURCES lambdaJetpolarizationbuilder.cxx
     PUBLIC_LINK_LIBRARIES O2Physics::AnalysisCore
-<<<<<<< HEAD
     COMPONENT_NAME Analysis)
 
 o2physics_add_dpl_workflow(stracents
     SOURCES stracents.cxx
     PUBLIC_LINK_LIBRARIES O2Physics::AnalysisCore
-=======
->>>>>>> f605a447
     COMPONENT_NAME Analysis)