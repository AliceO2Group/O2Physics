--- conflicted
+++ resolved
@@ -381,14 +381,9 @@
                       totalFDDAmplitudeA, totalFDDAmplitudeC,
                       energyCommonZNA, energyCommonZNC,
                       // Collision flags
-<<<<<<< HEAD
                       collision.flags(),
                       collision.alias_raw());
-        strangeStamps(bc.runNumber(), bc.timestamp());
-=======
-                      collision.flags());
         strangeStamps(bc.runNumber(), bc.timestamp(), bc.globalBC());
->>>>>>> eb44a5c1
       }
       for (const auto& v0 : V0Table_thisColl)
         V0CollIndices[v0.globalIndex()] = strangeColl.lastIndex();
