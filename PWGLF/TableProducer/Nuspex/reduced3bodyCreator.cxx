// Copyright 2019-2020 CERN and copyright holders of ALICE O2.
// See https://alice-o2.web.cern.ch/copyright for details of the copyright holders.
// All rights not expressly granted are reserved.
//
// This software is distributed under the terms of the GNU General Public
// License v3 (GPL Version 3), copied verbatim in the file "COPYING".
//
// In applying this license CERN does not waive the privileges and immunities
// granted to it by virtue of its status as an Intergovernmental Organization
// or submit itself to any jurisdiction.

/// \brief Task to produce reduced AO2Ds for use in the hypertriton 3body reconstruction with the decay3bodybuilder.cxx
/// \author Yuanzhe Wang <yuanzhe.wang@cern.ch>
/// \author Carolina Reetz <c.reetz@cern.ch>

#include <cmath>
#include <array>
#include <cstdlib>
#include <string>
#include <vector>
#include <algorithm>

#include "Framework/runDataProcessing.h"
#include "Framework/AnalysisTask.h"
#include "Framework/AnalysisDataModel.h"
#include "Framework/ASoAHelpers.h"
#include "ReconstructionDataFormats/Track.h"
#include "Common/Core/RecoDecay.h"
#include "Common/Core/trackUtilities.h"
#include "Common/DataModel/Multiplicity.h"
#include "Common/DataModel/Centrality.h"
#include "PWGLF/DataModel/pidTOFGeneric.h"
#include "PWGLF/DataModel/Reduced3BodyTables.h"
#include "Common/DataModel/EventSelection.h"
#include "Common/DataModel/PIDResponse.h"
#include "Common/Core/PID/PIDTOF.h"
#include "TableHelper.h"

#include "EventFiltering/Zorro.h"
#include "EventFiltering/ZorroSummary.h"

#include "DetectorsBase/GeometryManager.h"
#include "DataFormatsParameters/GRPObject.h"
#include "DataFormatsParameters/GRPMagField.h"
#include "CCDB/BasicCCDBManager.h"

using namespace o2;
using namespace o2::framework;
using namespace o2::framework::expressions;

using FullTracksExtIU = soa::Join<aod::TracksIU, aod::TracksExtra, aod::TracksCovIU>;
using FullTracksExtPIDIU = soa::Join<FullTracksExtIU, aod::pidTPCFullPr, aod::pidTPCFullPi, aod::pidTPCFullDe>;

using ColwithEvTimes = o2::soa::Join<aod::Collisions, aod::EvSels, aod::EvTimeTOFFT0>;
using ColwithEvTimesMultsCents = o2::soa::Join<ColwithEvTimes, aod::PVMults, aod::CentFT0Cs>;
using TrackExtIUwithEvTimes = soa::Join<FullTracksExtIU, aod::EvTimeTOFFT0ForTrack>;
using TrackExtPIDIUwithEvTimes = soa::Join<FullTracksExtPIDIU, aod::EvTimeTOFFT0ForTrack>;

struct reduced3bodyCreator {

  Produces<aod::ReducedCollisions> reducedCollisions;
  Produces<aod::ReducedPVMults> reducedPVMults;
  Produces<aod::ReducedCentFT0Cs> reducedCentFTOCs;
  Produces<aod::ReducedDecay3Bodys> reducedDecay3Bodys;
  Produces<aod::StoredReducedTracksIU> reducedFullTracksPIDIU;

  Service<o2::ccdb::BasicCCDBManager> ccdb;
  Zorro zorro;
  OutputObj<ZorroSummary> zorroSummary{"zorroSummary"};

  o2::aod::pidtofgeneric::TofPidNewCollision<TrackExtPIDIUwithEvTimes::iterator> bachelorTOFPID;

  std::vector<TrackExtPIDIUwithEvTimes::iterator> daughterTracks;

  Configurable<bool> event_sel8_selection{"event_sel8_selection", true, "event selection count post sel8 cut"};
  Configurable<bool> mc_event_selection{"mc_event_selection", true, "mc event selection count post kIsTriggerTVX and kNoTimeFrameBorder"};
  Configurable<bool> event_posZ_selection{"event_posZ_selection", true, "event selection count post poZ cut"};
  // CCDB TOF PID paras
  Configurable<int64_t> timestamp{"ccdb-timestamp", -1, "timestamp of the object"};
  Configurable<std::string> paramFileName{"paramFileName", "", "Path to the parametrization object. If empty the parametrization is not taken from file"};
  Configurable<std::string> parametrizationPath{"parametrizationPath", "TOF/Calib/Params", "Path of the TOF parametrization on the CCDB or in the file, if the paramFileName is not empty"};
  Configurable<std::string> passName{"passName", "", "Name of the pass inside of the CCDB parameter collection. If empty, the automatically deceted from metadata (to be implemented!!!)"};
  Configurable<std::string> timeShiftCCDBPath{"timeShiftCCDBPath", "", "Path of the TOF time shift vs eta. If empty none is taken"};
  Configurable<bool> loadResponseFromCCDB{"loadResponseFromCCDB", false, "Flag to load the response from the CCDB"};
  Configurable<bool> fatalOnPassNotAvailable{"fatalOnPassNotAvailable", true, "Flag to throw a fatal if the pass is not available in the retrieved CCDB object"};
  // Zorro counting
  Configurable<bool> cfgSkimmedProcessing{"cfgSkimmedProcessing", false, "Skimmed dataset processing"};

  Preslice<aod::Decay3Bodys> perCollision = o2::aod::decay3body::collisionId;

  int mRunNumber;
  o2::pid::tof::TOFResoParamsV2 mRespParamsV2;

  HistogramRegistry registry{"registry", {}};

  void init(InitContext&)
  {
    mRunNumber = 0;
    zorroSummary.setObject(zorro.getZorroSummary());
    bachelorTOFPID.SetPidType(o2::track::PID::Deuteron);

    registry.add("hAllSelEventsVtxZ", "hAllSelEventsVtxZ", HistType::kTH1F, {{500, -15.0f, 15.0f, "PV Z (cm)"}});

    auto hEventCounter = registry.add<TH1>("hEventCounter", "hEventCounter", HistType::kTH1F, {{4, 0.0f, 4.0f}});
    hEventCounter->GetXaxis()->SetBinLabel(1, "total");
    hEventCounter->GetXaxis()->SetBinLabel(2, "sel8");
    hEventCounter->GetXaxis()->SetBinLabel(3, "vertexZ");
    hEventCounter->LabelsOption("v");

    auto hEventCounterZorro = registry.add<TH1>("hEventCounterZorro", "hEventCounterZorro", HistType::kTH1D, {{2, -0.5, 1.5}});
    hEventCounterZorro->GetXaxis()->SetBinLabel(1, "Zorro before evsel");
    hEventCounterZorro->GetXaxis()->SetBinLabel(2, "Zorro after evsel");
  }

  void initCCDB(aod::BCsWithTimestamps::iterator const& bc)
  {
    // In case override, don't proceed, please - no CCDB access required
    if (mRunNumber == bc.runNumber()) {
      return;
    }

    mRunNumber = bc.runNumber();
    if (cfgSkimmedProcessing) {
      zorro.initCCDB(ccdb.service, bc.runNumber(), bc.timestamp(), "fH3L3Body");
      zorro.populateHistRegistry(registry, bc.runNumber());
    }

    // Initial TOF PID Paras, copied from PIDTOF.h
    timestamp.value = bc.timestamp();
    ccdb->setTimestamp(timestamp.value);
    // Not later than now objects
    ccdb->setCreatedNotAfter(std::chrono::duration_cast<std::chrono::milliseconds>(std::chrono::system_clock::now().time_since_epoch()).count());
    // TODO: implement the automatic pass name detection from metadata
    if (passName.value == "") {
      passName.value = "unanchored"; // temporary default
      LOG(warning) << "Passed autodetect mode for pass, not implemented yet, waiting for metadata. Taking '" << passName.value << "'";
    }
    LOG(info) << "Using parameter collection, starting from pass '" << passName.value << "'";

    const std::string fname = paramFileName.value;
    if (!fname.empty()) { // Loading the parametrization from file
      LOG(info) << "Loading exp. sigma parametrization from file " << fname << ", using param: " << parametrizationPath.value;
      if (1) {
        o2::tof::ParameterCollection paramCollection;
        paramCollection.loadParamFromFile(fname, parametrizationPath.value);
        LOG(info) << "+++ Loaded parameter collection from file +++";
        if (!paramCollection.retrieveParameters(mRespParamsV2, passName.value)) {
          if (fatalOnPassNotAvailable) {
            LOGF(fatal, "Pass '%s' not available in the retrieved CCDB object", passName.value.data());
          } else {
            LOGF(warning, "Pass '%s' not available in the retrieved CCDB object", passName.value.data());
          }
        } else {
          mRespParamsV2.setShiftParameters(paramCollection.getPars(passName.value));
          mRespParamsV2.printShiftParameters();
        }
      } else {
        mRespParamsV2.loadParamFromFile(fname.data(), parametrizationPath.value);
      }
    } else if (loadResponseFromCCDB) { // Loading it from CCDB
      LOG(info) << "Loading exp. sigma parametrization from CCDB, using path: " << parametrizationPath.value << " for timestamp " << timestamp.value;
      o2::tof::ParameterCollection* paramCollection = ccdb->getForTimeStamp<o2::tof::ParameterCollection>(parametrizationPath.value, timestamp.value);
      paramCollection->print();
      if (!paramCollection->retrieveParameters(mRespParamsV2, passName.value)) { // Attempt at loading the parameters with the pass defined
        if (fatalOnPassNotAvailable) {
          LOGF(fatal, "Pass '%s' not available in the retrieved CCDB object", passName.value.data());
        } else {
          LOGF(warning, "Pass '%s' not available in the retrieved CCDB object", passName.value.data());
        }
      } else { // Pass is available, load non standard parameters
        mRespParamsV2.setShiftParameters(paramCollection->getPars(passName.value));
        mRespParamsV2.printShiftParameters();
      }
    }
    mRespParamsV2.print();
    if (timeShiftCCDBPath.value != "") {
      if (timeShiftCCDBPath.value.find(".root") != std::string::npos) {
        mRespParamsV2.setTimeShiftParameters(timeShiftCCDBPath.value, "gmean_Pos", true);
        mRespParamsV2.setTimeShiftParameters(timeShiftCCDBPath.value, "gmean_Neg", false);
      } else {
        mRespParamsV2.setTimeShiftParameters(ccdb->getForTimeStamp<TGraph>(Form("%s/pos", timeShiftCCDBPath.value.c_str()), timestamp.value), true);
        mRespParamsV2.setTimeShiftParameters(ccdb->getForTimeStamp<TGraph>(Form("%s/neg", timeShiftCCDBPath.value.c_str()), timestamp.value), false);
      }
    }

    bachelorTOFPID.SetParams(mRespParamsV2);
  }

  void process(ColwithEvTimesMultsCents const& collisions, TrackExtPIDIUwithEvTimes const&, aod::Decay3Bodys const& decay3bodys, aod::BCsWithTimestamps const&)
  {

    for (const auto& d3body : decay3bodys) {

      daughterTracks.clear();

      auto collision = d3body.template collision_as<ColwithEvTimesMultsCents>();
      // Zorro event counting
      bool isZorroSelected = false;
      if (cfgSkimmedProcessing) {
        isZorroSelected = zorro.isSelected(collision.bc_as<aod::BCsWithTimestamps>().globalBC());
        if (isZorroSelected) {
          registry.fill(HIST("hEventCounterZorro"), 0.5);
        }
      }

      // Event selection
      registry.fill(HIST("hEventCounter"), 0.5);
      if (event_sel8_selection && !collision.sel8()) {
        continue;
      }
      registry.fill(HIST("hEventCounter"), 1.5);
      if (event_posZ_selection && (collision.posZ() >= 10.0f || collision.posZ() <= -10.0f)) { // 10cm
        continue;
      }
      registry.fill(HIST("hEventCounter"), 2.5);
      registry.fill(HIST("hAllSelEventsVtxZ"), collision.posZ());

      if (cfgSkimmedProcessing && isZorroSelected) {
        registry.fill(HIST("hEventCounterZorro"), 1.5);
      }

<<<<<<< HEAD
      // Save the collision
      int runNumber = collision.bc_as<aod::BCsWithTimestamps>().runNumber();
      reducedCollisions(
        collision.bcId(),
        collision.posX(), collision.posY(), collision.posZ(),
        collision.covXX(), collision.covXY(), collision.covYY(), collision.covXZ(), collision.covYZ(), collision.covZZ(),
        collision.flags(), collision.chi2(), collision.numContrib(),
        collision.collisionTime(), collision.collisionTimeRes(),
        runNumber);
      reducedPVMults(collision.multNTracksPV());
      reducedCentFTOCs(collision.centFT0C());


      // Save daughter tracks
      const auto daughter0 = d3body.template track0_as<TrackExtPIDIUwithEvTimes>();
      const auto daughter1 = d3body.template track1_as<TrackExtPIDIUwithEvTimes>();
      const auto daughter2 = d3body.template track2_as<TrackExtPIDIUwithEvTimes>();

      // TOF PID of bachelor must be calcualted here
      // ----------------------------------------------
      auto originalcol = daughter2.template collision_as<ColwithEvTimesMultsCents>();
      double tofNSigmaBach = bachelorTOFPID.GetTOFNSigma(daughter2, originalcol, collision);
      // ----------------------------------------------

      // save reduced track table with decay3body daughters
      daughterTracks.push_back(daughter0);
      daughterTracks.push_back(daughter1);
      daughterTracks.push_back(daughter2);
      for (int i = 0; i < 3; i++) {
        double tofNSigmaTrack = (i == 2) ? tofNSigmaBach : -999.;
        reducedFullTracksPIDIU(
          // TrackIU
          // reducedTrackID + i,
          reducedCollisions.lastIndex() + 1,
          daughterTracks[i].x(), daughterTracks[i].alpha(),
          daughterTracks[i].y(), daughterTracks[i].z(), daughterTracks[i].snp(), daughterTracks[i].tgl(),
          daughterTracks[i].signed1Pt(),
          // TracksCovIU
          daughterTracks[i].sigmaY(), daughterTracks[i].sigmaZ(), daughterTracks[i].sigmaSnp(), daughterTracks[i].sigmaTgl(), daughterTracks[i].sigma1Pt(),
          daughterTracks[i].rhoZY(), daughterTracks[i].rhoSnpY(), daughterTracks[i].rhoSnpZ(), daughterTracks[i].rhoTglY(), daughterTracks[i].rhoTglZ(),
          daughterTracks[i].rhoTglSnp(), daughterTracks[i].rho1PtY(), daughterTracks[i].rho1PtZ(), daughterTracks[i].rho1PtSnp(), daughterTracks[i].rho1PtTgl(),
          // TracksExtra
          daughterTracks[i].tpcInnerParam(), daughterTracks[i].flags(), daughterTracks[i].itsClusterSizes(),
          daughterTracks[i].tpcNClsFindable(), daughterTracks[i].tpcNClsFindableMinusFound(), daughterTracks[i].tpcNClsFindableMinusCrossedRows(),
          daughterTracks[i].trdPattern(), daughterTracks[i].tpcChi2NCl(), daughterTracks[i].tofChi2(),
          daughterTracks[i].tpcSignal(), daughterTracks[i].tofExpMom(),
          // PID
          daughterTracks[i].tpcNSigmaPr(), daughterTracks[i].tpcNSigmaPi(), daughterTracks[i].tpcNSigmaDe(),
          tofNSigmaTrack);
=======
      bool flag_saveCol = false;

      const auto& d3bodys_thisCollision = decay3bodys.sliceBy(perCollision, collision.globalIndex());

      for (const auto& d3body : d3bodys_thisCollision) {

        daughterTracks.clear();

        // Selection of the decay3body

        flag_saveCol = true;

        // Save decay3body
        reducedDecay3Bodys(reducedCollisions.lastIndex() + 1, reducedFullTracksPIDIU.lastIndex() + 1, reducedFullTracksPIDIU.lastIndex() + 2, reducedFullTracksPIDIU.lastIndex() + 3);

        // Save daughter tracks
        const auto daughter0 = d3body.template track0_as<TrackExtPIDIUwithEvTimes>();
        const auto daughter1 = d3body.template track1_as<TrackExtPIDIUwithEvTimes>();
        const auto daughter2 = d3body.template track2_as<TrackExtPIDIUwithEvTimes>();

        // TOF PID of bachelor must be calcualted here
        // ----------------------------------------------
        auto originalcol = daughter2.template collision_as<ColwithEvTimesMultsCents>();
        double tofNSigmaBach = bachelorTOFPID.GetTOFNSigma(daughter2, originalcol, collision);
        // ----------------------------------------------

        // save reduced track table with decay3body daughters
        daughterTracks.push_back(daughter0);
        daughterTracks.push_back(daughter1);
        daughterTracks.push_back(daughter2);
        for (int i = 0; i < 3; i++) {
          double tofNSigmaTrack = (i == 2) ? tofNSigmaBach : -999.;
          reducedFullTracksPIDIU(
            // TrackIU
            // reducedTrackID + i,
            reducedCollisions.lastIndex() + 1,
            daughterTracks[i].x(), daughterTracks[i].alpha(),
            daughterTracks[i].y(), daughterTracks[i].z(), daughterTracks[i].snp(), daughterTracks[i].tgl(),
            daughterTracks[i].signed1Pt(),
            // TracksCovIU
            daughterTracks[i].sigmaY(), daughterTracks[i].sigmaZ(), daughterTracks[i].sigmaSnp(), daughterTracks[i].sigmaTgl(), daughterTracks[i].sigma1Pt(),
            daughterTracks[i].rhoZY(), daughterTracks[i].rhoSnpY(), daughterTracks[i].rhoSnpZ(), daughterTracks[i].rhoTglY(), daughterTracks[i].rhoTglZ(),
            daughterTracks[i].rhoTglSnp(), daughterTracks[i].rho1PtY(), daughterTracks[i].rho1PtZ(), daughterTracks[i].rho1PtSnp(), daughterTracks[i].rho1PtTgl(),
            // TracksExtra
            daughterTracks[i].tpcInnerParam(), daughterTracks[i].flags(), daughterTracks[i].itsClusterSizes(),
            daughterTracks[i].tpcNClsFindable(), daughterTracks[i].tpcNClsFindableMinusFound(), daughterTracks[i].tpcNClsFindableMinusCrossedRows(),
            daughterTracks[i].trdPattern(), daughterTracks[i].tpcChi2NCl(), daughterTracks[i].tofChi2(),
            daughterTracks[i].tpcSignal(), daughterTracks[i].tofExpMom(),
            // PID
            daughterTracks[i].tpcNSigmaPr(), daughterTracks[i].tpcNSigmaPi(), daughterTracks[i].tpcNSigmaDe(),
            tofNSigmaTrack);
        }
        reducedTrackID = reducedTrackID + 3; // update index; ###Is it really needed?
>>>>>>> 2e9d38c0
      }

      // save reduced decay3body table
      reducedDecay3Bodys(reducedCollisions.lastIndex(), reducedFullTracksPIDIU.lastIndex(), reducedFullTracksPIDIU.lastIndex() + 1, reducedFullTracksPIDIU.lastIndex() + 2);
    }
  }
  PROCESS_SWITCH(reduced3bodyCreator, process, "default process function", true);
};

struct reduced3bodyInitializer {
  Spawns<aod::ReducedTracksIU> reducedTracksIU;
  void init(InitContext const&) {}
};

WorkflowSpec defineDataProcessing(ConfigContext const& cfgc)
{
  return WorkflowSpec{
    adaptAnalysisTask<reduced3bodyInitializer>(cfgc),
    adaptAnalysisTask<reduced3bodyCreator>(cfgc),
  };
}<|MERGE_RESOLUTION|>--- conflicted
+++ resolved
@@ -219,7 +219,6 @@
         registry.fill(HIST("hEventCounterZorro"), 1.5);
       }
 
-<<<<<<< HEAD
       // Save the collision
       int runNumber = collision.bc_as<aod::BCsWithTimestamps>().runNumber();
       reducedCollisions(
@@ -269,61 +268,6 @@
           // PID
           daughterTracks[i].tpcNSigmaPr(), daughterTracks[i].tpcNSigmaPi(), daughterTracks[i].tpcNSigmaDe(),
           tofNSigmaTrack);
-=======
-      bool flag_saveCol = false;
-
-      const auto& d3bodys_thisCollision = decay3bodys.sliceBy(perCollision, collision.globalIndex());
-
-      for (const auto& d3body : d3bodys_thisCollision) {
-
-        daughterTracks.clear();
-
-        // Selection of the decay3body
-
-        flag_saveCol = true;
-
-        // Save decay3body
-        reducedDecay3Bodys(reducedCollisions.lastIndex() + 1, reducedFullTracksPIDIU.lastIndex() + 1, reducedFullTracksPIDIU.lastIndex() + 2, reducedFullTracksPIDIU.lastIndex() + 3);
-
-        // Save daughter tracks
-        const auto daughter0 = d3body.template track0_as<TrackExtPIDIUwithEvTimes>();
-        const auto daughter1 = d3body.template track1_as<TrackExtPIDIUwithEvTimes>();
-        const auto daughter2 = d3body.template track2_as<TrackExtPIDIUwithEvTimes>();
-
-        // TOF PID of bachelor must be calcualted here
-        // ----------------------------------------------
-        auto originalcol = daughter2.template collision_as<ColwithEvTimesMultsCents>();
-        double tofNSigmaBach = bachelorTOFPID.GetTOFNSigma(daughter2, originalcol, collision);
-        // ----------------------------------------------
-
-        // save reduced track table with decay3body daughters
-        daughterTracks.push_back(daughter0);
-        daughterTracks.push_back(daughter1);
-        daughterTracks.push_back(daughter2);
-        for (int i = 0; i < 3; i++) {
-          double tofNSigmaTrack = (i == 2) ? tofNSigmaBach : -999.;
-          reducedFullTracksPIDIU(
-            // TrackIU
-            // reducedTrackID + i,
-            reducedCollisions.lastIndex() + 1,
-            daughterTracks[i].x(), daughterTracks[i].alpha(),
-            daughterTracks[i].y(), daughterTracks[i].z(), daughterTracks[i].snp(), daughterTracks[i].tgl(),
-            daughterTracks[i].signed1Pt(),
-            // TracksCovIU
-            daughterTracks[i].sigmaY(), daughterTracks[i].sigmaZ(), daughterTracks[i].sigmaSnp(), daughterTracks[i].sigmaTgl(), daughterTracks[i].sigma1Pt(),
-            daughterTracks[i].rhoZY(), daughterTracks[i].rhoSnpY(), daughterTracks[i].rhoSnpZ(), daughterTracks[i].rhoTglY(), daughterTracks[i].rhoTglZ(),
-            daughterTracks[i].rhoTglSnp(), daughterTracks[i].rho1PtY(), daughterTracks[i].rho1PtZ(), daughterTracks[i].rho1PtSnp(), daughterTracks[i].rho1PtTgl(),
-            // TracksExtra
-            daughterTracks[i].tpcInnerParam(), daughterTracks[i].flags(), daughterTracks[i].itsClusterSizes(),
-            daughterTracks[i].tpcNClsFindable(), daughterTracks[i].tpcNClsFindableMinusFound(), daughterTracks[i].tpcNClsFindableMinusCrossedRows(),
-            daughterTracks[i].trdPattern(), daughterTracks[i].tpcChi2NCl(), daughterTracks[i].tofChi2(),
-            daughterTracks[i].tpcSignal(), daughterTracks[i].tofExpMom(),
-            // PID
-            daughterTracks[i].tpcNSigmaPr(), daughterTracks[i].tpcNSigmaPi(), daughterTracks[i].tpcNSigmaDe(),
-            tofNSigmaTrack);
-        }
-        reducedTrackID = reducedTrackID + 3; // update index; ###Is it really needed?
->>>>>>> 2e9d38c0
       }
 
       // save reduced decay3body table
