--- conflicted
+++ resolved
@@ -1507,11 +1507,7 @@
   PROCESS_SWITCH(decay3bodyBuilder, processRun3, "Produce DCA fitter decay3body tables", true);
 
   //------------------------------------------------------------------
-<<<<<<< HEAD
-  void processRun3Reduced(aod::ReducedCollisions const& collisions, aod::ReducedDecay3Bodys const& decay3bodys, aod::ReducedTracksIU const&)
-=======
-  void processRun3Reduced(aod::RedCollisions const& collisions, aod::RedIUTracks const&, aod::RedDecay3Bodys const& decay3bodys, aod::BCsWithTimestamps const&)
->>>>>>> 91b3f3bb
+  void processRun3Reduced(aod::RedCollisions const& collisions, aod::RedDecay3Bodys const& decay3bodys, aod::RedIUTracks const&)
   {
     vtxCandidates.clear();
 
@@ -1520,20 +1516,11 @@
     int lastRunNumber = -1;
 
     for (const auto& d3body : decay3bodys) {
-<<<<<<< HEAD
-      auto t0 = d3body.track0_as<aod::ReducedTracksIU>();
-      auto t1 = d3body.track1_as<aod::ReducedTracksIU>();
-      auto t2 = d3body.track2_as<aod::ReducedTracksIU>();
-      auto collision = d3body.collision_as<aod::ReducedCollisions>();
-=======
       auto t0 = d3body.template track0_as<aod::RedIUTracks>();
       auto t1 = d3body.template track1_as<aod::RedIUTracks>();
       auto t2 = d3body.template track2_as<aod::RedIUTracks>();
       auto collision = d3body.template collision_as<aod::RedCollisions>();
-      // auto bc = collision.bc_as<aod::BCsWithTimestamps>();
-      // initCCDB(bc);
-      // set magnetic field only when run number changes
->>>>>>> 91b3f3bb
+      
       if (collision.runNumber() != lastRunNumber) {
         initCCDBReduced(collision.runNumber());
         lastRunNumber = collision.runNumber(); // Update the last run number
