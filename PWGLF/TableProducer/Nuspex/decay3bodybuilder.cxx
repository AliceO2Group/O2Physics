// Copyright 2019-2020 CERN and copyright holders of ALICE O2.
// See https://alice-o2.web.cern.ch/copyright for details of the copyright holders.
// All rights not expressly granted are reserved.
//
// This software is distributed under the terms of the GNU General Public
// License v3 (GPL Version 3), copied verbatim in the file "COPYING".
//
// In applying this license CERN does not waive the privileges and immunities
// granted to it by virtue of its status as an Intergovernmental Organization
// or submit itself to any jurisdiction.

/// \file decay3bodybuilder.cxx
/// \brief Builder task for 3-body decay reconstruction (p + pion + bachelor)
/// \author Yuanzhe Wang <yuanzhe.wang@cern.ch>
/// \author Carolina Reetz <c.reetz@cern.ch> (KFParticle specific part)

#include <cmath>
#include <array>
#include <cstdlib>
#include <string>
#include <vector>
#include <unordered_map>
#include <memory>
#include <algorithm>

#include <TRandom3.h>
#include <TROOT.h>

#include "Framework/runDataProcessing.h"
#include "Framework/AnalysisTask.h"
#include "Framework/AnalysisDataModel.h"
#include "Framework/ASoAHelpers.h"
#include "DCAFitter/DCAFitterN.h"
#include "ReconstructionDataFormats/Track.h"
#include "DetectorsVertexing/SVertexHypothesis.h"
#include "Common/Core/RecoDecay.h"
#include "Common/Core/trackUtilities.h"
#include "PWGLF/DataModel/LFStrangenessTables.h"
#include "PWGLF/DataModel/Reduced3BodyTables.h"
#include "PWGLF/DataModel/Vtx3BodyTables.h"
#include "PWGLF/DataModel/pidTOFGeneric.h"
#include "Common/DataModel/EventSelection.h"
#include "Common/DataModel/PIDResponse.h"
#include "Common/Core/PID/PIDTOF.h"
#include "TableHelper.h"
#include "Tools/KFparticle/KFUtilities.h"

#include "EventFiltering/Zorro.h"
#include "EventFiltering/ZorroSummary.h"

#include "DetectorsBase/Propagator.h"
#include "DetectorsBase/GeometryManager.h"
#include "DataFormatsParameters/GRPObject.h"
#include "DataFormatsParameters/GRPMagField.h"
#include "CCDB/BasicCCDBManager.h"
#include "DataFormatsTPC/BetheBlochAleph.h"
#include "DataFormatsCalibration/MeanVertexObject.h"

#ifndef HomogeneousField
#define HomogeneousField
#endif

// includes KFParticle
#include "KFParticle.h"
#include "KFPTrack.h"
#include "KFPVertex.h"
#include "KFParticleBase.h"
#include "KFVertex.h"

using namespace o2;
using namespace o2::framework;
using namespace o2::framework::expressions;
using std::array;

using FullTracksExtIU = soa::Join<aod::TracksIU, aod::TracksExtra, aod::TracksCovIU>;
using FullTracksExtPIDIU = soa::Join<FullTracksExtIU, aod::pidTPCFullPr, aod::pidTPCFullPi, aod::pidTPCFullDe>;

using ColwithEvTimes = o2::soa::Join<aod::Collisions, aod::EvSels, aod::EvTimeTOFFT0>;
using ColwithEvTimesMults = o2::soa::Join<ColwithEvTimes, aod::Mults>;
using TrackExtIUwithEvTimes = soa::Join<FullTracksExtIU, aod::EvTimeTOFFT0ForTrack>;
using TrackExtPIDIUwithEvTimes = soa::Join<FullTracksExtPIDIU, aod::EvTimeTOFFT0ForTrack>;

using MCLabeledTracksIU = soa::Join<FullTracksExtIU, aod::McTrackLabels>;

using ReducedCollisionsMults = soa::Join<aod::RedCollisions, aod::RedPVMults>;
using ReducedCollisionsMultsCents = soa::Join<ReducedCollisionsMults, aod::RedCentFT0Cs>;

namespace
{
const float pidCutsLambda[o2::vertexing::SVertexHypothesis::NPIDParams] = {0., 20, 0., 5.0, 0.0, 1.09004e-03, 2.62291e-04, 8.93179e-03, 2.83121}; // Lambda
} // namespace

struct VtxCandidate {
  int track0Id;
  int track1Id;
  int track2Id;
  int collisionId;
  int decay3bodyId;
  float vtxPos[3];
  float track0P[3];
  float track1P[3];
  float track2P[3];
  float dcadaughters;
  float daudcaxytopv[3]; // 0 - proton, 1 - pion, 2 - bachelor
  float daudcatopv[3];   // 0 - proton, 1 - pion, 2 - bachelor
  float bachelortofNsigma;
};

struct kfCandidate {
  // hypertriton
  int collisionID;
  int trackPosID;
  int trackNegID;
  int trackBachID;
  int decay3bodyID;
  float mass;
  float pos[3];
  float posErr[3];
  float mom[4];
  float momErr[4];
  float charge;
  float dcaToPV[2];     // 3D, xy
  float cpaToPV[2];     // 3D, xy
  float cpaToPVtopo[2]; // 3D, xy
  float decLen[2];      // 3D, xy
  float ldl;
  float chi2geoNDF;
  float chi2topoNDF;
  float ctau;
  float trackedClSize;
  float DeltaPhiRotDeuteron;
  float DeltaPhiRotProton;
  // V0
  float massV0;
  float chi2massV0;
  float cpaV0ToPV;
  // daughter momenta
  float protonMom[3];
  float pionMom[3];
  float deuteronMom[3];
  float tpcInnerParam[3]; // proton, pion, deuteron
  // daughter track quality
  int tpcNClDaughters[3]; // proton, pion, deuteron
  float tpcChi2NClDeuteron;
  // daughter DCAs KF
  float DCAdaughterToPV[3];   // proton, pion, deuteron
  float DCAdaughterToPVxy[3]; // proton, pion, deuteron
  float DCAdaughterToSVxy[3]; // proton, pion, deuteron
  float DCAprotonToPion;
  float DCAprotonToDeuteron;
  float DCApionToDeuteron;
  float DCAvtxDaughters3D;
  // daughter DCAs to PV propagated with material
  float trackDCAxy[3]; // pos, neg, bach
  float trackDCA[3];   // pos, neg, bach
  // daughter signs
  float daughterCharge[3]; // proton, pion, deuteron
  // daughter PID
  float tpcNsigma[4]; // proton, pion, deuteron, bach with pion hyp
  float tpcdEdx[3];   // proton, pion, deuteron
  float tofNsigmaDeuteron;
  float averageClusterSizeDeuteron;
  float pidForTrackingDeuteron;
};

struct decay3bodyBuilder {

  Produces<aod::StoredVtx3BodyDatas> vtx3bodydata;
  Produces<aod::KFVtx3BodyDatas> kfvtx3bodydata;
  Produces<aod::KFVtx3BodyDatasLite> kfvtx3bodydatalite;
  Service<o2::ccdb::BasicCCDBManager> ccdb;
  o2::base::Propagator::MatCorrType matCorr = o2::base::Propagator::MatCorrType::USEMatCorrNONE;
  std::vector<VtxCandidate> VtxCandidates;

  std::unordered_map<int, float> ccdbCache;                                          // Maps runNumber -> d_bz
  std::unordered_map<int, std::shared_ptr<o2::parameters::GRPMagField>> grpMagCache; // Maps runNumber -> grpmap

  std::unordered_map<int, float> ccdbCache; // Maps runNumber -> d_bz

  Zorro zorro;
  OutputObj<ZorroSummary> zorroSummary{"zorroSummary"};

  std::vector<int> fTrackedClSizeVector;

  // Configurables
  Configurable<bool> d_UseAbsDCA{"d_UseAbsDCA", true, "Use Abs DCAs"};

  enum Hyp3Body { kH3L = 0,
                  kH4L,
                  kHe4L,
                  kHe5L,
                  kNHyp3body };

  enum VtxStep { kVtxAll = 0,
                 kVtxTPCNcls,
                 kVtxPIDCut,
                 kVtxhasSV,
                 kVtxDcaDau,
                 kVtxCosPA,
                 kNVtxSteps };

  enum kfvtxstep { kKfVtxAll = 0,
                   kKfVtxCharge,
                   kKfVtxEta,
                   kKfVtxTPCNcls,
                   kKfVtxTPCRows,
                   kKfVtxTPCPID,
                   kKfVtxDCAxyPV,
                   kKfVtxDCAzPV,
                   kKfVtxV0MassConst,
                   kKfVtxhasSV,
                   kKfVtxDcaDau,
                   kKfVtxDcaDauVtx,
                   kKfVtxDauPt,
                   kKfVtxRap,
                   kKfVtxPt,
                   kKfVtxMass,
                   kKfVtxCosPA,
                   kKfVtxCosPAXY,
                   kKfVtxChi2geo,
                   kKfVtxTopoConstr,
                   kKfVtxChi2topo,
                   kKfNVtxSteps };

  HistogramRegistry registry{"registry", {}};

  // hypothesis
  Configurable<int> motherhyp{"motherhyp", 0, "hypothesis of the 3body decayed particle"};       // corresponds to Hyp3Body
  int bachelorcharge = 1;                                                                        // to be updated in Init base on the hypothesis
  o2::aod::pidtofgeneric::TofPidNewCollision<TrackExtPIDIUwithEvTimes::iterator> bachelorTOFPID; // to be updated in Init base on the hypothesis

  // Selection criteria
  Configurable<double> d_bz_input{"d_bz", -999, "bz field, -999 is automatic"};
  Configurable<int> mintpcNCls{"mintpcNCls", 70, "min tpc Nclusters"};
  Configurable<float> minCosPA3body{"minCosPA3body", 0.9, "minCosPA3body"};
  Configurable<float> dcavtxdau{"dcavtxdau", 1.0, "DCA Vtx Daughters"};
  Configurable<bool> enablePidCut{"enablePidCut", 0, "enable function checkPIDH3L"};
  Configurable<float> TofPidNsigmaMin{"TofPidNsigmaMin", -5, "TofPidNsigmaMin"};
  Configurable<float> TofPidNsigmaMax{"TofPidNsigmaMax", 5, "TofPidNsigmaMax"};
  Configurable<float> TpcPidNsigmaCut{"TpcPidNsigmaCut", 5, "TpcPidNsigmaCut"};
  Configurable<float> minBachPUseTOF{"minBachPUseTOF", 1, "minBachP Enable TOF PID"};

  Configurable<int> useMatCorrType{"useMatCorrType", 0, "0: none, 1: TGeo, 2: LUT"};
  // CCDB options
  Configurable<std::string> ccdburl{"ccdb-url", "http://alice-ccdb.cern.ch", "url of the ccdb repository"};
  Configurable<std::string> grpPath{"grpPath", "GLO/GRP/GRP", "Path of the grp file"};
  Configurable<std::string> grpmagPath{"grpmagPath", "GLO/Config/GRPMagField", "CCDB path of the GRPMagField object"};
  Configurable<std::string> lutPath{"lutPath", "GLO/Param/MatLUT", "Path of the Lut parametrization"};
  Configurable<std::string> geoPath{"geoPath", "GLO/Config/GeometryAligned", "Path of the geometry file"};
  // CCDB TOF PID paras
  Configurable<int64_t> timestamp{"ccdb-timestamp", -1, "timestamp of the object"};
  Configurable<std::string> paramFileName{"paramFileName", "", "Path to the parametrization object. If empty the parametrization is not taken from file"};
  Configurable<std::string> parametrizationPath{"parametrizationPath", "TOF/Calib/Params", "Path of the TOF parametrization on the CCDB or in the file, if the paramFileName is not empty"};
  Configurable<std::string> passName{"passName", "", "Name of the pass inside of the CCDB parameter collection. If empty, the automatically deceted from metadata (to be implemented!!!)"};
  Configurable<std::string> timeShiftCCDBPath{"timeShiftCCDBPath", "", "Path of the TOF time shift vs eta. If empty none is taken"};
  Configurable<bool> loadResponseFromCCDB{"loadResponseFromCCDB", false, "Flag to load the response from the CCDB"};
  Configurable<bool> fatalOnPassNotAvailable{"fatalOnPassNotAvailable", true, "Flag to throw a fatal if the pass is not available in the retrieved CCDB object"};
  // for KFParticle reconstruction
  struct : ConfigurableGroup {
    Configurable<bool> cfgSkimmedProcessing{"kfparticleConfigurations.cfgSkimmedProcessing", false, "Flag for skimmed dataset processing"};
    Configurable<bool> fillCandidateFullTable{"kfparticleConfigurations.fillCandidateFullTable", false, "Switch to fill full table with candidate properties"};
    Configurable<bool> doSel8selection{"kfparticleConfigurations.doSel8selection", true, "flag for sel8 event selection"};
    Configurable<bool> doPosZselection{"kfparticleConfigurations.doPosZselection", true, "flag for posZ event selection"};
    Configurable<bool> doDCAFitterPreMinimum{"kfparticleConfigurations.doDCAFitterPreMinimum", false, "do DCAFitter pre-optimization before KF fit to include material corrections for decay3body vertex"};
    Configurable<bool> doTrackQA{"kfparticleConfigurations.doTrackQA", false, "Flag to fill QA histograms for daughter tracks."};
    Configurable<bool> doVertexQA{"kfparticleConfigurations.doVertexQA", false, "Flag to fill QA histograms for KFParticle PV."};
    Configurable<bool> useLambdaMassConstraint{"kfparticleConfigurations.useLambdaMassConstraint", false, "Apply Lambda mass constraint on proton-pion vertex"};
    Configurable<bool> doDCAPreSel{"kfparticleConfigurations.doDCAPreSel", false, "Apply selection on DCA of daughter tracks to PV"};
    Configurable<float> maxEta{"kfparticleConfigurations.maxEta", 1.0, "Maximum eta for proton and pion daughter tracks"};
    Configurable<float> maxEtaDeuteron{"kfparticleConfigurations.maxEtaDeuteron", 0.9, "Maximum eta for deuteron daughter track"};
    Configurable<bool> useTPCforPion{"kfparticleConfigurations.useTPCforPion", true, "Flag to ask for TPC info for pion track (PID, nClusters), false: pion track can be ITS only"};
    Configurable<float> mintpcNClsProton{"kfparticleConfigurations.mintpcNClsProton", 70, "Minimum number of TPC clusters for proton track"};
    Configurable<float> mintpcNClsPion{"kfparticleConfigurations.mintpcNClsPion", 70, "Minimum number of TPC clusters for pion track"};
    Configurable<float> mintpcNClsBach{"kfparticleConfigurations.mintpcNClsBach", 70, "Minimum number of TPC clusters for bachelor track"};
    Configurable<float> mintpcCrossedRows{"kfparticleConfigurations.mintpcCrossedRows", 70, "Minimum number of TPC crossed rows for proton and deuteron track"};
    Configurable<float> mintpcCrossedRowsPion{"kfparticleConfigurations.mintpcCrossedRowsPion", 70, "Minimum number of TPC crossed rows for pion track"};
    Configurable<float> minPtProton{"kfparticleConfigurations.minPtProton", 0.1, "Minimum pT of proton track"};
    Configurable<float> maxPtProton{"kfparticleConfigurations.maxPtProton", 10, "Maximum pT of proton track"};
    Configurable<float> minPtPion{"kfparticleConfigurations.minPtPion", 0.1, "Minimum pT of pion track"};
    Configurable<float> maxPtPion{"kfparticleConfigurations.maxPtPion", 10, "Maximum pT of pion track"};
    Configurable<float> minPtDeuteron{"kfparticleConfigurations.minPtDeuteron", 0.1, "Minimum pT of deuteron track"};
    Configurable<float> maxPtDeuteron{"kfparticleConfigurations.maxPtDeuteron", 10, "Maximum pT of deuteron track"};
    Configurable<float> mindcaXYPionPV{"kfparticleConfigurations.mindcaXYPionPV", 0.1, "Minimum DCA XY of the pion daughter track to the PV"};
    Configurable<float> mindcaXYProtonPV{"kfparticleConfigurations.mindcaXYProtonPV", 0.1, "Minimum DCA XY of the proton daughter track to the PV"};
    Configurable<float> mindcaZPionPV{"kfparticleConfigurations.mindcaZPionPV", 0.1, "Minimum DCA Z of the pion daughter track to the PV"};
    Configurable<float> mindcaZProtonPV{"kfparticleConfigurations.mindcaZProtonPV", 0.1, "Minimum DCA Z of the proton daughter track to the PV"};
    Configurable<float> maxtpcnSigma{"kfparticleConfigurations.maxtpcnSigma", 5., "Maximum nSigma TPC for daughter tracks"};
    Configurable<float> maxDcaProDeu{"kfparticleConfigurations.maxDcaProDeu", 1000., "Maximum geometrical distance between proton and deuteron at the SV in 3D with KFParticle"};
    Configurable<float> maxDcaProPi{"kfparticleConfigurations.maxDcaProPi", 1000., "Maximum geometrical distance between proton and pion at the SV in 3D with KFParticle"};
    Configurable<float> maxDcaPiDe{"kfparticleConfigurations.maxDcaPiDe", 1000., "Maximum geometrical distance between pion and deuteron at the SV in 3D with KFParticle"};
    Configurable<float> maxDcaXYSVDau{"kfparticleConfigurations.maxDcaXYSVDau", 1.0, "Maximum geometrical distance of daughter tracks from the SV in XY with KFParticle"};
    Configurable<float> maxRapidityHt{"kfparticleConfigurations.maxRapidityHt", 1., "Maximum rapidity for Hypertriton candidates with KFParticle"};
    Configurable<float> minPtHt{"kfparticleConfigurations.minPtHt", 0.01, "Minimum momentum for Hypertriton candidates with KFParticle (0.01 applied in SVertexer)"};
    Configurable<float> maxPtHt{"kfparticleConfigurations.maxPtHt", 36., "Maximum momentum for Hypertriton candidates with KFParticle"};
    Configurable<float> minMassHt{"kfparticleConfigurations.minMassHt", 2.96, "Minimum candidate mass with KFParticle"};
    Configurable<float> maxMassHt{"kfparticleConfigurations.maxMassHt", 3.05, "Maximum candidate mass with KFParticle"};
    Configurable<float> maxctauHt{"kfparticleConfigurations.maxctauHt", 40., "Maximum candidate ctau with KFParticle before topological constraint"};
    Configurable<float> maxChi2geo{"kfparticleConfigurations.maxChi2geo", 1000., "Maximum chi2 geometrical with KFParticle"};
    Configurable<float> minCosPA{"kfparticleConfigurations.minCosPA", 0.8, "Minimum cosine pointing angle with KFParticle (0.8 applied in SVertexer)"};
    Configurable<float> minCosPAxy{"kfparticleConfigurations.minCosPAxy", 0.8, "Minimum cosine pointing angle in xy with KFParticle"};
    Configurable<bool> applyTopoSel{"kfparticleConfigurations.applyTopoSel", false, "Apply selection constraining the mother to the PV with KFParticle"};
    Configurable<float> maxChi2topo{"kfparticleConfigurations.maxChi2topo", 1000., "Maximum chi2 topological with KFParticle"};
    Configurable<int> nEvtMixing{"kfparticleConfigurations.nEvtMixing", 5, "Number of events to mix"};
    ConfigurableAxis binsVtxZ{"kfparticleConfigurations.binsVtxZ", {VARIABLE_WIDTH, -10.0f, -8.f, -6.f, -4.f, -2.f, 0.f, 2.f, 4.f, 6.f, 8.f, 10.f}, "Mixing bins - z-vertex"};
    ConfigurableAxis binsMultiplicity{"kfparticleConfigurations.binsMultiplicity", {VARIABLE_WIDTH, 0.0f, 1.0f, 5.0f, 10.0f, 20.0f, 30.0f, 40.0f, 50.0f, 60.0f, 70.0f, 80.0f, 90.0f, 100.0f, 110.0f}, "Mixing bins - multiplicity"};
<<<<<<< HEAD
    // 3body mixing
    Configurable<bool> mixDeuteron{"kfparticleConfigurations.mixDeuteron", true, "Mix V0 from one event with bachelor from another"};
    Configurable<bool> mixProton{"kfparticleConfigurations.mixProton", false, "Mix pion and bachelor from one event with proton from another"};
    Configurable<bool> applySVertexerV0Cuts{"kfparticleConfigurations.applySVertexerV0Cuts", false, "Apply virtual V0 cuts applied in SVertexer in case of proton mixing"};
    ConfigurableAxis bins3BodyRadius{"kfparticleConfigurations.bins3BodyRadius", {VARIABLE_WIDTH, 0.0f, 0.5f, 1.0f, 1.5f, 2.0f, 3.0f, 4.0f, 6.0f, 8.0f, 10.0f, 12.0f, 14.0f, 16.0f, 18.0f, 20.0f, 30.0f, 1000.0}, "Mixing bins - 3body radius"};
    // ConfigurableAxis bins3BodyPhi{"kfparticleConfigurations.bins3BodyPhi", {VARIABLE_WIDTH, -180.0f*TMath::Pi()/180, -170.0f*TMath::Pi()/180, -160.0f*TMath::Pi()/180, -150.0f*TMath::Pi()/180, -140.0f*TMath::Pi()/180, -130.0f*TMath::Pi()/180, -120.0f*TMath::Pi()/180, -110.0f*TMath::Pi()/180, -100.0f*TMath::Pi()/180, -90.0f*TMath::Pi()/180, -80.0f*TMath::Pi()/180, -70.0f*TMath::Pi()/180, -60.0f*TMath::Pi()/180, -50.0f*TMath::Pi()/180, -40.0f*TMath::Pi()/180, -30.0f*TMath::Pi()/180, -20.0f*TMath::Pi()/180, -10.0f*TMath::Pi()/180, 0.0f, 10.0f*TMath::Pi()/180, 20.0f*TMath::Pi()/180, 30.0f*TMath::Pi()/180, 40.0f*TMath::Pi()/180, 50.0f*TMath::Pi()/180, 60.0f*TMath::Pi()/180, 70.0f*TMath::Pi()/180, 80.0f*TMath::Pi()/180, 90.0f*TMath::Pi()/180, 100.0f*TMath::Pi()/180, 110.0f*TMath::Pi()/180, 120.0f*TMath::Pi()/180, 130.0f*TMath::Pi()/180, 140.0f*TMath::Pi()/180, 150.0f*TMath::Pi()/180, 160.0f*TMath::Pi()/180, 170.0f*TMath::Pi()/180, 180.0f*TMath::Pi()/180}, "Mixing bins - 3body phi"};
    ConfigurableAxis bins3BodyPhi{"kfparticleConfigurations.bins3BodyPhi", {VARIABLE_WIDTH, -180.0f*TMath::Pi()/180, -160.0f*TMath::Pi()/180, -140.0f*TMath::Pi()/180, -120.0f*TMath::Pi()/180, -100.0f*TMath::Pi()/180, -80.0f*TMath::Pi()/180, -60.0f*TMath::Pi()/180, -40.0f*TMath::Pi()/180, -20.0f*TMath::Pi()/180, 0.0f, 20.0f*TMath::Pi()/180, 40.0f*TMath::Pi()/180, 60.0f*TMath::Pi()/180, 80.0f*TMath::Pi()/180, 100.0f*TMath::Pi()/180, 120.0f*TMath::Pi()/180, 140.0f*TMath::Pi()/180, 160.0f*TMath::Pi()/180, 180.0f*TMath::Pi()/180}, "Mixing bins - 3body phi"};
    ConfigurableAxis bins3BodyPosZ{"kfparticleConfigurations.bins3BodyPosZ", {VARIABLE_WIDTH, -300.0f, -42.0f, -13.0f, -6.0f, -4.0f, -2.0f, 0.0f, 2.0f, 4.0f, 6.0f, 13.0f, 42.0f, 300.0f}, "Mixing bins - 3body z position"};
=======
    ConfigurableAxis bins3BodyRadius{"kfparticleConfigurations.bins3BodyRadius", {VARIABLE_WIDTH, 0.0f, 0.5f, 1.0f, 1.5f, 2.0f, 2.5f, 3.0f, 4.0f, 5.0f, 6.0f, 7.0f, 8.0f, 9.0f, 10.0f, 12.0f, 14.0f, 16.0f, 18.0f, 20.0f, 30.0f, 40.0f, 50.0f, 100.0f}, "Mixing bins - 3body radius"};
    ConfigurableAxis bins3BodyPhi{"kfparticleConfigurations.bins3BodyPhi", {VARIABLE_WIDTH, 0.0f, 10.0f, 20.0f, 30.0f, 40.0f, 50.0f, 60.0f, 70.0f, 80.0f, 90.0f, 100.0f, 110.0f, 120.0f, 130.0f, 140.0f, 150.0f, 160.0f, 170.0f, 180.0f, 190.0f, 200.0f, 210.0f, 220.0f, 230.0f, 240.0f, 250.0f, 260.0f, 270.0f, 280.0f, 290.0f, 300.0f, 310.0f, 320.0f, 330.0f, 340.0f, 350.0f, 360.0f}, "Mixing bins - 3body phi"};
    ConfigurableAxis bins3BodyPosZ{"kfparticleConfigurations.bins3BodyPosZ", {VARIABLE_WIDTH, -500.0f, -200.0f, -100.0f, -70.0f, -60.0f, -50.0f, -40.0f, -35.0f, -30.0f, -25.0f, -20.0f, -15.0f, -13.0f, -10.0f, -8.0f, -6.0f, -4.0f, -2.0f, 0.0f, 2.0f, 4.0f, 6.0f, 8.0f, 10.0f, 13.0f, 15.0f, 20.0f, 25.0f, 30.0f, 35.0f, 40.0f, 50.0f, 60.0f, 70.0f, 100.0f, 200.0f, 500.0f}, "Mixing bins - 3body z position"};
>>>>>>> 3c83125f
    Configurable<bool> selectVtxZ3bodyMixing{"kfparticleConfigurations.selectVtxZ3bodyMixing", true, "Select same VtxZ events in case of 3body mixing"};
    Configurable<float> VtxZBin3bodyMixing{"kfparticleConfigurations.VtxZBin3bodyMixing", 1., "Bin width for event vtx z position in case of 3body mixing"};
  } kfparticleConfigurations;

  //------------------------------------------------------------------
  // Sets for DCAFitter event mixing
  struct : ConfigurableGroup {
    Configurable<int> nUseMixed{"dcaFitterEMSel.nUseMixed", 5, "nUseMixed"};
    Configurable<float> mMinPt2V0{"dcaFitterEMSel.mMinPt2V0", 0.5, "mMinPt2V0"};                                                           // minimum pT^2 of V0
    Configurable<float> mMaxTgl2V0{"dcaFitterEMSel.mMaxTgl2V0", 4, "mMaxTgl2V0"};                                                          // maximum tgLambda^2 of V0
    Configurable<float> mMaxDCAXY2ToMeanVertex3bodyV0{"dcaFitterEMSel.mMaxDCAXY2ToMeanVertex3bodyV0", 4, "mMaxDCAXY2ToMeanVertex3bodyV0"}; // max DCA^2 of 2 body decay to mean vertex of 3 body decay in XY
    Configurable<float> minCosPAXYMeanVertex3bodyV0{"dcaFitterEMSel.minCosPAXYMeanVertex3bodyV0", 0.9, "minCosPAXYMeanVertex3bodyV0"};     // min CosPA of 2 body decay to mean vertex of 3 body decay in XY
    Configurable<float> minCosPA3bodyV0{"dcaFitterEMSel.minCosPA3bodyV0", 0.8, "minCosPA3bodyV0"};                                         // min CosPA of 3 body decay to PV
    Configurable<float> maxRDiffV03body{"dcaFitterEMSel.maxRDiffV03body", 3, "maxRDiffV03body"};                                           // Maximum difference between virtual V0 and 3body radius
    Configurable<float> minPt3Body = {"dcaFitterEMSel.minPt3Body", 0.01, ""};                                                              // minimum pT of 3body Vertex
    Configurable<float> maxTgl3Body = {"dcaFitterEMSel.maxTgl3Body", 2, ""};                                                               // maximum tgLambda of 3body Vertex
    Configurable<float> maxDCAXY3Body{"dcaFitterEMSel.maxDCAXY3Body", 0.5, "DCAXY H3L to PV"};                                             // max DCA of 3 body decay to PV in XY
    Configurable<float> maxDCAZ3Body{"dcaFitterEMSel.maxDCAZ3Body", 1.0, "DCAZ H3L to PV"};                                                // max DCA of 3 body decay to PV in Z
    // Binning for mixing events
    ConfigurableAxis binsVtxZ{"dcaFitterEMSel.binsVtxZ", {VARIABLE_WIDTH, -10.0f, -8.f, -6.f, -4.f, -2.f, 0.f, 2.f, 4.f, 6.f, 8.f, 10.f}, "Mixing bins - z-vertex"};
    ConfigurableAxis binsMultiplicity{"dcaFitterEMSel.binsMultiplicity", {VARIABLE_WIDTH, 0.0f, 1.0f, 5.0f, 10.0f, 20.0f, 30.0f, 40.0f, 50.0f, 60.0f, 70.0f, 80.0f, 90.0f, 100.0f, 110.0f}, "Mixing bins - multiplicity"};
    Configurable<float> maxDeltaRadiusColMixing{"dcaFitterEMSel.maxDeltaRadiusColMixing", 2., "max difference between pv z position in case of collision mixing"};
    Configurable<float> maxDeltaPhiColMixing{"dcaFitterEMSel.maxDeltaPhiColMixing", 30., "max difference between Phi of monther particle in case of collision mixing (degree)"};
    // Configurations for mixing decay3bodys
    // Configurable<bool> cfgUseDCAFitterInfo{"dcaFitterEMSel.cfgUseDCAFitterInfo", true, ""}; // if use information from dcatFitter while mixing reduced 3bodys
    Configurable<int> cfgMix3BodyMethod{"dcaFitterEMSel.cfgMix3BodyMethod", 0, ""}; // 0: bachelor, 1: pion, 2: proton
    Configurable<bool> cfgApplyV0Cut{"dcaFitterEMSel.cfgApplyV0Cut", true, "if apply V0 cut while performing event-mixing"};
    ConfigurableAxis bins3BodyRadius{"dcaFitterEMSel.bins3BodyRadius", {VARIABLE_WIDTH, 0.0f, 2.0f, 4.0f, 7.0f, 10.0f, 14.0f, 18.0f, 22.0f, 30.0f, 40.0f}, "Mixing bins - 3body radius"};
    ConfigurableAxis bins3BodyPhi{"dcaFitterEMSel.bins3BodyPhi", {VARIABLE_WIDTH, -3.15, -2.15, -1, 0, 1, 2.15, 3.15}, "Mixing bins - 3body phi"};
    ConfigurableAxis bins3BodyPhiDegree{"dcaFitterEMSel.bins3BodyPhiDegree", {VARIABLE_WIDTH, -180, -120, -60, 0, 60, 120, 180}, "Mixing bins - 3body phi"};
    ConfigurableAxis bins3BodyPosZ{"dcaFitterEMSel.bins3BodyPosZ", {VARIABLE_WIDTH, -500.0f, -200.0f, -100.0f, -70.0f, -60.0f, -50.0f, -40.0f, -35.0f, -30.0f, -25.0f, -20.0f, -15.0f, -13.0f, -10.0f, -8.0f, -6.0f, -4.0f, -2.0f, 0.0f, 2.0f, 4.0f, 6.0f, 8.0f, 10.0f, 13.0f, 15.0f, 20.0f, 25.0f, 30.0f, 35.0f, 40.0f, 50.0f, 60.0f, 70.0f, 100.0f, 200.0f, 500.0f}, "3body SV z position"};
    Configurable<bool> selectPVPosZ3bodyMixing{"dcaFitterEMSel.selectPVPosZ3bodyMixing", true, "Select same pvPosZ events in case of 3body mixing"};
    Configurable<float> maxDeltaPVPosZ3bodyMixing{"dcaFitterEMSel.maxDeltaPVPosZ3bodyMixing", 1., "max difference between pv z position in case of 3body mixing"};
  } dcaFitterEMSel;

  SliceCache cache;
  using BinningTypeColEM = ColumnBinningPolicy<aod::collision::PosZ, aod::mult::MultNTracksPV>;
  using Binning3BodyDCAFitter = ColumnBinningPolicy<aod::dcafittersvinfo::SVRadius, aod::dcafittersvinfo::MomPhi>;
  using Binning3BodyKFInfo = ColumnBinningPolicy<aod::reduceddecay3body::Radius, aod::reduceddecay3body::Phi>;

  // KF event mixing
  using BinningTypeKF = ColumnBinningPolicy<aod::collision::PosZ, aod::mult::MultNTracksPV>;

  // 3body mixing
<<<<<<< HEAD
  // using Binning3Body = ColumnBinningPolicy<aod::reduceddecay3body::Radius, aod::reduceddecay3body::Phi, aod::reduceddecay3body::PosZ>;
  using Binning3Body = ColumnBinningPolicy<aod::reduceddecay3body::Radius, aod::reduceddecay3body::Phi>;
=======
  using Binning3Body = ColumnBinningPolicy<aod::reduceddecay3body::Radius, aod::reduceddecay3body::Phi, aod::reduceddecay3body::PosZ>;
>>>>>>> 3c83125f

  // Filters and slices
  Preslice<aod::Decay3Bodys> perCollision = o2::aod::decay3body::collisionId;
  Preslice<aod::RedDecay3Bodys> perReducedCollision = o2::aod::reduceddecay3body::collisionId;

  int mRunNumber;
  float d_bz;
  float maxSnp;  // max sine phi for propagation
  float maxStep; // max step size (cm) for propagation
  o2::base::MatLayerCylSet* lut = nullptr;
  o2::vertexing::DCAFitterN<2> fitterV0;
  o2::vertexing::DCAFitterN<3> fitter3body;
  o2::pid::tof::TOFResoParamsV2 mRespParamsV2;
  std::array<o2::vertexing::SVertexHypothesis, 2> mV0Hyps; // 0 - Lambda, 1 - AntiLambda
  bool doUpdateGRPMagField = false;                        // if initialize magnetic field for each bc
  o2::dataformats::VertexBase mMeanVertex{{0., 0., 0.}, {0.1 * 0.1, 0., 0.1 * 0.1, 0., 0., 6. * 6.}};

  void init(InitContext&)
  {
    zorroSummary.setObject(zorro.getZorroSummary());

    mRunNumber = 0;
    d_bz = 0;
    maxSnp = 0.85f;  // could be changed later
    maxStep = 2.00f; // could be changed later

    // set hypothesis corresponds to Hyp3Body, tpcpid to be implemented
    switch (motherhyp) {
      case Hyp3Body::kH3L:
        bachelorcharge = 1;
        bachelorTOFPID.SetPidType(o2::track::PID::Deuteron);
        break;
      case Hyp3Body::kH4L:
        bachelorcharge = 1;
        bachelorTOFPID.SetPidType(o2::track::PID::Triton);
        break;
      case Hyp3Body::kHe4L:
        bachelorcharge = 2;
        bachelorTOFPID.SetPidType(o2::track::PID::Helium3);
        break;
      case Hyp3Body::kHe5L:
        bachelorcharge = 2;
        bachelorTOFPID.SetPidType(o2::track::PID::Alpha);
        break;
      default:
        LOG(fatal) << "Wrong hypothesis for decay3body";
        return;
    }

    fitterV0.setPropagateToPCA(true);
    fitterV0.setMaxR(200.);
    fitterV0.setMinParamChange(1e-3);
    fitterV0.setMinRelChi2Change(0.9);
    fitterV0.setMaxDZIni(1e9);
    fitterV0.setMaxChi2(1e9);
    fitterV0.setUseAbsDCA(d_UseAbsDCA);

    fitter3body.setPropagateToPCA(true);
    fitter3body.setMaxR(200.); //->maxRIni3body
    fitter3body.setMinParamChange(1e-3);
    fitter3body.setMinRelChi2Change(0.9);
    fitter3body.setMaxDZIni(1e9);
    fitter3body.setMaxChi2(1e9);
    fitter3body.setUseAbsDCA(d_UseAbsDCA);

    // Material correction in the DCA fitter
    ccdb->setURL(ccdburl);
    ccdb->setCaching(true);
    ccdb->setLocalObjectValidityChecking();
    ccdb->setFatalWhenNull(false);

    if (useMatCorrType == 1) {
      LOGF(info, "TGeo correction requested, loading geometry");
      if (!o2::base::GeometryManager::isGeometryLoaded()) {
        ccdb->get<TGeoManager>(geoPath);
      }
    }
    if (useMatCorrType == 2) {
      LOGF(info, "LUT correction requested, loading LUT");
      lut = o2::base::MatLayerCylSet::rectifyPtrFromFile(ccdb->get<o2::base::MatLayerCylSet>(lutPath));
    }

    // Material correction in the DCA fitter
    if (useMatCorrType == 1)
      matCorr = o2::base::Propagator::MatCorrType::USEMatCorrTGeo;
    if (useMatCorrType == 2)
      matCorr = o2::base::Propagator::MatCorrType::USEMatCorrLUT;

    fitterV0.setMatCorrType(matCorr);
    fitter3body.setMatCorrType(matCorr);

    // Add histograms separately for different process functions
    if (doprocessRun3 == true || doprocessRun3Reduced) {
      registry.add("hEventCounter", "hEventCounter", HistType::kTH1F, {{1, 0.0f, 1.0f}});
    }

    if (doprocessRun3 == true || doprocessRun3Reduced || doprocessRun3ReducedEM == true || doprocessRun3Reduced3bodyMixing == true || doprocessRun3Reduced3bodyMixingKFInfo == true) {
      auto hVtx3BodyCounter = registry.add<TH1>("hVtx3BodyCounter", "hVtx3BodyCounter", HistType::kTH1D, {{6, 0.0f, 6.0f}});
      hVtx3BodyCounter->GetXaxis()->SetBinLabel(1, "Total");
      hVtx3BodyCounter->GetXaxis()->SetBinLabel(2, "TPCNcls");
      hVtx3BodyCounter->GetXaxis()->SetBinLabel(3, "PIDCut");
      hVtx3BodyCounter->GetXaxis()->SetBinLabel(4, "HasSV");
      hVtx3BodyCounter->GetXaxis()->SetBinLabel(5, "DcaDau");
      hVtx3BodyCounter->GetXaxis()->SetBinLabel(6, "CosPA");
      registry.add("hBachelorTOFNSigmaDe", "", HistType::kTH2F, {{40, -10.0f, 10.0f, "p/z (GeV/c)"}, {40, -10.0f, 10.0f, "TOF n#sigma"}});
    }

<<<<<<< HEAD
=======
    if (doprocessRun3ReducedEM == true) {
      registry.add("hEventCount", "hEventCount", HistType::kTH2F, {dcaFitterEMSel.binsVtxZ, dcaFitterEMSel.binsMultiplicity});
      registry.add("hEventPairs", "hEventPairs", HistType::kTH2F, {dcaFitterEMSel.binsVtxZ, dcaFitterEMSel.binsMultiplicity});
      registry.add("hDecay3BodyPairsBeforeCut", "hDecay3BodyPairsBeforeCut", HistType::kTH2F, {dcaFitterEMSel.binsVtxZ, dcaFitterEMSel.binsMultiplicity});
      registry.add("hDecay3BodyPairsAfterCut", "hDecay3BodyPairsAfterCut", HistType::kTH2F, {dcaFitterEMSel.binsVtxZ, dcaFitterEMSel.binsMultiplicity});
      registry.add("hRadius0", "hRadius0", HistType::kTH1F, {{200, 0.0f, 20.0f, "Radius (cm)"}});
      registry.add("hRadius1", "hRadius1", HistType::kTH1F, {{200, 0.0f, 20.0f, "Radius (cm)"}});
      registry.add("hDeltaRadius", "hDeltaRadius", HistType::kTH1F, {{400, -20.0f, 20.0f, "#Delta Radius (cm)"}});
      registry.add("hPhi0", "hPhi0", HistType::kTH1F, {{360, -180.0f, 180.0f, "#phi (degree)"}});
      registry.add("hPhi1", "hPhi1", HistType::kTH1F, {{360, -180.0f, 180.0f, "#phi (degree)"}});
      registry.add("hDeltaPhi", "hDeltaPhi", HistType::kTH1F, {{360, -180.0f, 180.0f, "#Delta #phi (degree)"}});
    }

    if (doprocessRun3Reduced3bodyMixing == true || doprocessRun3Reduced3bodyMixingKFInfo == true) {
      registry.add("hDecay3BodyRadiusPhi", "hDecay3BodyRadiusPhi", HistType::kTH2F, {dcaFitterEMSel.bins3BodyRadius, dcaFitterEMSel.bins3BodyPhi});
      registry.add("hDecay3BodyPosZ", "hDecay3BodyPosZ", HistType::kTH1F, {dcaFitterEMSel.bins3BodyPosZ});
      auto h3bodyCombinationCounter = registry.add<TH1>("h3bodyCombinationCounter", "h3bodyCombinationCounter", HistType::kTH1D, {{4, 0.0f, 4.0f}});
      h3bodyCombinationCounter->GetXaxis()->SetBinLabel(1, "total");
      h3bodyCombinationCounter->GetXaxis()->SetBinLabel(2, "bach sign/ID");
      h3bodyCombinationCounter->GetXaxis()->SetBinLabel(3, "not same collision");
      h3bodyCombinationCounter->GetXaxis()->SetBinLabel(4, "collision VtxZ");
    }

    if (doprocessRun3ReducedEM == true || doprocessRun3Reduced3bodyMixing == true || doprocessRun3Reduced3bodyMixingKFInfo == true) {
      doUpdateGRPMagField = true;
      registry.add("h3bodyEMCutCounter", "h3bodyEMCutCounter", HistType::kTH1D, {{14, 0.0f, 14.0f}});
    }

>>>>>>> 3c83125f
    if (doprocessRun3withKFParticle == true || doprocessRun3withKFParticleStrangenessTracking == true || doprocessRun3withKFParticleReduced == true || doprocessRun3withKFParticleReducedEM == true || doprocessRun3withKFParticleReduced3bodyMixing == true) {
      auto hEventCounterZorro = registry.add<TH1>("Counters/hEventCounterZorro", "hEventCounterZorro", HistType::kTH1D, {{2, -0.5, 1.5}});
      hEventCounterZorro->GetXaxis()->SetBinLabel(1, "Zorro before evsel");
      hEventCounterZorro->GetXaxis()->SetBinLabel(2, "Zorro after evsel");
      auto hEventCounterKFParticle = registry.add<TH1>("Counters/hEventCounterKFParticle", "hEventCounterKFParticle", HistType::kTH1D, {{4, 0.0f, 4.0f}});
      hEventCounterKFParticle->GetXaxis()->SetBinLabel(1, "total");
      hEventCounterKFParticle->GetXaxis()->SetBinLabel(2, "sel8");
      hEventCounterKFParticle->GetXaxis()->SetBinLabel(3, "vertexZ");
      hEventCounterKFParticle->GetXaxis()->SetBinLabel(4, "has candidate");
      hEventCounterKFParticle->LabelsOption("v");
      auto hVtx3BodyCounterKFParticle = registry.add<TH1>("Counters/hVtx3BodyCounterKFParticle", "hVtx3BodyCounterKFParticle", HistType::kTH1D, {{21, 0.0f, 21.0f}});
      hVtx3BodyCounterKFParticle->GetXaxis()->SetBinLabel(1, "Total");
      hVtx3BodyCounterKFParticle->GetXaxis()->SetBinLabel(2, "Charge");
      hVtx3BodyCounterKFParticle->GetXaxis()->SetBinLabel(3, "Eta");
      hVtx3BodyCounterKFParticle->GetXaxis()->SetBinLabel(4, "TPCNcls");
      hVtx3BodyCounterKFParticle->GetXaxis()->SetBinLabel(5, "TPCRows");
      hVtx3BodyCounterKFParticle->GetXaxis()->SetBinLabel(6, "TPCpid");
      hVtx3BodyCounterKFParticle->GetXaxis()->SetBinLabel(7, "DCAxyPV");
      hVtx3BodyCounterKFParticle->GetXaxis()->SetBinLabel(8, "DCAzPV");
      hVtx3BodyCounterKFParticle->GetXaxis()->SetBinLabel(9, "V0MassConst");
      hVtx3BodyCounterKFParticle->GetXaxis()->SetBinLabel(10, "HasSV");
      hVtx3BodyCounterKFParticle->GetXaxis()->SetBinLabel(11, "DcaDau");
      hVtx3BodyCounterKFParticle->GetXaxis()->SetBinLabel(12, "DCADauVtx");
      hVtx3BodyCounterKFParticle->GetXaxis()->SetBinLabel(13, "DauPt");
      hVtx3BodyCounterKFParticle->GetXaxis()->SetBinLabel(14, "Rapidity");
      hVtx3BodyCounterKFParticle->GetXaxis()->SetBinLabel(15, "Pt");
      hVtx3BodyCounterKFParticle->GetXaxis()->SetBinLabel(16, "Mass");
      hVtx3BodyCounterKFParticle->GetXaxis()->SetBinLabel(17, "CosPA");
      hVtx3BodyCounterKFParticle->GetXaxis()->SetBinLabel(18, "CosPAXY");
      hVtx3BodyCounterKFParticle->GetXaxis()->SetBinLabel(19, "Chi2geo");
      hVtx3BodyCounterKFParticle->GetXaxis()->SetBinLabel(20, "TopoConstr");
      hVtx3BodyCounterKFParticle->GetXaxis()->SetBinLabel(21, "Chi2topo");
      hVtx3BodyCounterKFParticle->LabelsOption("v");

      registry.add("QA/Tracks/hTrackPosTPCNcls", "hTrackPosTPCNcls", HistType::kTH1F, {{152, 0, 152, "# TPC clusters"}});
      registry.add("QA/Tracks/hTrackNegTPCNcls", "hTrackNegTPCNcls", HistType::kTH1F, {{152, 0, 152, "# TPC clusters"}});
      registry.add("QA/Tracks/hTrackBachTPCNcls", "hTrackBachTPCNcls", HistType::kTH1F, {{152, 0, 152, "# TPC clusters"}});
      registry.add("QA/Tracks/hTrackPosHasTPC", "hTrackPosHasTPC", HistType::kTH1F, {{2, -0.5, 1.5, "has TPC"}});
      registry.add("QA/Tracks/hTrackNegHasTPC", "hTrackNegHasTPC", HistType::kTH1F, {{2, -0.5, 1.5, "has TPC"}});
      registry.add("QA/Tracks/hTrackBachHasTPC", "hTrackBachHasTPC", HistType::kTH1F, {{2, -0.5, 1.5, "has TPC"}});
      registry.add("QA/Tracks/hTrackBachITSClusSizes", "hTrackBachITSClusSizes", HistType::kTH1F, {{10, 0., 10., "ITS cluster sizes"}});
      registry.add("QA/Tracks/hTrackProtonTPCPID", "hTrackProtonTPCPID", HistType::kTH2F, {{100, -10.0f, 10.0f, "p/z (GeV/c)"}, {100, -10.0f, 10.0f, "TPC n#sigma"}});
      registry.add("QA/Tracks/hTrackPionTPCPID", "hTrackPionTPCPID", HistType::kTH2F, {{100, -10.0f, 10.0f, "p/z (GeV/c)"}, {100, -10.0f, 10.0f, "TPC n#sigma"}});
      registry.add("QA/Tracks/hTrackBachTPCPID", "hTrackBachTPCPID", HistType::kTH2F, {{100, -10.0f, 10.0f, "p/z (GeV/c)"}, {100, -10.0f, 10.0f, "TPC n#sigma"}});
      registry.add("QA/Tracks/hTrackProtonPt", "hTrackProtonPt", HistType::kTH1F, {{100, 0.0f, 10.0f, "#it{p}_{T} (GeV/c)"}});
      registry.add("QA/Tracks/hTrackPionPt", "hTrackPionPt", HistType::kTH1F, {{100, 0.0f, 10.0f, "#it{p}_{T} (GeV/c)"}});
      registry.add("QA/Tracks/hTrackBachPt", "hTrackBachPt", HistType::kTH1F, {{100, 0.0f, 10.0f, "#it{p}_{T} (GeV/c)"}});
      registry.add("QA/Event/hAllSelEventsVtxZ", "hAllSelEventsVtxZ", HistType::kTH1F, {{500, -15.0f, 15.0f, "PV Z (cm)"}});
      registry.add("QA/Event/hVtxXKF", "hVtxXKF", HistType::kTH1F, {{500, -0.1f, 0.1f, "PV X (cm)"}});
      registry.add("QA/Event/hVtxYKF", "hVtxYKF", HistType::kTH1F, {{500, -0.1f, 0.1f, "PV Y (cm)"}});
      registry.add("QA/Event/hVtxZKF", "hVtxZKF", HistType::kTH1F, {{500, -15.0f, 15.0f, "PV Z (cm)"}});
      registry.add("QA/Event/hVtxCovXXKF", "hVtxCovXXKF", HistType::kTH1F, {{200, -0.0001f, 0.0001f, "PV cov(XX) (cm^{2})"}});
      registry.add("QA/Event/hVtxCovYYKF", "hVtxCovYYKF", HistType::kTH1F, {{200, -0.0001f, 0.0001f, "PV cov(YY) (cm^{2})"}});
      registry.add("QA/Event/hVtxCovZZKF", "hVtxCovZZKF", HistType::kTH1F, {{200, -0.0001f, 0.0001f, "PV cov(ZZ) (cm^{2})"}});
      registry.add("QA/Event/hVtxCovXYKF", "hVtxCovXYKF", HistType::kTH1F, {{200, -0.0001f, 0.0001f, "PV cov(XY) (cm^{2})"}});
      registry.add("QA/Event/hVtxCovXZKF", "hVtxCovXZKF", HistType::kTH1F, {{200, -0.0001f, 0.0001f, "PV cov(XZ) (cm^{2})"}});
      registry.add("QA/Event/hVtxCovYZKF", "hVtxCovYZKF", HistType::kTH1F, {{200, -0.0001f, 0.0001f, "PV cov(YZ) (cm^{2})"}});
      registry.add("QA/Event/hVtxX", "hVtxX", HistType::kTH1F, {{500, -0.1f, 0.1f, "PV X (cm)"}});
      registry.add("QA/Event/hVtxY", "hVtxY", HistType::kTH1F, {{500, -0.1f, 0.1f, "PV Y (cm)"}});
      registry.add("QA/Event/hVtxZ", "hVtxZ", HistType::kTH1F, {{500, -15.0f, 15.0f, "PV Z (cm)"}});
      registry.add("QA/Event/hVtxCovXX", "hVtxCovXX", HistType::kTH1F, {{200, -0.0001f, 0.0001f, "PV cov(XX) (cm^{2})"}});
      registry.add("QA/Event/hVtxCovYY", "hVtxCovYY", HistType::kTH1F, {{200, -0.0001f, 0.0001f, "PV cov(YY) (cm^{2})"}});
      registry.add("QA/Event/hVtxCovZZ", "hVtxCovZZ", HistType::kTH1F, {{200, -0.0001f, 0.0001f, "PV cov(ZZ) (cm^{2})"}});
      registry.add("QA/Event/hVtxCovXY", "hVtxCovXY", HistType::kTH1F, {{200, -0.0001f, 0.0001f, "PV cov(XY) (cm^{2})"}});
      registry.add("QA/Event/hVtxCovXZ", "hVtxCovXZ", HistType::kTH1F, {{200, -0.0001f, 0.0001f, "PV cov(XZ) (cm^{2})"}});
      registry.add("QA/Event/hVtxCovYZ", "hVtxCovYZ", HistType::kTH1F, {{200, -0.0001f, 0.0001f, "PV cov(YZ) (cm^{2})"}});
    }

    if (doprocessRun3withKFParticleReducedEM == true) {
      registry.add("QA/EM/hPairCounterMixing", "hPairCounterMixing", HistType::kTH1D, {{1, 0.0f, 1.0f}});
      auto hCombinationCounterMixing = registry.add<TH1>("QA/EM/hCombinationCounterMixing", "hCombinationCounterMixing", HistType::kTH1D, {{3, 0.0f, 3.0f}});
      hCombinationCounterMixing->GetXaxis()->SetBinLabel(1, "total");
      hCombinationCounterMixing->GetXaxis()->SetBinLabel(2, "bach sign/ID");
      hCombinationCounterMixing->GetXaxis()->SetBinLabel(3, "radius, phi");
      hCombinationCounterMixing->LabelsOption("v");

      registry.add("QA/EM/hEventBinCounts", "hEventBinCounts", HistType::kTH2D, {{10, 0, 10, "bins VtxZ"}, {13, 0, 13, "bins mult"}});
      registry.add("QA/EM/h3bodyBinCounts", "h3bodyBinCounts", HistType::kTH2D, {{10, 0, 10, "bins VtxZ"}, {13, 0, 13, "bins mult"}});
      registry.add("QA/EM/hPairBinCounts", "hPairBinCounts", HistType::kTH2D, {{10, 0, 10, "bins VtxZ"}, {13, 0, 13, "bins mult"}});

      registry.add("QA/EM/hRadius1", "hRadius1", HistType::kTH1F, {{200, 0.0f, 20.0f, "Radius (cm)"}});
      registry.add("QA/EM/hRadius2", "hRadius2", HistType::kTH1F, {{200, 0.0f, 20.0f, "Radius (cm)"}});
      registry.add("QA/EM/hPhi1", "hPhi1", HistType::kTH1F, {{360, 0.0f, 360.0f, "#phi (degree)"}});
      registry.add("QA/EM/hPhi2", "hPhi2", HistType::kTH1F, {{360, 0.0f, 360.0f, "#phi (degree)"}});
      registry.add("QA/EM/hDeltaRadius", "hDeltaRadius", HistType::kTH1F, {{200, 0.0f, 10.0f, "#Delta Radius (cm)"}});
      registry.add("QA/EM/hDeltaPhi", "hDeltaPhi", HistType::kTH1F, {{360, 0.0f, 360.0f, "#Delta #phi (degree)"}});
    }

    if (doprocessRun3withKFParticleReduced3bodyMixing == true) {
      auto h3bodyCombinationCounter = registry.add<TH1>("QA/EM/h3bodyCombinationCounter", "h3bodyCombinationCounter", HistType::kTH1D, {{4, 0.0f, 4.0f}});
      h3bodyCombinationCounter->GetXaxis()->SetBinLabel(1, "total");
      h3bodyCombinationCounter->GetXaxis()->SetBinLabel(2, "bach sign/ID");
      h3bodyCombinationCounter->GetXaxis()->SetBinLabel(3, "not same collision");
      h3bodyCombinationCounter->GetXaxis()->SetBinLabel(4, "collision VtxZ");
<<<<<<< HEAD
      h3bodyCombinationCounter->LabelsOption("v");
      // registry.add("QA/EM/h3bodyBinCounts", "h3bodyBinCounts", HistType::kTH3D, {{16, 0, 16, "bins radius"}, {36, 0, 36, "bins phi"}, {12, 0, 12, "bins pos Z"}});
      registry.add("QA/EM/h3bodyBinCounts", "h3bodyBinCounts", HistType::kTH2D, {{16, 0, 16, "bins radius"}, {18, 0, 18, "bins phi"}});

      AxisSpec radiusAxis = {kfparticleConfigurations.bins3BodyRadius, "Radius (cm)"};
      AxisSpec phiAxis = {kfparticleConfigurations.bins3BodyPhi, "#phi (degree)"};
      AxisSpec posZAxis = {kfparticleConfigurations.bins3BodyPosZ, "position in z (cm)"};

      registry.add("QA/EM/hRadius", "hRadius", HistType::kTH1F, {radiusAxis});
      registry.add("QA/EM/hPhi", "hPhi", HistType::kTH1F, {phiAxis});
      registry.add("QA/EM/hPosZ", "hPosZ", HistType::kTH1F, {posZAxis});
=======
>>>>>>> 3c83125f
    }
  }

  void initCCDB(aod::BCsWithTimestamps::iterator const& bc)
  {
    if (mRunNumber == bc.runNumber()) {
      return;
    }
    if (kfparticleConfigurations.cfgSkimmedProcessing) {
      zorro.initCCDB(ccdb.service, bc.runNumber(), bc.timestamp(), "Counter");
      zorro.populateHistRegistry(registry, bc.runNumber());
    }

    // In case override, don't proceed, please - no CCDB access required
    if (d_bz_input > -990) {
      d_bz = d_bz_input;
      fitterV0.setBz(d_bz);
      fitter3body.setBz(d_bz);
#ifdef HomogeneousField
      KFParticle::SetField(d_bz);
#endif
      o2::parameters::GRPMagField grpmag;
      if (std::fabs(d_bz) > 1e-5) {
        grpmag.setL3Current(30000.f / (d_bz / 5.0f));
      }
      o2::base::Propagator::initFieldFromGRP(&grpmag);
      mRunNumber = bc.runNumber();
      return;
    }

    auto run3grp_timestamp = bc.timestamp();
    o2::parameters::GRPObject* grpo = ccdb->getForTimeStamp<o2::parameters::GRPObject>(grpPath, run3grp_timestamp);
    o2::parameters::GRPMagField* grpmag = 0x0;
    if (grpo) {
      o2::base::Propagator::initFieldFromGRP(grpo);
      // Fetch magnetic field from ccdb for current collision
      d_bz = grpo->getNominalL3Field();
      LOG(info) << "Retrieved GRP for timestamp " << run3grp_timestamp << " with magnetic field of " << d_bz << " kZG";
    } else {
      grpmag = ccdb->getForTimeStamp<o2::parameters::GRPMagField>(grpmagPath, run3grp_timestamp);
      if (!grpmag) {
        LOG(fatal) << "Got nullptr from CCDB for path " << grpmagPath << " of object GRPMagField and " << grpPath << " of object GRPObject for timestamp " << run3grp_timestamp;
      }
      o2::base::Propagator::initFieldFromGRP(grpmag);
      // Fetch magnetic field from ccdb for current collision
      // d_bz = std::lround(5.f * grpmag->getL3Current() / 30000.f);
      d_bz = o2::base::Propagator::Instance()->getNominalBz();
      LOG(info) << "Retrieved GRP for timestamp " << run3grp_timestamp << " with magnetic field of " << d_bz << " kZG";
    }
    mRunNumber = bc.runNumber();
    // Set magnetic field value once known
    fitterV0.setBz(d_bz);
    fitter3body.setBz(d_bz);
// Set magnetic field for KF vertexing
#ifdef HomogeneousField
    KFParticle::SetField(d_bz);
#endif

    if (useMatCorrType == 2) {
      // setMatLUT only after magfield has been initalized
      // (setMatLUT has implicit and problematic init field call if not)
      o2::base::Propagator::Instance()->setMatLUT(lut);
    }

    // Initial TOF PID Paras, copied from PIDTOF.h
    timestamp.value = bc.timestamp();
    ccdb->setTimestamp(timestamp.value);
    // Not later than now objects
    ccdb->setCreatedNotAfter(std::chrono::duration_cast<std::chrono::milliseconds>(std::chrono::system_clock::now().time_since_epoch()).count());
    // TODO: implement the automatic pass name detection from metadata
    if (passName.value == "") {
      passName.value = "unanchored"; // temporary default
      LOG(warning) << "Passed autodetect mode for pass, not implemented yet, waiting for metadata. Taking '" << passName.value << "'";
    }
    LOG(info) << "Using parameter collection, starting from pass '" << passName.value << "'";

    const std::string fname = paramFileName.value;
    if (!fname.empty()) { // Loading the parametrization from file
      LOG(info) << "Loading exp. sigma parametrization from file " << fname << ", using param: " << parametrizationPath.value;
      if (1) {
        o2::tof::ParameterCollection paramCollection;
        paramCollection.loadParamFromFile(fname, parametrizationPath.value);
        LOG(info) << "+++ Loaded parameter collection from file +++";
        if (!paramCollection.retrieveParameters(mRespParamsV2, passName.value)) {
          if (fatalOnPassNotAvailable) {
            LOGF(fatal, "Pass '%s' not available in the retrieved CCDB object", passName.value.data());
          } else {
            LOGF(warning, "Pass '%s' not available in the retrieved CCDB object", passName.value.data());
          }
        } else {
          mRespParamsV2.setShiftParameters(paramCollection.getPars(passName.value));
          mRespParamsV2.printShiftParameters();
        }
      } else {
        mRespParamsV2.loadParamFromFile(fname.data(), parametrizationPath.value);
      }
    } else if (loadResponseFromCCDB) { // Loading it from CCDB
      LOG(info) << "Loading exp. sigma parametrization from CCDB, using path: " << parametrizationPath.value << " for timestamp " << timestamp.value;
      o2::tof::ParameterCollection* paramCollection = ccdb->getForTimeStamp<o2::tof::ParameterCollection>(parametrizationPath.value, timestamp.value);
      paramCollection->print();
      if (!paramCollection->retrieveParameters(mRespParamsV2, passName.value)) { // Attempt at loading the parameters with the pass defined
        if (fatalOnPassNotAvailable) {
          LOGF(fatal, "Pass '%s' not available in the retrieved CCDB object", passName.value.data());
        } else {
          LOGF(warning, "Pass '%s' not available in the retrieved CCDB object", passName.value.data());
        }
      } else { // Pass is available, load non standard parameters
        mRespParamsV2.setShiftParameters(paramCollection->getPars(passName.value));
        mRespParamsV2.printShiftParameters();
      }
    }
    mRespParamsV2.print();
    if (timeShiftCCDBPath.value != "") {
      if (timeShiftCCDBPath.value.find(".root") != std::string::npos) {
        mRespParamsV2.setTimeShiftParameters(timeShiftCCDBPath.value, "gmean_Pos", true);
        mRespParamsV2.setTimeShiftParameters(timeShiftCCDBPath.value, "gmean_Neg", false);
      } else {
        mRespParamsV2.setTimeShiftParameters(ccdb->getForTimeStamp<TGraph>(Form("%s/pos", timeShiftCCDBPath.value.c_str()), timestamp.value), true);
        mRespParamsV2.setTimeShiftParameters(ccdb->getForTimeStamp<TGraph>(Form("%s/neg", timeShiftCCDBPath.value.c_str()), timestamp.value), false);
      }
    }

    bachelorTOFPID.SetParams(mRespParamsV2);
  }

  void initCCDBfromRunNumber(int runNumber)
  {
<<<<<<< HEAD
    // Check if the CCDB data for this run is already cached
    if (ccdbCache.find(runNumber) != ccdbCache.end()) {
      LOG(debug) << "CCDB data already cached for run " << runNumber;

      // get magnetic field info from cache
      float d_bz = ccdbCache[runNumber];
=======
    // set magnetic field only when run number changes
    if (mRunNumber == runNumber) {
      LOG(debug) << "CCDB initialized for run " << mRunNumber;
      return;
    }
    mRunNumber = runNumber; // Update the last run number

    // Check if the CCDB data for this run is already cached
    if (ccdbCache.find(runNumber) != ccdbCache.end()) {
      LOG(debug) << "CCDB data already cached for run " << runNumber;
      d_bz = ccdbCache[runNumber];
      if (doUpdateGRPMagField == true) {
        o2::base::Propagator::initFieldFromGRP(grpMagCache[runNumber].get());
      }
    } else {
      std::shared_ptr<o2::parameters::GRPMagField> grpmag = std::make_shared<o2::parameters::GRPMagField>(*ccdb->getForRun<o2::parameters::GRPMagField>(grpmagPath, runNumber));
      if (!grpmag) {
        LOG(fatal) << "Got nullptr from CCDB for path " << grpmagPath << " of object GRPMagField and " << grpPath << " of object GRPObject for run number " << runNumber;
      }
      o2::base::Propagator::initFieldFromGRP(grpmag.get());
      // Fetch magnetic field from ccdb for current collision
      d_bz = o2::base::Propagator::Instance()->getNominalBz();
      LOG(info) << "Retrieved GRP for run number " << runNumber << " with magnetic field of " << d_bz << " kZG";

      ccdbCache[runNumber] = d_bz;
      grpMagCache[runNumber] = grpmag;
    }
>>>>>>> 3c83125f

      // Set magnetic field for KF vertexing
#ifdef HomogeneousField
      KFParticle::SetField(d_bz);
#endif
<<<<<<< HEAD
      // Set field for DCAfitter
      fitter3body.setBz(d_bz);

      if (useMatCorrType == 2) {
        // setMatLUT only after magfield has been initalized
        o2::base::Propagator::Instance()->setMatLUT(lut);
      }
    } else { // fetch data from CCDB and cache it
      o2::parameters::GRPMagField* grpmag = ccdb->getForRun<o2::parameters::GRPMagField>(grpmagPath, runNumber);
      if (!grpmag) {
        LOG(fatal) << "Got nullptr from CCDB for path " << grpmagPath << " of object GRPMagField and " << grpPath << " of object GRPObject for run number " << runNumber;
      }
      o2::base::Propagator::initFieldFromGRP(grpmag);
      // Fetch magnetic field from ccdb for current collision
      d_bz = o2::base::Propagator::Instance()->getNominalBz();
      LOG(info) << "Retrieved GRP for run number " << runNumber << " with magnetic field of " << d_bz << " kZG";

      // Set magnetic field for KF vertexing
#ifdef HomogeneousField
      KFParticle::SetField(d_bz);
#endif
      // Set field for DCAfitter
      fitter3body.setBz(d_bz);

      if (useMatCorrType == 2) {
        // setMatLUT only after magfield has been initalized
        o2::base::Propagator::Instance()->setMatLUT(lut);
      }

      // cache magnetic field info
      ccdbCache[runNumber] = d_bz;
=======
    // Set field for DCAfitter
    fitterV0.setBz(d_bz);
    fitter3body.setBz(d_bz);

    mV0Hyps[0].set(o2::track::PID::Lambda, o2::track::PID::Proton, o2::track::PID::Pion, pidCutsLambda, d_bz);
    mV0Hyps[1].set(o2::track::PID::Lambda, o2::track::PID::Pion, o2::track::PID::Proton, pidCutsLambda, d_bz);

    if (useMatCorrType == 2) {
      // setMatLUT only after magfield has been initalized
      o2::base::Propagator::Instance()->setMatLUT(lut);
>>>>>>> 3c83125f
    }
  }

  //------------------------------------------------------------------
  //-------------------- DCA fitter reconstruction -------------------
  //------------------------------------------------------------------
  // Select decay3body candidate based on daughter track PID
  template <typename TTrack>
  bool checkPID(TTrack const& trackProton, TTrack const& trackPion, TTrack const& trackBachelor, const double& tofNSigmaBach)
  {
    if ((tofNSigmaBach < TofPidNsigmaMin || tofNSigmaBach > TofPidNsigmaMax) && trackBachelor.p() > minBachPUseTOF) {
      return false;
    }
    if (std::abs(trackProton.tpcNSigmaPr()) > TpcPidNsigmaCut) {
      return false;
    }
    if (std::abs(trackPion.tpcNSigmaPi()) > TpcPidNsigmaCut) {
      return false;
    }
    return true;
  }
  // PID check for H3L
  template <typename TTrack>
  bool checkPIDH3L(TTrack const& trackProton, TTrack const& trackPion, TTrack const& trackBachelor, const double& tofNSigmaBach)
  {
    if ((std::abs(trackBachelor.tpcNSigmaDe()) > TpcPidNsigmaCut) || !checkPID(trackProton, trackPion, trackBachelor, tofNSigmaBach)) {
      return false;
    }
    return true;
  }

  //------------------------------------------------------------------
  // 3body candidate builder
  template <typename TCollisionTable, typename TTrackTable>
  void fillVtxCand(TCollisionTable const& collision, TTrackTable const& t0, TTrackTable const& t1, TTrackTable const& t2, int64_t decay3bodyId, int bachelorcharge = 1, double tofNSigmaBach = -999, bool saveInTable = true)
  {
    registry.fill(HIST("hVtx3BodyCounter"), kVtxAll);

    if (t0.tpcNClsFound() < mintpcNCls || t1.tpcNClsFound() < mintpcNCls || t2.tpcNClsFound() < mintpcNCls) {
      return;
    }
    registry.fill(HIST("hVtx3BodyCounter"), kVtxTPCNcls);

    if (enablePidCut) {
      if (t2.sign() > 0) {
        if (!checkPIDH3L(t0, t1, t2, tofNSigmaBach))
          return;
      } else {
        if (!checkPIDH3L(t1, t0, t2, tofNSigmaBach))
          return;
      }
    }

    registry.fill(HIST("hVtx3BodyCounter"), kVtxPIDCut);

    // Calculate DCA with respect to the collision associated to the V0, not individual tracks
    gpu::gpustd::array<float, 2> dcaInfo;

    auto Track0Par = getTrackPar(t0);
    o2::base::Propagator::Instance()->propagateToDCABxByBz({collision.posX(), collision.posY(), collision.posZ()}, Track0Par, 2.f, fitter3body.getMatCorrType(), &dcaInfo);
    auto Track0dcaXY = dcaInfo[0];
    auto Track0dca = std::sqrt(Track0dcaXY * Track0dcaXY + dcaInfo[1] * dcaInfo[1]);

    auto Track1Par = getTrackPar(t1);
    o2::base::Propagator::Instance()->propagateToDCABxByBz({collision.posX(), collision.posY(), collision.posZ()}, Track1Par, 2.f, fitter3body.getMatCorrType(), &dcaInfo);
    auto Track1dcaXY = dcaInfo[0];
    auto Track1dca = std::sqrt(Track1dcaXY * Track1dcaXY + dcaInfo[1] * dcaInfo[1]);

    auto Track2Par = getTrackPar(t2);
    o2::base::Propagator::Instance()->propagateToDCABxByBz({collision.posX(), collision.posY(), collision.posZ()}, Track2Par, 2.f, fitter3body.getMatCorrType(), &dcaInfo);
    auto Track2dcaXY = dcaInfo[0];
    auto Track2dca = std::sqrt(Track2dcaXY * Track2dcaXY + dcaInfo[1] * dcaInfo[1]);

    auto Track0 = getTrackParCov(t0);
    auto Track1 = getTrackParCov(t1);
    auto Track2 = getTrackParCov(t2);
    int n3bodyVtx = fitter3body.process(Track0, Track1, Track2);
    if (n3bodyVtx == 0) { // discard this pair
      return;
    }
    registry.fill(HIST("hVtx3BodyCounter"), kVtxhasSV);

    std::array<float, 3> pos = {0.};
    const auto& vtxXYZ = fitter3body.getPCACandidate();
    for (int i = 0; i < 3; i++) {
      pos[i] = vtxXYZ[i];
    }

    std::array<float, 3> p0 = {0.}, p1 = {0.}, p2{0.};
    const auto& propagatedTrack0 = fitter3body.getTrack(0);
    const auto& propagatedTrack1 = fitter3body.getTrack(1);
    const auto& propagatedTrack2 = fitter3body.getTrack(2);
    propagatedTrack0.getPxPyPzGlo(p0);
    propagatedTrack1.getPxPyPzGlo(p1);
    propagatedTrack2.getPxPyPzGlo(p2);
    for (int i = 0; i < 3; i++) {
      p2[i] *= bachelorcharge;
    }
    std::array<float, 3> p3B = {p0[0] + p1[0] + p2[0], p0[1] + p1[1] + p2[1], p0[2] + p1[2] + p2[2]};

    if (fitter3body.getChi2AtPCACandidate() > dcavtxdau) {
      return;
    }
    registry.fill(HIST("hVtx3BodyCounter"), kVtxDcaDau);

    float VtxcosPA = RecoDecay::cpa(std::array{collision.posX(), collision.posY(), collision.posZ()}, std::array{pos[0], pos[1], pos[2]}, std::array{p3B[0], p3B[1], p3B[2]});
    if (VtxcosPA < minCosPA3body) {
      return;
    }
    registry.fill(HIST("hVtx3BodyCounter"), kVtxCosPA);
    registry.fill(HIST("hBachelorTOFNSigmaDe"), t2.sign() * t2.p(), tofNSigmaBach);

    // additional cut for EM
    if (decay3bodyId == -1) {
      registry.fill(HIST("h3bodyEMCutCounter"), 0.5);
      auto v0Track0 = getTrackParCov(t0);
      auto v0Track1 = getTrackParCov(t1);
      int nV0 = fitterV0.process(v0Track0, v0Track1);
      if (nV0 == 0) {
        return;
      }
      registry.fill(HIST("h3bodyEMCutCounter"), 1.5);

      std::array<float, 3> v0pos = {0.};
      const auto& v0vtxXYZ = fitterV0.getPCACandidate();
      for (int i = 0; i < 3; i++) {
        v0pos[i] = v0vtxXYZ[i];
      }
      const int cand = 0;
      if (!fitterV0.isPropagateTracksToVertexDone(cand) && !fitterV0.propagateTracksToVertex(cand)) {
        return;
      }
      registry.fill(HIST("h3bodyEMCutCounter"), 2.5);

      const auto& trPProp = fitterV0.getTrack(0, cand);
      const auto& trNProp = fitterV0.getTrack(1, cand);
      std::array<float, 3> pP{}, pN{};
      trPProp.getPxPyPzGlo(pP);
      trNProp.getPxPyPzGlo(pN);
      std::array<float, 3> pV0 = {pP[0] + pN[0], pP[1] + pN[1], pP[2] + pN[2]};
      // Cut for Virtual V0
      float dxv0 = v0pos[0] - mMeanVertex.getX(), dyv0 = v0pos[1] - mMeanVertex.getY(), r2v0 = dxv0 * dxv0 + dyv0 * dyv0;
      float rv0 = std::sqrt(r2v0);
      float pt2V0 = pV0[0] * pV0[0] + pV0[1] * pV0[1], prodXYv0 = dxv0 * pV0[0] + dyv0 * pV0[1], tDCAXY = prodXYv0 / pt2V0;
      if (dcaFitterEMSel.cfgApplyV0Cut && pt2V0 <= dcaFitterEMSel.mMinPt2V0) {
        return;
      }
      registry.fill(HIST("h3bodyEMCutCounter"), 3.5);
      if (dcaFitterEMSel.cfgApplyV0Cut && pV0[2] * pV0[2] / pt2V0 > dcaFitterEMSel.mMaxTgl2V0) { // tgLambda cut
        return;
      }
      registry.fill(HIST("h3bodyEMCutCounter"), 4.5);

      float p2V0 = pt2V0 + pV0[2] * pV0[2], ptV0 = std::sqrt(pt2V0);
      // apply mass selections
      float p2Pos = pP[0] * pP[0] + pP[1] * pP[1] + pP[2] * pP[2], p2Neg = pN[0] * pN[0] + pN[1] * pN[1] + pN[2] * pN[2];
      bool good3bodyV0Hyp = false;
      for (int ipid = 0; ipid < 2; ipid++) {
        float massForLambdaHyp = mV0Hyps[ipid].calcMass(p2Pos, p2Neg, p2V0);
        if (massForLambdaHyp - mV0Hyps[ipid].getMassV0Hyp() < mV0Hyps[ipid].getMargin(ptV0)) {
          good3bodyV0Hyp = true;
          break;
        }
      }
      if (dcaFitterEMSel.cfgApplyV0Cut && !good3bodyV0Hyp) {
        return;
      }
      registry.fill(HIST("h3bodyEMCutCounter"), 5.5);

      float dcaX = dxv0 - pV0[0] * tDCAXY, dcaY = dyv0 - pV0[1] * tDCAXY, dca2 = dcaX * dcaX + dcaY * dcaY;
      float cosPAXY = prodXYv0 / rv0 * ptV0;
      if (dcaFitterEMSel.cfgApplyV0Cut && dca2 > dcaFitterEMSel.mMaxDCAXY2ToMeanVertex3bodyV0) {
        return;
      }
      registry.fill(HIST("h3bodyEMCutCounter"), 6.5);
      // FIXME: V0 cosPA cut to be investigated
      if (dcaFitterEMSel.cfgApplyV0Cut && cosPAXY < dcaFitterEMSel.minCosPAXYMeanVertex3bodyV0) {
        return;
      }
      registry.fill(HIST("h3bodyEMCutCounter"), 7.5);
      // Check: CosPA Cut of Virtual V0 may not be used since the V0 may be based on another PV
      float dx = v0pos[0] - collision.posX(), dy = v0pos[1] - collision.posY(), dz = v0pos[2] - collision.posZ(), prodXYZv0 = dx * pV0[0] + dy * pV0[1] + dz * pV0[2];
      float v0CosPA = prodXYZv0 / std::sqrt((dx * dx + dy * dy + dz * dz) * p2V0);
      if (dcaFitterEMSel.cfgApplyV0Cut && v0CosPA < dcaFitterEMSel.minCosPA3bodyV0) {
        return;
      }
      registry.fill(HIST("h3bodyEMCutCounter"), 8.5);

      float r3body = std::hypot(pos[0], pos[1]);
      if (r3body < 0.5) {
        return;
      }
      registry.fill(HIST("h3bodyEMCutCounter"), 9.5);

      // Cut for the compatibility of V0 and 3body vertex
      float deltaR = std::abs(rv0 - r3body);
      if (deltaR > dcaFitterEMSel.maxRDiffV03body) {
        return;
      }
      registry.fill(HIST("h3bodyEMCutCounter"), 10.5);

      float pt3B = std::hypot(p3B[0], p3B[1]);
      if (pt3B < dcaFitterEMSel.minPt3Body) { // pt cut
        return;
      }
      registry.fill(HIST("h3bodyEMCutCounter"), 11.5);
      if (p3B[2] / pt3B > dcaFitterEMSel.maxTgl3Body) { // tgLambda cut
        return;
      }
      registry.fill(HIST("h3bodyEMCutCounter"), 12.5);

      // H3L DCA Check
      const auto& vertexXYZ = fitter3body.getPCACandidatePos();
      auto track3B = o2::track::TrackParCov(vertexXYZ, p3B, t2.sign());
      o2::dataformats::DCA dca;
      if (!track3B.propagateToDCA({{collision.posX(), collision.posY(), collision.posZ()}, {collision.covXX(), collision.covXY(), collision.covYY(), collision.covXZ(), collision.covYZ(), collision.covZZ()}}, fitter3body.getBz(), &dca, 5.) ||
          std::abs(dca.getY()) > dcaFitterEMSel.maxDCAXY3Body || std::abs(dca.getZ()) > dcaFitterEMSel.maxDCAZ3Body) {
        return;
      }
      registry.fill(HIST("h3bodyEMCutCounter"), 13.5);
    }

    VtxCandidate candVtx;
    candVtx.track0Id = t0.globalIndex();
    candVtx.track1Id = t1.globalIndex();
    candVtx.track2Id = t2.globalIndex();
    candVtx.collisionId = collision.globalIndex();
    candVtx.decay3bodyId = decay3bodyId;
    candVtx.vtxPos[0] = pos[0];
    candVtx.vtxPos[1] = pos[1];
    candVtx.vtxPos[2] = pos[2];
    candVtx.track0P[0] = p0[0];
    candVtx.track0P[1] = p0[1];
    candVtx.track0P[2] = p0[2];
    candVtx.track1P[0] = p1[0];
    candVtx.track1P[1] = p1[1];
    candVtx.track1P[2] = p1[2];
    candVtx.track2P[0] = p2[0];
    candVtx.track2P[1] = p2[1];
    candVtx.track2P[2] = p2[2];
    candVtx.dcadaughters = fitter3body.getChi2AtPCACandidate();
    candVtx.daudcaxytopv[0] = Track0dcaXY;
    candVtx.daudcaxytopv[1] = Track1dcaXY;
    candVtx.daudcaxytopv[2] = Track2dcaXY;
    candVtx.daudcatopv[0] = Track0dca;
    candVtx.daudcatopv[1] = Track1dca;
    candVtx.daudcatopv[2] = Track2dca;
    candVtx.bachelortofNsigma = tofNSigmaBach;
    if (saveInTable) {
      fillVtx3BodyTable(candVtx);
    } else {
      VtxCandidates.push_back(candVtx);
    }
  }
  //------------------------------------------------------------------
  // event mixing
  template <class TCollision, class TTrack, typename TMixed3bodys, typename TBinningType>
  void doMixed3Body(TMixed3bodys decay3bodys, TBinningType binningType)
  {
    // Strictly upper index policy for decay3body objects binned by radius, phi
    for (const auto& [decay3body0, decay3body1] : selfCombinations(binningType, dcaFitterEMSel.nUseMixed, -1, decay3bodys, decay3bodys)) {
      auto tpos0 = decay3body0.template track0_as<TTrack>();
      auto tneg0 = decay3body0.template track1_as<TTrack>();
      auto tbach0 = decay3body0.template track2_as<TTrack>();
      auto tpos1 = decay3body1.template track0_as<TTrack>();
      auto tneg1 = decay3body1.template track1_as<TTrack>();
      auto tbach1 = decay3body1.template track2_as<TTrack>();

      registry.fill(HIST("h3bodyCombinationCounter"), 0.5);

      // ---------- selections ----------
      if ((tbach0.sign() > 0 && !(tbach1.sign() > 0)) || (tbach0.sign() < 0 && !(tbach1.sign() < 0)) || tbach0.globalIndex() == tbach1.globalIndex()) { // only combine if tbach1 has correct sign and is not same as tbach0
        continue;
      }
      registry.fill(HIST("h3bodyCombinationCounter"), 1.5);

      if (decay3body0.collisionId() == decay3body1.collisionId()) { // only combine if from different event
        continue;
      }
      registry.fill(HIST("h3bodyCombinationCounter"), 2.5);

      auto c0 = decay3body0.template collision_as<TCollision>();
      auto c1 = decay3body1.template collision_as<TCollision>();

      if (dcaFitterEMSel.selectPVPosZ3bodyMixing && std::abs(c0.posZ() - c1.posZ()) > dcaFitterEMSel.maxDeltaPVPosZ3bodyMixing) { // only combine if collision similar in PV posZ
        continue;
      }
      registry.fill(HIST("h3bodyCombinationCounter"), 3.5);

      initCCDBfromRunNumber(c0.runNumber());

      if (dcaFitterEMSel.cfgMix3BodyMethod == 0) { // mix bachelor (deuteron)
        fillVtxCand(c0, tpos0, tneg0, tbach1, -1, bachelorcharge, tbach1.tofNSigmaDe());
        fillVtxCand(c1, tpos1, tneg1, tbach0, -1, bachelorcharge, tbach0.tofNSigmaDe());
      } else if ((dcaFitterEMSel.cfgMix3BodyMethod == 1 && tbach0.sign() > 0) || (dcaFitterEMSel.cfgMix3BodyMethod == 2 && tbach0.sign() < 0)) { // mix piMinus or proton
        fillVtxCand(c0, tpos0, tneg1, tbach0, -1, bachelorcharge, tbach0.tofNSigmaDe());
        fillVtxCand(c1, tpos1, tneg0, tbach1, -1, bachelorcharge, tbach1.tofNSigmaDe());
      } else if ((dcaFitterEMSel.cfgMix3BodyMethod == 1 && tbach0.sign() < 0) || (dcaFitterEMSel.cfgMix3BodyMethod == 2 && tbach0.sign() > 0)) { // mix piPlus or anti-proton
        fillVtxCand(c0, tpos1, tneg0, tbach0, -1, bachelorcharge, tbach0.tofNSigmaDe());
        fillVtxCand(c1, tpos0, tneg1, tbach1, -1, bachelorcharge, tbach1.tofNSigmaDe());
      }

      VtxCandidates.clear();
    } // end decay3body combinations loop
  }
  //------------------------------------------------------------------
  // fill the StoredVtx3BodyDatas table
  void fillVtx3BodyTable(VtxCandidate const& candVtx)
  {
    vtx3bodydata(
      candVtx.track0Id, candVtx.track1Id, candVtx.track2Id, candVtx.collisionId, candVtx.decay3bodyId,
      candVtx.vtxPos[0], candVtx.vtxPos[1], candVtx.vtxPos[2],
      candVtx.track0P[0], candVtx.track0P[1], candVtx.track0P[2], candVtx.track1P[0], candVtx.track1P[1], candVtx.track1P[2], candVtx.track2P[0], candVtx.track2P[1], candVtx.track2P[2],
      candVtx.dcadaughters,
      candVtx.daudcaxytopv[0], candVtx.daudcaxytopv[1], candVtx.daudcaxytopv[2],
      candVtx.daudcatopv[0], candVtx.daudcatopv[1], candVtx.daudcatopv[2],
      candVtx.bachelortofNsigma);
  }

  //------------------------------------------------------------------
  //-------------------- KFParticle reconstruction -------------------
  //------------------------------------------------------------------
  // function to select daughter track PID
  template <typename TTrack>
  bool selectTPCPID(TTrack const& trackProton, TTrack const& trackPion, TTrack const& trackDeuteron)
  {
    if (std::abs(trackProton.tpcNSigmaPr()) > kfparticleConfigurations.maxtpcnSigma) {
      return false;
    }
    if (std::abs(trackDeuteron.tpcNSigmaDe()) > kfparticleConfigurations.maxtpcnSigma) {
      return false;
    }
    if (kfparticleConfigurations.useTPCforPion && std::abs(trackPion.tpcNSigmaPi()) > kfparticleConfigurations.maxtpcnSigma) {
      return false;
    }
    return true;
  }

  template <class TCollisionTo, typename TCollision, typename TTrack>
  double getTOFnSigma(TCollision const& collision, TTrack const& track, bool isEventMixing)
  {
    // TOF PID of deuteron (set motherhyp correctly)
    double tofNSigmaDeuteron = -999;
    if (track.has_collision() && track.hasTOF()) {
      if (isEventMixing) {
        tofNSigmaDeuteron = bachelorTOFPID.GetTOFNSigma(track, collision, collision);
      } else {
        auto originalcol = track.template collision_as<TCollisionTo>();
        tofNSigmaDeuteron = bachelorTOFPID.GetTOFNSigma(track, originalcol, collision);
      }
    }
    return tofNSigmaDeuteron;
  }

  //------------------------------------------------------------------
  // function to fill candidate table
  template <typename TCandidate>
  void fillCandidateTable(TCandidate const& candidate)
  {
    kfvtx3bodydatalite(
      // hypertriton
      candidate.mass,
      candidate.pos[0], candidate.pos[1], candidate.pos[2],
      candidate.mom[0], candidate.mom[1], candidate.mom[2], candidate.mom[3],
      candidate.charge,
      candidate.dcaToPV[0], candidate.dcaToPV[1], // 3D, xy
      candidate.cpaToPV[0], candidate.cpaToPV[1], // 3D, xy
      candidate.decLen[0], candidate.decLen[1],   // 3D, xy
      candidate.ldl,
      candidate.chi2geoNDF, candidate.chi2topoNDF,
      candidate.ctau,
      candidate.trackedClSize,
      // V0
      candidate.massV0,
      candidate.cpaV0ToPV,
      // daughter momenta at vertex
      candidate.protonMom[0], candidate.protonMom[1], candidate.protonMom[2],
      candidate.pionMom[0], candidate.pionMom[1], candidate.pionMom[2],
      candidate.deuteronMom[0], candidate.deuteronMom[1], candidate.deuteronMom[2],
      candidate.tpcInnerParam[0], candidate.tpcInnerParam[1], candidate.tpcInnerParam[2], // proton, pion, deuteron
      // daughter track quality
      candidate.tpcNClDaughters[0], candidate.tpcNClDaughters[1], candidate.tpcNClDaughters[2], // proton, pion, deuteron
      candidate.tpcChi2NClDeuteron,
      candidate.DeltaPhiRotDeuteron, candidate.DeltaPhiRotProton,
      // daughter DCAs KF
      candidate.DCAdaughterToPV[0], candidate.DCAdaughterToPV[1], candidate.DCAdaughterToPV[2],       // proton, pion, deuteron
      candidate.DCAdaughterToPVxy[0], candidate.DCAdaughterToPVxy[1], candidate.DCAdaughterToPVxy[2], // proton, pion, deuteron
      candidate.DCAdaughterToSVxy[0], candidate.DCAdaughterToSVxy[1], candidate.DCAdaughterToSVxy[2], // proton, pion, deuteron
      candidate.DCAprotonToPion, candidate.DCAprotonToDeuteron, candidate.DCApionToDeuteron,
      candidate.DCAvtxDaughters3D,
      // daughter signs
      candidate.daughterCharge[0], candidate.daughterCharge[1], candidate.daughterCharge[2], // proton, pion, deuteron
      // daughter PID
      candidate.tpcNsigma[0], candidate.tpcNsigma[1], candidate.tpcNsigma[2], candidate.tpcNsigma[3], // proton, pion, deuteron, bach with pion hyp
      candidate.tofNsigmaDeuteron,
      candidate.averageClusterSizeDeuteron,
      candidate.pidForTrackingDeuteron);

    if (kfparticleConfigurations.fillCandidateFullTable) {
      kfvtx3bodydata(
        candidate.collisionID, candidate.trackPosID, candidate.trackNegID, candidate.trackBachID, candidate.decay3bodyID,
        // hypertriton
        candidate.mass,
        candidate.pos[0], candidate.pos[1], candidate.pos[2],
        candidate.posErr[0], candidate.posErr[1], candidate.posErr[2],
        candidate.mom[0], candidate.mom[1], candidate.mom[2], candidate.mom[3],
        candidate.momErr[0], candidate.momErr[1], candidate.momErr[2], candidate.momErr[3],
        candidate.charge,
        candidate.dcaToPV[0], candidate.dcaToPV[1],         // 3D, xy
        candidate.cpaToPV[0], candidate.cpaToPV[1],         // 3D, xy
        candidate.cpaToPVtopo[0], candidate.cpaToPVtopo[1], // 3D, xy
        candidate.decLen[0], candidate.decLen[1],           // 3D, xy
        candidate.ldl,
        candidate.chi2geoNDF, candidate.chi2topoNDF,
        candidate.ctau,
        candidate.trackedClSize,
        // V0
        candidate.massV0, candidate.chi2massV0,
        candidate.cpaV0ToPV,
        // daughter momenta (at vertex and TPC)
        candidate.protonMom[0], candidate.protonMom[1], candidate.protonMom[2],
        candidate.pionMom[0], candidate.pionMom[1], candidate.pionMom[2],
        candidate.deuteronMom[0], candidate.deuteronMom[1], candidate.deuteronMom[2],
        candidate.tpcInnerParam[0], candidate.tpcInnerParam[1], candidate.tpcInnerParam[2], // proton, pion, deuteron
        // daughter track quality
        candidate.tpcNClDaughters[0], candidate.tpcNClDaughters[1], candidate.tpcNClDaughters[2], // proton, pion, deuteron
        candidate.tpcChi2NClDeuteron,
        candidate.DeltaPhiRotDeuteron, candidate.DeltaPhiRotProton,
        // daughter DCAs KF
        candidate.DCAdaughterToPV[0], candidate.DCAdaughterToPV[1], candidate.DCAdaughterToPV[2],       // proton, pion, deuteron
        candidate.DCAdaughterToPVxy[0], candidate.DCAdaughterToPVxy[1], candidate.DCAdaughterToPVxy[2], // proton, pion, deuteron
        candidate.DCAdaughterToSVxy[0], candidate.DCAdaughterToSVxy[1], candidate.DCAdaughterToSVxy[2], // proton, pion, deuteron
        candidate.DCAprotonToPion, candidate.DCAprotonToDeuteron, candidate.DCApionToDeuteron,
        candidate.DCAvtxDaughters3D,
        // daughter DCAs to PV propagated with material
        candidate.trackDCAxy[0], candidate.trackDCAxy[1], candidate.trackDCAxy[2], // pos, neg, bach
        candidate.trackDCA[0], candidate.trackDCA[1], candidate.trackDCA[2],       // pos, neg, bach
        // daughter signs
        candidate.daughterCharge[0], candidate.daughterCharge[1], candidate.daughterCharge[2], // proton, pion, deuteron
        // daughter PID
        candidate.tpcNsigma[0], candidate.tpcNsigma[1], candidate.tpcNsigma[2], candidate.tpcNsigma[3], // proton, pion, deuteron, bach with pion hyp
        candidate.tpcdEdx[0], candidate.tpcdEdx[1], candidate.tpcdEdx[2],                               // proton, pion, deuteron
        candidate.tofNsigmaDeuteron,
        candidate.averageClusterSizeDeuteron,
        candidate.pidForTrackingDeuteron);
    }
    LOG(debug) << "Table filled.";
  }

  //------------------------------------------------------------------
  // function to fit KFParticle 3body vertex
  template <typename TKFParticle>
  void fit3bodyVertex(TKFParticle& kfpProton, TKFParticle& kfpPion, TKFParticle& kfpDeuteron, TKFParticle& KFHt)
  {
    // Construct 3body vertex
    int nDaughters3body = 3;
    const KFParticle* Daughters3body[3] = {&kfpProton, &kfpPion, &kfpDeuteron};
    KFHt.SetConstructMethod(2);
    try {
      KFHt.Construct(Daughters3body, nDaughters3body);
    } catch (std::runtime_error& e) {
      LOG(debug) << "Failed to create Hyper triton 3-body vertex." << e.what();
      return;
    }
    // transport all daughter tracks to hypertriton vertex
    float HtVtx[3] = {0.};
    HtVtx[0] = KFHt.GetX();
    HtVtx[1] = KFHt.GetY();
    HtVtx[2] = KFHt.GetZ();
    kfpProton.TransportToPoint(HtVtx);
    kfpPion.TransportToPoint(HtVtx);
    kfpDeuteron.TransportToPoint(HtVtx);
    LOG(debug) << "Hypertriton vertex constructed.";
  }

  //------------------------------------------------------------------
  // 3body candidate builder with KFParticle
  template <typename TCollision, typename TTrack>
<<<<<<< HEAD
  void buildVtx3BodyDataTableKFParticle(TCollision const& collision, TTrack const& trackPos, TTrack const& trackNeg, TTrack const& trackBach, int64_t decay3bodyID, int bachelorcharge, /*int nRotations, */ double tofNSigmaDeuteron)
=======
  void buildVtx3BodyDataTableKFParticle(TCollision const& collision, TTrack const& trackPos, TTrack const& trackNeg, TTrack const& trackBach, int64_t decay3bodyID, int bachelorcharge, double tofNSigmaDeuteron)
>>>>>>> 3c83125f
  {
    gROOT->SetBatch(true);
    gRandom->SetSeed(42);

    // initialise KF primary vertex
    KFPVertex kfpVertex = createKFPVertexFromCollision(collision);
    KFParticle kfpv(kfpVertex);
    LOG(debug) << "Created KF PV.";

    // fill event QA histograms --> only for events with a decay3body!
    if (kfparticleConfigurations.doVertexQA) {
      registry.fill(HIST("QA/Event/hVtxXKF"), kfpv.GetX());
      registry.fill(HIST("QA/Event/hVtxYKF"), kfpv.GetY());
      registry.fill(HIST("QA/Event/hVtxZKF"), kfpv.GetZ());
      registry.fill(HIST("QA/Event/hVtxCovXXKF"), kfpv.GetCovariance(0));
      registry.fill(HIST("QA/Event/hVtxCovYYKF"), kfpv.GetCovariance(2));
      registry.fill(HIST("QA/Event/hVtxCovZZKF"), kfpv.GetCovariance(5));
      registry.fill(HIST("QA/Event/hVtxCovXYKF"), kfpv.GetCovariance(1));
      registry.fill(HIST("QA/Event/hVtxCovXZKF"), kfpv.GetCovariance(3));
      registry.fill(HIST("QA/Event/hVtxCovYZKF"), kfpv.GetCovariance(4));
      registry.fill(HIST("QA/Event/hVtxX"), collision.posX());
      registry.fill(HIST("QA/Event/hVtxY"), collision.posY());
      registry.fill(HIST("QA/Event/hVtxZ"), collision.posZ());
      registry.fill(HIST("QA/Event/hVtxCovXX"), collision.covXX());
      registry.fill(HIST("QA/Event/hVtxCovYY"), collision.covYY());
      registry.fill(HIST("QA/Event/hVtxCovZZ"), collision.covZZ());
      registry.fill(HIST("QA/Event/hVtxCovXY"), collision.covXY());
      registry.fill(HIST("QA/Event/hVtxCovXZ"), collision.covXZ());
      registry.fill(HIST("QA/Event/hVtxCovYZ"), collision.covYZ());
    }

    registry.fill(HIST("Counters/hVtx3BodyCounterKFParticle"), kKfVtxAll);

    auto trackParCovPos = getTrackParCov(trackPos);
    auto trackParCovNeg = getTrackParCov(trackNeg);
    auto trackParCovBach = getTrackParCov(trackBach);
    LOG(debug) << "Got all daughter tracks.";

    bool isMatter = trackBach.sign() > 0 ? true : false;

    // ---------- fill track QA histograms ----------
    if (kfparticleConfigurations.doTrackQA) {
      registry.fill(HIST("QA/Tracks/hTrackPosTPCNcls"), trackPos.tpcNClsFound());
      registry.fill(HIST("QA/Tracks/hTrackNegTPCNcls"), trackNeg.tpcNClsFound());
      registry.fill(HIST("QA/Tracks/hTrackBachTPCNcls"), trackBach.tpcNClsFound());
      registry.fill(HIST("QA/Tracks/hTrackPosHasTPC"), trackPos.hasTPC());
      registry.fill(HIST("QA/Tracks/hTrackNegHasTPC"), trackNeg.hasTPC());
      registry.fill(HIST("QA/Tracks/hTrackBachHasTPC"), trackBach.hasTPC());
      registry.fill(HIST("QA/Tracks/hTrackBachITSClusSizes"), trackBach.itsClusterSizes());
      if (isMatter) {
        registry.fill(HIST("QA/Tracks/hTrackProtonTPCPID"), trackPos.sign() * trackPos.tpcInnerParam(), trackPos.tpcNSigmaPr());
        registry.fill(HIST("QA/Tracks/hTrackPionTPCPID"), trackNeg.sign() * trackNeg.tpcInnerParam(), trackNeg.tpcNSigmaPi());
        registry.fill(HIST("QA/Tracks/hTrackProtonPt"), trackPos.pt());
        registry.fill(HIST("QA/Tracks/hTrackPionPt"), trackNeg.pt());
      } else {
        registry.fill(HIST("QA/Tracks/hTrackProtonTPCPID"), trackNeg.sign() * trackNeg.tpcInnerParam(), trackNeg.tpcNSigmaPr());
        registry.fill(HIST("QA/Tracks/hTrackPionTPCPID"), trackPos.sign() * trackPos.tpcInnerParam(), trackPos.tpcNSigmaPi());
        registry.fill(HIST("QA/Tracks/hTrackProtonPt"), trackNeg.pt());
        registry.fill(HIST("QA/Tracks/hTrackPionPt"), trackPos.pt());
      }
      registry.fill(HIST("QA/Tracks/hTrackBachTPCPID"), trackBach.sign() * trackBach.tpcInnerParam(), trackBach.tpcNSigmaDe());
      registry.fill(HIST("QA/Tracks/hTrackBachPt"), trackBach.pt());
    }

    // -------- STEP 1: track selection --------
    // collision ID --> not correct? tracks can have different collisions, but belong to one 3prong vertex!
    // if (trackPos.collisionId() != trackNeg.collisionId() || trackPos.collisionId() != trackBach.collisionId() || trackNeg.collisionId() != trackBach.collisionId()) {
    //   continue;
    // }
    // track IDs --> already checked in SVertexer!

    // track signs (pos, neg, bach) --> sanity check, should already be in SVertexer
    if (trackPos.sign() != +1 || trackNeg.sign() != -1) {
      return;
    }
    registry.fill(HIST("Counters/hVtx3BodyCounterKFParticle"), kKfVtxCharge);

    // track eta
    if (std::abs(trackPos.eta()) > kfparticleConfigurations.maxEta || std::abs(trackNeg.eta()) > kfparticleConfigurations.maxEta || std::abs(trackBach.eta()) > kfparticleConfigurations.maxEtaDeuteron) {
      return;
    }
    registry.fill(HIST("Counters/hVtx3BodyCounterKFParticle"), kKfVtxEta);

    // number of TPC clusters
    if (trackBach.tpcNClsFound() <= kfparticleConfigurations.mintpcNClsBach) {
      return;
    }
    if (isMatter && ((kfparticleConfigurations.useTPCforPion && trackNeg.tpcNClsFound() <= kfparticleConfigurations.mintpcNClsPion) || trackPos.tpcNClsFound() <= kfparticleConfigurations.mintpcNClsProton)) {
      return;
    } else if (!isMatter && ((kfparticleConfigurations.useTPCforPion && trackPos.tpcNClsFound() <= kfparticleConfigurations.mintpcNClsPion) || trackNeg.tpcNClsFound() <= kfparticleConfigurations.mintpcNClsProton)) {
      return;
    }
    registry.fill(HIST("Counters/hVtx3BodyCounterKFParticle"), kKfVtxTPCNcls);

    // number of TPC crossed rows
    if (trackBach.tpcNClsCrossedRows() <= kfparticleConfigurations.mintpcCrossedRows) {
      return;
    }
    if (isMatter && ((kfparticleConfigurations.useTPCforPion && trackNeg.tpcNClsCrossedRows() <= kfparticleConfigurations.mintpcCrossedRowsPion) || trackPos.tpcNClsCrossedRows() <= kfparticleConfigurations.mintpcCrossedRows)) {
      return;
    } else if (!isMatter && ((kfparticleConfigurations.useTPCforPion && trackPos.tpcNClsCrossedRows() <= kfparticleConfigurations.mintpcCrossedRowsPion) || trackNeg.tpcNClsCrossedRows() <= kfparticleConfigurations.mintpcCrossedRows)) {
      return;
    }
    registry.fill(HIST("Counters/hVtx3BodyCounterKFParticle"), kKfVtxTPCRows);

    // TPC PID
    float tpcNsigmaProton;
    float tpcNsigmaPion;
    float dEdxProton;
    float dEdxPion;
    float tpcNsigmaDeuteron = trackBach.tpcNSigmaDe();
    float tpcNsigmaPionBach = trackBach.tpcNSigmaPi();
    float dEdxDeuteron = trackBach.tpcSignal();
    if (isMatter) { // hypertriton (proton, pi-, deuteron)
      tpcNsigmaProton = trackPos.tpcNSigmaPr();
      tpcNsigmaPion = trackNeg.tpcNSigmaPi();
      dEdxProton = trackPos.tpcSignal();
      dEdxPion = trackNeg.tpcSignal();
      if (!selectTPCPID(trackPos, trackNeg, trackBach)) {
        return;
      }
    } else if (!isMatter) { // anti-hypertriton (anti-proton, pi+, deuteron)
      tpcNsigmaProton = trackNeg.tpcNSigmaPr();
      tpcNsigmaPion = trackPos.tpcNSigmaPi();
      dEdxProton = trackNeg.tpcSignal();
      dEdxPion = trackPos.tpcSignal();
      if (!selectTPCPID(trackNeg, trackPos, trackBach)) {
        return;
      }
    }
    registry.fill(HIST("Counters/hVtx3BodyCounterKFParticle"), kKfVtxTPCPID);
    LOG(debug) << "Basic track selections done.";

    // Average ITS cluster size of deuteron track
    double averageClusterSizeDeuteron(0);
    int nCls(0);
    for (int i = 0; i < 7; i++) {
      int clusterSize = trackBach.itsClsSizeInLayer(i);
      averageClusterSizeDeuteron += static_cast<double>(clusterSize);
      if (clusterSize > 0)
        nCls++;
    }
    averageClusterSizeDeuteron = averageClusterSizeDeuteron / static_cast<double>(nCls);

    // track DCAxy and DCAz to PV associated with decay3body
    o2::dataformats::VertexBase mPV;
    o2::dataformats::DCA mDcaInfoCovPos;
    o2::dataformats::DCA mDcaInfoCovNeg;
    o2::dataformats::DCA mDcaInfoCovBach;
    auto trackParCovPVPos = trackParCovPos;
    auto trackParCovPVNeg = trackParCovNeg;
    auto trackParCovPVBach = trackParCovBach;
    mPV.setPos({collision.posX(), collision.posY(), collision.posZ()});
    mPV.setCov(collision.covXX(), collision.covXY(), collision.covYY(), collision.covXZ(), collision.covYZ(), collision.covZZ());
    o2::base::Propagator::Instance()->propagateToDCABxByBz(mPV, trackParCovPVPos, 2.f, matCorr, &mDcaInfoCovPos);
    o2::base::Propagator::Instance()->propagateToDCABxByBz(mPV, trackParCovPVNeg, 2.f, matCorr, &mDcaInfoCovNeg);
    o2::base::Propagator::Instance()->propagateToDCABxByBz(mPV, trackParCovPVBach, 2.f, matCorr, &mDcaInfoCovBach);
    auto TrackPosDcaXY = mDcaInfoCovPos.getY();
    auto TrackNegDcaXY = mDcaInfoCovNeg.getY();
    auto TrackBachDcaXY = mDcaInfoCovBach.getY();
    auto TrackPosDcaZ = mDcaInfoCovPos.getZ();
    auto TrackNegDcaZ = mDcaInfoCovNeg.getZ();
    auto TrackBachDcaZ = mDcaInfoCovBach.getZ();
    // calculate 3D track DCA
    auto TrackPosDca = std::sqrt(TrackPosDcaXY * TrackPosDcaXY + TrackPosDcaZ * TrackPosDcaZ);
    auto TrackNegDca = std::sqrt(TrackNegDcaXY * TrackNegDcaXY + TrackNegDcaZ * TrackNegDcaZ);
    auto TrackBachDca = std::sqrt(TrackBachDcaXY * TrackBachDcaXY + TrackBachDcaZ * TrackBachDcaZ);
    // selection
    if (kfparticleConfigurations.doDCAPreSel && isMatter && (std::fabs(TrackNegDcaXY) <= kfparticleConfigurations.mindcaXYPionPV || std::fabs(TrackPosDcaXY) <= kfparticleConfigurations.mindcaXYProtonPV)) {
      return;
    } else if (kfparticleConfigurations.doDCAPreSel && !isMatter && (std::fabs(TrackPosDcaXY) <= kfparticleConfigurations.mindcaXYPionPV || std::fabs(TrackNegDcaXY) <= kfparticleConfigurations.mindcaXYProtonPV)) {
      return;
    }
    registry.fill(HIST("Counters/hVtx3BodyCounterKFParticle"), kKfVtxDCAxyPV);
    if (kfparticleConfigurations.doDCAPreSel && isMatter && (std::fabs(TrackNegDcaZ) <= kfparticleConfigurations.mindcaZPionPV || std::fabs(TrackPosDcaZ) <= kfparticleConfigurations.mindcaZProtonPV)) {
      return;
    } else if (kfparticleConfigurations.doDCAPreSel && !isMatter && (std::fabs(TrackPosDcaZ) <= kfparticleConfigurations.mindcaZPionPV || std::fabs(TrackNegDcaZ) <= kfparticleConfigurations.mindcaZProtonPV)) {
      return;
    }
    registry.fill(HIST("Counters/hVtx3BodyCounterKFParticle"), kKfVtxDCAzPV);

    // daughter track momentum at inner wall of TPC
    float tpcInnerParamProton;
    float tpcInnerParamPion;
    float tpcInnerParamDeuteron = trackBach.tpcInnerParam();
    if (isMatter) { // hypertriton (proton, pi-, deuteron)
      tpcInnerParamProton = trackPos.tpcInnerParam();
      tpcInnerParamPion = trackNeg.tpcInnerParam();
    } else if (!isMatter) { // anti-hypertriton (anti-proton, pi+, deuteron)
      tpcInnerParamProton = trackNeg.tpcInnerParam();
      tpcInnerParamPion = trackPos.tpcInnerParam();
    }

    // -------- STEP 2: fit vertex with proton and pion --------
    // Fit vertex with DCA fitter to find minimization point --> uses material corrections implicitly
    if (kfparticleConfigurations.doDCAFitterPreMinimum) {
      try {
        fitter3body.process(trackParCovPos, trackParCovNeg, trackParCovBach);
      } catch (std::runtime_error& e) {
        LOG(error) << "Exception caught in DCA fitter process call: Not able to fit decay3body vertex!";
        return;
      }
      // re-acquire tracks at vertex position from DCA fitter
      trackParCovPos = fitter3body.getTrack(0);
      trackParCovNeg = fitter3body.getTrack(1);
      trackParCovBach = fitter3body.getTrack(2);

      LOG(debug) << "Minimum found with DCA fitter for decay3body.";
    }

    // create KFParticle objects from tracks
    KFParticle kfpProton, kfpPion;
    if (isMatter) {
      kfpProton = createKFParticleFromTrackParCov(trackParCovPos, trackPos.sign(), constants::physics::MassProton);
      kfpPion = createKFParticleFromTrackParCov(trackParCovNeg, trackNeg.sign(), constants::physics::MassPionCharged);
    } else if (!isMatter) {
      kfpProton = createKFParticleFromTrackParCov(trackParCovNeg, trackNeg.sign(), constants::physics::MassProton);
      kfpPion = createKFParticleFromTrackParCov(trackParCovPos, trackPos.sign(), constants::physics::MassPionCharged);
    }
    LOG(debug) << "KFParticle objects created from daughter tracks.";

    // Construct V0 as intermediate step
    KFParticle KFV0;
    int nDaughtersV0 = 2;
    const KFParticle* DaughtersV0[2] = {&kfpProton, &kfpPion};
    KFV0.SetConstructMethod(2);
    try {
      KFV0.Construct(DaughtersV0, nDaughtersV0);
    } catch (std::runtime_error& e) {
      LOG(debug) << "Failed to create V0 vertex from daughter tracks." << e.what();
      return;
    }
    KFV0.TransportToDecayVertex();
    LOG(debug) << "V0 constructed.";

    // check V0 mass and set mass constraint
    float massV0, sigmaMassV0;
    KFV0.GetMass(massV0, sigmaMassV0);
    KFParticle KFV0Mass = KFV0;
    KFV0Mass.SetNonlinearMassConstraint(o2::constants::physics::MassLambda);
    float chi2massV0 = KFV0Mass.GetChi2() / KFV0Mass.GetNDF();
    if (kfparticleConfigurations.useLambdaMassConstraint) {
      LOG(debug) << "V0 mass constraint applied.";
      KFV0 = KFV0Mass;
    }
    registry.fill(HIST("Counters/hVtx3BodyCounterKFParticle"), kKfVtxV0MassConst);

    // apply virtual V0 cuts used in SVertexer in case of 3body mixing with proton track
    if (kfparticleConfigurations.mixProton && kfparticleConfigurations.applySVertexerV0Cuts) {
      // V0 radius
      if (std::sqrt(KFV0.GetX()*KFV0.GetX() + KFV0.GetY()*KFV0.GetY()) <= 0.5) {
        return;
      }
      // pT
      if (KFV0.GetPt() <= 0.01) {
        return;
      }
      // pz/pT
      if (KFV0.GetPz()/KFV0.GetPt() >= 2) {
        return;
      }
      // cos(PA)
      if (cpaXYFromKF(KFV0, kfpv) <= 0.9 || cpaFromKF(KFV0, kfpv) <= 0.8) {
        return;
      }
    }

    // -------- STEP 3: fit three body vertex --------
    // Create KFParticle object from deuteron track
    KFParticle kfpDeuteron;
    kfpDeuteron = createKFParticleFromTrackParCov(trackParCovBach, trackBach.sign() * bachelorcharge, constants::physics::MassDeuteron);
    LOG(debug) << "KFParticle created from deuteron track.";

    // Construct vertex
    KFParticle KFHt;
    fit3bodyVertex(kfpProton, kfpPion, kfpDeuteron, KFHt);
    registry.fill(HIST("Counters/hVtx3BodyCounterKFParticle"), kKfVtxhasSV);

    // -------- STEP 4: daughter selections after geometrical vertex fit --------
    // daughter DCAs with KF
    if ((kfpProton.GetDistanceFromParticle(kfpPion) >= kfparticleConfigurations.maxDcaProPi) || (kfpProton.GetDistanceFromParticle(kfpDeuteron) >= kfparticleConfigurations.maxDcaProDeu) || (kfpPion.GetDistanceFromParticle(kfpDeuteron) >= kfparticleConfigurations.maxDcaPiDe)) {
      return;
    }
    float DCAvtxDaughters3D = kfpProton.GetDistanceFromParticle(kfpPion) + kfpProton.GetDistanceFromParticle(kfpDeuteron) + kfpPion.GetDistanceFromParticle(kfpDeuteron);
    registry.fill(HIST("Counters/hVtx3BodyCounterKFParticle"), kKfVtxDcaDau);
    LOG(debug) << "DCA selection after vertex fit applied.";

    // daughter DCAs to vertex
    if (kfpProton.GetDistanceFromVertexXY(KFHt) >= kfparticleConfigurations.maxDcaXYSVDau || kfpPion.GetDistanceFromVertexXY(KFHt) >= kfparticleConfigurations.maxDcaXYSVDau || kfpDeuteron.GetDistanceFromVertexXY(KFHt) >= kfparticleConfigurations.maxDcaXYSVDau) {
      return;
    }
    registry.fill(HIST("Counters/hVtx3BodyCounterKFParticle"), kKfVtxDcaDauVtx);
    LOG(debug) << "DCA to vertex selection after vertex fit applied.";

    // daughter pT
    if (kfpProton.GetPt() < kfparticleConfigurations.minPtProton || kfpProton.GetPt() > kfparticleConfigurations.maxPtProton || kfpPion.GetPt() < kfparticleConfigurations.minPtPion || kfpPion.GetPt() > kfparticleConfigurations.maxPtPion || kfpDeuteron.GetPt() < kfparticleConfigurations.minPtDeuteron || kfpDeuteron.GetPt() > kfparticleConfigurations.maxPtDeuteron) {
      return;
    }
    registry.fill(HIST("Counters/hVtx3BodyCounterKFParticle"), kKfVtxDauPt);
    LOG(debug) << "Daughter pT selection applied.";

    // -------- STEP 5: candidate selection and constraint after geometrical vertex fit --------
    // Rapidity
    float rapHt = RecoDecay::y(std::array{KFHt.GetPx(), KFHt.GetPy(), KFHt.GetPz()}, o2::constants::physics::MassHyperTriton);
    if (std::abs(rapHt) > kfparticleConfigurations.maxRapidityHt) {
      return;
    }
    registry.fill(HIST("Counters/hVtx3BodyCounterKFParticle"), kKfVtxRap);

    // Pt selection
    if (KFHt.GetPt() <= kfparticleConfigurations.minPtHt || KFHt.GetPt() >= kfparticleConfigurations.maxPtHt) {
      return;
    }
    registry.fill(HIST("Counters/hVtx3BodyCounterKFParticle"), kKfVtxPt);

    // Mass window
    float massHt, sigmaMassHt;
    KFHt.GetMass(massHt, sigmaMassHt);
    if (massHt <= kfparticleConfigurations.minMassHt || massHt >= kfparticleConfigurations.maxMassHt) {
      return;
    }
    registry.fill(HIST("Counters/hVtx3BodyCounterKFParticle"), kKfVtxMass);

    // cos(PA) to PV
    if (std::abs(cpaFromKF(KFHt, kfpv)) <= kfparticleConfigurations.minCosPA) {
      return;
    }
    registry.fill(HIST("Counters/hVtx3BodyCounterKFParticle"), kKfVtxCosPA);

    // cos(PA) xy to PV
    if (std::abs(cpaXYFromKF(KFHt, kfpv)) <= kfparticleConfigurations.minCosPAxy) {
      return;
    }
    registry.fill(HIST("Counters/hVtx3BodyCounterKFParticle"), kKfVtxCosPAXY);

    // chi2 geometrical
    float chi2geoNDF = KFHt.GetChi2() / KFHt.GetNDF();
    if (kfparticleConfigurations.applyTopoSel && chi2geoNDF >= kfparticleConfigurations.maxChi2geo) {
      return;
    }
    registry.fill(HIST("Counters/hVtx3BodyCounterKFParticle"), kKfVtxChi2geo);
    LOG(debug) << "Basic selections after vertex fit done.";

    // ctau before topo constraint
    if (KFHt.GetLifeTime() > kfparticleConfigurations.maxctauHt) {
      return;
    }

    // Set vertex constraint and topological selection
    KFParticle KFHtPV = KFHt;
    try {
      KFHtPV.SetProductionVertex(kfpv);
    } catch (std::runtime_error& e) {
      LOG(error) << "Exception caught KFParticle process call: Topological constraint failed";
      return;
    }
    registry.fill(HIST("Counters/hVtx3BodyCounterKFParticle"), kKfVtxTopoConstr); // to check if topo constraint fails
    // get topological chi2
    float chi2topoNDF = KFHtPV.GetChi2() / KFHtPV.GetNDF();
    KFHtPV.TransportToDecayVertex();
    if (kfparticleConfigurations.applyTopoSel && chi2topoNDF >= kfparticleConfigurations.maxChi2topo) {
      return;
    }
    registry.fill(HIST("Counters/hVtx3BodyCounterKFParticle"), kKfVtxChi2topo);

    // -------- STEP 6: collect and fill candidate info --------
    // get cluster size of strangeness tracked 3bodies
    float trackedClSize;
    if (decay3bodyID == -1) {
      trackedClSize = 0;
    } else {
      trackedClSize = !fTrackedClSizeVector.empty() ? fTrackedClSizeVector[decay3bodyID] : 0;
    }

    // candidate filling
    kfCandidate candidate;
    candidate.collisionID = collision.globalIndex();
    candidate.trackPosID = trackPos.globalIndex();
    candidate.trackNegID = trackNeg.globalIndex();
    candidate.trackBachID = trackBach.globalIndex();
    candidate.decay3bodyID = decay3bodyID;
    // hypertriton
    candidate.mass = massHt;
    candidate.pos[0] = KFHt.GetX();
    candidate.pos[1] = KFHt.GetY();
    candidate.pos[2] = KFHt.GetZ();
    candidate.posErr[0] = KFHt.GetErrX();
    candidate.posErr[1] = KFHt.GetErrY();
    candidate.posErr[2] = KFHt.GetErrZ();
    candidate.mom[0] = KFHt.GetPx();
    candidate.mom[1] = KFHt.GetPy();
    candidate.mom[2] = KFHt.GetPz();
    candidate.mom[3] = KFHt.GetPt();
    candidate.momErr[0] = KFHt.GetErrPx();
    candidate.momErr[1] = KFHt.GetErrPy();
    candidate.momErr[2] = KFHt.GetErrPz();
    candidate.momErr[3] = KFHt.GetErrPt();
    candidate.charge = KFHt.GetQ();
    candidate.dcaToPV[0] = KFHt.GetDistanceFromVertex(kfpv);
    candidate.dcaToPV[1] = KFHt.GetDistanceFromVertexXY(kfpv);
    candidate.cpaToPV[0] = cpaFromKF(KFHt, kfpv);
    candidate.cpaToPV[1] = cpaXYFromKF(KFHt, kfpv);
    candidate.cpaToPVtopo[0] = cpaFromKF(KFHtPV, kfpv);
    candidate.cpaToPVtopo[1] = cpaXYFromKF(KFHtPV, kfpv);
    candidate.decLen[0] = KFHtPV.GetDecayLength();
    candidate.decLen[1] = KFHtPV.GetDecayLengthXY();
    candidate.ldl = KFHtPV.GetDecayLength() / KFHtPV.GetErrDecayLength();
    candidate.chi2geoNDF = chi2geoNDF;
    candidate.chi2topoNDF = chi2topoNDF;
    candidate.ctau = KFHtPV.GetLifeTime();
    candidate.trackedClSize = trackedClSize;
    // V0
    candidate.massV0 = massV0;
    candidate.chi2massV0 = chi2massV0;
    candidate.cpaV0ToPV = cpaFromKF(KFV0, kfpv);
    // daughter momenta
    candidate.protonMom[0] = kfpProton.GetPx();
    candidate.protonMom[1] = kfpProton.GetPy();
    candidate.protonMom[2] = kfpProton.GetPz();
    candidate.pionMom[0] = kfpPion.GetPx();
    candidate.pionMom[1] = kfpPion.GetPy();
    candidate.pionMom[2] = kfpPion.GetPz();
    candidate.deuteronMom[0] = kfpDeuteron.GetPx();
    candidate.deuteronMom[1] = kfpDeuteron.GetPy();
    candidate.deuteronMom[2] = kfpDeuteron.GetPz();
    candidate.tpcInnerParam[0] = tpcInnerParamProton;
    candidate.tpcInnerParam[1] = tpcInnerParamPion;
    candidate.tpcInnerParam[2] = tpcInnerParamDeuteron;
    // daughter DCAs with KF
    candidate.DCAdaughterToPV[0] = kfpProton.GetDistanceFromVertex(kfpv);
    candidate.DCAdaughterToPV[1] = kfpPion.GetDistanceFromVertex(kfpv);
    candidate.DCAdaughterToPV[2] = kfpDeuteron.GetDistanceFromVertex(kfpv);
    candidate.DCAdaughterToPVxy[0] = kfpProton.GetDistanceFromVertexXY(kfpv);
    candidate.DCAdaughterToPVxy[1] = kfpPion.GetDistanceFromVertexXY(kfpv);
    candidate.DCAdaughterToPVxy[2] = kfpDeuteron.GetDistanceFromVertexXY(kfpv);
    candidate.DCAdaughterToSVxy[0] = kfpProton.GetDistanceFromVertexXY(KFHt);
    candidate.DCAdaughterToSVxy[1] = kfpPion.GetDistanceFromVertexXY(KFHt);
    candidate.DCAdaughterToSVxy[2] = kfpDeuteron.GetDistanceFromVertexXY(KFHt);
    candidate.DCAprotonToPion = kfpProton.GetDistanceFromParticle(kfpPion);
    candidate.DCAprotonToDeuteron = kfpProton.GetDistanceFromParticle(kfpDeuteron);
    candidate.DCApionToDeuteron = kfpPion.GetDistanceFromParticle(kfpDeuteron);
    candidate.DCAvtxDaughters3D = DCAvtxDaughters3D;
    // daughter DCAs with material corrections
    candidate.trackDCAxy[0] = TrackPosDcaXY;
    candidate.trackDCAxy[1] = TrackNegDcaXY;
    candidate.trackDCAxy[2] = TrackBachDcaXY;
    candidate.trackDCA[0] = TrackPosDca;
    candidate.trackDCA[1] = TrackNegDca;
    candidate.trackDCA[2] = TrackBachDca;
    // daughter signs
    candidate.daughterCharge[0] = kfpProton.GetQ();
    candidate.daughterCharge[1] = kfpPion.GetQ();
    candidate.daughterCharge[2] = trackBach.sign();
    // daughter PID
    candidate.tpcNsigma[0] = tpcNsigmaProton;
    candidate.tpcNsigma[1] = tpcNsigmaPion;
    candidate.tpcNsigma[2] = tpcNsigmaDeuteron;
    candidate.tpcNsigma[3] = tpcNsigmaPionBach;
    candidate.tpcdEdx[0] = dEdxProton;
    candidate.tpcdEdx[1] = dEdxPion;
    candidate.tpcdEdx[2] = dEdxDeuteron;
    candidate.tofNsigmaDeuteron = tofNSigmaDeuteron;
    candidate.averageClusterSizeDeuteron = averageClusterSizeDeuteron;
    candidate.pidForTrackingDeuteron = trackBach.pidForTracking();

    //------------------------------------------------------------------
    // table filling
    fillCandidateTable(candidate);
    LOG(debug) << "Table filled.";

    // fill event counter hist (has selected candidate) --> only filled once per vertex
    registry.fill(HIST("Counters/hEventCounterKFParticle"), 3.5);
  } // end buildVtx3BodyDataTableKFParticle

  //------------------------------------------------------------------
  void processRun3(ColwithEvTimes const& collisions, aod::Decay3Bodys const& decay3bodys, TrackExtPIDIUwithEvTimes const&, aod::BCsWithTimestamps const&)
  {
    VtxCandidates.clear();

    registry.fill(HIST("hEventCounter"), 0.5, collisions.size());

    for (const auto& d3body : decay3bodys) {
      auto t0 = d3body.track0_as<TrackExtPIDIUwithEvTimes>();
      auto t1 = d3body.track1_as<TrackExtPIDIUwithEvTimes>();
      auto t2 = d3body.track2_as<TrackExtPIDIUwithEvTimes>();
      auto collision = d3body.collision_as<ColwithEvTimes>();
      auto bc = collision.bc_as<aod::BCsWithTimestamps>();
      initCCDB(bc);

      // Recalculate the TOF PID
      double tofNSigmaBach = -999;
      if (t2.has_collision() && t2.hasTOF()) {
        auto originalcol = t2.template collision_as<ColwithEvTimes>();
        tofNSigmaBach = bachelorTOFPID.GetTOFNSigma(t2, originalcol, collision);
      }

      fillVtxCand(collision, t0, t1, t2, d3body.globalIndex(), bachelorcharge, tofNSigmaBach);
    }
  }
  PROCESS_SWITCH(decay3bodyBuilder, processRun3, "Produce DCA fitter decay3body tables", true);

  //------------------------------------------------------------------
  void processRun3Reduced(aod::RedCollisions const& collisions, aod::RedDecay3Bodys const& decay3bodys, aod::RedIUTracks const&)
  {
    VtxCandidates.clear();

    registry.fill(HIST("hEventCounter"), 0.5, collisions.size());

    for (const auto& d3body : decay3bodys) {
      auto t0 = d3body.track0_as<aod::RedIUTracks>();
      auto t1 = d3body.track1_as<aod::RedIUTracks>();
      auto t2 = d3body.track2_as<aod::RedIUTracks>();
      auto collision = d3body.collision_as<aod::RedCollisions>();

<<<<<<< HEAD
      if (collision.runNumber() != lastRunNumber) {
        initCCDBfromRunNumber(collision.runNumber());
        lastRunNumber = collision.runNumber(); // Update the last run number
        LOG(debug) << "CCDB initialized for run " << lastRunNumber;
      }
=======
      initCCDBfromRunNumber(collision.runNumber());
>>>>>>> 3c83125f
      fillVtxCand(collision, t0, t1, t2, d3body.globalIndex(), bachelorcharge, t2.tofNSigmaDe());
    }
  }
  PROCESS_SWITCH(decay3bodyBuilder, processRun3Reduced, "Produce DCA fitter decay3body tables with reduced data", false);

  //------------------------------------------------------------------
  // Event-mixing background
  void processRun3ReducedEM(ReducedCollisionsMultsCents const& collisions, aod::RedDecay3Bodys const& decay3bodys, aod::RedIUTracks const&)
  {
    auto xAxis = registry.get<TH2>(HIST("hEventPairs"))->GetXaxis();
    auto yAxis = registry.get<TH2>(HIST("hEventPairs"))->GetYaxis();

    // fill collisions counter
    for (const auto& collision : collisions) {
      int bin_PosZ = xAxis->FindBin(collision.posZ());
      int bin_Mult = yAxis->FindBin(collision.multNTracksPV());
      registry.fill(HIST("hEventCount"), xAxis->GetBinCenter(bin_PosZ), yAxis->GetBinCenter(bin_Mult));
    }
    VtxCandidates.clear();

    auto tuple = std::make_tuple(decay3bodys);
    BinningTypeColEM binningEvent{{dcaFitterEMSel.binsVtxZ, dcaFitterEMSel.binsMultiplicity}, true};
    SameKindPair<ReducedCollisionsMultsCents, aod::RedDecay3Bodys, BinningTypeColEM> pair{binningEvent, dcaFitterEMSel.nUseMixed, -1, collisions, tuple, &cache};

    for (const auto& [c0, decay3bodys0, c1, decay3bodys1] : pair) {
      // LOG(info) << "Processing event mixing with collisions " << c0.globalIndex() << " and " << c1.globalIndex();
      initCCDBfromRunNumber(c0.runNumber());

      int bin_PosZ = xAxis->FindBin(c0.posZ());
      int bin_Mult = yAxis->FindBin(c0.multNTracksPV());
      registry.fill(HIST("hEventPairs"), xAxis->GetBinCenter(bin_PosZ), yAxis->GetBinCenter(bin_Mult));

      for (const auto& [d3body0, d3body1] : combinations(soa::CombinationsFullIndexPolicy(decay3bodys0, decay3bodys1))) {

        registry.fill(HIST("hDecay3BodyPairsBeforeCut"), xAxis->GetBinCenter(bin_PosZ), yAxis->GetBinCenter(bin_Mult));

        auto tpos0 = d3body0.track0_as<aod::RedIUTracks>();
        auto tneg0 = d3body0.track1_as<aod::RedIUTracks>();
        auto tbach0 = d3body0.track2_as<aod::RedIUTracks>();
        auto tpos1 = d3body1.track0_as<aod::RedIUTracks>();
        auto tneg1 = d3body1.track1_as<aod::RedIUTracks>();
        auto tbach1 = d3body1.track2_as<aod::RedIUTracks>();

<<<<<<< HEAD
        if (c0.runNumber() != lastRunNumber) {
          initCCDBfromRunNumber(c0.runNumber());
          lastRunNumber = c0.runNumber(); // Update the last run number
          LOG(debug) << "CCDB initialized for run " << lastRunNumber;
=======
        // try to fit the vertex for decay3body0
        auto Trackpos0 = getTrackParCov(tpos0);
        auto Trackneg0 = getTrackParCov(tneg0);
        auto Trackbach0 = getTrackParCov(tbach0);
        int nVtx0 = fitter3body.process(Trackpos0, Trackneg0, Trackbach0);
        if (nVtx0 == 0) {
          continue;
          ;
        }

        if ((tbach0.sign() > 0 && !(tbach1.sign() > 0)) || (tbach0.sign() < 0 && !(tbach1.sign() < 0)) || tbach0.globalIndex() == tbach1.globalIndex()) { // only combine if tbach1 has correct sign and is not same as tbach0
          continue;
>>>>>>> 3c83125f
        }

<<<<<<< HEAD
        if (c1.runNumber() != lastRunNumber) {
          initCCDBfromRunNumber(c1.runNumber());
          lastRunNumber = c1.runNumber(); // Update the last run number
          LOG(debug) << "CCDB initialized for run " << lastRunNumber;
=======
        const auto& vtx0XYZ = fitter3body.getPCACandidate();
        float rVtx0 = std::hypot(vtx0XYZ[0], vtx0XYZ[1]);
        registry.fill(HIST("hRadius0"), rVtx0);

        std::array<float, 3> ppos0 = {0.}, pneg0 = {0.}, pbach0{0.};
        const auto& propagatedtpos0 = fitter3body.getTrack(0);
        const auto& propagatedtneg0 = fitter3body.getTrack(1);
        const auto& propagatedtbach0 = fitter3body.getTrack(2);
        propagatedtpos0.getPxPyPzGlo(ppos0);
        propagatedtneg0.getPxPyPzGlo(pneg0);
        propagatedtbach0.getPxPyPzGlo(pbach0);
        for (int i = 0; i < 3; i++) {
          pbach0[i] *= bachelorcharge;
>>>>>>> 3c83125f
        }
        std::array<float, 3> p3B0 = {ppos0[0] + pneg0[0] + pbach0[0], ppos0[1] + pneg0[1] + pbach0[1], ppos0[2] + pneg0[2] + pbach0[2]};
        float phiVtx0 = std::atan2(p3B0[1], p3B0[0]);

        // try to fit the vertex for decay3body1
        auto Trackpos1 = getTrackParCov(tpos1);
        auto Trackneg1 = getTrackParCov(tneg1);
        auto Trackbach1 = getTrackParCov(tbach1);
        int nVtx1 = fitter3body.process(Trackpos1, Trackneg1, Trackbach1);
        if (nVtx1 == 0) {
          continue;
        }

        const auto& vtx1XYZ = fitter3body.getPCACandidate();
        float rVtx1 = std::hypot(vtx1XYZ[0], vtx1XYZ[1]);
        registry.fill(HIST("hRadius1"), rVtx1);

        std::array<float, 3> ppos1 = {0.}, pneg1 = {0.}, pbach1{0.};
        const auto& propagatedtpos1 = fitter3body.getTrack(0);
        const auto& propagatedtneg1 = fitter3body.getTrack(1);
        const auto& propagatedtbach1 = fitter3body.getTrack(2);
        propagatedtpos1.getPxPyPzGlo(ppos1);
        propagatedtneg1.getPxPyPzGlo(pneg1);
        propagatedtbach1.getPxPyPzGlo(pbach1);
        for (int i = 0; i < 3; i++) {
          pbach1[i] *= bachelorcharge;
        }
        std::array<float, 3> p3B1 = {ppos1[0] + pneg1[0] + pbach1[0], ppos1[1] + pneg1[1] + pbach1[1], ppos1[2] + pneg1[2] + pbach1[2]};
        float phiVtx1 = std::atan2(p3B1[1], p3B1[0]);
        registry.fill(HIST("hPhi0"), phiVtx0 * o2::constants::math::Rad2Deg);
        registry.fill(HIST("hPhi1"), phiVtx1 * o2::constants::math::Rad2Deg);
        // convert deltaPhi to range [-pi, pi]
        float deltaPhi = RecoDecay::constrainAngle(phiVtx1 - phiVtx0, -o2::constants::math::PI);
        // check if radius and phi of the two vertices are compatible
        registry.fill(HIST("hDeltaRadius"), rVtx1 - rVtx0);
        registry.fill(HIST("hDeltaPhi"), deltaPhi * o2::constants::math::Rad2Deg);
        if (std::abs(deltaPhi) * o2::constants::math::Rad2Deg > dcaFitterEMSel.maxDeltaPhiColMixing || std::abs(rVtx1 - rVtx0) > dcaFitterEMSel.maxDeltaRadiusColMixing) {
          continue;
        }
        registry.fill(HIST("hDecay3BodyPairsAfterCut"), xAxis->GetBinCenter(bin_PosZ), yAxis->GetBinCenter(bin_Mult));

        fillVtxCand(c0, tpos0, tneg0, tbach1, -1, bachelorcharge, tbach1.tofNSigmaDe());
        // initCCDBfromRunNumber(c1.runNumber());
        fillVtxCand(c1, tpos1, tneg1, tbach0, -1, bachelorcharge, tbach0.tofNSigmaDe());
      }
    }

    // Aviod break of preslice in following workflow
    /*std::sort(VtxCandidates.begin(), VtxCandidates.end(), [](const VtxCandidate a, const VtxCandidate b) {
      return a.collisionId < b.collisionId;
    });*/
  }
  PROCESS_SWITCH(decay3bodyBuilder, processRun3ReducedEM, "Produce event-mixing background", false);

  void processRun3Reduced3bodyMixing(ReducedCollisionsMults const&, aod::RedIUTracks const&, soa::Join<aod::RedDecay3Bodys, aod::DCAFitterSVInfo> const& decay3bodys)
  {
    VtxCandidates.clear();

    auto xAxis = registry.get<TH2>(HIST("hDecay3BodyRadiusPhi"))->GetXaxis();
    auto yAxis = registry.get<TH2>(HIST("hDecay3BodyRadiusPhi"))->GetYaxis();

    for (const auto& decay3body : decay3bodys) {
      int bin_Radius = xAxis->FindBin(decay3body.svRadius());
      int bin_Phi = yAxis->FindBin(decay3body.momPhi());
      registry.fill(HIST("hDecay3BodyRadiusPhi"), xAxis->GetBinCenter(bin_Radius), yAxis->GetBinCenter(bin_Phi));
      registry.fill(HIST("hDecay3BodyPosZ"), decay3body.svPosZ());
    }

    Binning3BodyDCAFitter binningOnRadiusPhi{{dcaFitterEMSel.bins3BodyRadius, dcaFitterEMSel.bins3BodyPhiDegree}, true};
    doMixed3Body<ReducedCollisionsMults, aod::RedIUTracks>(decay3bodys, binningOnRadiusPhi);
  }
  PROCESS_SWITCH(decay3bodyBuilder, processRun3Reduced3bodyMixing, "Produce mixing background directly from mixed decay3bodys based on DCAFitter Info", false);

<<<<<<< HEAD
=======
  void processRun3Reduced3bodyMixingKFInfo(ReducedCollisionsMults const&, aod::RedIUTracks const&, soa::Join<aod::RedDecay3Bodys, aod::Red3BodyInfo> const& decay3bodys)
  {
    VtxCandidates.clear();

    auto xAxis = registry.get<TH2>(HIST("hDecay3BodyRadiusPhi"))->GetXaxis();
    auto yAxis = registry.get<TH2>(HIST("hDecay3BodyRadiusPhi"))->GetYaxis();

    for (const auto& decay3body : decay3bodys) {
      int bin_Radius = xAxis->FindBin(decay3body.radius());
      int bin_Phi = yAxis->FindBin(decay3body.phi());
      registry.fill(HIST("hDecay3BodyRadiusPhi"), xAxis->GetBinCenter(bin_Radius), yAxis->GetBinCenter(bin_Phi));
      registry.fill(HIST("hDecay3BodyPosZ"), decay3body.posz());
    }

    Binning3BodyKFInfo binningOnRadiusPhi{{dcaFitterEMSel.bins3BodyRadius, dcaFitterEMSel.bins3BodyPhi}, true};
    doMixed3Body<ReducedCollisionsMults, aod::RedIUTracks>(decay3bodys, binningOnRadiusPhi);
  }
  PROCESS_SWITCH(decay3bodyBuilder, processRun3Reduced3bodyMixingKFInfo, "Produce mixing background directly from mixed decay3bodys based on KF Info", false);

>>>>>>> 3c83125f
  //------------------------------------------------------------------
  void processRun3withKFParticle(ColwithEvTimes const& collisions, TrackExtPIDIUwithEvTimes const&, aod::Decay3Bodys const& decay3bodys, aod::BCsWithTimestamps const&)
  {
    for (const auto& collision : collisions) {

      auto bc = collision.bc_as<aod::BCsWithTimestamps>();
      initCCDB(bc);
      LOG(debug) << "CCDB initialised.";

      // Zorro event counting
      bool isZorroSelected = false;
      if (kfparticleConfigurations.cfgSkimmedProcessing) {
        isZorroSelected = zorro.isSelected(collision.template bc_as<aod::BCsWithTimestamps>().globalBC());
        if (isZorroSelected) {
          registry.fill(HIST("Counters/hEventCounterZorro"), 0.);
        }
      }

      // event selection
      registry.fill(HIST("Counters/hEventCounterKFParticle"), 0.5);
      if (kfparticleConfigurations.doSel8selection && !collision.sel8()) {
        continue;
      }
      registry.fill(HIST("Counters/hEventCounterKFParticle"), 1.5);
      if (kfparticleConfigurations.doPosZselection && (collision.posZ() >= 10.0f || collision.posZ() <= -10.0f)) {
        continue;
      }
      registry.fill(HIST("Counters/hEventCounterKFParticle"), 2.5);
      registry.fill(HIST("QA/Event/hAllSelEventsVtxZ"), collision.posZ());

      if (isZorroSelected) {
        registry.fill(HIST("Counters/hEventCounterZorro"), 1.);
      }

      // slice Decay3Body table by collision
      const uint64_t collIdx = collision.globalIndex();
      auto Decay3BodyTable_thisCollision = decay3bodys.sliceBy(perCollision, collIdx);
      for (auto& vtx3body : Decay3BodyTable_thisCollision) {
        auto trackPos = vtx3body.template track0_as<TrackExtPIDIUwithEvTimes>();
        auto trackNeg = vtx3body.template track1_as<TrackExtPIDIUwithEvTimes>();
        auto trackBach = vtx3body.template track2_as<TrackExtPIDIUwithEvTimes>();
        buildVtx3BodyDataTableKFParticle(collision, trackPos, trackNeg, trackBach, vtx3body.globalIndex(), bachelorcharge, getTOFnSigma<ColwithEvTimes>(collision, trackBach, false /*isEventMixing*/));
        LOG(debug) << "End of processKFParticle.";
      }
    }
  }
  PROCESS_SWITCH(decay3bodyBuilder, processRun3withKFParticle, "Produce KFParticle decay3body tables", false);

  void processRun3withKFParticleStrangenessTracking(ColwithEvTimes const& collisions, TrackExtPIDIUwithEvTimes const& tracks, aod::Decay3Bodys const& decay3bodys, aod::Tracked3Bodys const& tracked3bodys, aod::BCsWithTimestamps const& bcs)
  {
    fTrackedClSizeVector.clear();
    fTrackedClSizeVector.resize(decay3bodys.size(), 0);
    for (const auto& tvtx3body : tracked3bodys) {
      fTrackedClSizeVector[tvtx3body.decay3BodyId()] = tvtx3body.itsClsSize();
    }
    processRun3withKFParticle(collisions, tracks, decay3bodys, bcs);
  }
  PROCESS_SWITCH(decay3bodyBuilder, processRun3withKFParticleStrangenessTracking, "Produce KFParticle strangeness tracked decay3body tables", false);

  void processRun3withKFParticleReduced(aod::RedCollisions const& collisions, aod::RedIUTracks const&, aod::RedDecay3Bodys const& decay3bodys)
  {
    int lastRunNumber = -1;

    for (const auto& collision : collisions) {
      // set magnetic field only when run number changes
      if (collision.runNumber() != lastRunNumber) {
        initCCDBfromRunNumber(collision.runNumber());
        lastRunNumber = collision.runNumber(); // Update the last run number
        LOG(debug) << "CCDB initialized for run " << lastRunNumber;
      }

      // event selection
      registry.fill(HIST("Counters/hEventCounterKFParticle"), 2.5);
      registry.fill(HIST("QA/Event/hAllSelEventsVtxZ"), collision.posZ());

      // slice Decay3Body table by collision
      const uint64_t collIdx = collision.globalIndex();
      auto Decay3BodyTable_thisCollision = decay3bodys.sliceBy(perReducedCollision, collIdx);
      for (auto& vtx3body : Decay3BodyTable_thisCollision) {
        auto trackPos = vtx3body.template track0_as<aod::RedIUTracks>();
        auto trackNeg = vtx3body.template track1_as<aod::RedIUTracks>();
        auto trackBach = vtx3body.template track2_as<aod::RedIUTracks>();
        buildVtx3BodyDataTableKFParticle(collision, trackPos, trackNeg, trackBach, vtx3body.globalIndex(), bachelorcharge, trackBach.tofNSigmaDe());
      }
      LOG(debug) << "End of processKFParticleDerived.";
    }
  }
  PROCESS_SWITCH(decay3bodyBuilder, processRun3withKFParticleReduced, "Produce KFParticle decay3body tables from derived decay3body data", false);

  void processRun3withKFParticleReducedEM(ReducedCollisionsMults const& collisions, aod::RedIUTracks const&, aod::RedDecay3Bodys const& decay3bodys)
  {
    // ------------- Check number of events in bins --------------
    // Define a 2D array to count events and pairs per bin
    std::vector<std::vector<int>> binEventCounts(10, std::vector<int>(13, 0)); // 10 vtxZ bins, 13 multiplicity bins
    std::vector<std::vector<int>> binPairCounts(10, std::vector<int>(13, 0));

    // Function to find bin index (returns -1 if out of range)
    auto findBin = [](float value, const std::vector<float>& binEdges) -> int {
      for (size_t i = 0; i < binEdges.size() - 1; ++i) {
        if (value > binEdges[i] && value <= binEdges[i + 1]) {
          return i;
        }
      }
      return -1; // Shouldn't happen if events are within range
    };
    // Loop over all collisions to count them in bins
    for (auto& collision : collisions) {
      float vtxZ = collision.posZ();
      float mult = collision.multNTracksPV();

      // Determine bin indices
      int vtxZBin = findBin(vtxZ, {-10.0f, -8.f, -6.f, -4.f, -2.f, 0.f, 2.f, 4.f, 6.f, 8.f, 10.f});
      int multBin = findBin(mult, {0.0f, 1.0f, 5.0f, 10.0f, 20.0f, 30.0f, 40.0f, 50.0f, 60.0f, 70.0f, 80.0f, 90.0f, 100.0f, 110.0f});

      if (vtxZBin >= 0 && multBin >= 0) {
        binEventCounts[vtxZBin][multBin]++;
      }
    }
    // Print out the number of events per bin
    LOG(info) << "Event count per bin (vtxZ, mult):";
    for (size_t i = 0; i < binEventCounts.size(); ++i) {
      for (size_t j = 0; j < binEventCounts[i].size(); ++j) {
        LOG(info) << "Bin (" << i << ", " << j << "): " << binEventCounts[i][j] << " events";
      }
    }
    // Fill histogram with numbers per bin
    for (size_t i = 0; i < binEventCounts.size(); ++i) {
      for (size_t j = 0; j < binEventCounts[i].size(); ++j) {
        registry.fill(HIST("QA/EM/hEventBinCounts"), i, j, binEventCounts[i][j]);
      }
    }
    LOG(info) << "Integral of hEventBinCounts:" << registry.get<TH2>(HIST("QA/EM/hEventBinCounts"))->Integral();

    // ------------- Check number of decay3bodys in bins -------------
    // Define a 2D array to count events and pairs per bin
    std::vector<std::vector<int>> binDecay3BodyCounts(10, std::vector<int>(13, 0)); // 10 vtxZ bins, 13 multiplicity bins
    // Loop over all decay3bodys to count them in bins
    for (auto& decay3body : decay3bodys) {
      auto collision = decay3body.template collision_as<ReducedCollisionsMults>();
      float vtx3bodyZ = collision.posZ();
      float mult3body = collision.multNTracksPV();

      // Determine bin indices
      int vtx3bodyZBin = findBin(vtx3bodyZ, {-10.0f, -8.f, -6.f, -4.f, -2.f, 0.f, 2.f, 4.f, 6.f, 8.f, 10.f});
      int mult3bodyBin = findBin(mult3body, {0.0f, 1.0f, 5.0f, 10.0f, 20.0f, 30.0f, 40.0f, 50.0f, 60.0f, 70.0f, 80.0f, 90.0f, 100.0f, 110.0f});

      if (vtx3bodyZBin >= 0 && mult3bodyBin >= 0) {
        binDecay3BodyCounts[vtx3bodyZBin][mult3bodyBin]++;
      }
    }
    // Print out the number of events per bin
    LOG(debug) << "Event count per bin (vtxZ, mult):";
    for (size_t i = 0; i < binDecay3BodyCounts.size(); ++i) {
      for (size_t j = 0; j < binDecay3BodyCounts[i].size(); ++j) {
        LOG(debug) << "Bin (" << i << ", " << j << "): " << binDecay3BodyCounts[i][j] << " events";
      }
    }
    // Fill histogram with numbers per bin
    for (size_t i = 0; i < binDecay3BodyCounts.size(); ++i) {
      for (size_t j = 0; j < binDecay3BodyCounts[i].size(); ++j) {
        registry.fill(HIST("QA/EM/h3bodyBinCounts"), i, j, binDecay3BodyCounts[i][j]);
      }
    }
    LOG(info) << "Integral of h3bodyBinCounts:" << registry.get<TH2>(HIST("QA/EM/h3bodyBinCounts"))->Integral();

    // ------------- Do event mixing --------------
    auto tuple = std::make_tuple(decay3bodys);
    BinningTypeKF binningOnPosAndMult{{kfparticleConfigurations.binsVtxZ, kfparticleConfigurations.binsMultiplicity}, true};                                                // ignore over-/underflow
    SameKindPair<ReducedCollisionsMults, aod::RedDecay3Bodys, BinningTypeKF> pair{binningOnPosAndMult, kfparticleConfigurations.nEvtMixing, -1, collisions, tuple, &cache}; // indicates that under/overflow (-1) to be ignored

    int lastRunNumber = -1;

    for (auto& [c1, decays3body1, c2, decays3body2] : pair) {
      registry.fill(HIST("QA/EM/hPairCounterMixing"), 0.5);

      // event selection already applied in reducer task

      // set magnetic field only when run number changes
      if (c1.runNumber() != lastRunNumber) {
        initCCDBfromRunNumber(c1.runNumber());
        lastRunNumber = c1.runNumber(); // Update the last run number
        LOG(debug) << "CCDB initialized for run " << lastRunNumber;
      }

      // Get vtxZ and multiplicity from collision
      float vtxZpair = c1.posZ();
      float multpair = c1.multNTracksPV();
      // Find the bin index
      int vtxZpairBin = findBin(vtxZpair, {-10.0f, -8.f, -6.f, -4.f, -2.f, 0.f, 2.f, 4.f, 6.f, 8.f, 10.f});
      int multpairBin = findBin(multpair, {0.0f, 1.0f, 5.0f, 10.0f, 20.0f, 30.0f, 40.0f, 50.0f, 60.0f, 70.0f, 80.0f, 90.0f, 100.0f, 110.0f});
      if (vtxZpairBin >= 0 && multpairBin >= 0) {
        binPairCounts[vtxZpairBin][multpairBin]++; // Count the pair
      }

      for (auto& [decay3body1, decay3body2] : soa::combinations(soa::CombinationsFullIndexPolicy(decays3body1, decays3body2))) {
        auto trackPos1 = decay3body1.template track0_as<aod::RedIUTracks>();
        auto trackNeg1 = decay3body1.template track1_as<aod::RedIUTracks>();
        auto trackBach1 = decay3body1.template track2_as<aod::RedIUTracks>();
        auto trackPos2 = decay3body2.template track0_as<aod::RedIUTracks>();
        auto trackNeg2 = decay3body2.template track1_as<aod::RedIUTracks>();
        auto trackBach2 = decay3body2.template track2_as<aod::RedIUTracks>();

        registry.fill(HIST("QA/EM/hCombinationCounterMixing"), 0.5);

        // ---------- selections bachelor track ----------
        if ((trackBach1.sign() > 0 && !(trackBach2.sign() > 0)) || (trackBach1.sign() < 0 && !(trackBach2.sign() < 0)) || trackBach1.globalIndex() == trackBach2.globalIndex()) { // only combine if trackBach2 has correct sign and is not same as trackBach1
          continue;
        }
        registry.fill(HIST("QA/EM/hCombinationCounterMixing"), 1.5);

        // ---------- check radius and phi of decay3bodys ----------
        auto trackParCovPos1 = getTrackParCov(trackPos1);
        auto trackParCovNeg1 = getTrackParCov(trackNeg1);
        auto trackParCovBach1 = getTrackParCov(trackBach1);
        auto trackParCovPos2 = getTrackParCov(trackPos2);
        auto trackParCovNeg2 = getTrackParCov(trackNeg2);
        auto trackParCovBach2 = getTrackParCov(trackBach2);
        // create KFParticle objects from tracks
        KFParticle kfpProton1, kfpPion1, kfpDeuteron1;
        if (trackBach1.sign() > 0) {
          kfpProton1 = createKFParticleFromTrackParCov(trackParCovPos1, trackPos1.sign(), constants::physics::MassProton);
          kfpPion1 = createKFParticleFromTrackParCov(trackParCovNeg1, trackNeg1.sign(), constants::physics::MassPionCharged);
        } else if (!(trackBach1.sign() > 0)) {
          kfpProton1 = createKFParticleFromTrackParCov(trackParCovNeg1, trackNeg1.sign(), constants::physics::MassProton);
          kfpPion1 = createKFParticleFromTrackParCov(trackParCovPos1, trackPos1.sign(), constants::physics::MassPionCharged);
        }
        kfpDeuteron1 = createKFParticleFromTrackParCov(trackParCovBach1, trackBach1.sign() * bachelorcharge, constants::physics::MassDeuteron);
        KFParticle kfpProton2, kfpPion2, kfpDeuteron2;
        if (trackBach2.sign() > 0) {
          kfpProton2 = createKFParticleFromTrackParCov(trackParCovPos2, trackPos2.sign(), constants::physics::MassProton);
          kfpPion2 = createKFParticleFromTrackParCov(trackParCovNeg2, trackNeg2.sign(), constants::physics::MassPionCharged);
        } else if (!(trackBach2.sign() > 0)) {
          kfpProton2 = createKFParticleFromTrackParCov(trackParCovNeg2, trackNeg2.sign(), constants::physics::MassProton);
          kfpPion2 = createKFParticleFromTrackParCov(trackParCovPos2, trackPos2.sign(), constants::physics::MassPionCharged);
        }
        kfpDeuteron2 = createKFParticleFromTrackParCov(trackParCovBach2, trackBach2.sign() * bachelorcharge, constants::physics::MassDeuteron);
        // fit vertices
        KFParticle KFHt1, KFHt2;
        fit3bodyVertex(kfpProton1, kfpPion1, kfpDeuteron1, KFHt1);
        fit3bodyVertex(kfpProton2, kfpPion2, kfpDeuteron2, KFHt2);

        // ---------- select common radius and phi region ----------
        auto radius1 = std::sqrt(KFHt1.GetX() * KFHt1.GetX() + KFHt1.GetY() * KFHt1.GetY());
        auto radius2 = std::sqrt(KFHt2.GetX() * KFHt2.GetX() + KFHt2.GetY() * KFHt2.GetY());
        registry.fill(HIST("QA/EM/hRadius1"), radius1);
        registry.fill(HIST("QA/EM/hRadius2"), radius2);
        registry.fill(HIST("QA/EM/hPhi1"), KFHt1.GetPhi() * (180.0 / TMath::Pi()));
        registry.fill(HIST("QA/EM/hPhi2"), KFHt2.GetPhi() * (180.0 / TMath::Pi()));
        registry.fill(HIST("QA/EM/hDeltaRadius"), std::abs(radius1 - radius2));
        registry.fill(HIST("QA/EM/hDeltaPhi"), std::abs(KFHt1.GetPhi() - KFHt2.GetPhi()) * (180.0 / TMath::Pi()));
        if (std::abs(KFHt1.GetPhi() - KFHt2.GetPhi()) * (180.0 / TMath::Pi()) > 10 || std::abs(radius1 - radius2) > 2) {
          continue;
        }
        registry.fill(HIST("QA/EM/hCombinationCounterMixing"), 2.5);

        // fill 2D pair counter per bin
        registry.fill(HIST("QA/EM/hPairBinCounts"), vtxZpairBin, multpairBin, 1);

        // ---------- do candidate analysis ----------
        buildVtx3BodyDataTableKFParticle(c1, trackPos1, trackNeg1, trackBach2, -1 /*vtx3bodyID*/, bachelorcharge, trackBach2.tofNSigmaDe());
      } // end decay3body combinations loop
    } // end pairing loop
  } // end process
  PROCESS_SWITCH(decay3bodyBuilder, processRun3withKFParticleReducedEM, "Produce KFParticle event mixing decay3body tables from derived decay3body data", false);

<<<<<<< HEAD
  void processRun3withKFParticleReduced3bodyMixing(ReducedCollisionsMults const& collisions, aod::RedIUTracks const&, soa::Join<aod::RedDecay3Bodys, aod::Red3BodyInfo> const& decay3bodys)
  {
    for (const auto& collision : collisions) {
      initCCDBfromRunNumber(collision.runNumber());
    }

    // Define a 3D array to count 3bodies per bin (radius, phi, posZ)
    // std::vector<std::vector<std::vector<int>>> bin3bodyCounts(16, std::vector<std::vector<int>>(36, std::vector<int>(12, 0)));
    std::vector<std::vector<int>> bin3bodyCounts(16, std::vector<int>(36, 0));

    // Function to find bin index (returns -1 if out of range)
    auto findBin = [](float value, const std::vector<float>& binEdges) -> int {
      for (size_t i = 0; i < binEdges.size() - 1; ++i) {
          if (value > binEdges[i] && value <= binEdges[i + 1]) {
              return i;
          }
      }
      return -1; // Out of range
    };

    int counter = 0;
    // Loop over all collisions to count them in bins
    for (auto& decay3body : decay3bodys) {
      counter++;
      float radius = decay3body.radius();
      float phi = decay3body.phi();
      float posZ = decay3body.posz();

      registry.fill(HIST("QA/EM/hRadius"), radius);
      registry.fill(HIST("QA/EM/hPhi"), phi);
      registry.fill(HIST("QA/EM/hPosZ"), posZ);

      // float degToRad = TMath::Pi()/180;

      // Determine bin indices
      int radiusBin = findBin(radius, {0.0f, 0.5f, 1.0f, 1.5f, 2.0f, 3.0f, 4.0f, 6.0f, 8.0f, 10.0f, 12.0f, 14.0f, 16.0f, 18.0f, 20.0f, 30.0f, 1000.0});
      int phiBin = findBin(phi, {-180.0f*TMath::Pi()/180, -160.0f*TMath::Pi()/180, -140.0f*TMath::Pi()/180, -120.0f*TMath::Pi()/180, -100.0f*TMath::Pi()/180, -80.0f*TMath::Pi()/180, -60.0f*TMath::Pi()/180, -40.0f*TMath::Pi()/180, -20.0f*TMath::Pi()/180, 0.0f, 20.0f*TMath::Pi()/180, 40.0f*TMath::Pi()/180, 60.0f*TMath::Pi()/180, 80.0f*TMath::Pi()/180, 100.0f*TMath::Pi()/180, 120.0f*TMath::Pi()/180, 140.0f*TMath::Pi()/180, 160.0f*TMath::Pi()/180, 180.0f*TMath::Pi()/180});
      // int phiBin = findBin(phi, {-180.0f*TMath::Pi()/180, -170.0f*TMath::Pi()/180, -160.0f*TMath::Pi()/180, -150.0f*TMath::Pi()/180, -140.0f*TMath::Pi()/180, -130.0f*TMath::Pi()/180, -120.0f*TMath::Pi()/180, -110.0f*TMath::Pi()/180, -100.0f*TMath::Pi()/180, -90.0f*TMath::Pi()/180, -80.0f*TMath::Pi()/180, -70.0f*TMath::Pi()/180, -60.0f*TMath::Pi()/180, -50.0f*TMath::Pi()/180, -40.0f*TMath::Pi()/180, -30.0f*TMath::Pi()/180, -20.0f*TMath::Pi()/180, -10.0f*TMath::Pi()/180, 0.0f, 10.0f*TMath::Pi()/180, 20.0f*TMath::Pi()/180, 30.0f*TMath::Pi()/180, 40.0f*TMath::Pi()/180, 50.0f*TMath::Pi()/180, 60.0f*TMath::Pi()/180, 70.0f*TMath::Pi()/180, 80.0f*TMath::Pi()/180, 90.0f*TMath::Pi()/180, 100.0f*TMath::Pi()/180, 110.0f*TMath::Pi()/180, 120.0f*TMath::Pi()/180, 130.0f*TMath::Pi()/180, 140.0f*TMath::Pi()/180, 150.0f*TMath::Pi()/180, 160.0f*TMath::Pi()/180, 170.0f*TMath::Pi()/180, 180.0f*TMath::Pi()/180});
      // int posZBin = findBin(posZ, {-300.0f, -42.0f, -13.0f, -6.0f, -4.0f, -2.0f, 0.0f, 2.0f, 4.0f, 6.0f, 13.0f, 42.0f, 300.0f});
      if (radiusBin >= 0 && phiBin >= 0) { // && posZBin >= 0) {
        bin3bodyCounts[radiusBin][phiBin]++; //[posZBin]++;
      }
    }
    LOG(info) << "3body counter: " << counter;
    // // Print out the number of 3-body decays per bin
    // LOG(info) << "3body count per bin (radius, phi, posZ):";
    // for (size_t i = 0; i < bin3bodyCounts.size(); ++i) {
    //   for (size_t j = 0; j < bin3bodyCounts[i].size(); ++j) {
    //     for (size_t k = 0; k < bin3bodyCounts[i][j].size(); ++k) {
    //       LOG(info) << "Bin (" << i << ", " << j << ", " << k << "): " << bin3bodyCounts[i][j][k] << " 3bodies";
    //     }
    //   }
    // }
    // // Fill 3D histogram with numbers per bin
    // for (size_t i = 0; i < bin3bodyCounts.size(); ++i) {
    //   for (size_t j = 0; j < bin3bodyCounts[i].size(); ++j) {
    //     for (size_t k = 0; k < bin3bodyCounts[i][j].size(); ++k) {
    //       registry.fill(HIST("QA/EM/h3bodyBinCounts"), i, j, k, bin3bodyCounts[i][j][k]);
    //     }
    //   }
    // }
    // LOG(info) << "Integral of h3bodyBinCounts: " << registry.get<TH3>(HIST("QA/EM/h3bodyBinCounts"))->Integral();
    // Print out the number of 3-body decays per bin
    LOG(info) << "3body count per bin (radius, phi, posZ):";
    for (size_t i = 0; i < bin3bodyCounts.size(); ++i) {
      for (size_t j = 0; j < bin3bodyCounts[i].size(); ++j) {
        LOG(info) << "Bin (" << i << ", " << j << "): " << bin3bodyCounts[i][j] << " 3bodies";
      }
    }
    // Fill 3D histogram with numbers per bin
    for (size_t i = 0; i < bin3bodyCounts.size(); ++i) {
      for (size_t j = 0; j < bin3bodyCounts[i].size(); ++j) {
        registry.fill(HIST("QA/EM/h3bodyBinCounts"), i, j, bin3bodyCounts[i][j]);
      }
    }
    LOG(info) << "Integral of h3bodyBinCounts: " << registry.get<TH2>(HIST("QA/EM/h3bodyBinCounts"))->Integral();

    // Binning3Body binningOnRadPhiPosZ{{kfparticleConfigurations.bins3BodyRadius, kfparticleConfigurations.bins3BodyPhi, kfparticleConfigurations.bins3BodyPosZ}, true};
    Binning3Body binningOnRadPhi{{kfparticleConfigurations.bins3BodyRadius, kfparticleConfigurations.bins3BodyPhi}, true};

    // Strictly upper index policy for decay3body objects binned by radius, phi and z position
    for (auto& [decay3body1, decay3body2] : selfPairCombinations(binningOnRadPhi, kfparticleConfigurations.nEvtMixing, -1, decay3bodys)) {
      auto trackPos1 = decay3body1.template track0_as<aod::RedIUTracks>();
      auto trackNeg1 = decay3body1.template track1_as<aod::RedIUTracks>();
      auto trackBach1 = decay3body1.template track2_as<aod::RedIUTracks>();
      auto trackPos2 = decay3body2.template track0_as<aod::RedIUTracks>();
      auto trackNeg2 = decay3body2.template track1_as<aod::RedIUTracks>();
=======
  void processRun3withKFParticleReduced3bodyMixing(ReducedCollisionsMults const&, aod::RedIUTracks const&, soa::Join<aod::RedDecay3Bodys, aod::Red3BodyInfo> const& decay3bodys)
  {
    Binning3Body binningOnRadPhiPosZ{{kfparticleConfigurations.bins3BodyRadius, kfparticleConfigurations.bins3BodyPhi, kfparticleConfigurations.bins3BodyPosZ}, true};

    // Strictly upper index policy for decay3body objects binned by radius, phi and z position
    for (auto& [decay3body1, decay3body2] : selfCombinations(binningOnRadPhiPosZ, kfparticleConfigurations.nEvtMixing, -1, decay3bodys, decay3bodys)) {
      auto trackPos1 = decay3body1.template track0_as<aod::RedIUTracks>();
      auto trackNeg1 = decay3body1.template track1_as<aod::RedIUTracks>();
      auto trackBach1 = decay3body1.template track2_as<aod::RedIUTracks>();
>>>>>>> 3c83125f
      auto trackBach2 = decay3body2.template track2_as<aod::RedIUTracks>();

      registry.fill(HIST("QA/EM/h3bodyCombinationCounter"), 0.5);

      // ---------- selections ----------
      if ((trackBach1.sign() > 0 && !(trackBach2.sign() > 0)) || (trackBach1.sign() < 0 && !(trackBach2.sign() < 0)) || trackBach1.globalIndex() == trackBach2.globalIndex()) { // only combine if trackBach2 has correct sign and is not same as trackBach1
        continue;
      }
      registry.fill(HIST("QA/EM/h3bodyCombinationCounter"), 1.5);

      if (decay3body1.collisionId() == decay3body2.collisionId()) { // only combine if from different event
        continue;
      }
      registry.fill(HIST("QA/EM/h3bodyCombinationCounter"), 2.5);

      auto collision1 = decay3body1.template collision_as<ReducedCollisionsMults>();
      auto collision2 = decay3body2.template collision_as<ReducedCollisionsMults>();
      if (kfparticleConfigurations.selectVtxZ3bodyMixing && std::abs(collision1.posZ() - collision2.posZ()) > kfparticleConfigurations.VtxZBin3bodyMixing) { // only combine if collision similar in VtxZ
        continue;
      }
      registry.fill(HIST("QA/EM/h3bodyCombinationCounter"), 3.5);

      // ---------- do candidate analysis ----------
<<<<<<< HEAD
      bool isMatter1 = false;
      if (trackBach1.sign() > 0) {
        isMatter1 = true;
      }
      if (kfparticleConfigurations.mixDeuteron == true) {
        buildVtx3BodyDataTableKFParticle(collision1, trackPos1, trackNeg1, trackBach2, -1 /*vtx3bodyID*/, bachelorcharge, trackBach2.tofNSigmaDe());
      } else if (kfparticleConfigurations.mixProton == true) {
        if (isMatter1 == true) {
          buildVtx3BodyDataTableKFParticle(collision1, trackPos2, trackNeg1, trackBach1, -1 /*vtx3bodyID*/, bachelorcharge, trackBach1.tofNSigmaDe());
        } else if (isMatter1 == false) {
          buildVtx3BodyDataTableKFParticle(collision1, trackPos1, trackNeg2, trackBach1, -1 /*vtx3bodyID*/, bachelorcharge, trackBach1.tofNSigmaDe());
        }
      }
=======
      buildVtx3BodyDataTableKFParticle(collision1, trackPos1, trackNeg1, trackBach2, -1 /*vtx3bodyID*/, bachelorcharge, trackBach2.tofNSigmaDe());
>>>>>>> 3c83125f
    } // end decay3body combinations loop
  }
  PROCESS_SWITCH(decay3bodyBuilder, processRun3withKFParticleReduced3bodyMixing, "Produce KFParticle mixed decay3body tables from derived decay3body data", false);
};

// build link from decay3body -> vtx3body
struct decay3bodyDataLinkBuilder {
  Produces<aod::Decay3BodyDataLink> VtxDataLink;

  void init(InitContext const&) {}

  template <typename TDecay3Bodys, typename TVtx3BodyDatas>
  void buildDecay3BodyLabel(TDecay3Bodys const& decay3bodytable, TVtx3BodyDatas const& vtxdatatable)
  {
    std::vector<int> lIndices;
    lIndices.reserve(decay3bodytable.size());
    for (int ii = 0; ii < decay3bodytable.size(); ii++)
      lIndices[ii] = -1;
    for (const auto& vtxdata : vtxdatatable) {
      if (vtxdata.decay3bodyId() != -1) {
        lIndices[vtxdata.decay3bodyId()] = vtxdata.globalIndex();
      }
    }
    for (int ii = 0; ii < decay3bodytable.size(); ii++) {
      VtxDataLink(lIndices[ii]);
    }
  }

  void processStandard(aod::Decay3Bodys const& decay3bodytable, aod::Vtx3BodyDatas const& vtxdatatable)
  {
    buildDecay3BodyLabel(decay3bodytable, vtxdatatable);
  }
  PROCESS_SWITCH(decay3bodyDataLinkBuilder, processStandard, "Produce label from decay3body to vtx3body", true);

  void processReduced(aod::RedDecay3Bodys const& decay3bodytable, aod::Vtx3BodyDatas const& vtxdatatable)
  {
    buildDecay3BodyLabel(decay3bodytable, vtxdatatable);
  }
  PROCESS_SWITCH(decay3bodyDataLinkBuilder, processReduced, "Produce label from reducedDecay3body to vtx3body", false);
};

struct kfdecay3bodyDataLinkBuilder {
  Produces<aod::KFDecay3BodyDataLink> kfvtxdataLink;

  void init(InitContext const&) {}

  template <typename TDecay3Bodys, typename TVtx3BodyDatas>
  void buildDataLink(TDecay3Bodys const& decay3bodytable, TVtx3BodyDatas const& vtxdatatable)
  {
    std::vector<int> lIndices;
    lIndices.reserve(decay3bodytable.size());
    for (int ii = 0; ii < decay3bodytable.size(); ii++)
      lIndices[ii] = -1;
    for (auto& vtxdata : vtxdatatable) {
      if (vtxdata.decay3bodyId() != -1) {
        lIndices[vtxdata.decay3bodyId()] = vtxdata.globalIndex();
      }
    }
    for (int ii = 0; ii < decay3bodytable.size(); ii++) {
      kfvtxdataLink(lIndices[ii]);
    }
  }
  
  void processStandard(aod::Decay3Bodys const& decay3bodytable, aod::KFVtx3BodyDatas const& vtxdatatable)
  {
    buildDataLink(decay3bodytable, vtxdatatable); // build Decay3Body -> KFDecay3BodyData link table
  }
  PROCESS_SWITCH(kfdecay3bodyDataLinkBuilder, processStandard, "Build data link table.", true);

  void processReduced(aod::RedDecay3Bodys const& decay3bodytable, aod::KFVtx3BodyDatas const& vtxdatatable)
  {
    buildDataLink(decay3bodytable, vtxdatatable); // build ReducedDecay3Body -> KFDecay3BodyData link table
  }
  PROCESS_SWITCH(kfdecay3bodyDataLinkBuilder, processReduced, "Build data link table for reduced data.", false);
};

struct decay3bodyLabelBuilder {

  Produces<aod::McVtx3BodyLabels> vtxlabels;
  Produces<aod::McFullVtx3BodyLabels> vtxfulllabels;

  HistogramRegistry registry{"registry", {}};

  void init(InitContext const&)
  {
    if (doprocessDoNotBuildLabels == false) {
      auto hLabelCounter = registry.add<TH1>("hLabelCounter", "hLabelCounter", HistType::kTH1D, {{3, 0.0f, 3.0f}});
      hLabelCounter->GetXaxis()->SetBinLabel(1, "Total");
      hLabelCounter->GetXaxis()->SetBinLabel(2, "Have Same MotherTrack");
      hLabelCounter->GetXaxis()->SetBinLabel(3, "True H3L");

      registry.add("hHypertritonMCPt", "hHypertritonMCPt", HistType::kTH1F, {{100, 0.0f, 10.0f}});
      registry.add("hAntiHypertritonMCPt", "hAntiHypertritonMCPt", HistType::kTH1F, {{100, 0.0f, 10.0f}});
      registry.add("hHypertritonMCMass", "hHypertritonMCMass", HistType::kTH1F, {{40, 2.95f, 3.05f, "Inv. Mass (GeV/c^{2})"}});
      registry.add("hAntiHypertritonMCMass", "hAntiHypertritonMCMass", HistType::kTH1F, {{40, 2.95f, 3.05f, "Inv. Mass (GeV/c^{2})"}});
      registry.add("hHypertritonMCLifetime", "hHypertritonMCLifetime", HistType::kTH1F, {{50, 0.0f, 50.0f, "ct(cm)"}});
      registry.add("hAntiHypertritonMCLifetime", "hAntiHypertritonMCLifetime", HistType::kTH1F, {{50, 0.0f, 50.0f, "ct(cm)"}});
    }
  }

  Configurable<float> TpcPidNsigmaCut{"TpcPidNsigmaCut", 5, "TpcPidNsigmaCut"};

  void processDoNotBuildLabels(aod::Decay3BodyDataLink const&) // is it possible to have none parameter?
  {
    // dummy process function - should not be required in the future
  };
  PROCESS_SWITCH(decay3bodyLabelBuilder, processDoNotBuildLabels, "Do not produce MC label tables", true);

  void processBuildLabels(aod::Decay3BodysLinked const& decay3bodys, aod::Vtx3BodyDatas const& vtx3bodydatas, MCLabeledTracksIU const&, aod::McParticles const&)
  {
    std::vector<int> lIndices;
    lIndices.reserve(vtx3bodydatas.size());
    for (int ii = 0; ii < vtx3bodydatas.size(); ii++) {
      lIndices[ii] = -1;
    }

    for (const auto& decay3body : decay3bodys) {

      int lLabel = -1;
      int lPDG = -1;
      float lPt = -1;
      double MClifetime = -1;
      bool is3bodyDecay = false;
      int lGlobalIndex = -1;

      auto lTrack0 = decay3body.track0_as<MCLabeledTracksIU>();
      auto lTrack1 = decay3body.track1_as<MCLabeledTracksIU>();
      auto lTrack2 = decay3body.track2_as<MCLabeledTracksIU>();
      registry.fill(HIST("hLabelCounter"), 0.5);

      // Association check
      // There might be smarter ways of doing this in the future
      if (!lTrack0.has_mcParticle() || !lTrack1.has_mcParticle() || !lTrack2.has_mcParticle()) {
        vtxfulllabels(-1);
        continue;
      }
      auto lMCTrack0 = lTrack0.mcParticle_as<aod::McParticles>();
      auto lMCTrack1 = lTrack1.mcParticle_as<aod::McParticles>();
      auto lMCTrack2 = lTrack2.mcParticle_as<aod::McParticles>();
      if (!lMCTrack0.has_mothers() || !lMCTrack1.has_mothers() || !lMCTrack2.has_mothers()) {
        vtxfulllabels(-1);
        continue;
      }

      for (const auto& lMother0 : lMCTrack0.mothers_as<aod::McParticles>()) {
        for (const auto& lMother1 : lMCTrack1.mothers_as<aod::McParticles>()) {
          for (const auto& lMother2 : lMCTrack2.mothers_as<aod::McParticles>()) {
            if (lMother0.globalIndex() == lMother1.globalIndex() && lMother0.globalIndex() == lMother2.globalIndex()) {
              lGlobalIndex = lMother1.globalIndex();
              lPt = lMother1.pt();
              lPDG = lMother1.pdgCode();
              MClifetime = RecoDecay::sqrtSumOfSquares(lMCTrack2.vx() - lMother2.vx(), lMCTrack2.vy() - lMother2.vy(), lMCTrack2.vz() - lMother2.vz()) * o2::constants::physics::MassHyperTriton / lMother2.p(); // only for hypertriton
              is3bodyDecay = true;                                                                                                                                                                               // vtxs with the same mother
            }
          }
        }
      } // end association check
      if (!is3bodyDecay) {
        vtxfulllabels(-1);
        continue;
      }
      registry.fill(HIST("hLabelCounter"), 1.5);

      // Intended for hypertriton cross-checks only
      if (lPDG == 1010010030 && lMCTrack0.pdgCode() == 2212 && lMCTrack1.pdgCode() == -211 && lMCTrack2.pdgCode() == 1000010020) {
        lLabel = lGlobalIndex;
        double hypertritonMCMass = RecoDecay::m(std::array{std::array{lMCTrack0.px(), lMCTrack0.py(), lMCTrack0.pz()}, std::array{lMCTrack1.px(), lMCTrack1.py(), lMCTrack1.pz()}, std::array{lMCTrack2.px(), lMCTrack2.py(), lMCTrack2.pz()}}, std::array{o2::constants::physics::MassProton, o2::constants::physics::MassPionCharged, o2::constants::physics::MassDeuteron});
        registry.fill(HIST("hLabelCounter"), 2.5);
        registry.fill(HIST("hHypertritonMCPt"), lPt);
        registry.fill(HIST("hHypertritonMCLifetime"), MClifetime);
        registry.fill(HIST("hHypertritonMCMass"), hypertritonMCMass);
      }
      if (lPDG == -1010010030 && lMCTrack0.pdgCode() == 211 && lMCTrack1.pdgCode() == -2212 && lMCTrack2.pdgCode() == -1000010020) {
        lLabel = lGlobalIndex;
        double antiHypertritonMCMass = RecoDecay::m(std::array{std::array{lMCTrack0.px(), lMCTrack0.py(), lMCTrack0.pz()}, std::array{lMCTrack1.px(), lMCTrack1.py(), lMCTrack1.pz()}, std::array{lMCTrack2.px(), lMCTrack2.py(), lMCTrack2.pz()}}, std::array{o2::constants::physics::MassPionCharged, o2::constants::physics::MassProton, o2::constants::physics::MassDeuteron});
        registry.fill(HIST("hLabelCounter"), 2.5);
        registry.fill(HIST("hAntiHypertritonMCPt"), lPt);
        registry.fill(HIST("hAntiHypertritonMCLifetime"), MClifetime);
        registry.fill(HIST("hAntiHypertritonMCMass"), antiHypertritonMCMass);
      }

      // Construct label table, only vtx which corresponds to true mother and true daughters with a specified order is labeled
      // for matter: track0->p, track1->pi, track2->bachelor
      // for antimatter: track0->pi, track1->p, track2->bachelor
      vtxfulllabels(lLabel);
      if (decay3body.vtx3BodyDataId() != -1) {
        lIndices[decay3body.vtx3BodyDataId()] = lLabel;
      }
    }
    for (int ii = 0; ii < vtx3bodydatas.size(); ii++) {
      vtxlabels(lIndices[ii]);
    }
  }
  PROCESS_SWITCH(decay3bodyLabelBuilder, processBuildLabels, "Produce MC label tables", false);
};

struct decay3bodyInitializer {
  Spawns<aod::Vtx3BodyDatas> vtx3bodydatas;
  void init(InitContext const&) {}
};

WorkflowSpec defineDataProcessing(ConfigContext const& cfgc)
{
  return WorkflowSpec{
    adaptAnalysisTask<decay3bodyBuilder>(cfgc),
    adaptAnalysisTask<decay3bodyDataLinkBuilder>(cfgc),
    adaptAnalysisTask<kfdecay3bodyDataLinkBuilder>(cfgc),
    adaptAnalysisTask<decay3bodyInitializer>(cfgc),
  };
}<|MERGE_RESOLUTION|>--- conflicted
+++ resolved
@@ -174,8 +174,6 @@
 
   std::unordered_map<int, float> ccdbCache;                                          // Maps runNumber -> d_bz
   std::unordered_map<int, std::shared_ptr<o2::parameters::GRPMagField>> grpMagCache; // Maps runNumber -> grpmap
-
-  std::unordered_map<int, float> ccdbCache; // Maps runNumber -> d_bz
 
   Zorro zorro;
   OutputObj<ZorroSummary> zorroSummary{"zorroSummary"};
@@ -303,7 +301,6 @@
     Configurable<int> nEvtMixing{"kfparticleConfigurations.nEvtMixing", 5, "Number of events to mix"};
     ConfigurableAxis binsVtxZ{"kfparticleConfigurations.binsVtxZ", {VARIABLE_WIDTH, -10.0f, -8.f, -6.f, -4.f, -2.f, 0.f, 2.f, 4.f, 6.f, 8.f, 10.f}, "Mixing bins - z-vertex"};
     ConfigurableAxis binsMultiplicity{"kfparticleConfigurations.binsMultiplicity", {VARIABLE_WIDTH, 0.0f, 1.0f, 5.0f, 10.0f, 20.0f, 30.0f, 40.0f, 50.0f, 60.0f, 70.0f, 80.0f, 90.0f, 100.0f, 110.0f}, "Mixing bins - multiplicity"};
-<<<<<<< HEAD
     // 3body mixing
     Configurable<bool> mixDeuteron{"kfparticleConfigurations.mixDeuteron", true, "Mix V0 from one event with bachelor from another"};
     Configurable<bool> mixProton{"kfparticleConfigurations.mixProton", false, "Mix pion and bachelor from one event with proton from another"};
@@ -312,11 +309,6 @@
     // ConfigurableAxis bins3BodyPhi{"kfparticleConfigurations.bins3BodyPhi", {VARIABLE_WIDTH, -180.0f*TMath::Pi()/180, -170.0f*TMath::Pi()/180, -160.0f*TMath::Pi()/180, -150.0f*TMath::Pi()/180, -140.0f*TMath::Pi()/180, -130.0f*TMath::Pi()/180, -120.0f*TMath::Pi()/180, -110.0f*TMath::Pi()/180, -100.0f*TMath::Pi()/180, -90.0f*TMath::Pi()/180, -80.0f*TMath::Pi()/180, -70.0f*TMath::Pi()/180, -60.0f*TMath::Pi()/180, -50.0f*TMath::Pi()/180, -40.0f*TMath::Pi()/180, -30.0f*TMath::Pi()/180, -20.0f*TMath::Pi()/180, -10.0f*TMath::Pi()/180, 0.0f, 10.0f*TMath::Pi()/180, 20.0f*TMath::Pi()/180, 30.0f*TMath::Pi()/180, 40.0f*TMath::Pi()/180, 50.0f*TMath::Pi()/180, 60.0f*TMath::Pi()/180, 70.0f*TMath::Pi()/180, 80.0f*TMath::Pi()/180, 90.0f*TMath::Pi()/180, 100.0f*TMath::Pi()/180, 110.0f*TMath::Pi()/180, 120.0f*TMath::Pi()/180, 130.0f*TMath::Pi()/180, 140.0f*TMath::Pi()/180, 150.0f*TMath::Pi()/180, 160.0f*TMath::Pi()/180, 170.0f*TMath::Pi()/180, 180.0f*TMath::Pi()/180}, "Mixing bins - 3body phi"};
     ConfigurableAxis bins3BodyPhi{"kfparticleConfigurations.bins3BodyPhi", {VARIABLE_WIDTH, -180.0f*TMath::Pi()/180, -160.0f*TMath::Pi()/180, -140.0f*TMath::Pi()/180, -120.0f*TMath::Pi()/180, -100.0f*TMath::Pi()/180, -80.0f*TMath::Pi()/180, -60.0f*TMath::Pi()/180, -40.0f*TMath::Pi()/180, -20.0f*TMath::Pi()/180, 0.0f, 20.0f*TMath::Pi()/180, 40.0f*TMath::Pi()/180, 60.0f*TMath::Pi()/180, 80.0f*TMath::Pi()/180, 100.0f*TMath::Pi()/180, 120.0f*TMath::Pi()/180, 140.0f*TMath::Pi()/180, 160.0f*TMath::Pi()/180, 180.0f*TMath::Pi()/180}, "Mixing bins - 3body phi"};
     ConfigurableAxis bins3BodyPosZ{"kfparticleConfigurations.bins3BodyPosZ", {VARIABLE_WIDTH, -300.0f, -42.0f, -13.0f, -6.0f, -4.0f, -2.0f, 0.0f, 2.0f, 4.0f, 6.0f, 13.0f, 42.0f, 300.0f}, "Mixing bins - 3body z position"};
-=======
-    ConfigurableAxis bins3BodyRadius{"kfparticleConfigurations.bins3BodyRadius", {VARIABLE_WIDTH, 0.0f, 0.5f, 1.0f, 1.5f, 2.0f, 2.5f, 3.0f, 4.0f, 5.0f, 6.0f, 7.0f, 8.0f, 9.0f, 10.0f, 12.0f, 14.0f, 16.0f, 18.0f, 20.0f, 30.0f, 40.0f, 50.0f, 100.0f}, "Mixing bins - 3body radius"};
-    ConfigurableAxis bins3BodyPhi{"kfparticleConfigurations.bins3BodyPhi", {VARIABLE_WIDTH, 0.0f, 10.0f, 20.0f, 30.0f, 40.0f, 50.0f, 60.0f, 70.0f, 80.0f, 90.0f, 100.0f, 110.0f, 120.0f, 130.0f, 140.0f, 150.0f, 160.0f, 170.0f, 180.0f, 190.0f, 200.0f, 210.0f, 220.0f, 230.0f, 240.0f, 250.0f, 260.0f, 270.0f, 280.0f, 290.0f, 300.0f, 310.0f, 320.0f, 330.0f, 340.0f, 350.0f, 360.0f}, "Mixing bins - 3body phi"};
-    ConfigurableAxis bins3BodyPosZ{"kfparticleConfigurations.bins3BodyPosZ", {VARIABLE_WIDTH, -500.0f, -200.0f, -100.0f, -70.0f, -60.0f, -50.0f, -40.0f, -35.0f, -30.0f, -25.0f, -20.0f, -15.0f, -13.0f, -10.0f, -8.0f, -6.0f, -4.0f, -2.0f, 0.0f, 2.0f, 4.0f, 6.0f, 8.0f, 10.0f, 13.0f, 15.0f, 20.0f, 25.0f, 30.0f, 35.0f, 40.0f, 50.0f, 60.0f, 70.0f, 100.0f, 200.0f, 500.0f}, "Mixing bins - 3body z position"};
->>>>>>> 3c83125f
     Configurable<bool> selectVtxZ3bodyMixing{"kfparticleConfigurations.selectVtxZ3bodyMixing", true, "Select same VtxZ events in case of 3body mixing"};
     Configurable<float> VtxZBin3bodyMixing{"kfparticleConfigurations.VtxZBin3bodyMixing", 1., "Bin width for event vtx z position in case of 3body mixing"};
   } kfparticleConfigurations;
@@ -361,12 +353,8 @@
   using BinningTypeKF = ColumnBinningPolicy<aod::collision::PosZ, aod::mult::MultNTracksPV>;
 
   // 3body mixing
-<<<<<<< HEAD
   // using Binning3Body = ColumnBinningPolicy<aod::reduceddecay3body::Radius, aod::reduceddecay3body::Phi, aod::reduceddecay3body::PosZ>;
   using Binning3Body = ColumnBinningPolicy<aod::reduceddecay3body::Radius, aod::reduceddecay3body::Phi>;
-=======
-  using Binning3Body = ColumnBinningPolicy<aod::reduceddecay3body::Radius, aod::reduceddecay3body::Phi, aod::reduceddecay3body::PosZ>;
->>>>>>> 3c83125f
 
   // Filters and slices
   Preslice<aod::Decay3Bodys> perCollision = o2::aod::decay3body::collisionId;
@@ -474,8 +462,6 @@
       registry.add("hBachelorTOFNSigmaDe", "", HistType::kTH2F, {{40, -10.0f, 10.0f, "p/z (GeV/c)"}, {40, -10.0f, 10.0f, "TOF n#sigma"}});
     }
 
-<<<<<<< HEAD
-=======
     if (doprocessRun3ReducedEM == true) {
       registry.add("hEventCount", "hEventCount", HistType::kTH2F, {dcaFitterEMSel.binsVtxZ, dcaFitterEMSel.binsMultiplicity});
       registry.add("hEventPairs", "hEventPairs", HistType::kTH2F, {dcaFitterEMSel.binsVtxZ, dcaFitterEMSel.binsMultiplicity});
@@ -504,7 +490,6 @@
       registry.add("h3bodyEMCutCounter", "h3bodyEMCutCounter", HistType::kTH1D, {{14, 0.0f, 14.0f}});
     }
 
->>>>>>> 3c83125f
     if (doprocessRun3withKFParticle == true || doprocessRun3withKFParticleStrangenessTracking == true || doprocessRun3withKFParticleReduced == true || doprocessRun3withKFParticleReducedEM == true || doprocessRun3withKFParticleReduced3bodyMixing == true) {
       auto hEventCounterZorro = registry.add<TH1>("Counters/hEventCounterZorro", "hEventCounterZorro", HistType::kTH1D, {{2, -0.5, 1.5}});
       hEventCounterZorro->GetXaxis()->SetBinLabel(1, "Zorro before evsel");
@@ -599,7 +584,6 @@
       h3bodyCombinationCounter->GetXaxis()->SetBinLabel(2, "bach sign/ID");
       h3bodyCombinationCounter->GetXaxis()->SetBinLabel(3, "not same collision");
       h3bodyCombinationCounter->GetXaxis()->SetBinLabel(4, "collision VtxZ");
-<<<<<<< HEAD
       h3bodyCombinationCounter->LabelsOption("v");
       // registry.add("QA/EM/h3bodyBinCounts", "h3bodyBinCounts", HistType::kTH3D, {{16, 0, 16, "bins radius"}, {36, 0, 36, "bins phi"}, {12, 0, 12, "bins pos Z"}});
       registry.add("QA/EM/h3bodyBinCounts", "h3bodyBinCounts", HistType::kTH2D, {{16, 0, 16, "bins radius"}, {18, 0, 18, "bins phi"}});
@@ -611,8 +595,6 @@
       registry.add("QA/EM/hRadius", "hRadius", HistType::kTH1F, {radiusAxis});
       registry.add("QA/EM/hPhi", "hPhi", HistType::kTH1F, {phiAxis});
       registry.add("QA/EM/hPosZ", "hPosZ", HistType::kTH1F, {posZAxis});
-=======
->>>>>>> 3c83125f
     }
   }
 
@@ -740,14 +722,6 @@
 
   void initCCDBfromRunNumber(int runNumber)
   {
-<<<<<<< HEAD
-    // Check if the CCDB data for this run is already cached
-    if (ccdbCache.find(runNumber) != ccdbCache.end()) {
-      LOG(debug) << "CCDB data already cached for run " << runNumber;
-
-      // get magnetic field info from cache
-      float d_bz = ccdbCache[runNumber];
-=======
     // set magnetic field only when run number changes
     if (mRunNumber == runNumber) {
       LOG(debug) << "CCDB initialized for run " << mRunNumber;
@@ -775,56 +749,25 @@
       ccdbCache[runNumber] = d_bz;
       grpMagCache[runNumber] = grpmag;
     }
->>>>>>> 3c83125f
 
       // Set magnetic field for KF vertexing
 #ifdef HomogeneousField
       KFParticle::SetField(d_bz);
 #endif
-<<<<<<< HEAD
-      // Set field for DCAfitter
-      fitter3body.setBz(d_bz);
+    // Set field for DCAfitter
+    fitterV0.setBz(d_bz);
+    fitter3body.setBz(d_bz);
+
+    mV0Hyps[0].set(o2::track::PID::Lambda, o2::track::PID::Proton, o2::track::PID::Pion, pidCutsLambda, d_bz);
+    mV0Hyps[1].set(o2::track::PID::Lambda, o2::track::PID::Pion, o2::track::PID::Proton, pidCutsLambda, d_bz);
 
       if (useMatCorrType == 2) {
         // setMatLUT only after magfield has been initalized
         o2::base::Propagator::Instance()->setMatLUT(lut);
       }
-    } else { // fetch data from CCDB and cache it
-      o2::parameters::GRPMagField* grpmag = ccdb->getForRun<o2::parameters::GRPMagField>(grpmagPath, runNumber);
-      if (!grpmag) {
-        LOG(fatal) << "Got nullptr from CCDB for path " << grpmagPath << " of object GRPMagField and " << grpPath << " of object GRPObject for run number " << runNumber;
-      }
-      o2::base::Propagator::initFieldFromGRP(grpmag);
-      // Fetch magnetic field from ccdb for current collision
-      d_bz = o2::base::Propagator::Instance()->getNominalBz();
-      LOG(info) << "Retrieved GRP for run number " << runNumber << " with magnetic field of " << d_bz << " kZG";
-
-      // Set magnetic field for KF vertexing
-#ifdef HomogeneousField
-      KFParticle::SetField(d_bz);
-#endif
-      // Set field for DCAfitter
-      fitter3body.setBz(d_bz);
-
-      if (useMatCorrType == 2) {
-        // setMatLUT only after magfield has been initalized
-        o2::base::Propagator::Instance()->setMatLUT(lut);
-      }
 
       // cache magnetic field info
       ccdbCache[runNumber] = d_bz;
-=======
-    // Set field for DCAfitter
-    fitterV0.setBz(d_bz);
-    fitter3body.setBz(d_bz);
-
-    mV0Hyps[0].set(o2::track::PID::Lambda, o2::track::PID::Proton, o2::track::PID::Pion, pidCutsLambda, d_bz);
-    mV0Hyps[1].set(o2::track::PID::Lambda, o2::track::PID::Pion, o2::track::PID::Proton, pidCutsLambda, d_bz);
-
-    if (useMatCorrType == 2) {
-      // setMatLUT only after magfield has been initalized
-      o2::base::Propagator::Instance()->setMatLUT(lut);
->>>>>>> 3c83125f
     }
   }
 
@@ -1303,11 +1246,7 @@
   //------------------------------------------------------------------
   // 3body candidate builder with KFParticle
   template <typename TCollision, typename TTrack>
-<<<<<<< HEAD
-  void buildVtx3BodyDataTableKFParticle(TCollision const& collision, TTrack const& trackPos, TTrack const& trackNeg, TTrack const& trackBach, int64_t decay3bodyID, int bachelorcharge, /*int nRotations, */ double tofNSigmaDeuteron)
-=======
   void buildVtx3BodyDataTableKFParticle(TCollision const& collision, TTrack const& trackPos, TTrack const& trackNeg, TTrack const& trackBach, int64_t decay3bodyID, int bachelorcharge, double tofNSigmaDeuteron)
->>>>>>> 3c83125f
   {
     gROOT->SetBatch(true);
     gRandom->SetSeed(42);
@@ -1822,15 +1761,7 @@
       auto t2 = d3body.track2_as<aod::RedIUTracks>();
       auto collision = d3body.collision_as<aod::RedCollisions>();
 
-<<<<<<< HEAD
-      if (collision.runNumber() != lastRunNumber) {
-        initCCDBfromRunNumber(collision.runNumber());
-        lastRunNumber = collision.runNumber(); // Update the last run number
-        LOG(debug) << "CCDB initialized for run " << lastRunNumber;
-      }
-=======
       initCCDBfromRunNumber(collision.runNumber());
->>>>>>> 3c83125f
       fillVtxCand(collision, t0, t1, t2, d3body.globalIndex(), bachelorcharge, t2.tofNSigmaDe());
     }
   }
@@ -1874,12 +1805,6 @@
         auto tneg1 = d3body1.track1_as<aod::RedIUTracks>();
         auto tbach1 = d3body1.track2_as<aod::RedIUTracks>();
 
-<<<<<<< HEAD
-        if (c0.runNumber() != lastRunNumber) {
-          initCCDBfromRunNumber(c0.runNumber());
-          lastRunNumber = c0.runNumber(); // Update the last run number
-          LOG(debug) << "CCDB initialized for run " << lastRunNumber;
-=======
         // try to fit the vertex for decay3body0
         auto Trackpos0 = getTrackParCov(tpos0);
         auto Trackneg0 = getTrackParCov(tneg0);
@@ -1892,15 +1817,8 @@
 
         if ((tbach0.sign() > 0 && !(tbach1.sign() > 0)) || (tbach0.sign() < 0 && !(tbach1.sign() < 0)) || tbach0.globalIndex() == tbach1.globalIndex()) { // only combine if tbach1 has correct sign and is not same as tbach0
           continue;
->>>>>>> 3c83125f
         }
 
-<<<<<<< HEAD
-        if (c1.runNumber() != lastRunNumber) {
-          initCCDBfromRunNumber(c1.runNumber());
-          lastRunNumber = c1.runNumber(); // Update the last run number
-          LOG(debug) << "CCDB initialized for run " << lastRunNumber;
-=======
         const auto& vtx0XYZ = fitter3body.getPCACandidate();
         float rVtx0 = std::hypot(vtx0XYZ[0], vtx0XYZ[1]);
         registry.fill(HIST("hRadius0"), rVtx0);
@@ -1914,7 +1832,6 @@
         propagatedtbach0.getPxPyPzGlo(pbach0);
         for (int i = 0; i < 3; i++) {
           pbach0[i] *= bachelorcharge;
->>>>>>> 3c83125f
         }
         std::array<float, 3> p3B0 = {ppos0[0] + pneg0[0] + pbach0[0], ppos0[1] + pneg0[1] + pbach0[1], ppos0[2] + pneg0[2] + pbach0[2]};
         float phiVtx0 = std::atan2(p3B0[1], p3B0[0]);
@@ -1988,8 +1905,6 @@
   }
   PROCESS_SWITCH(decay3bodyBuilder, processRun3Reduced3bodyMixing, "Produce mixing background directly from mixed decay3bodys based on DCAFitter Info", false);
 
-<<<<<<< HEAD
-=======
   void processRun3Reduced3bodyMixingKFInfo(ReducedCollisionsMults const&, aod::RedIUTracks const&, soa::Join<aod::RedDecay3Bodys, aod::Red3BodyInfo> const& decay3bodys)
   {
     VtxCandidates.clear();
@@ -2009,7 +1924,6 @@
   }
   PROCESS_SWITCH(decay3bodyBuilder, processRun3Reduced3bodyMixingKFInfo, "Produce mixing background directly from mixed decay3bodys based on KF Info", false);
 
->>>>>>> 3c83125f
   //------------------------------------------------------------------
   void processRun3withKFParticle(ColwithEvTimes const& collisions, TrackExtPIDIUwithEvTimes const&, aod::Decay3Bodys const& decay3bodys, aod::BCsWithTimestamps const&)
   {
@@ -2275,7 +2189,6 @@
   } // end process
   PROCESS_SWITCH(decay3bodyBuilder, processRun3withKFParticleReducedEM, "Produce KFParticle event mixing decay3body tables from derived decay3body data", false);
 
-<<<<<<< HEAD
   void processRun3withKFParticleReduced3bodyMixing(ReducedCollisionsMults const& collisions, aod::RedIUTracks const&, soa::Join<aod::RedDecay3Bodys, aod::Red3BodyInfo> const& decay3bodys)
   {
     for (const auto& collision : collisions) {
@@ -2363,17 +2276,6 @@
       auto trackBach1 = decay3body1.template track2_as<aod::RedIUTracks>();
       auto trackPos2 = decay3body2.template track0_as<aod::RedIUTracks>();
       auto trackNeg2 = decay3body2.template track1_as<aod::RedIUTracks>();
-=======
-  void processRun3withKFParticleReduced3bodyMixing(ReducedCollisionsMults const&, aod::RedIUTracks const&, soa::Join<aod::RedDecay3Bodys, aod::Red3BodyInfo> const& decay3bodys)
-  {
-    Binning3Body binningOnRadPhiPosZ{{kfparticleConfigurations.bins3BodyRadius, kfparticleConfigurations.bins3BodyPhi, kfparticleConfigurations.bins3BodyPosZ}, true};
-
-    // Strictly upper index policy for decay3body objects binned by radius, phi and z position
-    for (auto& [decay3body1, decay3body2] : selfCombinations(binningOnRadPhiPosZ, kfparticleConfigurations.nEvtMixing, -1, decay3bodys, decay3bodys)) {
-      auto trackPos1 = decay3body1.template track0_as<aod::RedIUTracks>();
-      auto trackNeg1 = decay3body1.template track1_as<aod::RedIUTracks>();
-      auto trackBach1 = decay3body1.template track2_as<aod::RedIUTracks>();
->>>>>>> 3c83125f
       auto trackBach2 = decay3body2.template track2_as<aod::RedIUTracks>();
 
       registry.fill(HIST("QA/EM/h3bodyCombinationCounter"), 0.5);
@@ -2397,7 +2299,6 @@
       registry.fill(HIST("QA/EM/h3bodyCombinationCounter"), 3.5);
 
       // ---------- do candidate analysis ----------
-<<<<<<< HEAD
       bool isMatter1 = false;
       if (trackBach1.sign() > 0) {
         isMatter1 = true;
@@ -2411,9 +2312,6 @@
           buildVtx3BodyDataTableKFParticle(collision1, trackPos1, trackNeg2, trackBach1, -1 /*vtx3bodyID*/, bachelorcharge, trackBach1.tofNSigmaDe());
         }
       }
-=======
-      buildVtx3BodyDataTableKFParticle(collision1, trackPos1, trackNeg1, trackBach2, -1 /*vtx3bodyID*/, bachelorcharge, trackBach2.tofNSigmaDe());
->>>>>>> 3c83125f
     } // end decay3body combinations loop
   }
   PROCESS_SWITCH(decay3bodyBuilder, processRun3withKFParticleReduced3bodyMixing, "Produce KFParticle mixed decay3body tables from derived decay3body data", false);
