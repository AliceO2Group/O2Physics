--- conflicted
+++ resolved
@@ -59,26 +59,16 @@
 using namespace o2::framework::expressions;
 using std::array;
 
-<<<<<<< HEAD
 using ColwithEvTimes = o2::soa::Join<aod::Collisions, aod::EvSels, aod::EvTimeTOFFT0>;
 using MyCollisions = soa::Join<aod::Collisions, aod::EvSels>;
 using FullTracksExtIU = soa::Join<aod::TracksIU, aod::TracksExtra, aod::TracksCovIU, aod::EvTimeTOFFT0ForTrack>;
 using FullTracksExtPIDIU = soa::Join<FullTracksExtIU, aod::TracksDCA, aod::pidTPCFullPr, aod::pidTPCFullPi, aod::pidTPCFullDe>;
-=======
-using MyCollisions = soa::Join<aod::Collisions, aod::EvSels>;
-using FullTracksExtIU = soa::Join<aod::TracksIU, aod::TracksExtra, aod::TracksCovIU>;
-using FullTracksExtPIDIU = soa::Join<aod::TracksIU, aod::TracksExtra, aod::TracksCovIU, aod::TracksDCA, aod::pidTPCFullPr, aod::pidTPCFullPi, aod::pidTPCFullDe>;
->>>>>>> 77d30a6e
 using MCLabeledTracksIU = soa::Join<FullTracksExtIU, aod::McTrackLabels>;
 
 struct decay3bodyBuilder {
 
   Produces<aod::StoredVtx3BodyDatas> vtx3bodydata;
-<<<<<<< HEAD
-  Produces<aod::StoredKFVtx3BodyDatas> kfvtx3bodydata;
-=======
   Produces<aod::KFVtx3BodyDatas> kfvtx3bodydata;
->>>>>>> 77d30a6e
   Service<o2::ccdb::BasicCCDBManager> ccdb;
   o2::base::Propagator::MatCorrType matCorr = o2::base::Propagator::MatCorrType::USEMatCorrNONE;
 
@@ -902,23 +892,6 @@
   }
 
   //------------------------------------------------------------------
-<<<<<<< HEAD
-  void processRun3(ColwithEvTimes const& collisions, FullTracksExtIU const& tracksIU, aod::Decay3Bodys const& decay3bodys, aod::BCsWithTimestamps const&)
-  {
-    for (const auto& collision : collisions) {
-      auto bc = collision.bc_as<aod::BCsWithTimestamps>();
-      initCCDB(bc);
-      registry.fill(HIST("hEventCounter"), 0.5);
-
-      const auto& d3bodysInCollision = decay3bodys.sliceBy(perCollision, collision.globalIndex());
-      // buildVtx3BodyDataTable<ColwithEvTimes, FullTracksExtIU>(collisions, collision, tracksIU, d3bodysInCollision, bachelorcharge);
-      buildVtx3BodyDataTable<ColwithEvTimes, FullTracksExtIU>(collision, tracksIU, d3bodysInCollision, bachelorcharge);
-    }
-  }
-  PROCESS_SWITCH(decay3bodyBuilder, processRun3, "Produce DCA fitter decay3body tables", true);
-
-  void processRun3withKFParticle(soa::Filtered<MyCollisions>::iterator const& collision, FullTracksExtPIDIU const& /*tracksIU*/, aod::Decay3Bodys const& decay3bodys, aod::BCsWithTimestamps const&)
-=======
   // 3body candidate builder with KFParticle
   template <class TTrackTo, typename TCollision>
   void buildVtx3BodyDataTableKFParticle(TCollision const& collision, aod::Decay3Bodys const& decay3bodys, int bachelorcharge)
@@ -1286,15 +1259,12 @@
 
   //------------------------------------------------------------------
   void processRun3(aod::Collision const& collision, FullTracksExtIU const& tracksIU, aod::Decay3Bodys const& decay3bodys, aod::BCsWithTimestamps const&)
->>>>>>> 77d30a6e
   {
     // for (const auto& collision : collisions) {
     LOG(debug) << "Start of processRun3withKFParticle.";
     auto bc = collision.bc_as<aod::BCsWithTimestamps>();
     initCCDB(bc);
     registry.fill(HIST("hEventCounter"), 0.5);
-<<<<<<< HEAD
-=======
 
     buildVtx3BodyDataTable<FullTracksExtIU>(collision, tracksIU, decay3bodys, bachelorcharge);
   }
@@ -1307,7 +1277,6 @@
     auto bc = collision.bc_as<aod::BCsWithTimestamps>();
     initCCDB(bc);
     registry.fill(HIST("hEventCounter"), 0.5);
->>>>>>> 77d30a6e
     LOG(debug) << "CCDB initialised.";
 
     // slice Decay3Body table by collision
