// Copyright 2019-2020 CERN and copyright holders of ALICE O2.
// See https://alice-o2.web.cern.ch/copyright for details of the copyright holders.
// All rights not expressly granted are reserved.
//
// This software is distributed under the terms of the GNU General Public
// License v3 (GPL Version 3), copied verbatim in the file "COPYING".
//
// In applying this license CERN does not waive the privileges and immunities
// granted to it by virtue of its status as an Intergovernmental Organization
// or submit itself to any jurisdiction.
//
// Build \Lambda-n-n candidates from V0s and tracks
// ==============================================================================
#include <array>
#include <TLorentzVector.h>

#include "Framework/runDataProcessing.h"
#include "Framework/AnalysisTask.h"
#include "Framework/AnalysisDataModel.h"
#include "Framework/ASoAHelpers.h"
#include "ReconstructionDataFormats/Track.h"
#include "Common/Core/RecoDecay.h"
#include "Common/Core/trackUtilities.h"
#include "Common/DataModel/EventSelection.h"
#include "Common/DataModel/Multiplicity.h"
#include "Common/DataModel/Centrality.h"
#include "PWGLF/DataModel/EPCalibrationTables.h"
#include "DetectorsBase/Propagator.h"
#include "DetectorsBase/GeometryManager.h"
#include "DataFormatsParameters/GRPObject.h"
#include "DataFormatsParameters/GRPMagField.h"
#include "CCDB/BasicCCDBManager.h"

#include "Common/DataModel/PIDResponse.h"

#include "Common/Core/PID/TPCPIDResponse.h"
#include "DataFormatsTPC/BetheBlochAleph.h"
#include "DCAFitter/DCAFitterN.h"

#include "Common/DataModel/TrackSelectionTables.h"

#include "Common/Core/PID/PIDTOF.h"
#include "Common/TableProducer/PID/pidTOFBase.h"

#include "PWGLF/DataModel/LFLnnTables.h"

using namespace o2;
using namespace o2::framework;
using namespace o2::framework::expressions;
using std::array;
using TracksFull = soa::Join<aod::TracksIU, aod::TracksExtra, aod::TracksCovIU, aod::pidTOFFullTr, aod::pidTOFbeta, aod::pidTOFmass, aod::TracksDCA, aod::Tracks>;
using TracksFullMC = soa::Join<aod::TracksIU, aod::TracksExtra, aod::TracksCovIU, aod::pidTOFFullTr, aod::pidTOFbeta, aod::pidTOFmass, aod::McTrackLabels>;
using CollisionsFull = soa::Join<aod::Collisions, aod::EvSels, aod::CentFT0As, aod::CentFT0Cs, aod::CentFT0Ms, aod::CentFV0As>;
using CollisionsFullMC = soa::Join<aod::Collisions, aod::McCollisionLabels, aod::EvSels, aod::CentFT0As, aod::CentFT0Cs, aod::CentFT0Ms, aod::CentFV0As>;

namespace
{
constexpr double betheBlochDefault[1][6]{{-1.e32, -1.e32, -1.e32, -1.e32, -1.e32, -1.e32}};
static const std::vector<std::string> betheBlochParNames{"p0", "p1", "p2", "p3", "p4", "resolution"};
static const std::vector<std::string> NucleiName{"3H"};
std::shared_ptr<TH1> hEvents;
std::shared_ptr<TH1> hZvtx;
std::shared_ptr<TH1> hCentFT0A;
std::shared_ptr<TH1> hCentFT0C;
std::shared_ptr<TH1> hCentFT0M;
std::shared_ptr<TH1> hCentFV0A;
std::shared_ptr<TH2> hNsigma3HSel;
std::shared_ptr<TH2> hNsigma3HSelTOF;
std::shared_ptr<TH2> hdEdx3HSel;
std::shared_ptr<TH2> hdEdx3HPosTrack;
std::shared_ptr<TH2> hdEdxTot;
std::shared_ptr<TH2> h3HMassPtTOF;
std::shared_ptr<TH2> h3HSignalPtTOF;
std::shared_ptr<TH1> hDecayChannel;
std::shared_ptr<TH1> hIsMatterGen;
std::shared_ptr<TH1> hIsMatterGenTwoBody;
std::shared_ptr<TH2> hDCAxy3H;

float alphaAP(std::array<float, 3> const& momB, std::array<float, 3> const& momC)
{
  std::array<float, 3> momA = {momB[0] + momC[0], momB[1] + momC[1], momB[2] + momC[2]};
  float momTot = std::sqrt(momA[0] * momA[0] + momA[1] * momA[1] + momA[2] * momA[2]);
  float lQlPos = (momB[0] * momA[0] + momB[1] * momA[1] + momB[2] * momA[2]) / momTot; 
  float lQlNeg = (momC[0] * momA[0] + momC[1] * momA[1] + momC[2] * momA[2]) / momTot;
  return (lQlPos - lQlNeg) / (lQlPos + lQlNeg);
}

} // namespace

struct lnnCandidate {
  float recoPt3H() const { return std::hypot(mom3H[0], mom3H[1]); }
  float recoPhi3H() const { return std::atan2(mom3H[1], mom3H[0]); }
  float recoEta3H() const { return std::asinh(mom3H[2] / recoPt3H()); }
  float recoPtPi() const { return std::hypot(momPi[0], momPi[1]); }
  float recoPhiPi() const { return std::atan2(momPi[1], momPi[0]); }
  float recoEtaPi() const { return std::asinh(momPi[2] / recoPtPi()); }
  float genPt() const { return std::hypot(gMom[0], gMom[1]); }
  float genPt3H() const { return std::hypot(gMom3H[0], gMom3H[1]); }
  float genPhi() const { return std::atan2(gMom[1], gMom[0]); }
  float genEta() const { return std::asinh(gMom[2] / genPt()); }

  int posTrackID;
  int negTrackID;
  float dcaV0dau = -10;
  float cosPA = -10;
  float nSigma3H = -10;
  float h3DCAXY = -10;
  float piDCAXY = -10;
  float mom3HTPC = -10.f;
  float momPiTPC = -10.f;
  float mass2TrTOF = -10.f;
  float DCAPvto3H = -10.f;
  float DCAPvtoPi = -10.f;
  float beta = -10.f;
  float tpcChi3H = -10.f;
  std::array<float, 3> mom3H;
  std::array<float, 3> momPi;
  std::array<float, 3> decVtx;
  std::array<float, 3> gMom;
  std::array<float, 3> gMom3H;
  std::array<float, 3> gDecVtx;
  uint16_t tpcSignal3H = 0u;
  uint16_t tpcSignalPi = 0u;
  uint8_t nTPCClusters3H = 0u;
  uint8_t nTPCClustersPi = 0u;
  uint32_t clusterSizeITS3H = 0u;
  uint32_t clusterSizeITSPi = 0u;
  bool isMatter = false;
  bool isSignal = false;        // true MC signal
  bool isReco = false;          // true if the candidate is actually reconstructed
  bool survEvSelection = false; // true if the corresponding event passed the event selection
  int pdgCode = 0;              // PDG code of the hypernucleus
  uint8_t flags = 0u;           // flags for dughter particles
};

struct lnnRecoTask {

  Produces<aod::DataLnnCands> outputDataTable;
  Produces<aod::MCLnnCands> outputMCTable;
  Service<o2::ccdb::BasicCCDBManager> ccdb;

  // Selection criteria
  Configurable<double> v0cospa{"lnncospa", 0.95, "V0 CosPA"};
  Configurable<float> masswidth{"lnnmasswidth", 0.1, "Mass width (GeV/c^2)"};
  Configurable<float> dcav0dau{"lnndcaDau", 0.6, "DCA V0 Daughters"};
  Configurable<float> Chi2nClusTPCMax{"Chi2NClusTPCMax", 4, "Chi2 / nClusTPC for triton track max"};
  Configurable<float> Chi2nClusTPCMin{"Chi2NClusTPC", 0.5, "Chi2 / nClusTPC for triton track min"};
  Configurable<float> Chi2nClusITS{"Chi2NClusITS", 36., "Chi2 / nClusITS for triton track"};
  Configurable<float> ptMin{"ptMin", 0.5, "Minimum pT of the lnncandidate"};
  Configurable<float> etaMax{"eta", 0.8, "eta daughter"};
  Configurable<float> TPCRigidityMin3H{"TPCRigidityMin3H", 0.2, "Minimum rigidity of the triton candidate"};
  Configurable<float> nSigmaCutMinTPC{"nSigmaCutMinTPC", -5, "triton dEdx cut (n sigma)"};
  Configurable<float> nSigmaCutMaxTPC{"nSigmaCutMaxTPC", 5, "triton dEdx cut (n sigma)"};
  Configurable<float> nTPCClusMin3H{"nTPCClusMin3H", 80, "triton NTPC clusters cut"};
  Configurable<float> ptMinTOF{"ptMinTOF", 0.8, "minimum pt for TOF cut"};
  Configurable<float> TrTOFMass2Cut{"TrTOFMass2Cut", 5.5, "minimum Triton mass square to TOF"};
  Configurable<bool> mcSignalOnly{"mcSignalOnly", true, "If true, save only signal in MC"};

  // Define o2 fitter, 2-prong, active memory (no need to redefine per event)
  o2::vertexing::DCAFitterN<2> fitter;

  // daughter masses
  float h3Mass = o2::constants::physics::MassTriton;
  float piMass = o2::constants::physics::MassPionCharged;

  // bethe bloch parameters
  Configurable<LabeledArray<double>> cfgBetheBlochParams{"cfgBetheBlochParams", {betheBlochDefault[0], 1, 6, NucleiName, betheBlochParNames}, "TPC Bethe-Bloch parameterisation for 3H"};
  Configurable<int> cfgMaterialCorrection{"cfgMaterialCorrection", static_cast<int>(o2::base::Propagator::MatCorrType::USEMatCorrNONE), "Type of material correction"};

  // CCDB options
  Configurable<double> d_bz_input{"d_bz", -999, "bz field, -999 is automatic"};
  Configurable<std::string> ccdburl{"ccdb-url", "http://alice-ccdb.cern.ch", "url of the ccdb repository"};
  Configurable<std::string> grpPath{"grpPath", "GLO/GRP/GRP", "Path of the grp file"};
  Configurable<std::string> grpmagPath{"grpmagPath", "GLO/Config/GRPMagField", "CCDB path of the GRPMagField object"};
  Configurable<std::string> lutPath{"lutPath", "GLO/Param/MatLUT", "Path of the Lut parametrization"};
  Configurable<std::string> geoPath{"geoPath", "GLO/Config/GeometryAligned", "Path of the geometry file"};
  Configurable<std::string> pidPath{"pidPath", "", "Path to the PID response object"};

  // PDG codes
  Configurable<int> h3DauPdg{"h3DauPdg", 1000010030, "PDG Triton"}; // PDG Triton
  Configurable<int> lnnPdg{"lnnPdg", 1010000030, "PDG Lnn"};        // PDG Lnn

  // histogram axes
  ConfigurableAxis rigidityBins{"rigidityBins", {200, -10.f, 10.f}, "Binning for rigidity #it{p}^{TPC}/#it{z}"};
  ConfigurableAxis dEdxBins{"dEdxBins", {5000, 0.f, 1000.f}, "Binning for dE/dx"};
  ConfigurableAxis nSigmaBins{"nSigmaBins", {200, -5.f, 5.f}, "Binning for n sigma"};
  ConfigurableAxis zVtxBins{"zVtxBins", {100, -20.f, 20.f}, "Binning for n sigma"};
  ConfigurableAxis centBins{"centBins", {100, 0.f, 100.f}, "Binning for centrality"};
  ConfigurableAxis TritMomBins{"TritMomBins", {100, 0.f, 5.f}, "Binning for Triton TPC momentum"};
  ConfigurableAxis MassTOFBins{"MassTOFBins", {400, 2.0f, 12.f}, "Binning for Triton Mass TOF"};
  ConfigurableAxis PtTritonBins{"PtTritonBins", {200, -5.f, 5.f}, "Binning for Triton pt positive values"};
  ConfigurableAxis PtPosTritonBins{"PtPosTritonBins", {200, 0.f, 5.f}, "Binning for Triton pt positive values"};
  ConfigurableAxis BetaBins{"BetaBins", {550, 0.f, 1.1f}, "Binning for Beta"};
  ConfigurableAxis DCAxyBins{"DCAxyBins", {550, -5.f, 5.f}, "Binning for DCAxy"};

  // std vector of candidates
  std::vector<lnnCandidate> lnnCandidates;
  // vector to keep track of MC mothers already filled
  std::vector<unsigned int> filledMothers;
  // vector to keep track of the collisions passing the event selection in the MC
  std::vector<bool> isGoodCollision;
  // vector to armazenade h3Track

  Preslice<aod::V0s> perCollision = o2::aod::v0::collisionId;

  HistogramRegistry qaRegistry{"QA", {}, OutputObjHandlingPolicy::AnalysisObject};

  int mRunNumber;
  float d_bz;
  std::array<float, 6> mBBparams3H;

  // Definiton of histograms to real data [hNsigma3HSelected, hdEdx3HSelected, dEdxtotal, hEVents, hCentFT0(A/C/M) and hCentFV0A] and MC [hDecayChannel, hIsMatterGen, hIsMatterGenTwoBody]
  void init(InitContext const&)
  {
    mRunNumber = 0;
    d_bz = 0;

    ccdb->setURL(ccdburl);
    ccdb->setCaching(true);
    ccdb->setLocalObjectValidityChecking();
    ccdb->setFatalWhenNull(false);

    fitter.setPropagateToPCA(true);
    fitter.setMaxR(200.);
    fitter.setMinParamChange(1e-3);
    fitter.setMinRelChi2Change(0.9);
    fitter.setMaxDZIni(1e9);
    fitter.setMaxChi2(1e9);
    fitter.setUseAbsDCA(true);
    int mat{static_cast<int>(cfgMaterialCorrection)};
    fitter.setMatCorrType(static_cast<o2::base::Propagator::MatCorrType>(mat));

    const AxisSpec rigidityAxis{rigidityBins, "#it{p}^{TPC}/#it{z}"};
    const AxisSpec dEdxAxis{dEdxBins, "d#it{E}/d#it{x}"};
    const AxisSpec nSigma3HAxis{nSigmaBins, "n_{#sigma}({}^{3}H)"};
    const AxisSpec zVtxAxis{zVtxBins, "z_{vtx} (cm)"};
    const AxisSpec centAxis{centBins, "Centrality"};
    const AxisSpec TritMomAxis{TritMomBins, "#it{p}^{TPC}({}^{3}H)"};
    const AxisSpec PtTrAxis{PtTritonBins, "#it{p_T}({}^{3}H)"};
    const AxisSpec PtPosTrAxis{PtPosTritonBins, "#it{p_T}({}^{3}H)"};
    const AxisSpec MassTOFAxis{MassTOFBins, "{m}^{2}/{z}^{2}"};
    const AxisSpec BetaAxis{BetaBins, "#beta (TOF)"};
    const AxisSpec DCAxyAxis(DCAxyBins, "DCAxy ({}^{3}H) (cm)");

    hNsigma3HSel = qaRegistry.add<TH2>("hNsigma3HSel", "; #it{p}_{TPC}/z (GeV/#it{c}); n_{#sigma} ({}^{3}H)", HistType::kTH2F, {rigidityAxis, nSigma3HAxis});
    hNsigma3HSelTOF = qaRegistry.add<TH2>("hNsigma3HSelTOF", "; Signed p_{T} ({}^{3}H) (GeV/#it{c^2}); n#sigma_{TOF} ({}^{3}H)", HistType::kTH2F, {PtTrAxis, nSigma3HAxis});
    hdEdx3HSel = qaRegistry.add<TH2>("hdEdx3HSel", ";#it{p}_{TPC}/z (GeV/#it{c}); dE/dx", HistType::kTH2F, {rigidityAxis, dEdxAxis});
    hdEdx3HPosTrack = qaRegistry.add<TH2>("hdEdx3HPosTrack", "; #it{p}^{TPC}({}^{3}H); dE/dx", HistType::kTH2F, {TritMomAxis, dEdxAxis});
    hdEdxTot = qaRegistry.add<TH2>("hdEdxTot", ";p_{TPC}/z (GeV/#it{c}); dE/dx", HistType::kTH2F, {rigidityAxis, dEdxAxis});
    h3HMassPtTOF = qaRegistry.add<TH2>("hTrMassPtTOF", "; #it{p}_{T}({}^{3}H) (#it{GeV}^2/#it{c}^4); m^{2}/z", HistType::kTH2F, {PtTrAxis, MassTOFAxis});
    h3HSignalPtTOF = qaRegistry.add<TH2>("h3HSignalPtTOF", "; #it{p}_{T}({}^{3}H) (GeV/#it{c}); #beta (TOF)", HistType::kTH2F, {PtTrAxis, BetaAxis});
    hDCAxy3H = qaRegistry.add<TH2>("hDCAxy3H", "; #it{p}_{T}({}^{3}H) (GeV/#it{c}); #it{DCA}_{xy} 3H", HistType::kTH2F, {PtPosTrAxis, DCAxyAxis});
    hEvents = qaRegistry.add<TH1>("hEvents", ";Events; ", HistType::kTH1D, {{2, -0.5, 1.5}});

    hEvents->GetXaxis()->SetBinLabel(1, "All");
    hEvents->GetXaxis()->SetBinLabel(2, "sel8");
    if (doprocessMC) {
      hDecayChannel = qaRegistry.add<TH1>("hDecayChannel", ";Decay channel; ", HistType::kTH1D, {{2, -0.5, 1.5}});
      hDecayChannel->GetXaxis()->SetBinLabel(1, "2-body");
      hIsMatterGen = qaRegistry.add<TH1>("hIsMatterGen", ";; ", HistType::kTH1D, {{2, -0.5, 1.5}});
      hIsMatterGen->GetXaxis()->SetBinLabel(1, "Matter");
      hIsMatterGen->GetXaxis()->SetBinLabel(2, "Antimatter");
      hIsMatterGenTwoBody = qaRegistry.add<TH1>("hIsMatterGenTwoBody", ";; ", HistType::kTH1D, {{2, -0.5, 1.5}});
      hIsMatterGenTwoBody->GetXaxis()->SetBinLabel(1, "Matter");
      hIsMatterGenTwoBody->GetXaxis()->SetBinLabel(2, "Antimatter");
    }
    hZvtx = qaRegistry.add<TH1>("hZvtx", ";z_{vtx} (cm); ", HistType::kTH1D, {{100, -20, 20}});
    hCentFT0A = qaRegistry.add<TH1>("hCentFT0A", ";Centrality; ", HistType::kTH1D, {{100, 0, 100}});
    hCentFT0C = qaRegistry.add<TH1>("hCentFT0C", ";Centrality; ", HistType::kTH1D, {{100, 0, 100}});
    hCentFT0M = qaRegistry.add<TH1>("hCentFT0M", ";Centrality; ", HistType::kTH1D, {{100, 0, 100}});
    hCentFV0A = qaRegistry.add<TH1>("hCentFV0A", ";Centrality; ", HistType::kTH1D, {{100, 0, 100}});
  }

  // group BCs
  void initCCDB(aod::BCsWithTimestamps::iterator const& bc)
  {
    if (mRunNumber == bc.runNumber()) {
      return;
    }
    auto run3grp_timestamp = bc.timestamp();

    o2::parameters::GRPObject* grpo = ccdb->getForTimeStamp<o2::parameters::GRPObject>(grpPath, run3grp_timestamp);
    o2::parameters::GRPMagField* grpmag = 0x0;
    if (grpo) {
      o2::base::Propagator::initFieldFromGRP(grpo);
      if (d_bz_input < -990) {
        // Fetch magnetic field from ccdb for current collision
        d_bz = grpo->getNominalL3Field();
        LOG(info) << "Retrieved GRP for timestamp " << run3grp_timestamp << " with magnetic field of " << d_bz << " kZG";
      } else {
        d_bz = d_bz_input;
      }
    } else {
      grpmag = ccdb->getForTimeStamp<o2::parameters::GRPMagField>(grpmagPath, run3grp_timestamp);
      if (!grpmag) {
        LOG(fatal) << "Got nullptr from CCDB for path " << grpmagPath << " of object GRPMagField and " << grpPath << " of object GRPObject for timestamp " << run3grp_timestamp;
      }
      o2::base::Propagator::initFieldFromGRP(grpmag);
      if (d_bz_input < -990) {
        // Fetch magnetic field from ccdb for current collision
        d_bz = std::lround(5.f * grpmag->getL3Current() / 30000.f);
        LOG(info) << "Retrieved GRP for timestamp " << run3grp_timestamp << " with magnetic field of " << d_bz << " kZG";
      } else {
        d_bz = d_bz_input;
      }
    }
    if (!pidPath.value.empty()) {
      auto h3pid = ccdb->getForTimeStamp<std::array<float, 6>>(pidPath.value + "_3H", run3grp_timestamp);
      std::copy(h3pid->begin(), h3pid->end(), mBBparams3H.begin());
    } else {
      for (int i = 0; i < 5; i++) {
        mBBparams3H[i] = cfgBetheBlochParams->get("3H", Form("p%i", i));
      }
      mBBparams3H[5] = cfgBetheBlochParams->get("3H", "resolution");
    }
    fitter.setBz(d_bz);
    mRunNumber = bc.runNumber();
  }

  // Template
  template <class Tcoll>
  void fillCandidateData(Tcoll const& collision, aod::V0s const& V0s)
  {
    if (mBBparams3H[5] < 0) {
      LOG(fatal) << "Bethe-Bloch parameters for 3H not set, please check your CCDB and configuration";
    }

    for (auto& v0 : V0s) {

      auto posTrack = v0.posTrack_as<TracksFull>();
      auto negTrack = v0.negTrack_as<TracksFull>();

      if (std::abs(posTrack.eta()) > etaMax || std::abs(negTrack.eta()) > etaMax) {
        continue;
      }

      float posRigidity = posTrack.tpcInnerParam();
      float negRigidity = negTrack.tpcInnerParam();

      // Bethe-Bloch calcution for 3H & nSigma calculation
      double expBethePos{tpc::BetheBlochAleph(static_cast<float>(posRigidity / constants::physics::MassTriton), mBBparams3H[0], mBBparams3H[1], mBBparams3H[2], mBBparams3H[3], mBBparams3H[4])};
      double expBetheNeg{tpc::BetheBlochAleph(static_cast<float>(negRigidity / constants::physics::MassTriton), mBBparams3H[0], mBBparams3H[1], mBBparams3H[2], mBBparams3H[3], mBBparams3H[4])};
      double expSigmaPos{expBethePos * mBBparams3H[5]};
      double expSigmaNeg{expBetheNeg * mBBparams3H[5]};
      auto nSigmaTPCpos = static_cast<float>((posTrack.tpcSignal() - expBethePos) / expSigmaPos);
      auto nSigmaTPCneg = static_cast<float>((negTrack.tpcSignal() - expBetheNeg) / expSigmaNeg);

      hdEdxTot->Fill(posRigidity, posTrack.tpcSignal());
      hdEdxTot->Fill(-negRigidity, negTrack.tpcSignal());

      // ITS only tracks do not have TPC information. TPCnSigma: only lower cut to allow for triton reconstruction
      bool is3H = posTrack.hasTPC() && nSigmaTPCpos > nSigmaCutMinTPC && nSigmaTPCpos < nSigmaCutMaxTPC;
      bool isAnti3H = negTrack.hasTPC() && nSigmaTPCneg > nSigmaCutMinTPC && nSigmaTPCneg < nSigmaCutMaxTPC;

      if (!is3H && !isAnti3H) // discard if both tracks are not 3H candidates
        continue;
      

      // if alphaAP is > 0 the candidate is 3H, if < 0 it is anti-3H
      std::array<float, 3> momPos = std::array{posTrack.px(), posTrack.py(), posTrack.pz()};
      std::array<float, 3> momNeg = std::array{negTrack.px(), negTrack.py(), negTrack.pz()};
      float alpha = alphaAP(momPos, momNeg);
      lnnCandidate lnnCand;
      lnnCand.isMatter = alpha > 0;
      auto& h3track = lnnCand.isMatter? posTrack : negTrack;
      auto& h3Rigidity = lnnCand.isMatter ? posRigidity : negRigidity;

      if (h3Rigidity < TPCRigidityMin3H ||
          h3track.tpcNClsFound() < nTPCClusMin3H ||
          h3track.tpcChi2NCl() < Chi2nClusTPCMin ||
<<<<<<< HEAD
          h3track.tpcChi2NCl() > Chi2nClusTPCMax || 
          h3track.itsChi2NCl() > Chi2nClusITS) {
        continue;
      }
     
      lnnCand.tpcChi3H = lnnCand.isMatter ? h3track.tpcChi2NCl() :  negTrack.tpcChi2NCl();
=======
          h3track.tpcChi2NCl() > Chi2nClusTPCMax ||
          h3track.itsChi2NCl() > Chi2nClusITS) {
        continue;
      }

      lnnCand.tpcChi3H = lnnCand.isMatter ? h3track.tpcChi2NCl() : negTrack.tpcChi2NCl();
>>>>>>> bbe3b3f4
      lnnCand.nSigma3H = lnnCand.isMatter ? nSigmaTPCpos : nSigmaTPCneg;
      lnnCand.nTPCClusters3H = lnnCand.isMatter ? h3track.tpcNClsFound() : negTrack.tpcNClsFound();
      lnnCand.tpcSignal3H = lnnCand.isMatter ? h3track.tpcSignal() : negTrack.tpcSignal();
      lnnCand.clusterSizeITS3H = lnnCand.isMatter ? h3track.itsClusterSizes() : negTrack.itsClusterSizes();
      lnnCand.nTPCClustersPi = !lnnCand.isMatter ? h3track.tpcNClsFound() : negTrack.tpcNClsFound();
      lnnCand.tpcSignalPi = !lnnCand.isMatter ? h3track.tpcSignal() : negTrack.tpcSignal();
      lnnCand.clusterSizeITSPi = !lnnCand.isMatter ? h3track.itsClusterSizes() : negTrack.itsClusterSizes();
      lnnCand.mom3HTPC = lnnCand.isMatter ? posRigidity : negRigidity;
      lnnCand.momPiTPC = !lnnCand.isMatter ? posRigidity : negRigidity;

      lnnCand.flags |= lnnCand.isMatter ? static_cast<uint8_t>((posTrack.pidForTracking() & 0xF) << 4) : static_cast<uint8_t>((negTrack.pidForTracking() & 0xF) << 4);
      lnnCand.flags |= lnnCand.isMatter ? static_cast<uint8_t>(negTrack.pidForTracking() & 0xF) : static_cast<uint8_t>(posTrack.pidForTracking() & 0xF);

      auto posTrackCov = getTrackParCov(posTrack);
      auto negTrackCov = getTrackParCov(negTrack);
      int chargeFactor = -1 + 2 * lnnCand.isMatter;

      float beta = -1.f;
      if (h3track.pt() >= ptMinTOF) {
        if (!h3track.hasTOF()) {
          continue;
        }
        beta = h3track.beta();
        lnnCand.mass2TrTOF = h3track.mass() * h3track.mass();
        if (lnnCand.mass2TrTOF < TrTOFMass2Cut) {
          continue;
        }
      }

      int nCand = 0;
      try {
        nCand = fitter.process(posTrackCov, negTrackCov);
      } catch (...) {
        LOG(error) << "Exception caught in DCA fitter process call!";
        continue;
      }
      if (nCand == 0) {
        continue;
      }

      auto& h3PropTrack = lnnCand.isMatter ? fitter.getTrack(0) : fitter.getTrack(1);
      auto& piPropTrack = lnnCand.isMatter ? fitter.getTrack(1) : fitter.getTrack(0);
      h3PropTrack.getPxPyPzGlo(lnnCand.mom3H);
      piPropTrack.getPxPyPzGlo(lnnCand.momPi);

      // Definition of relativistic momentum and energy to triton and pion and total energy
      float h3P2 = lnnCand.mom3H[0] * lnnCand.mom3H[0] + lnnCand.mom3H[1] * lnnCand.mom3H[1] + lnnCand.mom3H[2] * lnnCand.mom3H[2];
      float piP2 = lnnCand.momPi[0] * lnnCand.momPi[0] + lnnCand.momPi[1] * lnnCand.momPi[1] + lnnCand.momPi[2] * lnnCand.momPi[2];
      float h3E = std::sqrt(h3P2 + h3Mass * h3Mass);
      float piE = std::sqrt(piP2 + piMass * piMass);
      float h3lE = h3E + piE;

      // Building the mother particle: lnn
      std::array<float, 3> lnnMom;

      const auto& vtx = fitter.getPCACandidate();
      for (int i = 0; i < 3; i++) {
        lnnCand.decVtx[i] = vtx[i];
        lnnMom[i] = lnnCand.mom3H[i] + lnnCand.momPi[i];
      }

      float lnnPt = std::hypot(lnnMom[0], lnnMom[1]);
      if (lnnPt < ptMin) {
        continue;
      }

      // Definition of lnn mass
      float mLNN_HypHI = 3.00; // , but 2993.7 MeV/c**2
      float massLNNL = std::sqrt(h3lE * h3lE - lnnMom[0] * lnnMom[0] - lnnMom[1] * lnnMom[1] - lnnMom[2] * lnnMom[2]);
      bool isLNNMass = false;
      if (massLNNL > mLNN_HypHI - masswidth && massLNNL < mLNN_HypHI + masswidth) {
        isLNNMass = true;
      }
      if (!isLNNMass) {
        continue;
      }

      // V0, primary vertex and poiting angle
      lnnCand.dcaV0dau = std::sqrt(fitter.getChi2AtPCACandidate());
      if (lnnCand.dcaV0dau > dcav0dau) {
        continue;
      }

      std::array<float, 3> primVtx = {collision.posX(), collision.posY(), collision.posZ()};

      double cosPA = RecoDecay::cpa(primVtx, lnnCand.decVtx, lnnMom);
      if (cosPA < v0cospa) {
        continue;
      }

      for (int i = 0; i < 3; i++) {
        lnnCand.decVtx[i] = lnnCand.decVtx[i] - primVtx[i];
      }

      // if survived all selections, propagate decay daughters to PV
      gpu::gpustd::array<float, 2> dcaInfo;
      o2::base::Propagator::Instance()->propagateToDCABxByBz({collision.posX(), collision.posY(), collision.posZ()}, h3PropTrack, 2.f, fitter.getMatCorrType(), &dcaInfo);
      lnnCand.h3DCAXY = dcaInfo[0];

      o2::base::Propagator::Instance()->propagateToDCABxByBz({collision.posX(), collision.posY(), collision.posZ()}, piPropTrack, 2.f, fitter.getMatCorrType(), &dcaInfo);
      lnnCand.piDCAXY = dcaInfo[0];

      // finally, push back the candidate
      lnnCand.isReco = true;
      lnnCand.posTrackID = posTrack.globalIndex();
      lnnCand.negTrackID = negTrack.globalIndex();

      lnnCandidates.push_back(lnnCand);

      // Fill QA histograms
      hdEdx3HSel->Fill(chargeFactor * lnnCand.mom3HTPC, h3track.tpcSignal());
      hNsigma3HSel->Fill(chargeFactor * lnnCand.mom3HTPC, lnnCand.nSigma3H);
      hDCAxy3H->Fill(h3track.pt(), h3track.dcaXY());
      if (h3track.hasTOF()) {
        h3HSignalPtTOF->Fill(chargeFactor * h3track.pt(), beta);
        hNsigma3HSelTOF->Fill(chargeFactor * h3track.pt(), h3track.tofNSigmaTr());
        h3HMassPtTOF->Fill(chargeFactor * h3track.pt(), lnnCand.mass2TrTOF);
      }
    }
  }

  // Monte Carlo information
  void fillMCinfo(aod::McTrackLabels const& trackLabels, aod::McParticles const&)
  {
    for (auto& lnnCand : lnnCandidates) {
      auto mcLabPos = trackLabels.rawIteratorAt(lnnCand.posTrackID);
      auto mcLabNeg = trackLabels.rawIteratorAt(lnnCand.negTrackID);

      // Checking lnn, tritons and pions with MC simulations
      if (mcLabPos.has_mcParticle() && mcLabNeg.has_mcParticle()) {
        auto mcTrackPos = mcLabPos.mcParticle_as<aod::McParticles>();
        auto mcTrackNeg = mcLabNeg.mcParticle_as<aod::McParticles>();
<<<<<<< HEAD
        
=======

>>>>>>> bbe3b3f4
        if (mcTrackPos.has_mothers() && mcTrackNeg.has_mothers()) {
          for (auto& negMother : mcTrackNeg.mothers_as<aod::McParticles>()) {
            for (auto& posMother : mcTrackPos.mothers_as<aod::McParticles>()) {
              if (posMother.globalIndex() != negMother.globalIndex())
                continue;
              if (!((mcTrackPos.pdgCode() == h3DauPdg && mcTrackNeg.pdgCode() == -211) || (mcTrackPos.pdgCode() == 211 && mcTrackNeg.pdgCode() == -1 * h3DauPdg)))
                continue;
              if (std::abs(posMother.pdgCode()) != lnnPdg)
                continue;

              // Checking primary and second vertex with MC simulations
              std::array<float, 3> posPrimVtx = {posMother.vx(), posMother.vy(), posMother.vz()};

              std::array<float, 3> secVtx = {mcTrackPos.vx(), mcTrackPos.vy(), mcTrackPos.vz()};

              lnnCand.gMom = posMother.pVector();

              lnnCand.gMom3H = mcTrackPos.pdgCode() == h3DauPdg ? mcTrackPos.pVector() : mcTrackNeg.pVector();

              for (int i = 0; i < 3; i++) {
                lnnCand.gDecVtx[i] = secVtx[i] - posPrimVtx[i];
              }
              lnnCand.isSignal = true;
              lnnCand.pdgCode = posMother.pdgCode();
              lnnCand.survEvSelection = isGoodCollision[posMother.mcCollisionId()];
              filledMothers.push_back(posMother.globalIndex());
            }
          }
        }
      }
    }
  }

  void processData(CollisionsFull const& collisions, aod::V0s const& V0s, TracksFull const& tracks, aod::BCsWithTimestamps const&)
  {
    for (const auto& collision : collisions) {
      lnnCandidates.clear();

      auto bc = collision.bc_as<aod::BCsWithTimestamps>();
      initCCDB(bc);

      hEvents->Fill(0.);
      if ((!collision.sel8()) || std::abs(collision.posZ()) > 10) {
        continue;
      }
      hEvents->Fill(1.);
      hZvtx->Fill(collision.posZ());
      hCentFT0A->Fill(collision.centFT0A());
      hCentFT0C->Fill(collision.centFT0C());
      hCentFT0M->Fill(collision.centFT0M());
      hCentFV0A->Fill(collision.centFV0A());

      const uint64_t collIdx = collision.globalIndex();
      auto V0Table_thisCollision = V0s.sliceBy(perCollision, collIdx);
      V0Table_thisCollision.bindExternalIndices(&tracks);

      fillCandidateData(collision, V0Table_thisCollision);

      for (auto& lnnCand : lnnCandidates) {
        outputDataTable(collision.centFT0A(), collision.centFT0C(), collision.centFT0M(),
                        collision.posX(), collision.posY(), collision.posZ(),
                        lnnCand.isMatter,
                        lnnCand.recoPt3H(), lnnCand.recoPhi3H(), lnnCand.recoEta3H(),
                        lnnCand.recoPtPi(), lnnCand.recoPhiPi(), lnnCand.recoEtaPi(),
                        lnnCand.decVtx[0], lnnCand.decVtx[1], lnnCand.decVtx[2],
                        lnnCand.dcaV0dau, lnnCand.h3DCAXY, lnnCand.piDCAXY,
                        lnnCand.nSigma3H, lnnCand.nTPCClusters3H, lnnCand.nTPCClustersPi,
                        lnnCand.mom3HTPC, lnnCand.momPiTPC, lnnCand.tpcSignal3H, lnnCand.tpcSignalPi,
<<<<<<< HEAD
                        lnnCand.mass2TrTOF, lnnCand.tpcChi3H, 
=======
                        lnnCand.mass2TrTOF, lnnCand.tpcChi3H,
>>>>>>> bbe3b3f4
                        lnnCand.clusterSizeITS3H, lnnCand.clusterSizeITSPi, lnnCand.flags);
      }
    }
  }
  PROCESS_SWITCH(lnnRecoTask, processData, "Data analysis", true);

  // MC process
  void processMC(CollisionsFullMC const& collisions, aod::McCollisions const& mcCollisions, aod::V0s const& V0s, aod::BCsWithTimestamps const&, TracksFull const& tracks, aod::McTrackLabels const& trackLabelsMC, aod::McParticles const& particlesMC)
  {
    filledMothers.clear();

    isGoodCollision.clear();
    isGoodCollision.resize(mcCollisions.size(), false);

    for (const auto& collision : collisions) {
      lnnCandidates.clear();
      auto bc = collision.bc_as<aod::BCsWithTimestamps>();
      initCCDB(bc);

      hEvents->Fill(0.);

      if (std::abs(collision.posZ()) > 10) {
        continue;
      }
      hEvents->Fill(1.);
      hZvtx->Fill(collision.posZ());
      hCentFT0A->Fill(collision.centFT0A());
      hCentFT0C->Fill(collision.centFT0C());
      hCentFT0M->Fill(collision.centFT0M());
      hCentFV0A->Fill(collision.centFV0A());

      if (collision.has_mcCollision()) {
        isGoodCollision[collision.mcCollisionId()] = true;
      }

      const uint64_t collIdx = collision.globalIndex();
      auto V0Table_thisCollision = V0s.sliceBy(perCollision, collIdx);
      V0Table_thisCollision.bindExternalIndices(&tracks);

      fillCandidateData(collision, V0Table_thisCollision);
      fillMCinfo(trackLabelsMC, particlesMC);

      for (auto& lnnCand : lnnCandidates) {
        if (!lnnCand.isSignal && mcSignalOnly) {
          continue;
        }
        int chargeFactor = -1 + 2 * (lnnCand.pdgCode > 0);
        outputMCTable(collision.centFT0A(), collision.centFT0C(), collision.centFT0M(),
                      collision.posX(), collision.posY(), collision.posZ(),
                      lnnCand.isMatter,
                      lnnCand.recoPt3H(), lnnCand.recoPhi3H(), lnnCand.recoEta3H(),
                      lnnCand.recoPtPi(), lnnCand.recoPhiPi(), lnnCand.recoEtaPi(),
                      lnnCand.decVtx[0], lnnCand.decVtx[1], lnnCand.decVtx[2],
                      lnnCand.dcaV0dau, lnnCand.h3DCAXY, lnnCand.piDCAXY,
                      lnnCand.nSigma3H, lnnCand.nTPCClusters3H, lnnCand.nTPCClustersPi,
                      lnnCand.mom3HTPC, lnnCand.momPiTPC, lnnCand.tpcSignal3H, lnnCand.tpcSignalPi,
<<<<<<< HEAD
                      lnnCand.mass2TrTOF, lnnCand.tpcChi3H, 
=======
                      lnnCand.mass2TrTOF, lnnCand.tpcChi3H,
>>>>>>> bbe3b3f4
                      lnnCand.clusterSizeITS3H, lnnCand.clusterSizeITSPi, lnnCand.flags,
                      chargeFactor * lnnCand.genPt(), lnnCand.genPhi(), lnnCand.genEta(), lnnCand.genPt3H(),
                      lnnCand.gDecVtx[0], lnnCand.gDecVtx[1], lnnCand.gDecVtx[2], lnnCand.isReco, lnnCand.isSignal, lnnCand.survEvSelection);
      }
    }

    // now we fill only the signal candidates that were not reconstructed
    for (auto& mcPart : particlesMC) {

      if (std::abs(mcPart.pdgCode()) != lnnPdg) {
        continue;
      }
      std::array<float, 3> secVtx;
      std::array<float, 3> primVtx = {mcPart.vx(), mcPart.vy(), mcPart.vz()};

      std::array<float, 3> momMother = mcPart.pVector();

      std::array<float, 3> mom3H;
      bool is3HFound = false;
      for (auto& mcDaught : mcPart.daughters_as<aod::McParticles>()) {
        if (std::abs(mcDaught.pdgCode()) == h3DauPdg) {
          secVtx = {mcDaught.vx(), mcDaught.vy(), mcDaught.vz()};

          mom3H = mcDaught.pVector();

          is3HFound = true;
          break;
        }
      }
      if (mcPart.pdgCode() > 0) {
        hIsMatterGen->Fill(0.);
      } else {
        hIsMatterGen->Fill(1.);
      }
      if (!is3HFound) {
        hDecayChannel->Fill(1.);
        continue;
      }
      hDecayChannel->Fill(0.);
      if (mcPart.pdgCode() > 0) {
        hIsMatterGenTwoBody->Fill(0.);
      } else {
        hIsMatterGenTwoBody->Fill(1.);
      }
      if (std::find(filledMothers.begin(), filledMothers.end(), mcPart.globalIndex()) != std::end(filledMothers)) {
        continue;
      }

      lnnCandidate lnnCand;
      lnnCand.pdgCode = mcPart.pdgCode();
      lnnCand.survEvSelection = isGoodCollision[mcPart.mcCollisionId()];
      int chargeFactor = -1 + 2 * (lnnCand.pdgCode > 0);
      for (int i = 0; i < 3; i++) {
        lnnCand.gDecVtx[i] = secVtx[i] - primVtx[i];
        lnnCand.gMom[i] = momMother[i];
        lnnCand.gMom3H[i] = mom3H[i];
      }
      lnnCand.posTrackID = -1;
      lnnCand.negTrackID = -1;
      lnnCand.isSignal = true;
      outputMCTable(-1, -1, -1,
                    -1, -1, -1,
                    0,
                    -1, -1, -1,
                    -1, -1, -1,
                    -1, -1, -1,
                    -1, -1, -1,
                    -1, -1, -1,
                    -1, -1, -1, -1,
                    -1, -1,
                    -1, -1, -1,
                    chargeFactor * lnnCand.genPt(), lnnCand.genPhi(), lnnCand.genEta(), lnnCand.genPt3H(),
                    lnnCand.gDecVtx[0], lnnCand.gDecVtx[1], lnnCand.gDecVtx[2], lnnCand.isReco, lnnCand.isSignal, lnnCand.survEvSelection);
    }
  }
  PROCESS_SWITCH(lnnRecoTask, processMC, "MC analysis", false);
};

WorkflowSpec
  defineDataProcessing(ConfigContext const& cfgc)
{
  return WorkflowSpec{
    adaptAnalysisTask<lnnRecoTask>(cfgc)};
}<|MERGE_RESOLUTION|>--- conflicted
+++ resolved
@@ -368,21 +368,12 @@
       if (h3Rigidity < TPCRigidityMin3H ||
           h3track.tpcNClsFound() < nTPCClusMin3H ||
           h3track.tpcChi2NCl() < Chi2nClusTPCMin ||
-<<<<<<< HEAD
           h3track.tpcChi2NCl() > Chi2nClusTPCMax || 
           h3track.itsChi2NCl() > Chi2nClusITS) {
         continue;
       }
      
       lnnCand.tpcChi3H = lnnCand.isMatter ? h3track.tpcChi2NCl() :  negTrack.tpcChi2NCl();
-=======
-          h3track.tpcChi2NCl() > Chi2nClusTPCMax ||
-          h3track.itsChi2NCl() > Chi2nClusITS) {
-        continue;
-      }
-
-      lnnCand.tpcChi3H = lnnCand.isMatter ? h3track.tpcChi2NCl() : negTrack.tpcChi2NCl();
->>>>>>> bbe3b3f4
       lnnCand.nSigma3H = lnnCand.isMatter ? nSigmaTPCpos : nSigmaTPCneg;
       lnnCand.nTPCClusters3H = lnnCand.isMatter ? h3track.tpcNClsFound() : negTrack.tpcNClsFound();
       lnnCand.tpcSignal3H = lnnCand.isMatter ? h3track.tpcSignal() : negTrack.tpcSignal();
@@ -515,11 +506,6 @@
       if (mcLabPos.has_mcParticle() && mcLabNeg.has_mcParticle()) {
         auto mcTrackPos = mcLabPos.mcParticle_as<aod::McParticles>();
         auto mcTrackNeg = mcLabNeg.mcParticle_as<aod::McParticles>();
-<<<<<<< HEAD
-        
-=======
-
->>>>>>> bbe3b3f4
         if (mcTrackPos.has_mothers() && mcTrackNeg.has_mothers()) {
           for (auto& negMother : mcTrackNeg.mothers_as<aod::McParticles>()) {
             for (auto& posMother : mcTrackPos.mothers_as<aod::McParticles>()) {
@@ -588,11 +574,7 @@
                         lnnCand.dcaV0dau, lnnCand.h3DCAXY, lnnCand.piDCAXY,
                         lnnCand.nSigma3H, lnnCand.nTPCClusters3H, lnnCand.nTPCClustersPi,
                         lnnCand.mom3HTPC, lnnCand.momPiTPC, lnnCand.tpcSignal3H, lnnCand.tpcSignalPi,
-<<<<<<< HEAD
-                        lnnCand.mass2TrTOF, lnnCand.tpcChi3H, 
-=======
                         lnnCand.mass2TrTOF, lnnCand.tpcChi3H,
->>>>>>> bbe3b3f4
                         lnnCand.clusterSizeITS3H, lnnCand.clusterSizeITSPi, lnnCand.flags);
       }
     }
@@ -649,11 +631,7 @@
                       lnnCand.dcaV0dau, lnnCand.h3DCAXY, lnnCand.piDCAXY,
                       lnnCand.nSigma3H, lnnCand.nTPCClusters3H, lnnCand.nTPCClustersPi,
                       lnnCand.mom3HTPC, lnnCand.momPiTPC, lnnCand.tpcSignal3H, lnnCand.tpcSignalPi,
-<<<<<<< HEAD
-                      lnnCand.mass2TrTOF, lnnCand.tpcChi3H, 
-=======
                       lnnCand.mass2TrTOF, lnnCand.tpcChi3H,
->>>>>>> bbe3b3f4
                       lnnCand.clusterSizeITS3H, lnnCand.clusterSizeITSPi, lnnCand.flags,
                       chargeFactor * lnnCand.genPt(), lnnCand.genPhi(), lnnCand.genEta(), lnnCand.genPt3H(),
                       lnnCand.gDecVtx[0], lnnCand.gDecVtx[1], lnnCand.gDecVtx[2], lnnCand.isReco, lnnCand.isSignal, lnnCand.survEvSelection);
