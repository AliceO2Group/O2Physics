--- conflicted
+++ resolved
@@ -419,11 +419,8 @@
       hNsigma3HSel->Fill(chargeFactor * lnnCand.mom3HTPC, lnnCand.nSigma3H);
       lnnCandidates.push_back(lnnCand);
 
-<<<<<<< HEAD
       if (is3H) {
-=======
-      if (isAnti3H) {
->>>>>>> 97507b2a
+
         hdEdx3HTPCMom->Fill(lnnCand.mom3HTPC, h3track.tpcSignal());
       }
     }
