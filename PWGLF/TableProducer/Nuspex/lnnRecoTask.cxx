--- conflicted
+++ resolved
@@ -49,13 +49,7 @@
 constexpr double betheBlochDefault[1][6]{{-1.e32, -1.e32, -1.e32, -1.e32, -1.e32, -1.e32}};
 static const std::vector<std::string> betheBlochParNames{"p0", "p1", "p2", "p3", "p4", "resolution"};
 static const std::vector<std::string> particleNames{"3H"};
-<<<<<<< HEAD
-=======
-
-Configurable<int> h3DauPdg{"h3DauPdg", 1000010030, "PDG Triton"}; // PDG Triton
-Configurable<int> lnnPdg{"lnnPdg", 1010000030, "PDG Lnn"};        // PDG Lnn
-
->>>>>>> f72cadb0
+
 std::shared_ptr<TH1> hEvents;
 std::shared_ptr<TH1> hZvtx;
 std::shared_ptr<TH1> hCentFT0A;
@@ -207,10 +201,8 @@
     hdEdx3HSel = qaRegistry.add<TH2>("hdEdx3HSel", ";p_{TPC}/z (GeV/#it{c}); dE/dx", HistType::kTH2F, {rigidityAxis, dEdxAxis});
     hdEdxTot = qaRegistry.add<TH2>("hdEdxTot", ";p_{TPC}/z (GeV/#it{c}); dE/dx", HistType::kTH2F, {rigidityAxis, dEdxAxis});
     hEvents = qaRegistry.add<TH1>("hEvents", ";Events; ", HistType::kTH1D, {{2, -0.5, 1.5}});
-<<<<<<< HEAD
-    hLnnMassBefSel = qaRegistry.add<TH1>("hLnnMassBefSel", ";M (GeV/#it{c}^{2}); ", HistType::kTH1D, {{60, 2.9, 3.8}});
-=======
->>>>>>> f72cadb0
+    hLnnMassSel = qaRegistry.add<TH1>("hLnnMassBefSel", ";M (GeV/#it{c}^{2}); ", HistType::kTH1D, {{60, 2.9, 3.8}});
+
 
     hEvents->GetXaxis()->SetBinLabel(1, "All");
     hEvents->GetXaxis()->SetBinLabel(2, "sel8");
@@ -385,7 +377,7 @@
       if (massLNNL > mLNN_HypHI - masswidth && massLNNL < mLNN_HypHI + masswidth) {
         isLNNMass = true;
       }
-      hLnnMassBefSel->Fill(massLNNL);
+      hLnnMassSel->Fill(massLNNL);
       if (!isLNNMass) {
         continue;
       }
@@ -441,18 +433,10 @@
             for (auto& posMother : mcTrackPos.mothers_as<aod::McParticles>()) {
               if (posMother.globalIndex() != negMother.globalIndex())
                 continue;
-<<<<<<< HEAD
-              if (!((mcTrackPos.pdgCode() == h3DauPdg && mcTrackNeg.pdgCode() == -211) || (mcTrackPos.pdgCode() == 211 && mcTrackNeg.pdgCode() == -1 * h3DauPdg)))
-                //LOG(info) << ":D";
-                continue;
-              if (std::abs(posMother.pdgCode()) != lnnPdg)
-=======
-              }
               if (!((mcTrackPos.pdgCode() == h3DauPdg && mcTrackNeg.pdgCode() == -211) || (mcTrackPos.pdgCode() == 211 && mcTrackNeg.pdgCode() == -1 * h3DauPdg))) {
                 continue;
               }
-              if (std::abs(posMother.pdgCode()) != lnnPdg) {
->>>>>>> f72cadb0
+              if (std::abs(posMother.pdgCode()) != lnnPdg)
                 continue;
 
               // Checking primary and second vertex with MC simulations
