// Copyright 2019-2020 CERN and copyright holders of ALICE O2.
// See https://alice-o2.web.cern.ch/copyright for details of the copyright holders.
// All rights not expressly granted are reserved.
//
// This software is distributed under the terms of the GNU General Public
// License v3 (GPL Version 3), copied verbatim in the file "COPYING".
//
// In applying this license CERN does not waive the privileges and immunities
// granted to it by virtue of its status as an Intergovernmental Organization
// or submit itself to any jurisdiction.
//
// Build \Lambda-n-n candidates from V0s and tracks
// ==============================================================================
#include <array>
#include <TLorentzVector.h>

#include "Framework/runDataProcessing.h"
#include "Framework/AnalysisTask.h"
#include "Framework/AnalysisDataModel.h"
#include "Framework/ASoAHelpers.h"
#include "ReconstructionDataFormats/Track.h"
#include "Common/Core/RecoDecay.h"
#include "Common/Core/trackUtilities.h"
#include "Common/DataModel/EventSelection.h"
#include "Common/DataModel/Multiplicity.h"
#include "Common/DataModel/Centrality.h"
#include "PWGLF/DataModel/EPCalibrationTables.h"
#include "DetectorsBase/Propagator.h"
#include "DetectorsBase/GeometryManager.h"
#include "DataFormatsParameters/GRPObject.h"
#include "DataFormatsParameters/GRPMagField.h"
#include "CCDB/BasicCCDBManager.h"

#include "Common/DataModel/PIDResponse.h"

#include "Common/Core/PID/TPCPIDResponse.h"
#include "DataFormatsTPC/BetheBlochAleph.h"
#include "DCAFitter/DCAFitterN.h"

#include "Common/DataModel/TrackSelectionTables.h"

#include "Common/Core/PID/PIDTOF.h"
#include "Common/TableProducer/PID/pidTOFBase.h"

#include "PWGLF/DataModel/LFLnnTables.h"

using namespace o2;
using namespace o2::framework;
using namespace o2::framework::expressions;
using std::array;
using TracksFull = soa::Join<aod::TracksIU, aod::TracksExtra, aod::TracksCovIU, aod::pidTOFFullTr, aod::pidTOFbeta, aod::pidTOFmass, aod::TracksDCA, aod::Tracks>;
using TracksFullMC = soa::Join<aod::TracksIU, aod::TracksExtra, aod::TracksCovIU, aod::pidTOFFullTr, aod::pidTOFbeta, aod::pidTOFmass, aod::McTrackLabels>;
using CollisionsFull = soa::Join<aod::Collisions, aod::EvSels, aod::CentFT0As, aod::CentFT0Cs, aod::CentFT0Ms, aod::CentFV0As>;
using CollisionsFullMC = soa::Join<aod::Collisions, aod::McCollisionLabels, aod::EvSels, aod::CentFT0As, aod::CentFT0Cs, aod::CentFT0Ms, aod::CentFV0As>;

namespace
{
constexpr double betheBlochDefault[1][6]{{-1.e32, -1.e32, -1.e32, -1.e32, -1.e32, -1.e32}};
static const std::vector<std::string> betheBlochParNames{"p0", "p1", "p2", "p3", "p4", "resolution"};
static const std::vector<std::string> NucleiName{"3H"};
std::shared_ptr<TH1> hEvents;
std::shared_ptr<TH1> hZvtx;
std::shared_ptr<TH1> hCentFT0A;
std::shared_ptr<TH1> hCentFT0C;
std::shared_ptr<TH1> hCentFT0M;
std::shared_ptr<TH1> hCentFV0A;
std::shared_ptr<TH2> hNsigma3HSel;
std::shared_ptr<TH2> hNsigma3HSelTOF;
std::shared_ptr<TH2> hdEdx3HSel;
std::shared_ptr<TH2> hdEdx3HPosTrack;
std::shared_ptr<TH2> hdEdxTot;
std::shared_ptr<TH2> h3HMassPtTOF;
std::shared_ptr<TH2> h3HSignalPtTOF;
std::shared_ptr<TH1> hDecayChannel;
std::shared_ptr<TH1> hIsMatterGen;
std::shared_ptr<TH1> hIsMatterGenTwoBody;
std::shared_ptr<TH2> hDCAxy3H;

} // namespace

struct lnnCandidate {
  float recoPt3H() const { return std::hypot(mom3H[0], mom3H[1]); }
  float recoPhi3H() const { return std::atan2(mom3H[1], mom3H[0]); }
  float recoEta3H() const { return std::asinh(mom3H[2] / recoPt3H()); }
  float recoPtPi() const { return std::hypot(momPi[0], momPi[1]); }
  float recoPhiPi() const { return std::atan2(momPi[1], momPi[0]); }
  float recoEtaPi() const { return std::asinh(momPi[2] / recoPtPi()); }
  float genPt() const { return std::hypot(gMom[0], gMom[1]); }
  float genPt3H() const { return std::hypot(gMom3H[0], gMom3H[1]); }
  float genPhi() const { return std::atan2(gMom[1], gMom[0]); }
  float genEta() const { return std::asinh(gMom[2] / genPt()); }

  int posTrackID;
  int negTrackID;
  float dcaV0dau = -10;
  float cosPA = -10;
  float nSigma3H = -10;
  float h3DCAXY = -10;
  float piDCAXY = -10;
  float mom3HTPC = -10.f;
  float momPiTPC = -10.f;
  float mass2TrTOF = -10.f;
  float DCAPvto3H = -10.f;
  float DCAPvtoPi = -10.f;
  float beta = 10.f;
  std::array<float, 3> mom3H;
  std::array<float, 3> momPi;
  std::array<float, 3> decVtx;
  std::array<float, 3> gMom;
  std::array<float, 3> gMom3H;
  std::array<float, 3> gDecVtx;
  uint16_t tpcSignal3H = 0u;
  uint16_t tpcSignalPi = 0u;
  uint8_t nTPCClusters3H = 0u;
  uint8_t nTPCClustersPi = 0u;
  uint32_t clusterSizeITS3H = 0u;
  uint32_t clusterSizeITSPi = 0u;
  bool isMatter = false;
  bool isSignal = false;        // true MC signal
  bool isReco = false;          // true if the candidate is actually reconstructed
  bool survEvSelection = false; // true if the corresponding event passed the event selection
  int pdgCode = 0;              // PDG code of the hypernucleus
  uint8_t flags = 0u;           // flags for dughter particles
};

struct lnnRecoTask {

  Produces<aod::DataLnnCands> outputDataTable;
  Produces<aod::MCLnnCands> outputMCTable;
  Service<o2::ccdb::BasicCCDBManager> ccdb;

  // Selection criteria
  Configurable<double> v0cospa{"lnncospa", 0.95, "V0 CosPA"};
  Configurable<float> masswidth{"lnnmasswidth", 0.1, "Mass width (GeV/c^2)"};
  Configurable<float> dcav0dau{"lnndcaDau", 0.6, "DCA V0 Daughters"};
  Configurable<float> Chi2nClusTPC{"Chi2NClusTPC", 4., "Chi2 / nClusTPC for triton track"};
  Configurable<float> Chi2nClusITS{"Chi2NClusITS", 36., "Chi2 / nClusITS for triton track"};
  Configurable<float> ptMin{"ptMin", 0.5, "Minimum pT of the lnncandidate"};
  Configurable<float> etaMax{"eta", 0.8, "eta daughter"};
  Configurable<float> TPCRigidityMin3H{"TPCRigidityMin3H", 0.2, "Minimum rigidity of the triton candidate"};
  Configurable<float> nSigmaCutMinTPC{"nSigmaCutMinTPC", -5, "triton dEdx cut (n sigma)"};
  Configurable<float> nSigmaCutMaxTPC{"nSigmaCutMaxTPC", 5, "triton dEdx cut (n sigma)"};
  Configurable<float> nTPCClusMin3H{"nTPCClusMin3H", 80, "triton NTPC clusters cut"};
  Configurable<float> ptMinTOF{"ptMinTOF", 0.8, "minimum pt for TOF cut"};
  Configurable<float> ptMaxTOF{"ptMaxTOF", 3.5, "minimum pt for TOF cut"};
  Configurable<float> TrTOFMass2Cut{"TrTOFMass2Cut", 5.5, "minimum Triton mass square to TOF"};
  Configurable<bool> mcSignalOnly{"mcSignalOnly", true, "If true, save only signal in MC"};
  

  // Define o2 fitter, 2-prong, active memory (no need to redefine per event)
  o2::vertexing::DCAFitterN<2> fitter;

  // daughter masses
  float h3Mass = o2::constants::physics::MassTriton;
  float piMass = o2::constants::physics::MassPionCharged;

  // bethe bloch parameters
  Configurable<LabeledArray<double>> cfgBetheBlochParams{"cfgBetheBlochParams", {betheBlochDefault[0], 1, 6, NucleiName, betheBlochParNames}, "TPC Bethe-Bloch parameterisation for 3H"};
  Configurable<int> cfgMaterialCorrection{"cfgMaterialCorrection", static_cast<int>(o2::base::Propagator::MatCorrType::USEMatCorrNONE), "Type of material correction"};

  // CCDB options
  Configurable<double> d_bz_input{"d_bz", -999, "bz field, -999 is automatic"};
  Configurable<std::string> ccdburl{"ccdb-url", "http://alice-ccdb.cern.ch", "url of the ccdb repository"};
  Configurable<std::string> grpPath{"grpPath", "GLO/GRP/GRP", "Path of the grp file"};
  Configurable<std::string> grpmagPath{"grpmagPath", "GLO/Config/GRPMagField", "CCDB path of the GRPMagField object"};
  Configurable<std::string> lutPath{"lutPath", "GLO/Param/MatLUT", "Path of the Lut parametrization"};
  Configurable<std::string> geoPath{"geoPath", "GLO/Config/GeometryAligned", "Path of the geometry file"};
  Configurable<std::string> pidPath{"pidPath", "", "Path to the PID response object"};

  // PDG codes
  Configurable<int> h3DauPdg{"h3DauPdg", 1000010030, "PDG Triton"}; // PDG Triton
  Configurable<int> lnnPdg{"lnnPdg", 1010000030, "PDG Lnn"};        // PDG Lnn

  // histogram axes
  ConfigurableAxis rigidityBins{"rigidityBins", {200, -10.f, 10.f}, "Binning for rigidity #it{p}^{TPC}/#it{z}"};
  ConfigurableAxis dEdxBins{"dEdxBins", {5000, 0.f, 1000.f}, "Binning for dE/dx"};
  ConfigurableAxis nSigmaBins{"nSigmaBins", {200, -5.f, 5.f}, "Binning for n sigma"};
  ConfigurableAxis zVtxBins{"zVtxBins", {100, -20.f, 20.f}, "Binning for n sigma"};
  ConfigurableAxis centBins{"centBins", {100, 0.f, 100.f}, "Binning for centrality"};
  ConfigurableAxis TritMomBins{"TritMomBins", {100, 0.f, 5.f}, "Binning for Triton TPC momentum"};
  ConfigurableAxis MassTOFBins{"MassTOFBins", {400, 2.0f, 12.f}, "Binning for Triton Mass TOF"};
  ConfigurableAxis PtTritonBins{"PtTritonBins", {200, -5.f, 5.f}, "Binning for Triton pt positive values"};
  ConfigurableAxis PtPosTritonBins{"PtPosTritonBins", {200, 0.f, 5.f}, "Binning for Triton pt positive values"};
  ConfigurableAxis BetaBins{"BetaBins", {550, 0.f, 1.1f}, "Binning for Beta"};
  ConfigurableAxis DCAxyBins{"DCAxyBins", {550, -5.f, 5.f}, "Binning for DCAxy"};

  // std vector of candidates
  std::vector<lnnCandidate> lnnCandidates;
  // vector to keep track of MC mothers already filled
  std::vector<unsigned int> filledMothers;
  // vector to keep track of the collisions passing the event selection in the MC
  std::vector<bool> isGoodCollision;
  // vector to armazenade h3Track

  Preslice<aod::V0s> perCollision = o2::aod::v0::collisionId;

  HistogramRegistry qaRegistry{"QA", {}, OutputObjHandlingPolicy::AnalysisObject};

  int mRunNumber;
  float d_bz;
  std::array<float, 6> mBBparams3H;

  // Definiton of histograms to real data [hNsigma3HSelected, hdEdx3HSelected, dEdxtotal, hEVents, hCentFT0(A/C/M) and hCentFV0A] and MC [hDecayChannel, hIsMatterGen, hIsMatterGenTwoBody]
  void init(InitContext const&)
  {
    mRunNumber = 0;
    d_bz = 0;

    ccdb->setURL(ccdburl);
    ccdb->setCaching(true);
    ccdb->setLocalObjectValidityChecking();
    ccdb->setFatalWhenNull(false);

    fitter.setPropagateToPCA(true);
    fitter.setMaxR(200.);
    fitter.setMinParamChange(1e-3);
    fitter.setMinRelChi2Change(0.9);
    fitter.setMaxDZIni(1e9);
    fitter.setMaxChi2(1e9);
    fitter.setUseAbsDCA(true);
    int mat{static_cast<int>(cfgMaterialCorrection)};
    fitter.setMatCorrType(static_cast<o2::base::Propagator::MatCorrType>(mat));

    const AxisSpec rigidityAxis{rigidityBins, "#it{p}^{TPC}/#it{z}"};
    const AxisSpec dEdxAxis{dEdxBins, "d#it{E}/d#it{x}"};
    const AxisSpec nSigma3HAxis{nSigmaBins, "n_{#sigma}({}^{3}H)"};
    const AxisSpec zVtxAxis{zVtxBins, "z_{vtx} (cm)"};
    const AxisSpec centAxis{centBins, "Centrality"};
    const AxisSpec TritMomAxis{TritMomBins, "#it{p}^{TPC}({}^{3}H)"};
    const AxisSpec PtTrAxis{PtTritonBins, "#it{p_T}({}^{3}H)"};
    const AxisSpec PtPosTrAxis{PtPosTritonBins, "#it{p_T}({}^{3}H)"};
    const AxisSpec MassTOFAxis{MassTOFBins, "{m}^{2}/{z}^{2}"};
    const AxisSpec BetaAxis{BetaBins, "#beta (TOF)"};
    const AxisSpec DCAxyAxis(DCAxyBins, "DCAxy ({}^{3}H) (cm)");

    hNsigma3HSel = qaRegistry.add<TH2>("hNsigma3HSel", "; #it{p}_{TPC}/z (GeV/#it{c}); n_{#sigma} ({}^{3}H)", HistType::kTH2F, {rigidityAxis, nSigma3HAxis});
    hNsigma3HSelTOF = qaRegistry.add<TH2>("hNsigma3HSelTOF", "; Signed p_{T} ({}^{3}H) (GeV/#it{c^2}); n#sigma_{TOF} ({}^{3}H)", HistType::kTH2F, {PtTrAxis, nSigma3HAxis});
    hdEdx3HSel = qaRegistry.add<TH2>("hdEdx3HSel", ";#it{p}_{TPC}/z (GeV/#it{c}); dE/dx", HistType::kTH2F, {rigidityAxis, dEdxAxis});
    hdEdx3HPosTrack = qaRegistry.add<TH2>("hdEdx3HPosTrack", "; #it{p}^{TPC}({}^{3}H); dE/dx", HistType::kTH2F, {TritMomAxis, dEdxAxis});
    hdEdxTot = qaRegistry.add<TH2>("hdEdxTot", ";p_{TPC}/z (GeV/#it{c}); dE/dx", HistType::kTH2F, {rigidityAxis, dEdxAxis});
    h3HMassPtTOF = qaRegistry.add<TH2>("hTrMassPtTOF", "; #it{p}_{T}({}^{3}H) (#it{GeV}^2/#it{c}^4); m^{2}/z", HistType::kTH2F, {PtTrAxis, MassTOFAxis});
    h3HSignalPtTOF = qaRegistry.add<TH2>("h3HSignalPtTOF", "; #it{p}_{T}({}^{3}H) (GeV/#it{c}); #beta (TOF)", HistType::kTH2F, {PtTrAxis, BetaAxis});
    hDCAxy3H = qaRegistry.add<TH2>("hDCAxy3H", "; #it{p}_{T}({}^{3}H) (GeV/#it{c}); #it{DCA}_{xy} 3H", HistType::kTH2F, {PtPosTrAxis, DCAxyAxis});
    hEvents = qaRegistry.add<TH1>("hEvents", ";Events; ", HistType::kTH1D, {{2, -0.5, 1.5}});

    hEvents->GetXaxis()->SetBinLabel(1, "All");
    hEvents->GetXaxis()->SetBinLabel(2, "sel8");
    if (doprocessMC) {
      hDecayChannel = qaRegistry.add<TH1>("hDecayChannel", ";Decay channel; ", HistType::kTH1D, {{2, -0.5, 1.5}});
      hDecayChannel->GetXaxis()->SetBinLabel(1, "2-body");
      hIsMatterGen = qaRegistry.add<TH1>("hIsMatterGen", ";; ", HistType::kTH1D, {{2, -0.5, 1.5}});
      hIsMatterGen->GetXaxis()->SetBinLabel(1, "Matter");
      hIsMatterGen->GetXaxis()->SetBinLabel(2, "Antimatter");
      hIsMatterGenTwoBody = qaRegistry.add<TH1>("hIsMatterGenTwoBody", ";; ", HistType::kTH1D, {{2, -0.5, 1.5}});
      hIsMatterGenTwoBody->GetXaxis()->SetBinLabel(1, "Matter");
      hIsMatterGenTwoBody->GetXaxis()->SetBinLabel(2, "Antimatter");
    }
    hZvtx = qaRegistry.add<TH1>("hZvtx", ";z_{vtx} (cm); ", HistType::kTH1D, {{100, -20, 20}});
    hCentFT0A = qaRegistry.add<TH1>("hCentFT0A", ";Centrality; ", HistType::kTH1D, {{100, 0, 100}});
    hCentFT0C = qaRegistry.add<TH1>("hCentFT0C", ";Centrality; ", HistType::kTH1D, {{100, 0, 100}});
    hCentFT0M = qaRegistry.add<TH1>("hCentFT0M", ";Centrality; ", HistType::kTH1D, {{100, 0, 100}});
    hCentFV0A = qaRegistry.add<TH1>("hCentFV0A", ";Centrality; ", HistType::kTH1D, {{100, 0, 100}});
  }

  // group BCs
  void initCCDB(aod::BCsWithTimestamps::iterator const& bc)
  {
    if (mRunNumber == bc.runNumber()) {
      return;
    }
    auto run3grp_timestamp = bc.timestamp();

    o2::parameters::GRPObject* grpo = ccdb->getForTimeStamp<o2::parameters::GRPObject>(grpPath, run3grp_timestamp);
    o2::parameters::GRPMagField* grpmag = 0x0;
    if (grpo) {
      o2::base::Propagator::initFieldFromGRP(grpo);
      if (d_bz_input < -990) {
        // Fetch magnetic field from ccdb for current collision
        d_bz = grpo->getNominalL3Field();
        LOG(info) << "Retrieved GRP for timestamp " << run3grp_timestamp << " with magnetic field of " << d_bz << " kZG";
      } else {
        d_bz = d_bz_input;
      }
    } else {
      grpmag = ccdb->getForTimeStamp<o2::parameters::GRPMagField>(grpmagPath, run3grp_timestamp);
      if (!grpmag) {
        LOG(fatal) << "Got nullptr from CCDB for path " << grpmagPath << " of object GRPMagField and " << grpPath << " of object GRPObject for timestamp " << run3grp_timestamp;
      }
      o2::base::Propagator::initFieldFromGRP(grpmag);
      if (d_bz_input < -990) {
        // Fetch magnetic field from ccdb for current collision
        d_bz = std::lround(5.f * grpmag->getL3Current() / 30000.f);
        LOG(info) << "Retrieved GRP for timestamp " << run3grp_timestamp << " with magnetic field of " << d_bz << " kZG";
      } else {
        d_bz = d_bz_input;
      }
    }
    if (!pidPath.value.empty()) {
      auto h3pid = ccdb->getForTimeStamp<std::array<float, 6>>(pidPath.value + "_3H", run3grp_timestamp);
      std::copy(h3pid->begin(), h3pid->end(), mBBparams3H.begin());
    } else {
      for (int i = 0; i < 5; i++) {
        mBBparams3H[i] = cfgBetheBlochParams->get("3H", Form("p%i", i));
      }
      mBBparams3H[5] = cfgBetheBlochParams->get("3H", "resolution");
    }
    fitter.setBz(d_bz);
    mRunNumber = bc.runNumber();
  }

  // Template
  template <class Tcoll>
  void fillCandidateData(Tcoll const& collision, aod::V0s const& V0s)
  {
    if (mBBparams3H[5] < 0) {
      LOG(fatal) << "Bethe-Bloch parameters for 3H not set, please check your CCDB and configuration";
    }

    for (auto& v0 : V0s) {

      auto posTrack = v0.posTrack_as<TracksFull>();
      auto negTrack = v0.negTrack_as<TracksFull>();

      if (std::abs(posTrack.eta()) > etaMax || std::abs(negTrack.eta()) > etaMax) {
        continue;
      }

      float posRigidity = posTrack.tpcInnerParam();
      float negRigidity = negTrack.tpcInnerParam();

      // Bethe-Bloch calcution for 3H & nSigma calculation
      double expBethePos{tpc::BetheBlochAleph(static_cast<float>(posRigidity / constants::physics::MassTriton), mBBparams3H[0], mBBparams3H[1], mBBparams3H[2], mBBparams3H[3], mBBparams3H[4])};
      double expBetheNeg{tpc::BetheBlochAleph(static_cast<float>(negRigidity / constants::physics::MassTriton), mBBparams3H[0], mBBparams3H[1], mBBparams3H[2], mBBparams3H[3], mBBparams3H[4])};
      double expSigmaPos{expBethePos * mBBparams3H[5]};
      double expSigmaNeg{expBetheNeg * mBBparams3H[5]};
      auto nSigmaTPCpos = static_cast<float>((posTrack.tpcSignal() - expBethePos) / expSigmaPos);
      auto nSigmaTPCneg = static_cast<float>((negTrack.tpcSignal() - expBetheNeg) / expSigmaNeg);

      hdEdxTot->Fill(posRigidity, posTrack.tpcSignal());
      hdEdxTot->Fill(-negRigidity, negTrack.tpcSignal());

      // ITS only tracks do not have TPC information. TPCnSigma: only lower cut to allow for triton reconstruction
<<<<<<< HEAD
      
      bool is3H = posTrack.hasTPC() && nSigmaTPCpos > nSigmaCutMinTPC &&  nSigmaTPCpos < nSigmaCutMaxTPC;
=======

      bool is3H = posTrack.hasTPC() && nSigmaTPCpos > nSigmaCutMinTPC && nSigmaTPCpos < nSigmaCutMaxTPC;
>>>>>>> 8c0a6174
      bool isAnti3H = negTrack.hasTPC() && nSigmaTPCneg > nSigmaCutMinTPC && nSigmaTPCneg < nSigmaCutMaxTPC;

      if (!is3H && !isAnti3H)
        continue;

      // Describing lnn as matter candidate
      lnnCandidate lnnCand;
      lnnCand.isMatter = is3H && isAnti3H ? std::abs(nSigmaTPCpos) < std::abs(nSigmaTPCneg) : is3H;
      auto& h3track = lnnCand.isMatter ? posTrack : negTrack;
      auto& h3Rigidity = lnnCand.isMatter ? posRigidity : negRigidity;

      if (h3Rigidity < TPCRigidityMin3H ||
          h3track.tpcNClsFound() < nTPCClusMin3H ||
          h3track.tpcChi2NCl() > Chi2nClusTPC ||
          h3track.itsChi2NCl() > Chi2nClusITS) {
        continue;
      }

      lnnCand.nSigma3H = lnnCand.isMatter ? nSigmaTPCpos : nSigmaTPCneg;
      lnnCand.nTPCClusters3H = lnnCand.isMatter ? h3track.tpcNClsFound() : negTrack.tpcNClsFound();
      lnnCand.tpcSignal3H = lnnCand.isMatter ? h3track.tpcSignal() : negTrack.tpcSignal();
      lnnCand.clusterSizeITS3H = lnnCand.isMatter ? h3track.itsClusterSizes() : negTrack.itsClusterSizes();
      lnnCand.nTPCClustersPi = !lnnCand.isMatter ? h3track.tpcNClsFound() : negTrack.tpcNClsFound();
      lnnCand.tpcSignalPi = !lnnCand.isMatter ? h3track.tpcSignal() : negTrack.tpcSignal();
      lnnCand.clusterSizeITSPi = !lnnCand.isMatter ? h3track.itsClusterSizes() : negTrack.itsClusterSizes();
      lnnCand.mom3HTPC = lnnCand.isMatter ? posRigidity : negRigidity;
      lnnCand.momPiTPC = !lnnCand.isMatter ? posRigidity : negRigidity;

      lnnCand.flags |= lnnCand.isMatter ? static_cast<uint8_t>((posTrack.pidForTracking() & 0xF) << 4) : static_cast<uint8_t>((negTrack.pidForTracking() & 0xF) << 4);
      lnnCand.flags |= lnnCand.isMatter ? static_cast<uint8_t>(negTrack.pidForTracking() & 0xF) : static_cast<uint8_t>(posTrack.pidForTracking() & 0xF);

      auto h3TrackCov = getTrackParCov(posTrack);
      auto negTrackCov = getTrackParCov(negTrack);

      int chargeFactor = -1 + 2 * lnnCand.isMatter;
      hdEdx3HSel->Fill(chargeFactor * lnnCand.mom3HTPC, h3track.tpcSignal());
      hNsigma3HSel->Fill(chargeFactor * lnnCand.mom3HTPC, lnnCand.nSigma3H);
      hDCAxy3H->Fill(h3track.pt(), h3track.dcaXY());
<<<<<<< HEAD
      if (is3H){
=======
      if (is3H) {
>>>>>>> 8c0a6174
        hdEdx3HPosTrack->Fill(lnnCand.mom3HTPC, h3track.tpcSignal());
      }
      if (h3track.hasTOF()) {
        float beta = h3track.beta();
        lnnCand.mass2TrTOF = h3track.mass() * h3track.mass();
<<<<<<< HEAD
        if (h3track.pt() >=  ptMinTOF && h3track.pt() <= ptMaxTOF && lnnCand.mass2TrTOF >= TrTOFMass2Cut) {
=======
        if (h3track.pt() >= ptMinTOF && h3track.pt() <= ptMaxTOF && lnnCand.mass2TrTOF >= TrTOFMass2Cut) {
>>>>>>> 8c0a6174
          h3HSignalPtTOF->Fill(chargeFactor * h3track.pt(), beta);
          hNsigma3HSelTOF->Fill(chargeFactor * h3track.pt(), h3track.tofNSigmaTr());
          h3HMassPtTOF->Fill(chargeFactor * h3track.pt(), lnnCand.mass2TrTOF);
        }
      }

      int nCand = 0;
      try {
        nCand = fitter.process(h3TrackCov, negTrackCov);
      } catch (...) {
        LOG(error) << "Exception caught in DCA fitter process call!";
        continue;
      }
      if (nCand == 0) {
        continue;
      }

      auto& h3PropTrack = lnnCand.isMatter ? fitter.getTrack(0) : fitter.getTrack(1);
      auto& piPropTrack = lnnCand.isMatter ? fitter.getTrack(1) : fitter.getTrack(0);
      h3PropTrack.getPxPyPzGlo(lnnCand.mom3H);
      piPropTrack.getPxPyPzGlo(lnnCand.momPi);

      // Definition of relativistic momentum and energy to triton and pion and total energy
      float h3P2 = lnnCand.mom3H[0] * lnnCand.mom3H[0] + lnnCand.mom3H[1] * lnnCand.mom3H[1] + lnnCand.mom3H[2] * lnnCand.mom3H[2];
      float piP2 = lnnCand.momPi[0] * lnnCand.momPi[0] + lnnCand.momPi[1] * lnnCand.momPi[1] + lnnCand.momPi[2] * lnnCand.momPi[2];
      float h3E = std::sqrt(h3P2 + h3Mass * h3Mass);
      float piE = std::sqrt(piP2 + piMass * piMass);
      float h3lE = h3E + piE;

      // Building the mother particle: lnn
      std::array<float, 3> lnnMom;

      const auto& vtx = fitter.getPCACandidate();
      for (int i = 0; i < 3; i++) {
        lnnCand.decVtx[i] = vtx[i];
        lnnMom[i] = lnnCand.mom3H[i] + lnnCand.momPi[i];
      }

      float lnnPt = std::hypot(lnnMom[0], lnnMom[1]);
      if (lnnPt < ptMin) {
        continue;
      }

      // Definition of lnn mass
      float mLNN_HypHI = 3.00; // , but 2993.7 MeV/c**2
      float massLNNL = std::sqrt(h3lE * h3lE - lnnMom[0] * lnnMom[0] - lnnMom[1] * lnnMom[1] - lnnMom[2] * lnnMom[2]);
      bool isLNNMass = false;
      if (massLNNL > mLNN_HypHI - masswidth && massLNNL < mLNN_HypHI + masswidth) {
        isLNNMass = true;
      }
      if (!isLNNMass) {
        continue;
      }

      // V0, primary vertex and poiting angle
      lnnCand.dcaV0dau = std::sqrt(fitter.getChi2AtPCACandidate());
      if (lnnCand.dcaV0dau > dcav0dau) {
        continue;
      }

      std::array<float, 3> primVtx = {collision.posX(), collision.posY(), collision.posZ()};

      double cosPA = RecoDecay::cpa(primVtx, lnnCand.decVtx, lnnMom);
      if (cosPA < v0cospa) {
        continue;
      }

      for (int i = 0; i < 3; i++) {
        lnnCand.decVtx[i] = lnnCand.decVtx[i] - primVtx[i];
      }

      // if survived all selections, propagate decay daughters to PV
      gpu::gpustd::array<float, 2> dcaInfo;

      o2::base::Propagator::Instance()->propagateToDCABxByBz({collision.posX(), collision.posY(), collision.posZ()}, h3TrackCov, 2.f, fitter.getMatCorrType(), &dcaInfo);
      lnnCand.isMatter ? lnnCand.h3DCAXY = dcaInfo[0] : lnnCand.piDCAXY = dcaInfo[0];

      o2::base::Propagator::Instance()->propagateToDCABxByBz({collision.posX(), collision.posY(), collision.posZ()}, negTrackCov, 2.f, fitter.getMatCorrType(), &dcaInfo);
      lnnCand.isMatter ? lnnCand.piDCAXY = dcaInfo[0] : lnnCand.h3DCAXY = dcaInfo[0];

      // finally, push back the candidate
      lnnCand.isReco = true;
      lnnCand.posTrackID = posTrack.globalIndex();
      lnnCand.negTrackID = negTrack.globalIndex();

      lnnCandidates.push_back(lnnCand);
    }
  }

  // Monte Carlo information
  void fillMCinfo(aod::McTrackLabels const& trackLabels, aod::McParticles const&)
  {
    for (auto& lnnCand : lnnCandidates) {
      auto mcLabPos = trackLabels.rawIteratorAt(lnnCand.posTrackID);
      auto mcLabNeg = trackLabels.rawIteratorAt(lnnCand.negTrackID);

      // Checking lnn, tritons and pions with MC simulations
      if (mcLabPos.has_mcParticle() && mcLabNeg.has_mcParticle()) {
        auto mcTrackPos = mcLabPos.mcParticle_as<aod::McParticles>();
        auto mcTrackNeg = mcLabNeg.mcParticle_as<aod::McParticles>();
        if (mcTrackPos.has_mothers() && mcTrackNeg.has_mothers()) {
          for (auto& negMother : mcTrackNeg.mothers_as<aod::McParticles>()) {
            for (auto& posMother : mcTrackPos.mothers_as<aod::McParticles>()) {
              if (posMother.globalIndex() != negMother.globalIndex())
                continue;
              if (!((mcTrackPos.pdgCode() == h3DauPdg && mcTrackNeg.pdgCode() == -211) || (mcTrackPos.pdgCode() == 211 && mcTrackNeg.pdgCode() == -1 * h3DauPdg)))
                continue;
              if (std::abs(posMother.pdgCode()) != lnnPdg)
                continue;

              // Checking primary and second vertex with MC simulations
              std::array<float, 3> posPrimVtx = {posMother.vx(), posMother.vy(), posMother.vz()};

              std::array<float, 3> secVtx = {mcTrackPos.vx(), mcTrackPos.vy(), mcTrackPos.vz()};

              lnnCand.gMom = posMother.pVector();

              lnnCand.gMom3H = mcTrackPos.pdgCode() == h3DauPdg ? mcTrackPos.pVector() : mcTrackNeg.pVector();

              for (int i = 0; i < 3; i++) {
                lnnCand.gDecVtx[i] = secVtx[i] - posPrimVtx[i];
              }
              lnnCand.isSignal = true;
              lnnCand.pdgCode = posMother.pdgCode();
              lnnCand.survEvSelection = isGoodCollision[posMother.mcCollisionId()];
              filledMothers.push_back(posMother.globalIndex());
            }
          }
        }
      }
    }
  }

  void processData(CollisionsFull const& collisions, aod::V0s const& V0s, TracksFull const& tracks, aod::BCsWithTimestamps const&)
  {
    for (const auto& collision : collisions) {
      lnnCandidates.clear();

      auto bc = collision.bc_as<aod::BCsWithTimestamps>();
      initCCDB(bc);

      hEvents->Fill(0.);
      if ((!collision.sel8()) || std::abs(collision.posZ()) > 10) {
        continue;
      }
      hEvents->Fill(1.);
      hZvtx->Fill(collision.posZ());
      hCentFT0A->Fill(collision.centFT0A());
      hCentFT0C->Fill(collision.centFT0C());
      hCentFT0M->Fill(collision.centFT0M());
      hCentFV0A->Fill(collision.centFV0A());

      const uint64_t collIdx = collision.globalIndex();
      auto V0Table_thisCollision = V0s.sliceBy(perCollision, collIdx);
      V0Table_thisCollision.bindExternalIndices(&tracks);

      fillCandidateData(collision, V0Table_thisCollision);

      for (auto& lnnCand : lnnCandidates) {
        outputDataTable(collision.centFT0A(), collision.centFT0C(), collision.centFT0M(),
                        collision.posX(), collision.posY(), collision.posZ(),
                        lnnCand.isMatter,
                        lnnCand.recoPt3H(), lnnCand.recoPhi3H(), lnnCand.recoEta3H(),
                        lnnCand.recoPtPi(), lnnCand.recoPhiPi(), lnnCand.recoEtaPi(),
                        lnnCand.decVtx[0], lnnCand.decVtx[1], lnnCand.decVtx[2],
                        lnnCand.dcaV0dau, lnnCand.h3DCAXY, lnnCand.piDCAXY,
                        lnnCand.nSigma3H, lnnCand.nTPCClusters3H, lnnCand.nTPCClustersPi,
                        lnnCand.mom3HTPC, lnnCand.momPiTPC, lnnCand.tpcSignal3H, lnnCand.tpcSignalPi,
                        lnnCand.mass2TrTOF, 
                        lnnCand.clusterSizeITS3H, lnnCand.clusterSizeITSPi, lnnCand.flags);
      }
    }
  }
  PROCESS_SWITCH(lnnRecoTask, processData, "Data analysis", true);

  // MC process
  void processMC(CollisionsFullMC const& collisions, aod::McCollisions const& mcCollisions, aod::V0s const& V0s, aod::BCsWithTimestamps const&, TracksFull const& tracks, aod::McTrackLabels const& trackLabelsMC, aod::McParticles const& particlesMC)
  {
    filledMothers.clear();

    isGoodCollision.clear();
    isGoodCollision.resize(mcCollisions.size(), false);

    for (const auto& collision : collisions) {
      lnnCandidates.clear();
      auto bc = collision.bc_as<aod::BCsWithTimestamps>();
      initCCDB(bc);

      hEvents->Fill(0.);

      if (std::abs(collision.posZ()) > 10) {
        continue;
      }
      hEvents->Fill(1.);
      hZvtx->Fill(collision.posZ());
      hCentFT0A->Fill(collision.centFT0A());
      hCentFT0C->Fill(collision.centFT0C());
      hCentFT0M->Fill(collision.centFT0M());
      hCentFV0A->Fill(collision.centFV0A());

      if (collision.has_mcCollision()) {
        isGoodCollision[collision.mcCollisionId()] = true;
      }

      const uint64_t collIdx = collision.globalIndex();
      auto V0Table_thisCollision = V0s.sliceBy(perCollision, collIdx);
      V0Table_thisCollision.bindExternalIndices(&tracks);

      fillCandidateData(collision, V0Table_thisCollision);
      fillMCinfo(trackLabelsMC, particlesMC);

      for (auto& lnnCand : lnnCandidates) {
        if (!lnnCand.isSignal && mcSignalOnly) {
          continue;
        }
        int chargeFactor = -1 + 2 * (lnnCand.pdgCode > 0);
        outputMCTable(collision.centFT0A(), collision.centFT0C(), collision.centFT0M(),
                      collision.posX(), collision.posY(), collision.posZ(),
                      lnnCand.isMatter,
                      lnnCand.recoPt3H(), lnnCand.recoPhi3H(), lnnCand.recoEta3H(),
                      lnnCand.recoPtPi(), lnnCand.recoPhiPi(), lnnCand.recoEtaPi(),
                      lnnCand.decVtx[0], lnnCand.decVtx[1], lnnCand.decVtx[2],
                      lnnCand.dcaV0dau, lnnCand.h3DCAXY, lnnCand.piDCAXY,
                      lnnCand.nSigma3H, lnnCand.nTPCClusters3H, lnnCand.nTPCClustersPi,
                      lnnCand.mom3HTPC, lnnCand.momPiTPC, lnnCand.tpcSignal3H, lnnCand.tpcSignalPi,
                      lnnCand.mass2TrTOF, 
                      lnnCand.clusterSizeITS3H, lnnCand.clusterSizeITSPi, lnnCand.flags,
                      chargeFactor * lnnCand.genPt(), lnnCand.genPhi(), lnnCand.genEta(), lnnCand.genPt3H(),
                      lnnCand.gDecVtx[0], lnnCand.gDecVtx[1], lnnCand.gDecVtx[2], lnnCand.isReco, lnnCand.isSignal, lnnCand.survEvSelection);
      }
    }

    // now we fill only the signal candidates that were not reconstructed
    for (auto& mcPart : particlesMC) {

      if (std::abs(mcPart.pdgCode()) != lnnPdg) {
        continue;
      }
      std::array<float, 3> secVtx;
      std::array<float, 3> primVtx = {mcPart.vx(), mcPart.vy(), mcPart.vz()};

      std::array<float, 3> momMother = mcPart.pVector();

      std::array<float, 3> mom3H;
      bool is3HFound = false;
      for (auto& mcDaught : mcPart.daughters_as<aod::McParticles>()) {
        if (std::abs(mcDaught.pdgCode()) == h3DauPdg) {
          secVtx = {mcDaught.vx(), mcDaught.vy(), mcDaught.vz()};

          mom3H = mcDaught.pVector();

          is3HFound = true;
          break;
        }
      }
      if (mcPart.pdgCode() > 0) {
        hIsMatterGen->Fill(0.);
      } else {
        hIsMatterGen->Fill(1.);
      }
      if (!is3HFound) {
        hDecayChannel->Fill(1.);
        continue;
      }
      hDecayChannel->Fill(0.);
      if (mcPart.pdgCode() > 0) {
        hIsMatterGenTwoBody->Fill(0.);
      } else {
        hIsMatterGenTwoBody->Fill(1.);
      }
      if (std::find(filledMothers.begin(), filledMothers.end(), mcPart.globalIndex()) != std::end(filledMothers)) {
        continue;
      }

      lnnCandidate lnnCand;
      lnnCand.pdgCode = mcPart.pdgCode();
      lnnCand.survEvSelection = isGoodCollision[mcPart.mcCollisionId()];
      int chargeFactor = -1 + 2 * (lnnCand.pdgCode > 0);
      for (int i = 0; i < 3; i++) {
        lnnCand.gDecVtx[i] = secVtx[i] - primVtx[i];
        lnnCand.gMom[i] = momMother[i];
        lnnCand.gMom3H[i] = mom3H[i];
      }
      lnnCand.posTrackID = -1;
      lnnCand.negTrackID = -1;
      lnnCand.isSignal = true;
      outputMCTable(-1, -1, -1,
                    -1, -1, -1,
                    0,
                    -1, -1, -1,
                    -1, -1, -1,
                    -1, -1, -1,
                    -1, -1, -1,
                    -1, -1, -1,
                    -1, -1, -1, -1,
                    -1, 
                    -1, -1, -1,
                    chargeFactor * lnnCand.genPt(), lnnCand.genPhi(), lnnCand.genEta(), lnnCand.genPt3H(),
                    lnnCand.gDecVtx[0], lnnCand.gDecVtx[1], lnnCand.gDecVtx[2], lnnCand.isReco, lnnCand.isSignal, lnnCand.survEvSelection);
    }
  }
  PROCESS_SWITCH(lnnRecoTask, processMC, "MC analysis", false);
};

WorkflowSpec
  defineDataProcessing(ConfigContext const& cfgc)
{
  return WorkflowSpec{
    adaptAnalysisTask<lnnRecoTask>(cfgc)};
}<|MERGE_RESOLUTION|>--- conflicted
+++ resolved
@@ -340,13 +340,8 @@
       hdEdxTot->Fill(-negRigidity, negTrack.tpcSignal());
 
       // ITS only tracks do not have TPC information. TPCnSigma: only lower cut to allow for triton reconstruction
-<<<<<<< HEAD
-      
-      bool is3H = posTrack.hasTPC() && nSigmaTPCpos > nSigmaCutMinTPC &&  nSigmaTPCpos < nSigmaCutMaxTPC;
-=======
 
       bool is3H = posTrack.hasTPC() && nSigmaTPCpos > nSigmaCutMinTPC && nSigmaTPCpos < nSigmaCutMaxTPC;
->>>>>>> 8c0a6174
       bool isAnti3H = negTrack.hasTPC() && nSigmaTPCneg > nSigmaCutMinTPC && nSigmaTPCneg < nSigmaCutMaxTPC;
 
       if (!is3H && !isAnti3H)
@@ -385,21 +380,13 @@
       hdEdx3HSel->Fill(chargeFactor * lnnCand.mom3HTPC, h3track.tpcSignal());
       hNsigma3HSel->Fill(chargeFactor * lnnCand.mom3HTPC, lnnCand.nSigma3H);
       hDCAxy3H->Fill(h3track.pt(), h3track.dcaXY());
-<<<<<<< HEAD
-      if (is3H){
-=======
       if (is3H) {
->>>>>>> 8c0a6174
         hdEdx3HPosTrack->Fill(lnnCand.mom3HTPC, h3track.tpcSignal());
       }
       if (h3track.hasTOF()) {
         float beta = h3track.beta();
         lnnCand.mass2TrTOF = h3track.mass() * h3track.mass();
-<<<<<<< HEAD
-        if (h3track.pt() >=  ptMinTOF && h3track.pt() <= ptMaxTOF && lnnCand.mass2TrTOF >= TrTOFMass2Cut) {
-=======
         if (h3track.pt() >= ptMinTOF && h3track.pt() <= ptMaxTOF && lnnCand.mass2TrTOF >= TrTOFMass2Cut) {
->>>>>>> 8c0a6174
           h3HSignalPtTOF->Fill(chargeFactor * h3track.pt(), beta);
           hNsigma3HSelTOF->Fill(chargeFactor * h3track.pt(), h3track.tofNSigmaTr());
           h3HMassPtTOF->Fill(chargeFactor * h3track.pt(), lnnCand.mass2TrTOF);
