// Copyright 2019-2020 CERN and copyright holders of ALICE O2.
// See https://alice-o2.web.cern.ch/copyright for details of the copyright holders.
// All rights not expressly granted are reserved.
//
// This software is distributed under the terms of the GNU General Public
// License v3 (GPL Version 3), copied verbatim in the file "COPYING".
//
// In applying this license CERN does not waive the privileges and immunities
// granted to it by virtue of its status as an Intergovernmental Organization
// or submit itself to any jurisdiction.
//
/// \brief Analysis task for KFVtx3BodyDatas (3body candidates reconstructed with KF)
/// \author Carolina Reetz <c.reetz@cern.ch> --> partly copied from threebodyRecoTask.cxx
// ========================

#include <cmath>
#include <array>
#include <cstdlib>
#include <vector>
#include <TLorentzVector.h>

#include "Framework/runDataProcessing.h"
#include "Framework/AnalysisTask.h"
#include "Framework/AnalysisDataModel.h"
#include "Framework/ASoAHelpers.h"
#include "ReconstructionDataFormats/Track.h"
#include "Common/Core/RecoDecay.h"
#include "Common/Core/trackUtilities.h"
#include "PWGLF/DataModel/LFStrangenessTables.h"
#include "PWGLF/DataModel/Vtx3BodyTables.h"
#include "Common/DataModel/EventSelection.h"
#include "Common/DataModel/Centrality.h"
#include "Common/DataModel/PIDResponse.h"
#include "CommonConstants/PhysicsConstants.h"

using namespace o2;
using namespace o2::framework;
using namespace o2::framework::expressions;
using std::array;

using MCLabeledTracksIU = soa::Join<aod::TracksIU, aod::McTrackLabels>;

struct threebodyKFTask {

  Produces<aod::McKFVtx3BodyDatas> outputMCTable;
  std::vector<unsigned int> filledMothers;
  std::vector<bool> isGoodCollision;

  // Configurables
  Configurable<int> bachelorPdgCode{"bachelorPdgCode", 1000010020, "pdgCode of bachelor daughter"};
  Configurable<int> motherPdgCode{"motherPdgCode", 1010010030, "pdgCode of mother"};

  ConfigurableAxis m2PrPiBins{"m2PrPiBins", {60, 1., 3.3}, "Binning for m2(p,pi) axis"};
  ConfigurableAxis m2PiDeBins{"m2PiDeBins", {120, 4.0, 8.0}, "Binning for m2(pi,d) axis"};

  // collision filter and preslice
  Filter collisionFilter = (aod::evsel::sel8 == true && nabs(aod::collision::posZ) < 10.f);
  Preslice<aod::KFVtx3BodyDatas> perCollisionVtx3BodyDatas = o2::aod::vtx3body::collisionId;

  HistogramRegistry registry{"registry", {}, OutputObjHandlingPolicy::AnalysisObject};

  void init(InitContext const&)
  {
    const AxisSpec axisM2PrPi{m2PrPiBins, "#it{m}^{2}(p,#pi^{-}) ((GeV/#it{c}^{2})^{2})"};
    const AxisSpec axisM2PiDe{m2PiDeBins, "#it{m}^{2}(#pi^{+},#bar{d}) ((GeV/#it{c}^{2})^{2})"};

    registry.add<TH1>("hCentFT0C", "hCentFT0C", HistType::kTH1F, {{100, 0.0f, 100.0f, "FT0C Centrality"}});

    // mass spectrum of reco candidates
    registry.add<TH1>("hMassHypertriton", "Mass hypertriton", HistType::kTH1F, {{80, 2.96f, 3.04f, "#it{m}(p,#pi^{-},d) (GeV/#it{c}^{2})"}});
    registry.add<TH1>("hMassAntiHypertriton", "Mass anti-hypertriton", HistType::kTH1F, {{80, 2.96f, 3.04f, "#it{m}(#bar{p},#pi^{+},#bar{d}) (GeV/#it{c}^{2})"}});
    // Dalitz diagrams of reco candidates
    registry.add<TH2>("hDalitzHypertriton", "Dalitz diagram", HistType::kTH2F, {axisM2PrPi, axisM2PiDe})->GetYaxis()->SetTitle("#it{m}^{2}(#pi^{-},d) ((GeV/#it{c}^{2})^{2})");
    registry.add<TH2>("hDalitzAntiHypertriton", "Dalitz diagram", HistType::kTH2F, {axisM2PrPi, axisM2PiDe})->GetXaxis()->SetTitle("#it{m}^{2}(#bar{p},#pi^{+}) ((GeV/#it{c}^{2})^{2})");

    // bachelor histgrams
    registry.add<TH1>("hAverageITSClusterSizeBachelor", "Average ITS cluster size bachelor track", HistType::kTH1F, {{15, 0.5, 15.5, "#langle ITS cluster size #rangle"}});
    registry.add<TH1>("hdEdxBachelor", "TPC dE/dx bachelor track", HistType::kTH1F, {{200, 0.0f, 200.0f, "Average ITS cluster size"}});
    registry.add<TH1>("hPIDTrackingBachelor", "Tracking PID bachelor track", HistType::kTH1F, {{20, 0.5, 20.5, "Tracking PID identifier"}});

    // for gen information of reco candidates
    auto LabelHist = registry.add<TH1>("hLabelCounter", "Reco MC candidate counter", HistType::kTH1F, {{3, 0.0f, 3.0f}});
    LabelHist->GetXaxis()->SetBinLabel(1, "Total");
    LabelHist->GetXaxis()->SetBinLabel(2, "Have Same MotherTrack");
    LabelHist->GetXaxis()->SetBinLabel(3, "True H3L/Anti-H3L");
    registry.add<TH1>("hTrueHypertritonMCPt", "pT gen. of reco. H3L", HistType::kTH1F, {{100, -10.0f, 10.0f, "#it{p}_{T} (GeV/#it{c})"}});
    registry.add<TH1>("hTrueHypertritonMCMass", "mass gen. of reco. H3L", HistType::kTH1F, {{40, 2.96f, 3.04f, "#it{m}(p,#pi^{-},d) (GeV/#it{c}^{2})"}});
    registry.add<TH1>("hTrueHypMassWithMuReco", "mass gen. of reco. H3L", HistType::kTH1F, {{40, 2.96f, 3.04f, "#it{m}(p,#pi^{-},d) (GeV/#it{c}^{2})"}});
    registry.add<TH1>("hTrueHypertritonMCCTau", "#it{c}#tau gen. of reco. H3L", HistType::kTH1F, {{50, 0.0f, 50.0f, "#it{c}#tau(cm)"}});
    registry.add<TH1>("hTrueHypertritonMCMassPrPi", "inv. mass gen. of reco. V0 pair (H3L)", HistType::kTH1F, {{100, 0.0f, 6.0f, "#it{m}(p,#pi^{-}) (GeV/#it{c}^{2})"}});

    // for gen information of non reco candidates
    registry.add<TH1>("hTrueHypertritonMCMassPrPi_nonReco", "inv. mass gen. of non-reco. V0 pair (H3L)", HistType::kTH1F, {{100, 0.0f, 6.0f, "#it{m}(p,#pi^{-}) (GeV/#it{c}^{2})"}});
    registry.add<TH1>("hTrueHypertritonMCPtPion_nonReco", "Pion #it{p}_{T} gen. of non-reco. H3L", HistType::kTH1F, {{100, 0.0f, 6.0f, "#it{p}_{T}(#pi) (GeV/#it{c})"}});
    registry.add<TH1>("hTrueHypertritonMCPtProton_nonReco", "Proton #it{p}_{T} gen. of non-reco. H3L", HistType::kTH1F, {{100, 0.0f, 6.0f, "#it{p}_{T}(p) (GeV/#it{c})"}});
  }

  // helper function to check if a mother track is a true H3L/Anti-H3L
  template <typename MCTrack3B>
  int checkH3LTruth(MCTrack3B const& mcParticlePr, MCTrack3B const& mcParticlePi, MCTrack3B const& mcParticleDe, bool& isMuonReco)
  {
<<<<<<< HEAD
    if (!trackPi.has_mcParticle() || !trackPr.has_mcParticle() || !trackDe.has_mcParticle()) {
      return -1;
    }
    auto mcParticlePr = trackPr.template mcParticle_as<aod::McParticles>();
    auto mcParticlePi = trackPi.template mcParticle_as<aod::McParticles>();
    auto mcParticleDe = trackDe.template mcParticle_as<aod::McParticles>();

    if (std::abs(mcParticlePr.pdgCode()) != 2212 || std::abs(mcParticleDe.pdgCode()) != 1000010020) {
=======
    if (abs(mcParticlePr.pdgCode()) != 2212 || abs(mcParticleDe.pdgCode()) != 1000010020) {
>>>>>>> d0c8f152
      return -1;
    }
    // check proton and deuteron mother
    int prDeMomID = -1;
    for (const auto& motherPr : mcParticlePr.template mothers_as<aod::McParticles>()) {
      for (const auto& motherDe : mcParticleDe.template mothers_as<aod::McParticles>()) {
        if (motherPr.globalIndex() == motherDe.globalIndex() && std::abs(motherPr.pdgCode()) == 1010010030) {
          prDeMomID = motherPr.globalIndex();
          break;
        }
      }
    }
    if (prDeMomID == -1) {
      return -1;
    }
    if (std::abs(mcParticlePi.pdgCode()) != 211 && std::abs(mcParticlePi.pdgCode()) != 13) {
      return -1;
    }
    // check if the pion track is a muon coming from a pi -> mu + vu decay, if yes, take the mother pi
    auto mcParticlePiTmp = mcParticlePi;
    if (std::abs(mcParticlePiTmp.pdgCode()) == 13) {
      for (const auto& motherPi : mcParticlePiTmp.template mothers_as<aod::McParticles>()) {
        if (std::abs(motherPi.pdgCode()) == 211) {
          mcParticlePiTmp = motherPi;
          isMuonReco = true;
          break;
        }
      }
    }
    // now loop over the pion mother
    for (const auto& motherPi : mcParticlePiTmp.template mothers_as<aod::McParticles>()) {
      if (motherPi.globalIndex() == prDeMomID) {
        return motherPi.globalIndex();
      }
    }
    return -1;
  }

  template <typename TCand>
  void fillQAPlots(TCand const& vtx3body)
  {
    // Mass plot
    if (vtx3body.track2sign() > 0) { // hypertriton
      registry.fill(HIST("hMassHypertriton"), vtx3body.mass());
    } else if (vtx3body.track2sign() < 0) { // anti-hypertriton
      registry.fill(HIST("hMassAntiHypertriton"), vtx3body.mass());
    }

    // Dalitz plot
    auto m2prpi = RecoDecay::m2(array{array{vtx3body.pxtrack0(), vtx3body.pytrack0(), vtx3body.pztrack0()}, array{vtx3body.pxtrack1(), vtx3body.pytrack1(), vtx3body.pztrack1()}}, array{o2::constants::physics::MassProton, o2::constants::physics::MassPionCharged});
    auto m2pide = RecoDecay::m2(array{array{vtx3body.pxtrack1(), vtx3body.pytrack1(), vtx3body.pztrack1()}, array{vtx3body.pxtrack2(), vtx3body.pytrack2(), vtx3body.pztrack2()}}, array{o2::constants::physics::MassPionCharged, o2::constants::physics::MassDeuteron});
    if (std::abs(vtx3body.mass() - o2::constants::physics::MassHyperTriton) <= 0.005) {
      if (vtx3body.track2sign() > 0) { // hypertriton
        registry.fill(HIST("hDalitzHypertriton"), m2prpi, m2pide);
      } else if (vtx3body.track2sign() < 0) { // anti-hypertriton
        registry.fill(HIST("hDalitzAntiHypertriton"), m2prpi, m2pide);
      }
    }

    // ITS cluster sizes
    registry.fill(HIST("hAverageITSClusterSizeBachelor"), vtx3body.itsclussizedeuteron());
    registry.fill(HIST("hdEdxBachelor"), vtx3body.tpcdedxdeuteron());
    registry.fill(HIST("hPIDTrackingBachelor"), vtx3body.pidtrackingdeuteron());
  }

  //------------------------------------------------------------------
  // process real data analysis
  void processData(soa::Filtered<soa::Join<aod::Collisions, aod::EvSels, aod::CentFT0Cs>>::iterator const& collision,
                   aod::KFVtx3BodyDatas const& vtx3bodydatas)
  {
    registry.fill(HIST("hCentFT0C"), collision.centFT0C());

    for (auto& vtx3bodydata : vtx3bodydatas) {
      // QA histograms
      fillQAPlots(vtx3bodydata);
    }
  }
  PROCESS_SWITCH(threebodyKFTask, processData, "Data analysis", true);

  //------------------------------------------------------------------
  // process mc analysis
  void processMC(soa::Join<aod::Collisions, o2::aod::McCollisionLabels, aod::EvSels> const& collisions,
                 aod::KFVtx3BodyDatas const& vtx3bodydatas,
                 aod::McParticles const& particlesMC,
                 MCLabeledTracksIU const&,
                 aod::McCollisions const& mcCollisions)
  {
    filledMothers.clear();
    isGoodCollision.resize(mcCollisions.size(), false);

    // loop over collisions
    for (const auto& collision : collisions) {
      // event selection
      if (!collision.sel8() || std::abs(collision.posZ()) > 10.f) {
        continue;
      }
      // reco collision survived event selection filter --> fill value for MC collision if collision is "true" MC collision
      if (collision.mcCollisionId() >= 0) {
        isGoodCollision[collision.mcCollisionId()] = true;
      }

      // fill MC table with reco MC candidate information and gen information if matched to MC particle
      auto Decay3BodyTable_thisCollision = vtx3bodydatas.sliceBy(perCollisionVtx3BodyDatas, collision.globalIndex());
      for (auto& vtx3bodydata : Decay3BodyTable_thisCollision) {
        registry.fill(HIST("hLabelCounter"), 0.5);

        // fill QA histograms for all reco candidates
        fillQAPlots(vtx3bodydata);

        auto track0 = vtx3bodydata.track0_as<MCLabeledTracksIU>();
        auto track1 = vtx3bodydata.track1_as<MCLabeledTracksIU>();
        auto track2 = vtx3bodydata.track2_as<MCLabeledTracksIU>();

        if (!track0.has_mcParticle() || !track1.has_mcParticle() || !track2.has_mcParticle()) {
          continue;
        }

        auto mcTrack0 = track0.mcParticle_as<aod::McParticles>();
        auto mcTrack1 = track1.mcParticle_as<aod::McParticles>();
        auto mcTrack2 = track2.mcParticle_as<aod::McParticles>();

        float genPosPt = mcTrack0.pt();
        float genPosP = mcTrack0.p();
        int daughter0PDGcode = mcTrack0.pdgCode();
        float genNegPt = mcTrack1.pt();
        float genNegP = mcTrack1.p();
        int daughter1PDGcode = mcTrack1.pdgCode();
        float genBachPt = mcTrack2.pt();
        float genBachP = mcTrack2.p();
        int daughter2PDGcode = mcTrack2.pdgCode();
        bool isBachPrimary = mcTrack2.isPhysicalPrimary();

        double MClifetime = -1.;
        bool isTrueH3L = false;
        bool isTrueAntiH3L = false;
        float genPhi = -1.;
        float genEta = -1.;
        float genRap = -1.;
        float genP = -1.;
        float genPt = -1.;
        std::array<float, 3> genDecVtx{-1.f};
        bool isMuonReco = false;
        auto& mcTrackPr = vtx3bodydata.sign() > 0 ? mcTrack0 : mcTrack1;
        auto& mcTrackPi = vtx3bodydata.sign() > 0 ? mcTrack1 : mcTrack0;
        auto& mcTrackDe = mcTrack2;
        int motherID = checkH3LTruth(mcTrackPr, mcTrackPi, mcTrackDe, isMuonReco);
        if (motherID > 0) {
          auto mcTrackHyp = particlesMC.rawIteratorAt(motherID);
          genPhi = mcTrackHyp.phi();
          genEta = mcTrackHyp.eta();
          genPt = mcTrackHyp.pt();
          int chargeFactor = mcTrackHyp.pdgCode() > 0 ? 1 : -1;
          isTrueH3L = chargeFactor > 0;
          isTrueAntiH3L = chargeFactor < 0;
          MClifetime = RecoDecay::sqrtSumOfSquares(mcTrackPr.vx() - mcTrackHyp.vx(), mcTrackPr.vy() - mcTrackHyp.vy(), mcTrackPr.vz() - mcTrackHyp.vz()) * o2::constants::physics::MassHyperTriton / mcTrackHyp.p();
          double MCMass = RecoDecay::m(array{array{mcTrackPr.px(), mcTrackPr.py(), mcTrackPr.pz()}, array{mcTrackPi.px(), mcTrackPi.py(), mcTrackPi.pz()}, array{mcTrackDe.px(), mcTrackDe.py(), mcTrackDe.pz()}}, array{o2::constants::physics::MassProton, o2::constants::physics::MassPionCharged, o2::constants::physics::MassDeuteron});
          float MCmassPrPi = RecoDecay::m(array{array{mcTrackPr.px(), mcTrackPr.py(), mcTrackPr.pz()}, array{mcTrackPi.px(), mcTrackPi.py(), mcTrackPi.pz()}}, array{o2::constants::physics::MassProton, o2::constants::physics::MassPionCharged});
          registry.fill(HIST("hLabelCounter"), 2.5);
          registry.fill(HIST("hTrueHypertritonMCPt"), mcTrackHyp.pt() * chargeFactor);
          registry.fill(HIST("hTrueHypertritonMCCTau"), MClifetime);
          registry.fill(HIST("hTrueHypertritonMCMass"), MCMass);
          registry.fill(HIST("hTrueHypertritonMCMassPrPi"), MCmassPrPi);
          if (isMuonReco) {
            registry.fill(HIST("hTrueHypMassWithMuReco"), MCMass);
          }
          filledMothers.push_back(mcTrackHyp.globalIndex());
        }
        outputMCTable( // filled for each reconstructed candidate (in KFVtx3BodyDatas)
          vtx3bodydata.mass(),
          vtx3bodydata.x(), vtx3bodydata.y(), vtx3bodydata.z(),
          vtx3bodydata.xerr(), vtx3bodydata.yerr(), vtx3bodydata.zerr(),
          vtx3bodydata.px(), vtx3bodydata.py(), vtx3bodydata.pz(), vtx3bodydata.pt(),
          vtx3bodydata.pxerr(), vtx3bodydata.pyerr(), vtx3bodydata.pzerr(), vtx3bodydata.pterr(),
          vtx3bodydata.sign(),
          vtx3bodydata.dcavtxtopvkf(), vtx3bodydata.dcaxyvtxtopvkf(),
          vtx3bodydata.vtxcospakf(), vtx3bodydata.vtxcosxypakf(),
          vtx3bodydata.vtxcospakftopo(), vtx3bodydata.vtxcosxypakftopo(),
          vtx3bodydata.decaylkf(), vtx3bodydata.decaylxykf(), vtx3bodydata.decayldeltal(),
          vtx3bodydata.chi2geondf(), vtx3bodydata.chi2topondf(),
          vtx3bodydata.ctaukftopo(),
          vtx3bodydata.trackedclsize(),
          vtx3bodydata.massv0(), vtx3bodydata.chi2massv0(),
          vtx3bodydata.cospav0(),
          vtx3bodydata.pxtrack0(), vtx3bodydata.pytrack0(), vtx3bodydata.pztrack0(),                                  // proton
          vtx3bodydata.pxtrack1(), vtx3bodydata.pytrack1(), vtx3bodydata.pztrack1(),                                  // pion
          vtx3bodydata.pxtrack2(), vtx3bodydata.pytrack2(), vtx3bodydata.pztrack2(),                                  // deuteron
          vtx3bodydata.tpcinnerparamtrack0(), vtx3bodydata.tpcinnerparamtrack1(), vtx3bodydata.tpcinnerparamtrack2(), // proton, pion, deuteron
          vtx3bodydata.tpcncltrack0(), vtx3bodydata.tpcncltrack1(), vtx3bodydata.tpcncltrack1(),                      // proton, pion, deuteron
          vtx3bodydata.tpcchi2ncldeuteron(),
          vtx3bodydata.deltaphideuteron(), vtx3bodydata.deltaphiproton(),
          vtx3bodydata.dcatrack0topvkf(), vtx3bodydata.dcatrack1topvkf(), vtx3bodydata.dcatrack2topvkf(),       // proton, pion, deuteron
          vtx3bodydata.dcaxytrack0topvkf(), vtx3bodydata.dcaxytrack1topvkf(), vtx3bodydata.dcaxytrack2topvkf(), // proton, pion, deuteron
          vtx3bodydata.dcaxytrack0tosvkf(), vtx3bodydata.dcaxytrack1tosvkf(), vtx3bodydata.dcaxytrack2tosvkf(), // proton, pion, deuteron
          vtx3bodydata.dcatrack0totrack1kf(), vtx3bodydata.dcatrack0totrack2kf(), vtx3bodydata.dcatrack1totrack2kf(),
          vtx3bodydata.dcavtxdaughterskf(),
          vtx3bodydata.dcaxytrackpostopv(), vtx3bodydata.dcaxytracknegtopv(), vtx3bodydata.dcaxytrackbachtopv(),
          vtx3bodydata.dcatrackpostopv(), vtx3bodydata.dcatracknegtopv(), vtx3bodydata.dcatrackbachtopv(),
          vtx3bodydata.track0sign(), vtx3bodydata.track1sign(), vtx3bodydata.track2sign(), // proton, pion, deuteron
          vtx3bodydata.tpcnsigmaproton(), vtx3bodydata.tpcnsigmapion(), vtx3bodydata.tpcnsigmadeuteron(), vtx3bodydata.tpcnsigmapionbach(),
          vtx3bodydata.tpcdedxproton(), vtx3bodydata.tpcdedxpion(), vtx3bodydata.tpcdedxdeuteron(),
          vtx3bodydata.tofnsigmadeuteron(),
          vtx3bodydata.itsclussizedeuteron(),
          vtx3bodydata.pidtrackingdeuteron(),
          // MC info (-1 if not matched to MC particle)
          genP,
          genPt,
          genDecVtx[0], genDecVtx[1], genDecVtx[2],
          MClifetime,
          genPhi,
          genEta,
          genRap,
          genPosP, genPosPt, genNegP, genNegPt, genBachP, genBachPt,
          isTrueH3L, isTrueAntiH3L,
          daughter0PDGcode, daughter1PDGcode, daughter2PDGcode, isBachPrimary,
          true,  // is reconstructed
          true); // reco event passed event selection
      } // end vtx3bodydatas loop
    } // end collision loop

    // generated MC particle analysis
    // fill MC table with gen information for all generated but not reconstructed particles
    for (auto& mcparticle : particlesMC) {

      double genMCmassPrPi = -1.;
      bool isTrueGenH3L = false;
      bool isTrueGenAntiH3L = false;
      float genPBach = -1.;
      float genPtBach = -1.;
      float genPPos = -1.;
      float genPtPos = -1.;
      float genPNeg = -1.;
      float genPtNeg = -1.;
      int posDauPdgCode = -1;
      int negDauPdgCode = -1;
      int bachDauPdgCode = -1;

      // check if mcparticle was reconstructed and already filled in the table
      if (std::find(filledMothers.begin(), filledMothers.end(), mcparticle.globalIndex()) != std::end(filledMothers)) {
        continue;
      }

      // set flag if corresponding reco collision survived event selection
      bool survEvSel = isGoodCollision[mcparticle.mcCollisionId()];

      // check if MC particle is hypertriton with 3-body decay
      if (std::abs(mcparticle.pdgCode()) != motherPdgCode) {
        continue;
      }
      bool haveProton = false, havePion = false, haveBachelor = false;
      bool haveAntiProton = false, haveAntiPion = false, haveAntiBachelor = false;
      for (auto& mcparticleDaughter : mcparticle.template daughters_as<aod::McParticles>()) {
        if (mcparticleDaughter.pdgCode() == 2212)
          haveProton = true;
        if (mcparticleDaughter.pdgCode() == -2212)
          haveAntiProton = true;
        if (mcparticleDaughter.pdgCode() == 211)
          havePion = true;
        if (mcparticleDaughter.pdgCode() == -211)
          haveAntiPion = true;
        if (mcparticleDaughter.pdgCode() == bachelorPdgCode)
          haveBachelor = true;
        if (mcparticleDaughter.pdgCode() == -bachelorPdgCode)
          haveAntiBachelor = true;
      }

      // check if particle or anti-particle
      if (haveProton && haveAntiPion && haveBachelor && mcparticle.pdgCode() > 0) {
        isTrueGenH3L = true;
        // get proton and pion daughter
        std::array<float, 3> protonMom{0.f};
        std::array<float, 3> piMinusMom{0.f};
        for (auto& mcparticleDaughter : mcparticle.template daughters_as<aod::McParticles>()) {
          if (mcparticleDaughter.pdgCode() == 2212) {
            protonMom = {mcparticleDaughter.px(), mcparticleDaughter.py(), mcparticleDaughter.pz()};
            genPPos = mcparticleDaughter.p();
            genPtPos = mcparticleDaughter.pt();
            posDauPdgCode = mcparticleDaughter.pdgCode();
          } else if (mcparticleDaughter.pdgCode() == -211) {
            piMinusMom = {mcparticleDaughter.px(), mcparticleDaughter.py(), mcparticleDaughter.pz()};
            genPNeg = mcparticleDaughter.p();
            genPtNeg = mcparticleDaughter.pt();
            negDauPdgCode = mcparticleDaughter.pdgCode();
          }
        }
        genMCmassPrPi = RecoDecay::m(array{protonMom, piMinusMom}, array{o2::constants::physics::MassProton, o2::constants::physics::MassPionCharged});
        registry.fill(HIST("hTrueHypertritonMCMassPrPi_nonReco"), genMCmassPrPi);
        registry.fill(HIST("hTrueHypertritonMCPtProton_nonReco"), RecoDecay::sqrtSumOfSquares(protonMom[0], protonMom[1]));
        registry.fill(HIST("hTrueHypertritonMCPtPion_nonReco"), RecoDecay::sqrtSumOfSquares(piMinusMom[0], piMinusMom[1]));
      } else if (haveAntiProton && havePion && haveAntiBachelor && mcparticle.pdgCode() < 0) {
        isTrueGenAntiH3L = true;
        // get anti-proton and pion daughter
        std::array<float, 3> antiProtonMom{0.f};
        std::array<float, 3> piPlusMom{0.f};
        for (auto& mcparticleDaughter : mcparticle.template daughters_as<aod::McParticles>()) {
          if (mcparticleDaughter.pdgCode() == -2212) {
            antiProtonMom = {mcparticleDaughter.px(), mcparticleDaughter.py(), mcparticleDaughter.pz()};
            genPNeg = mcparticleDaughter.p();
            genPtNeg = mcparticleDaughter.pt();
            negDauPdgCode = mcparticleDaughter.pdgCode();
          } else if (mcparticleDaughter.pdgCode() == 211) {
            piPlusMom = {mcparticleDaughter.px(), mcparticleDaughter.py(), mcparticleDaughter.pz()};
            genPPos = mcparticleDaughter.p();
            genPtPos = mcparticleDaughter.pt();
            posDauPdgCode = mcparticleDaughter.pdgCode();
          }
        }
        genMCmassPrPi = RecoDecay::m(array{antiProtonMom, piPlusMom}, array{o2::constants::physics::MassProton, o2::constants::physics::MassPionCharged});
        registry.fill(HIST("hTrueHypertritonMCMassPrPi_nonReco"), genMCmassPrPi);
        registry.fill(HIST("hTrueHypertritonMCPtProton_nonReco"), RecoDecay::sqrtSumOfSquares(antiProtonMom[0], antiProtonMom[1]));
        registry.fill(HIST("hTrueHypertritonMCPtPion_nonReco"), RecoDecay::sqrtSumOfSquares(piPlusMom[0], piPlusMom[1]));
      } else {
        continue; // stop if particle is no true H3L or Anti-H3L
      }

      // get gen decay vertex and calculate ctau
      std::array<float, 3> genDecayVtx{0.f};
      for (auto& mcDaughter : mcparticle.daughters_as<aod::McParticles>()) {
        if (std::abs(mcDaughter.pdgCode()) == bachelorPdgCode) {
          genDecayVtx = {mcDaughter.vx(), mcDaughter.vy(), mcDaughter.vz()};
          genPBach = mcDaughter.p();
          genPtBach = mcDaughter.pt();
          bachDauPdgCode = mcDaughter.pdgCode();
        }
      }
      double genMClifetime = RecoDecay::sqrtSumOfSquares(genDecayVtx[0] - mcparticle.vx(), genDecayVtx[1] - mcparticle.vy(), genDecayVtx[2] - mcparticle.vz()) * o2::constants::physics::MassHyperTriton / mcparticle.p();
      outputMCTable( // reco information (-1)
        -1,
        -1, -1, -1,
        -1, -1, -1,
        -1, -1, -1, -1,
        -1, -1, -1, -1,
        -1,
        -1, -1,
        -1, -1,
        -1, -1,
        -1, -1, -1,
        -1, -1,
        -1,
        -1,
        -1, -1,
        -1,
        -1, -1, -1,
        -1, -1, -1,
        -1, -1, -1,
        -1, -1, -1,
        -1, -1, -1,
        -1,
        -1, -1,
        -1, -1, -1,
        -1, -1, -1,
        -1, -1, -1,
        -1, -1, -1,
        -1,
        -1, -1, -1,
        -1, -1, -1,
        -1, -1, -1,
        -1, -1, -1, -1,
        -1, -1, -1,
        -1,
        -1,
        -1,
        // gen information
        mcparticle.p(),
        mcparticle.pt(),
        genDecayVtx[0], genDecayVtx[1], genDecayVtx[2],
        genMClifetime,
        mcparticle.phi(),
        mcparticle.eta(),
        mcparticle.y(),
        genPPos, genPtPos, genPNeg, genPtNeg, genPBach, genPtBach,
        isTrueGenH3L, isTrueGenAntiH3L,
        posDauPdgCode, negDauPdgCode, bachDauPdgCode,
        false, // isBachPrimary
        false, // is reconstructed
        survEvSel);
    } // end mcparticles loop
  }
  PROCESS_SWITCH(threebodyKFTask, processMC, "MC analysis", false);
};

WorkflowSpec defineDataProcessing(ConfigContext const& cfgc)
{
  return WorkflowSpec{
    adaptAnalysisTask<threebodyKFTask>(cfgc),
  };
}<|MERGE_RESOLUTION|>--- conflicted
+++ resolved
@@ -99,18 +99,7 @@
   template <typename MCTrack3B>
   int checkH3LTruth(MCTrack3B const& mcParticlePr, MCTrack3B const& mcParticlePi, MCTrack3B const& mcParticleDe, bool& isMuonReco)
   {
-<<<<<<< HEAD
-    if (!trackPi.has_mcParticle() || !trackPr.has_mcParticle() || !trackDe.has_mcParticle()) {
-      return -1;
-    }
-    auto mcParticlePr = trackPr.template mcParticle_as<aod::McParticles>();
-    auto mcParticlePi = trackPi.template mcParticle_as<aod::McParticles>();
-    auto mcParticleDe = trackDe.template mcParticle_as<aod::McParticles>();
-
-    if (std::abs(mcParticlePr.pdgCode()) != 2212 || std::abs(mcParticleDe.pdgCode()) != 1000010020) {
-=======
     if (abs(mcParticlePr.pdgCode()) != 2212 || abs(mcParticleDe.pdgCode()) != 1000010020) {
->>>>>>> d0c8f152
       return -1;
     }
     // check proton and deuteron mother
