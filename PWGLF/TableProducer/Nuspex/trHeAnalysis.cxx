// Copyright 2019-2020 CERN and copyright holders of ALICE O2.
// See https://alice-o2.web.cern.ch/copyright for details of the copyright holders.
// All rights not expressly granted are reserved.
//
// This software is distributed under the terms of the GNU General Public
// License v3 (GPL Version 3), copied verbatim in the file "COPYING".
//
// In applying this license CERN does not waive the privileges and immunities
// granted to it by virtue of its status as an Intergovernmental Organization
// or submit itself to any jurisdiction.

///
/// \file trHeAnalysis.cxx
///
/// \brief Triton and Helion Analysis on pp Data
///
/// \author Matthias Herzer <matthias.herzer@cern.ch>, Goethe University Frankfurt
///
#include <string>
#include <vector>
#include "Common/CCDB/EventSelectionParams.h"
#include "Common/Core/PID/TPCPIDResponse.h"
#include "Common/Core/trackUtilities.h"
#include "Common/DataModel/Centrality.h"
#include "Common/DataModel/EventSelection.h"
#include "Common/DataModel/Multiplicity.h"
#include "Common/DataModel/PIDResponse.h"
#include "Common/DataModel/TrackSelectionTables.h"
#include "Framework/ASoAHelpers.h"
#include "Framework/AnalysisDataModel.h"
#include "Framework/AnalysisTask.h"
#include "Framework/HistogramRegistry.h"
#include "Framework/runDataProcessing.h"
#include "PWGLF/DataModel/LFNucleiTables.h"
#include "PWGLF/DataModel/LFParticleIdentification.h"
#include "ReconstructionDataFormats/PID.h"
#include "ReconstructionDataFormats/Track.h"
#include "PWGLF/DataModel/PIDTOFGeneric.h"
#include <TF1.h>

namespace o2::aod
{
namespace h3_data
{
DECLARE_SOA_COLUMN(TPt, tPt, float);
DECLARE_SOA_COLUMN(TEta, tEta, float);
DECLARE_SOA_COLUMN(TPhi, tPhi, float);
DECLARE_SOA_COLUMN(TCharge, tCharge, int8_t);
DECLARE_SOA_COLUMN(TP, tP, float);
DECLARE_SOA_COLUMN(TH3DeDx, tH3DeDx, float);
DECLARE_SOA_COLUMN(TnSigmaTpc, tnSigmaTpc, float);
DECLARE_SOA_COLUMN(TTofSignalH3, tTofSignalH3, float);
DECLARE_SOA_COLUMN(TDcaXY, tDcaXY, float);
DECLARE_SOA_COLUMN(TDcaZ, tDcaZ, float);
DECLARE_SOA_COLUMN(TSigmaYX, tSigmaYX, float);
DECLARE_SOA_COLUMN(TSigmaXYZ, tSigmaXYZ, float);
DECLARE_SOA_COLUMN(TSigmaZ, tSigmaZ, float);
DECLARE_SOA_COLUMN(TnTpcCluster, tnTpcCluster, int);
DECLARE_SOA_COLUMN(TnItsCluster, tnItsCluster, int);
DECLARE_SOA_COLUMN(TTpcChi2NCl, tTpcChi2NCl, float);
DECLARE_SOA_COLUMN(TItsChi2NCl, tItsChi2NCl, float);
DECLARE_SOA_COLUMN(TRigidity, tRigidity, float);
DECLARE_SOA_COLUMN(TItsClusterSize, tItsClusterSize, float);
} // namespace h3_data
DECLARE_SOA_TABLE(H3Data, "AOD", "h3_data", h3_data::TPt, h3_data::TEta,
                  h3_data::TPhi, h3_data::TCharge, h3_data::TH3DeDx,
                  h3_data::TnSigmaTpc, h3_data::TTofSignalH3, h3_data::TDcaXY,
                  h3_data::TDcaZ, h3_data::TSigmaYX, h3_data::TSigmaXYZ,
                  h3_data::TSigmaZ, h3_data::TnTpcCluster,
                  h3_data::TnItsCluster, h3_data::TTpcChi2NCl,
                  h3_data::TItsChi2NCl, h3_data::TRigidity,
                  h3_data::TItsClusterSize);
namespace he_data
{
DECLARE_SOA_COLUMN(TPt, tPt, float);
DECLARE_SOA_COLUMN(TEta, tEta, float);
DECLARE_SOA_COLUMN(TPhi, tPhi, float);
DECLARE_SOA_COLUMN(TCharge, tCharge, int8_t);
DECLARE_SOA_COLUMN(TP, tP, float);
DECLARE_SOA_COLUMN(THeDeDx, tHeDeDx, float);
DECLARE_SOA_COLUMN(TnSigmaTpc, tnSigmaTpc, float);
DECLARE_SOA_COLUMN(TTofSignalHe, tTofSignalHe, float);
DECLARE_SOA_COLUMN(TDcaXY, tDcaXY, float);
DECLARE_SOA_COLUMN(TDcaZ, tDcaZ, float);
DECLARE_SOA_COLUMN(TSigmaYX, tSigmaYX, float);
DECLARE_SOA_COLUMN(TSigmaXYZ, tSigmaXYZ, float);
DECLARE_SOA_COLUMN(TSigmaZ, tSigmaZ, float);
DECLARE_SOA_COLUMN(TnTpcCluster, tnTpcCluster, int);
DECLARE_SOA_COLUMN(TnItsCluster, tnItsCluster, int);
DECLARE_SOA_COLUMN(TTpcChi2NCl, tTpcChi2NCl, float);
DECLARE_SOA_COLUMN(TItsChi2NCl, tItsChi2NCl, float);
DECLARE_SOA_COLUMN(TRigidity, tRigidity, float);
DECLARE_SOA_COLUMN(TItsClusterSize, tItsClusterSize, float);
} // namespace he_data
DECLARE_SOA_TABLE(HeData, "AOD", "he_data", he_data::TPt, he_data::TEta,
                  he_data::TPhi, he_data::TCharge, he_data::THeDeDx,
                  he_data::TnSigmaTpc, he_data::TTofSignalHe, he_data::TDcaXY,
                  he_data::TDcaZ, he_data::TSigmaYX, he_data::TSigmaXYZ,
                  he_data::TSigmaZ, he_data::TnTpcCluster,
                  he_data::TnItsCluster, he_data::TTpcChi2NCl,
                  he_data::TItsChi2NCl, he_data::TRigidity,
                  he_data::TItsClusterSize);
} // namespace o2::aod
namespace
{
const int nBetheParams = 6;
const int nParticles = 2;
static const std::vector<std::string> particleNames{"triton", "helion"};
static const std::vector<int> particlePdgCodes{
  o2::constants::physics::kTriton, o2::constants::physics::kHelium3};
static const std::vector<float> particleMasses{
  o2::constants::physics::MassTriton, o2::constants::physics::MassHelium3};
static const std::vector<int> particleCharge{1, 2};
static const std::vector<float> particleChargeFactor{2.3, 2.55};
<<<<<<< HEAD
static const std::vector<float> particleChargeFactor{2.3, 2.55};
=======
>>>>>>> 5e260bbe
static const std::vector<std::string> betheBlochParNames{
  "p0", "p1", "p2", "p3", "p4", "resolution"};
constexpr float betheBlochDefault[nParticles][nBetheParams]{
  {0.248753, 3.58634, 0.0167065, 2.29194, 0.774344,
<<<<<<< HEAD
   0.07},                                                     // triton
  {0.0274556,18.3054, 3.99987e-05, 3.17219, 11.1775,
=======
   0.07}, // triton
  {0.0274556, 18.3054, 3.99987e-05, 3.17219, 11.1775,
>>>>>>> 5e260bbe
   0.07}}; // Helion
} // namespace
using namespace o2;
using namespace o2::framework;
using namespace o2::framework::expressions;
using TracksFull =
  soa::Join<aod::TracksIU, aod::TracksExtra, aod::TracksCovIU,
            o2::aod::TracksDCA, aod::pidTOFmass, aod::pidTOFbeta,
            aod::pidTPCLfFullTr, aod::pidTPCLfFullHe,
            aod::TOFSignal, aod::TrackSelectionExtension,
            o2::aod::EvTimeTOFFT0ForTrack>;

class Particle
{
 public:
  TString name;
  int pdgCode;
  float mass;
  int charge;
  float resolution;
  float chargeFactor;
<<<<<<< HEAD
  float chargeFactor;
=======
>>>>>>> 5e260bbe
  std::vector<float> betheParams;
  static constexpr int NNumBetheParams = 5;
  static constexpr int NNumBetheParams = 5;

  Particle(const std::string name_, int pdgCode_, float mass_, int charge_,
           LabeledArray<float> bethe, float chargeFactor_)
  {
    name = TString(name_);
    pdgCode = pdgCode_;
    mass = mass_;
    charge = charge_;
    chargeFactor = chargeFactor_;

    resolution =
      bethe.get(name, "resolution"); // Access the "resolution" parameter

    betheParams.clear();
    for (int i = 0; i < NNumBetheParams; ++i) {
      betheParams.push_back(bethe.get(name, i));
    }
  }
};

struct TrHeAnalysis {
  Produces<o2::aod::H3Data> h3Data;
  Produces<o2::aod::HeData> heData;
  HistogramRegistry histos{
    "Histos",
    {},
    OutputObjHandlingPolicy::AnalysisObject};
  std::vector<Particle> particles;
  Configurable<bool> enableTr{"enableTr", true, "Flag to enable triton analysis."};
  Configurable<bool> enableHe{"enableHe", true, "Flag to enable helium-3 analysis."};
  Configurable<bool> cfgRigidityCorrection{"cfgRigidityCorrection", true, "Enable Rigidity correction"};
  ConfigurableAxis binsDeDx{"binsDeDx", {600, 0.f, 3000.f}, ""};
  ConfigurableAxis binsBeta{"binsBeta", {120, 0.0, 1.2}, ""};
  ConfigurableAxis binsDca{"binsDca", {400, -1.f, 1.f}, ""};
  ConfigurableAxis binsSigmaTpc{"binsSigmaTpc", {1000, -100, 100}, ""};
  ConfigurableAxis binsSigmaTof{"binsSigmaTof", {1000, -100, 100}, ""};
  ConfigurableAxis binsMassTr{"binsMassTr", {250, -2.5, 2.5f}, ""};
  ConfigurableAxis binsMassHe{"binsMassHe", {300, -3., 3.f}, ""};
  // Set the event selection cuts
  struct : ConfigurableGroup {
    Configurable<bool> useSel8{"useSel8", true, "Use Sel8 for run3 Event Selection"};
    Configurable<bool> tvxTrigger{"tvxTrigger", false, "Use TVX for Event Selection (default w/ Sel8)"};
    Configurable<bool> removeTfBorder{"removeTfBorder", false, "Remove TimeFrame border (default w/ Sel8)"};
    Configurable<bool> removeItsRofBorder{"removeItsRofBorder", false, "Remove ITS Read-Out Frame border (default w/ Sel8)"};
  } evselOptions;

  Configurable<bool> cfgTPCPidMethod{"cfgTPCPidMethod", false, "Using own or built in bethe parametrization"}; // false for built in
  Configurable<int> cfgMassMethod{"cfgMassMethod", 0, "0: Using built in 1: mass calculated with beta 2: mass calculated with the event time"};
  // Set the multiplity event limits
  Configurable<float> cfgLowMultCut{"cfgLowMultCut", 0.0f, "Accepted multiplicity percentage lower limit"};
  Configurable<float> cfgHighMultCut{"cfgHighMultCut", 100.0f, "Accepted multiplicity percentage higher limit"};

  // Set the z-vertex event cut limits
  Configurable<float> cfgHighCutVertex{"cfgHighCutVertex", 10.0f, "Accepted z-vertex upper limit"};
  Configurable<float> cfgLowCutVertex{"cfgLowCutVertex", -10.0f, "Accepted z-vertex lower limit"};

  // Set the quality cuts for tracks
  Configurable<bool> rejectFakeTracks{"rejectFakeTracks", false, "Flag to reject ITS-TPC fake tracks (for MC)"};
  Configurable<float> cfgCutItsClusters{"cfgCutItsClusters", -1.f, "Minimum number of ITS clusters"};
  Configurable<float> cfgCutTpcXRows{"cfgCutTpcXRows", -1.f, "Minimum number of crossed TPC rows"};
  Configurable<float> cfgCutTpcClusters{"cfgCutTpcClusters", 40.f, "Minimum number of found TPC clusters"};
  Configurable<int> nItsLayer{"nItsLayer", 0, "ITS Layer (0-6)"};
  Configurable<float> cfgCutTpcCrRowToFindableCl{"cfgCutTpcCrRowToFindableCl", 0.8f, "Minimum ratio of crossed rows to findable cluster in TPC"};
  Configurable<float> cfgCutMaxChi2TpcH3{"cfgCutMaxChi2TpcH3", 4.f, "Maximum chi2 per cluster for TPC"};
  Configurable<float> cfgCutMaxChi2ItsH3{"cfgCutMaxChi2ItsH3", 36.f, "Maximum chi2 per cluster for ITS"};
  Configurable<float> cfgCutMaxChi2TpcHe{"cfgCutMaxChi2TpcHe", 4.f, "Maximum chi2 per cluster for TPC"};
  Configurable<float> cfgCutMaxChi2ItsHe{"cfgCutMaxChi2ItsHe", 36.f, "Maximum chi2 per cluster for ITS"};
  Configurable<bool> cfgCutTpcRefit{"cfgCutTpcRefit", 1, "TPC refit "};
  Configurable<bool> cfgCutItsRefit{"cfgCutItsRefit", 1, "ITS refit"};
  Configurable<float> cfgCutMaxItsClusterSizeHe{"cfgCutMaxItsClusterSizeHe", 4.f, "Maximum ITS Cluster Size for He "};
  Configurable<float> cfgCutMinItsClusterSizeHe{"cfgCutMinItsClusterSizeHe", 1.f, "Minimum ITS Cluster Size for He"};
  Configurable<float> cfgCutMaxItsClusterSizeH3{"cfgCutMaxItsClusterSizeH3", 4.f, "Maximum ITS Cluster Size for Tr"};
  Configurable<float> cfgCutMinItsClusterSizeH3{"cfgCutMinItsClusterSizeH3", 1.f, "Minimum ITS Cluster Size for Tr"};
  Configurable<float> cfgCutMinTofMassH3{"cfgCutMinTofMassH3", 2.24f, "Minimum Tof mass H3"};
  Configurable<float> cfgCutMaxTofMassH3{"cfgCutMaxTofMassH3", 3.32f, "Maximum TOF mass H3"};
  // Set the kinematic and PID cuts for tracks
  struct : ConfigurableGroup {
    Configurable<float> pCut{"pCut", 0.6f, "Value of the p selection for spectra (default 0.3)"};
    Configurable<float> etaCut{"etaCut", 0.8f, "Value of the eta selection for spectra (default 0.8)"};
    Configurable<float> yLowCut{"yLowCut", -1.0f, "Value of the low rapidity selection for spectra (default -1.0)"};
    Configurable<float> yHighCut{"yHighCut", 1.0f, "Value of the high rapidity selection for spectra (default 1.0)"};
  } kinemOptions;

  struct : ConfigurableGroup {
    Configurable<float> nsigmaTPCTr{"nsigmaTPCTr", 5.f, "Value of the Nsigma TPC cut for tritons"};
    Configurable<float> nsigmaTPCHe{"nsigmaTPCHe", 5.f, "Value of the Nsigma TPC cut for helium-3"};
  } nsigmaTPCvar;
  Configurable<LabeledArray<float>> cfgBetheBlochParams{"cfgBetheBlochParams", {betheBlochDefault[0], nParticles, nBetheParams, particleNames, betheBlochParNames}, "TPC Bethe-Bloch parameterisation for light nuclei"};

  void init(o2::framework::InitContext&)
  {
    const AxisSpec dedxAxis{binsDeDx, "d#it{E}/d#it{x} A.U."};
    const AxisSpec betaAxis{binsBeta, "TOF #beta"};
    const AxisSpec dcaxyAxis{binsDca, "DCAxy (cm)"};
    const AxisSpec dcazAxis{binsDca, "DCAz (cm)"};
    const AxisSpec massTrAxis{binsMassTr, ""};
    const AxisSpec massHeAxis{binsMassHe, ""};
    const AxisSpec sigmaTPCAxis{binsSigmaTpc, ""};
    const AxisSpec sigmaTOFAxis{binsSigmaTof, ""};

    histos.add<TH1>("histogram/pT",
                    "Track #it{p}_{T}; #it{p}_{T} (GeV/#it{c}); counts",
                    HistType::kTH1F, {{500, 0., 10.}});
    histos.add<TH1>("histogram/p", "Track momentum; p (GeV/#it{c}); counts",
                    HistType::kTH1F, {{500, 0., 10.}});
    histos.add<TH2>("histogram/TPCsignVsTPCmomentum",
                    "TPC <-dE/dX> vs #it{p}/Z; Signed #it{p} (GeV/#it{c}); TPC "
                    "<-dE/dx> (a.u.)",
                    HistType::kTH2F, {{400, -8.f, 8.f}, {dedxAxis}});
    histos.add<TH2>(
      "histogram/TOFbetaVsP",
      "TOF #beta vs #it{p}/Z; Signed #it{p} (GeV/#it{c}); TOF #beta",
      HistType::kTH2F, {{250, -5.f, 5.f}, {betaAxis}});
    histos.add<TH2>("histogram/H3/H3-TPCsignVsTPCmomentum",
                    "TPC <-dE/dX> vs #it{p}/Z; Signed #it{p} (GeV/#it{c}); TPC "
                    "<-dE/dx> (a.u.)",
                    HistType::kTH2F, {{400, -8.f, 8.f}, {dedxAxis}});
    histos.add<TH2>(
      "histogram/H3/H3-TOFbetaVsP",
      "TOF #beta vs #it{p}/Z; Signed #it{p} (GeV/#it{c}); TOF #beta",
      HistType::kTH2F, {{250, -5.f, 5.f}, {betaAxis}});
    histos.add<TH2>("histogram/He/He-TPCsignVsTPCmomentum",
                    "TPC <-dE/dX> vs #it{p}/Z; Signed #it{p} (GeV/#it{c}); TPC "
                    "<-dE/dx> (a.u.)",
                    HistType::kTH2F, {{400, -8.f, 8.f}, {dedxAxis}});
    histos.add<TH2>(
      "histogram/He/He-TOFbetaVsP",
      "TOF #beta vs #it{p}/Z; Signed #it{p} (GeV/#it{c}); TOF #beta",
      HistType::kTH2F, {{250, -5.f, 5.f}, {betaAxis}});
    histos.add<TH1>("event/eventSelection", "eventSelection", HistType::kTH1D,
                    {{7, -0.5, 6.5}});
    auto h = histos.get<TH1>(HIST("event/eventSelection"));
    h->GetXaxis()->SetBinLabel(1, "Total");
    h->GetXaxis()->SetBinLabel(2, "TVX trigger cut");
    h->GetXaxis()->SetBinLabel(3, "TF border cut");
    h->GetXaxis()->SetBinLabel(4, "ITS ROF cut");
    h->GetXaxis()->SetBinLabel(5, "TVX + TF + ITS ROF");
    h->GetXaxis()->SetBinLabel(6, "Sel8 cut");
    h->GetXaxis()->SetBinLabel(7, "Z-vert Cut");
    histos.add<TH1>("histogram/cuts", "cuts", HistType::kTH1D,
                    {{13, -0.5, 12.5}});
    auto hCuts = histos.get<TH1>(HIST("histogram/cuts"));
    hCuts->GetXaxis()->SetBinLabel(1, "total");
    hCuts->GetXaxis()->SetBinLabel(2, "p cut");
    hCuts->GetXaxis()->SetBinLabel(3, "eta cut");
    hCuts->GetXaxis()->SetBinLabel(4, "TPC cluster");
    hCuts->GetXaxis()->SetBinLabel(5, "ITS clsuter");
    hCuts->GetXaxis()->SetBinLabel(6, "TPC crossed rows");
    hCuts->GetXaxis()->SetBinLabel(7, "max chi2 ITS");
    hCuts->GetXaxis()->SetBinLabel(8, "max chi2 TPC");
    hCuts->GetXaxis()->SetBinLabel(9, "crossed rows over findable cluster");
    hCuts->GetXaxis()->SetBinLabel(10, "TPC refit");
    hCuts->GetXaxis()->SetBinLabel(11, "ITS refit");
    hCuts->GetXaxis()->SetBinLabel(12, "ITS cluster size");
    hCuts->GetXaxis()->SetBinLabel(13, "TOF mass cut");
    for (int i = 0; i < nParticles; i++) {
      particles.push_back(Particle(particleNames.at(i), particlePdgCodes.at(i),
                                   particleMasses.at(i), particleCharge.at(i),
                                   cfgBetheBlochParams, particleChargeFactor.at(i)));
    }
  }
  void process(soa::Join<aod::Collisions, aod::EvSels>::iterator const& event,
               TracksFull const& tracks)
  {
    bool trRapCut = kFALSE;
    bool heRapCut = kFALSE;
    histos.fill(HIST("event/eventSelection"), 0);
    if ((event.selection_bit(aod::evsel::kNoITSROFrameBorder)) &&
        (event.selection_bit(aod::evsel::kNoTimeFrameBorder)) &&
        (event.selection_bit(aod::evsel::kIsTriggerTVX))) {
      histos.fill(HIST("event/eventSelection"), 4);
    }
    if (evselOptions.useSel8 && !event.sel8())
      return;
    histos.fill(HIST("event/eventSelection"), 5);
    if (event.posZ() < cfgLowCutVertex || event.posZ() > cfgHighCutVertex)
      return;
    histos.fill(HIST("event/eventSelection"), 6);
    if (cfgTPCPidMethod) {
      for (const auto& track : tracks) {
        trRapCut =
          track.rapidity(o2::track::PID::getMass2Z(o2::track::PID::Triton)) >
            kinemOptions.yLowCut &&
          track.rapidity(o2::track::PID::getMass2Z(o2::track::PID::Triton)) <
            kinemOptions.yHighCut;
        heRapCut =
          track.rapidity(o2::track::PID::getMass2Z(o2::track::PID::Helium3)) >
            kinemOptions.yLowCut &&
          track.rapidity(o2::track::PID::getMass2Z(o2::track::PID::Helium3)) <
            kinemOptions.yHighCut;
        histos.fill(HIST("histogram/cuts"), 0);
        if (std::abs(track.p()) < kinemOptions.pCut) {
          histos.fill(HIST("histogram/cuts"), 1);
          continue;
        }
        if (std::abs(track.eta()) > kinemOptions.etaCut) {
          histos.fill(HIST("histogram/cuts"), 2);
          continue;
        }
        if (track.tpcNClsFound() < cfgCutTpcClusters) {
          histos.fill(HIST("histogram/cuts"), 3);
          continue;
        }
        if (track.itsNCls() < cfgCutItsClusters) {
          histos.fill(HIST("histogram/cuts"), 4);
          continue;
        }
        if (track.tpcNClsCrossedRows() < cfgCutTpcXRows) {
          histos.fill(HIST("histogram/cuts"), 5);
          continue;
        }
        if (track.tpcCrossedRowsOverFindableCls() <= cfgCutTpcCrRowToFindableCl) {
          histos.fill(HIST("histogram/cuts"), 8);
          continue;
        }
        if (cfgCutTpcRefit) {
          if (!track.passedTPCRefit()) {
            histos.fill(HIST("histogram/cuts"), 9);
            continue;
          }
        }
        if (cfgCutItsRefit) {
          if (!track.passedITSRefit()) {
            histos.fill(HIST("histogram/cuts"), 10);
            continue;
          }
        }
        histos.fill(HIST("histogram/pT"), track.pt());
        histos.fill(HIST("histogram/p"), track.p());
        histos.fill(HIST("histogram/TPCsignVsTPCmomentum"),
                    getRigidity(track) * track.sign(),
                    track.tpcSignal());
        histos.fill(HIST("histogram/TOFbetaVsP"),
                    getRigidity(track) * track.sign(),
                    track.beta());
        if (enableTr && trRapCut) {
          if (std::abs(getTPCnSigma(track, particles.at(0))) <
              nsigmaTPCvar.nsigmaTPCTr) {
            if (track.itsChi2NCl() > cfgCutMaxChi2ItsH3) {
              histos.fill(HIST("histogram/cuts"), 6);
              continue;
            }
            if (track.tpcChi2NCl() > cfgCutMaxChi2TpcH3) {
              histos.fill(HIST("histogram/cuts"), 7);
              continue;
            }
            if (getMeanItsClsSize(track) / std::cosh(track.eta()) <= cfgCutMinItsClusterSizeH3 ||
                getMeanItsClsSize(track) / std::cosh(track.eta()) >= cfgCutMaxItsClusterSizeH3) {
              histos.fill(HIST("histogram/cuts"), 12);
              continue;
            }
            if (getMass(track) < cfgCutMinTofMassH3 || getMass(track) > cfgCutMaxTofMassH3) {
              histos.fill(HIST("histogram/cuts"), 13);
              continue;
            }
            histos.fill(HIST("histogram/H3/H3-TPCsignVsTPCmomentum"),
                        getRigidity(track) * track.sign(),
                        track.tpcSignal());
            histos.fill(HIST("histogram/H3/H3-TOFbetaVsP"),
                        getRigidity(track) * track.sign(),
                        track.beta());
            float tPt = track.pt();
            float tEta = track.eta();
            float tPhi = track.phi();
            int8_t tCharge = track.sign();
            float tH3DeDx = track.tpcSignal();
            float tnSigmaTpc = getTPCnSigma(track, particles.at(0));
            float tTofSignalH3 = getMass(track);
            float tDcaXY = track.dcaXY();
            float tDcaZ = track.dcaZ();
            float tSigmaYX = track.sigmaY();
            float tSigmaXYZ = track.sigmaSnp();
            float tSigmaZ = track.sigmaZ();
            int tnTpcCluster = track.tpcNClsFound();
            int tnItsCluster = track.itsNCls();
            float tTpcChi2NCl = track.tpcChi2NCl();
            float tItsChi2NCl = track.itsChi2NCl();
            float tRigidity = getRigidity(track);
            float tItsClusterSize =
              getMeanItsClsSize(track) / std::cosh(track.eta());
            h3Data(tPt, tEta, tPhi, tCharge, tH3DeDx, tnSigmaTpc, tTofSignalH3,
                   tDcaXY, tDcaZ, tSigmaYX, tSigmaXYZ, tSigmaZ, tnTpcCluster,
                   tnItsCluster, tTpcChi2NCl, tItsChi2NCl, tRigidity,
                   tItsClusterSize);
          }
        }
        if (enableHe && heRapCut) {
          if (std::abs(getTPCnSigma(track, particles.at(1))) <
              nsigmaTPCvar.nsigmaTPCHe) {
            if (track.itsChi2NCl() > cfgCutMaxChi2ItsHe) {
              histos.fill(HIST("histogram/cuts"), 6);
              continue;
            }
            if (track.tpcChi2NCl() > cfgCutMaxChi2TpcHe) {
              histos.fill(HIST("histogram/cuts"), 7);
              continue;
            }
            if (getMeanItsClsSize(track) / std::cosh(track.eta()) <= cfgCutMinItsClusterSizeHe ||
                getMeanItsClsSize(track) / std::cosh(track.eta()) >= cfgCutMaxItsClusterSizeHe) {
              histos.fill(HIST("histogram/cuts"), 12);
              continue;
            }
            histos.fill(HIST("histogram/He/He-TPCsignVsTPCmomentum"),
                        getRigidity(track) * track.sign(),
                        track.tpcSignal());
            histos.fill(HIST("histogram/He/He-TOFbetaVsP"),
                        getRigidity(track) * track.sign(),
                        track.beta());
            float tPt = track.pt();
            float tEta = track.eta();
            float tPhi = track.phi();
            int8_t tCharge = 2.f * track.sign();
            float tHeDeDx = track.tpcSignal();
            float tnSigmaTpc = getTPCnSigma(track, particles.at(1));
            float tTofSignalHe = getMass(track);
            float tDcaXY = track.dcaXY();
            float tDcaZ = track.dcaZ();
            float tSigmaYX = track.sigmaY();
            float tSigmaXYZ = track.sigmaSnp();
            float tSigmaZ = track.sigmaZ();
            int tnTpcCluster = track.tpcNClsFound();
            int tnItsCluster = track.itsNCls();
            float tTpcChi2NCl = track.tpcChi2NCl();
            float tItsChi2NCl = track.itsChi2NCl();
            float tRigidity = getRigidity(track);
            float tItsClusterSize =
              getMeanItsClsSize(track) / std::cosh(track.eta());
            heData(tPt, tEta, tPhi, tCharge, tHeDeDx, tnSigmaTpc, tTofSignalHe,
                   tDcaXY, tDcaZ, tSigmaYX, tSigmaXYZ, tSigmaZ, tnTpcCluster,
                   tnItsCluster, tTpcChi2NCl, tItsChi2NCl, tRigidity,
                   tItsClusterSize);
          }
        }
      }
    }
    if (!cfgTPCPidMethod) {
      for (const auto& track : tracks) {
        trRapCut =
          track.rapidity(o2::track::PID::getMass2Z(o2::track::PID::Triton)) >
            kinemOptions.yLowCut &&
          track.rapidity(o2::track::PID::getMass2Z(o2::track::PID::Triton)) <
            kinemOptions.yHighCut;
        heRapCut =
          track.rapidity(o2::track::PID::getMass2Z(o2::track::PID::Helium3)) >
            kinemOptions.yLowCut &&
          track.rapidity(o2::track::PID::getMass2Z(o2::track::PID::Helium3)) <
            kinemOptions.yHighCut;
        histos.fill(HIST("histogram/cuts"), 0);
        if (std::abs(track.p()) < kinemOptions.pCut) {
          histos.fill(HIST("histogram/cuts"), 1);
          continue;
        }
        if (std::abs(track.eta()) > kinemOptions.etaCut) {
          histos.fill(HIST("histogram/cuts"), 2);
          continue;
        }
        if (track.tpcNClsFound() < cfgCutTpcClusters) {
          histos.fill(HIST("histogram/cuts"), 3);
          continue;
        }
        if (track.itsNCls() < cfgCutItsClusters) {
          histos.fill(HIST("histogram/cuts"), 4);
          continue;
        }
        if (track.tpcNClsCrossedRows() < cfgCutTpcXRows) {
          histos.fill(HIST("histogram/cuts"), 5);
          continue;
        }
        if (track.tpcCrossedRowsOverFindableCls() <= cfgCutTpcCrRowToFindableCl) {
          histos.fill(HIST("histogram/cuts"), 8);
          continue;
        }
        if (cfgCutTpcRefit) {
          if (!track.passedTPCRefit()) {
            histos.fill(HIST("histogram/cuts"), 9);
            continue;
          }
        }
        if (cfgCutItsRefit) {
          if (!track.passedITSRefit()) {
            histos.fill(HIST("histogram/cuts"), 10);
            continue;
          }
        }
        histos.fill(HIST("histogram/pT"), track.pt());
        histos.fill(HIST("histogram/p"), track.p());
        histos.fill(HIST("histogram/TPCsignVsTPCmomentum"),
                    getRigidity(track) * (1.f * track.sign()),
                    track.tpcSignal());
        histos.fill(HIST("histogram/TOFbetaVsP"),
                    track.p() * (1.f * track.sign()), track.beta());
        if (enableTr && trRapCut) {
          if (std::abs(track.tpcNSigmaTr()) < nsigmaTPCvar.nsigmaTPCTr) {
            if (track.itsChi2NCl() > cfgCutMaxChi2ItsH3) {
              histos.fill(HIST("histogram/cuts"), 6);
              continue;
            }
            if (track.tpcChi2NCl() > cfgCutMaxChi2TpcH3) {
              histos.fill(HIST("histogram/cuts"), 7);
              continue;
            }
            if (getMeanItsClsSize(track) / std::cosh(track.eta()) <= cfgCutMinItsClusterSizeH3 ||
                getMeanItsClsSize(track) / std::cosh(track.eta()) >= cfgCutMaxItsClusterSizeH3) {
              histos.fill(HIST("histogram/cuts"), 12);
              continue;
            }
            if (getMass(track) < cfgCutMinTofMassH3 || getMass(track) > cfgCutMaxTofMassH3) {
              histos.fill(HIST("histogram/cuts"), 13);
              continue;
            }
            histos.fill(HIST("histogram/H3/H3-TPCsignVsTPCmomentum"),
                        getRigidity(track) * (1.f * track.sign()),
                        track.tpcSignal());
            histos.fill(HIST("histogram/H3/H3-TOFbetaVsP"),
                        track.p() * (1.f * track.sign()),
                        track.beta());
            float tPt = track.pt();
            float tEta = track.eta();
            float tPhi = track.phi();
            int8_t tCharge = track.sign();
            float tH3DeDx = track.tpcSignal();
            float tnSigmaTpc = track.tpcNSigmaTr();
            float tTofSignalH3 = getMass(track);
            float tDcaXY = track.dcaXY();
            float tDcaZ = track.dcaZ();
            float tSigmaYX = track.sigmaY();
            float tSigmaXYZ = track.sigmaSnp();
            float tSigmaZ = track.sigmaZ();
            int tnTpcCluster = track.tpcNClsFound();
            int tnItsCluster = track.itsNCls();
            float tTpcChi2NCl = track.tpcChi2NCl();
            float tItsChi2NCl = track.itsChi2NCl();
            float tRigidity = getRigidity(track);
            float tItsClusterSize =
              getMeanItsClsSize(track) / std::cosh(track.eta());
            h3Data(tPt, tEta, tPhi, tCharge, tH3DeDx, tnSigmaTpc, tTofSignalH3,
                   tDcaXY, tDcaZ, tSigmaYX, tSigmaXYZ, tSigmaZ, tnTpcCluster,
                   tnItsCluster, tTpcChi2NCl, tItsChi2NCl, tRigidity,
                   tItsClusterSize);
          }
        }
        if (enableHe && heRapCut) {
          if (std::abs(track.tpcNSigmaHe()) < nsigmaTPCvar.nsigmaTPCHe) {
            if (track.itsChi2NCl() > cfgCutMaxChi2ItsHe) {
              histos.fill(HIST("histogram/cuts"), 6);
              continue;
            }
            if (track.tpcChi2NCl() > cfgCutMaxChi2TpcHe) {
              histos.fill(HIST("histogram/cuts"), 7);
              continue;
            }
            if (getMeanItsClsSize(track) / std::cosh(track.eta()) <= cfgCutMinItsClusterSizeHe ||
                getMeanItsClsSize(track) / std::cosh(track.eta()) >= cfgCutMaxItsClusterSizeHe) {
              histos.fill(HIST("histogram/cuts"), 12);
              continue;
            }
            histos.fill(HIST("histogram/He/He-TPCsignVsTPCmomentum"),
                        getRigidity(track) * track.sign(),
                        track.tpcSignal());
            histos.fill(HIST("histogram/He/He-TOFbetaVsP"),
                        getRigidity(track) * track.sign(),
                        track.beta());
            float tPt = track.pt();
            float tEta = track.eta();
            float tPhi = track.phi();
            int8_t tCharge = 2.f * track.sign();
            float tHeDeDx = track.tpcSignal();
            float tnSigmaTpc = track.tpcNSigmaHe();
            float tTofSignalHe = getMass(track);
            float tDcaXY = track.dcaXY();
            float tDcaZ = track.dcaZ();
            float tSigmaYX = track.sigmaY();
            float tSigmaXYZ = track.sigmaSnp();
            float tSigmaZ = track.sigmaZ();
            int tnTpcCluster = track.tpcNClsFound();
            int tnItsCluster = track.itsNCls();
            float tTpcChi2NCl = track.tpcChi2NCl();
            float tItsChi2NCl = track.itsChi2NCl();
            float tRigidity = getRigidity(track);
            float tItsClusterSize =
              getMeanItsClsSize(track) / std::cosh(track.eta());
            heData(tPt, tEta, tPhi, tCharge, tHeDeDx, tnSigmaTpc, tTofSignalHe,
                   tDcaXY, tDcaZ, tSigmaYX, tSigmaXYZ, tSigmaZ, tnTpcCluster,
                   tnItsCluster, tTpcChi2NCl, tItsChi2NCl, tRigidity,
                   tItsClusterSize);
          }
        }
      }
    }
  }

  template <class T>
  float getTPCnSigma(T const& track, Particle const& particle)
  {
    const float rigidity = getRigidity(track);
    if (!track.hasTPC())
      return -999;

    float expBethe{betheBlochAleph(particle, rigidity)};
<<<<<<< HEAD
    float expBethe{betheBlochAleph(particle, rigidity)};
=======
>>>>>>> 5e260bbe
    float expSigma{expBethe * particle.resolution};
    float sigmaTPC =
      static_cast<float>((track.tpcSignal() - expBethe) / expSigma);
    return sigmaTPC;
  }

  template <class T>
  float betheBlochAleph(Particle const& particle, T const& rigidity)
  {
    double bg = particle.charge * rigidity / particle.mass;
    double beta = bg / std::sqrt(1. + bg * bg);
    double aa = std::pow(beta, particle.betheParams[3]);
    double bb = std::pow(1. / bg, particle.betheParams[4]);
    if ((particle.betheParams[2] + bb) <= 0)
      return 0;
    bb = std::log(particle.betheParams[2] + bb);
    return std::pow(particle.charge, particle.chargeFactor) * 50 * (particle.betheParams[1] - aa - bb) * particle.betheParams[0] / aa;
  }

  template <class T>
  float getMeanItsClsSize(T const& track)
  {
    constexpr int NNumLayers = 8;
    constexpr int NBitsPerLayer = 4;
    constexpr int NBitMask = (1 << NBitsPerLayer) - 1;
    constexpr int NNumLayers = 8;
    constexpr int NBitsPerLayer = 4;
    constexpr int NBitMask = (1 << NBitsPerLayer) - 1;
    int sum = 0, n = 0;
    for (int i = 0; i < NNumLayers; i++) {
      int clsSize = (track.itsClusterSizes() >> (NBitsPerLayer * i)) & NBitMask;
      sum += clsSize;
      if (clsSize)
    for (int i = 0; i < NNumLayers; i++) {
      int clsSize = (track.itsClusterSizes() >> (NBitsPerLayer * i)) & NBitMask;
      sum += clsSize;
      if (clsSize)
        n++;
    }
    return n > 0 ? static_cast<float>(sum) / n : 0.f;
  }
  template <class T>
  float getRigidity(T const& track)
  {
    if (!cfgRigidityCorrection)
      return track.tpcInnerParam();
    bool hePID = track.pidForTracking() == o2::track::PID::Helium3 || track.pidForTracking() == o2::track::PID::Alpha;
    return hePID ? track.tpcInnerParam() / 2 : track.tpcInnerParam();
  }
<<<<<<< HEAD

  template <class T>
  float getMass(const T& track)
  {
    if (cfgMassMethod == 0) 
    {
      return track.mass();
    }
    if (cfgMassMethod == 1) 
    {
      const float beta = track.beta();
      const float rigidity = getRigidity(track);
      float gamma = 1 / TMath::Sqrt(1-beta*beta);
      float mass = (rigidity / TMath::Sqrt(gamma * gamma - 1.f));
      return mass;
    }
    if (cfgMassMethod == 2) 
    {
      const float rigidity = getRigidity(track);
      float tofStartTime = track.evTimeForTrack();
      float tofTime = track.tofSignal();
      constexpr float cInCmPs = 2.99792458e-2f; 
      float length = track.length(); 
      float time = tofTime - tofStartTime;  
      if (time > 0.f && length > 0.f)
      {
        float beta = length / (cInCmPs * time);
		    float gamma = 1/ TMath::Sqrt(1- beta*beta);
		    float mass = rigidity / std::sqrt(gamma*gamma - 1.f);
        return mass; 
      }
      return -1.f;
    }
    return -1.f;
=======
  template <class T>
  float getMass(T const& track)
  {
    const float beta = track.beta();
    const float rigidity = getRigidity(track);
    float gamma = 1 / std::sqrt(1 - beta * beta);
    float mass = (rigidity / std::sqrt(gamma * gamma - 1));
    return mass;
>>>>>>> 5e260bbe
  }
};

WorkflowSpec defineDataProcessing(ConfigContext const& cfgc)
{
  return WorkflowSpec{
    adaptAnalysisTask<TrHeAnalysis>(cfgc),
  };
}<|MERGE_RESOLUTION|>--- conflicted
+++ resolved
@@ -112,21 +112,12 @@
   o2::constants::physics::MassTriton, o2::constants::physics::MassHelium3};
 static const std::vector<int> particleCharge{1, 2};
 static const std::vector<float> particleChargeFactor{2.3, 2.55};
-<<<<<<< HEAD
-static const std::vector<float> particleChargeFactor{2.3, 2.55};
-=======
->>>>>>> 5e260bbe
 static const std::vector<std::string> betheBlochParNames{
   "p0", "p1", "p2", "p3", "p4", "resolution"};
 constexpr float betheBlochDefault[nParticles][nBetheParams]{
   {0.248753, 3.58634, 0.0167065, 2.29194, 0.774344,
-<<<<<<< HEAD
-   0.07},                                                     // triton
-  {0.0274556,18.3054, 3.99987e-05, 3.17219, 11.1775,
-=======
    0.07}, // triton
   {0.0274556, 18.3054, 3.99987e-05, 3.17219, 11.1775,
->>>>>>> 5e260bbe
    0.07}}; // Helion
 } // namespace
 using namespace o2;
@@ -148,10 +139,6 @@
   int charge;
   float resolution;
   float chargeFactor;
-<<<<<<< HEAD
-  float chargeFactor;
-=======
->>>>>>> 5e260bbe
   std::vector<float> betheParams;
   static constexpr int NNumBetheParams = 5;
   static constexpr int NNumBetheParams = 5;
@@ -654,10 +641,6 @@
       return -999;
 
     float expBethe{betheBlochAleph(particle, rigidity)};
-<<<<<<< HEAD
-    float expBethe{betheBlochAleph(particle, rigidity)};
-=======
->>>>>>> 5e260bbe
     float expSigma{expBethe * particle.resolution};
     float sigmaTPC =
       static_cast<float>((track.tpcSignal() - expBethe) / expSigma);
@@ -707,8 +690,6 @@
     bool hePID = track.pidForTracking() == o2::track::PID::Helium3 || track.pidForTracking() == o2::track::PID::Alpha;
     return hePID ? track.tpcInnerParam() / 2 : track.tpcInnerParam();
   }
-<<<<<<< HEAD
-
   template <class T>
   float getMass(const T& track)
   {
@@ -742,16 +723,6 @@
       return -1.f;
     }
     return -1.f;
-=======
-  template <class T>
-  float getMass(T const& track)
-  {
-    const float beta = track.beta();
-    const float rigidity = getRigidity(track);
-    float gamma = 1 / std::sqrt(1 - beta * beta);
-    float mass = (rigidity / std::sqrt(gamma * gamma - 1));
-    return mass;
->>>>>>> 5e260bbe
   }
 };
 
