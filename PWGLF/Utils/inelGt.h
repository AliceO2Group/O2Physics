// Copyright 2019-2020 CERN and copyright holders of ALICE O2.
// See https://alice-o2.web.cern.ch/copyright for details of the copyright holders.
// All rights not expressly granted are reserved.
//
// This software is distributed under the terms of the GNU General Public
// License v3 (GPL Version 3), copied verbatim in the file "COPYING".
//
// In applying this license CERN does not waive the privileges and immunities
// granted to it by virtue of its status as an Intergovernmental Organization
// or submit itself to any jurisdiction.

///
/// \file  inelGt.h
/// \since 07/05/2024
/// \brief Utilities for counting charged particles in |eta| region and define the INEL > N selection in the MC at the generated level
///        Based on cascqaanalysis.cxx
///

#ifndef PWGLF_UTILS_INELGT_H_
#define PWGLF_UTILS_INELGT_H_

#include <vector>

namespace o2
{
namespace pwglf
{

struct EtaCharge {
  float eta;
  int charge;
};

// Struct for counting charged particles in |eta| region
template <typename TMcParticles, typename pdgDatabase>
bool isINELgtNmc(TMcParticles particles, int nChToSatisfySelection, pdgDatabase pdgDB)
{
  // INEL > N (at least N+1 charged particles in |eta| < 1.0)
  EtaCharge etaCharge;
  std::vector<EtaCharge> ParticlesEtaAndCharge(particles.size());
  unsigned int nParticles = 0;
  for (const auto& particle : particles) {
    if (particle.isPhysicalPrimary() == 0) {
      continue; // consider only primaries
    }
    etaCharge = {999, 0}; // refresh init. for safety
    TParticlePDG* p = pdgDB->GetParticle(particle.pdgCode());
    if (!p) {
      switch (std::to_string(particle.pdgCode()).length()) {
        case 10: // nuclei
        {
          etaCharge = {particle.eta(), static_cast<int>(particle.pdgCode() / 10000 % 1000)};
          ParticlesEtaAndCharge[nParticles++] = etaCharge;
          break;
        }
        default:
          break;
      }
    } else {
      etaCharge = {particle.eta(), static_cast<int>(p->Charge())};
      ParticlesEtaAndCharge[nParticles++] = etaCharge;
    }
  }

  ParticlesEtaAndCharge.resize(nParticles);

  auto etaChargeConditionFunc = [](EtaCharge elem) {
    return ((TMath::Abs(elem.eta) < 1.0) && (TMath::Abs(elem.charge) > 0.001));
  };

  if (std::count_if(ParticlesEtaAndCharge.begin(), ParticlesEtaAndCharge.end(), etaChargeConditionFunc) > nChToSatisfySelection) {
    return true;
  } else {
    return false;
  }
}

<<<<<<< HEAD
template <typename pdgDatabase>
struct ParticleCounter {
  bool mSelectPrimaries = true;
  pdgDatabase* mPdgDatabase;

  template <float etamin, float etamax>
  float countMultInAcceptance(const aod::McParticles& mcParticles)
  {
    static_assert(etamin < etamax, "etamin must be smaller than etamax");
    float counter = 0;
    for (const auto& particle : mcParticles) {

      // primary
      if (mSelectPrimaries && !particle.isPhysicalPrimary()) {
        continue;
      }

      // has pdg
      TParticlePDG* p = mPdgDatabase->get()->GetParticle(particle.pdgCode());
      if (!p) {
        continue;
      }
      // is charged
      if (abs(p->Charge()) == 0) {
        continue;
      }
      // in acceptance
      if (particle.eta() > etamin && particle.eta() < etamax) {
        counter++;
      }
    }
    return counter;
  }

  template <float etamin, float etamax, bool requireNeutral = false>
  float countEnergyInAcceptance(const aod::McParticles& mcParticles)
  {
    static_assert(etamin < etamax, "etamin must be smaller than etamax");
    float counter = 0.f;
    for (const auto& particle : mcParticles) {

      // primary
      if (mSelectPrimaries && !particle.isPhysicalPrimary()) {
        continue;
      }
      // has pdg
      TParticlePDG* p = mPdgDatabase->get()->GetParticle(particle.pdgCode());
      if (!p) {
        continue;
      }
      // is neutral
      if constexpr (requireNeutral) {
        if (abs(p->Charge()) > 1e-3)
          continue;
      } else {
        if (abs(p->Charge()) <= 1e-3)
          continue;
      }
      // in acceptance
      if (particle.eta() > etamin && particle.eta() < etamax) {
        counter += particle.e();
      }
    }
    return counter;
  }

  float countFT0A(const aod::McParticles& mcParticles) { return countMultInAcceptance<3.5f, 4.9f>(mcParticles); }
  float countFT0C(const aod::McParticles& mcParticles) { return countMultInAcceptance<-3.3f, -2.1f>(mcParticles); }
  float countFV0A(const aod::McParticles& mcParticles) { return countMultInAcceptance<2.2f, 5.1f>(mcParticles); }
  float countFDDA(const aod::McParticles& mcParticles) { return countMultInAcceptance<4.9f, 6.3f>(mcParticles); }
  float countFDDC(const aod::McParticles& mcParticles) { return countMultInAcceptance<-7.f, -4.9f>(mcParticles); }

  float countZNA(const aod::McParticles& mcParticles) { return countEnergyInAcceptance<8.8f, 100.f>(mcParticles); }
  float countZNC(const aod::McParticles& mcParticles) { return countEnergyInAcceptance<-100.f, -8.8f>(mcParticles); }

  float countITSIB(const aod::McParticles& mcParticles) { return countMultInAcceptance<-2.f, 2.f>(mcParticles); }
};
=======
template <typename TMcParticles, typename pdgDatabase>
bool isINELgt0mc(TMcParticles particles, pdgDatabase pdgDB)
{
  return isINELgtNmc<TMcParticles, pdgDatabase>(particles, 0, pdgDB);
}

template <typename TMcParticles, typename pdgDatabase>
bool isINELgt1mc(TMcParticles particles, pdgDatabase pdgDB)
{
  return isINELgtNmc<TMcParticles, pdgDatabase>(particles, 1, pdgDB);
}
>>>>>>> 2523ab3a

} // namespace pwglf
} // namespace o2

#endif // PWGLF_UTILS_INELGT_H_<|MERGE_RESOLUTION|>--- conflicted
+++ resolved
@@ -74,8 +74,19 @@
     return false;
   }
 }
+  
+template <typename TMcParticles, typename pdgDatabase>
+bool isINELgt0mc(TMcParticles particles, pdgDatabase pdgDB)
+{
+  return isINELgtNmc<TMcParticles, pdgDatabase>(particles, 0, pdgDB);
+}
 
-<<<<<<< HEAD
+template <typename TMcParticles, typename pdgDatabase>
+bool isINELgt1mc(TMcParticles particles, pdgDatabase pdgDB)
+{
+  return isINELgtNmc<TMcParticles, pdgDatabase>(particles, 1, pdgDB);
+}
+
 template <typename pdgDatabase>
 struct ParticleCounter {
   bool mSelectPrimaries = true;
@@ -153,19 +164,6 @@
 
   float countITSIB(const aod::McParticles& mcParticles) { return countMultInAcceptance<-2.f, 2.f>(mcParticles); }
 };
-=======
-template <typename TMcParticles, typename pdgDatabase>
-bool isINELgt0mc(TMcParticles particles, pdgDatabase pdgDB)
-{
-  return isINELgtNmc<TMcParticles, pdgDatabase>(particles, 0, pdgDB);
-}
-
-template <typename TMcParticles, typename pdgDatabase>
-bool isINELgt1mc(TMcParticles particles, pdgDatabase pdgDB)
-{
-  return isINELgtNmc<TMcParticles, pdgDatabase>(particles, 1, pdgDB);
-}
->>>>>>> 2523ab3a
 
 } // namespace pwglf
 } // namespace o2
