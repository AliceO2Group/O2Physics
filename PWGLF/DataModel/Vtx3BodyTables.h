// Copyright 2019-2020 CERN and copyright holders of ALICE O2.
// See https://alice-o2.web.cern.ch/copyright for details of the copyright holders.
// All rights not expressly granted are reserved.
//
// This software is distributed under the terms of the GNU General Public
// License v3 (GPL Version 3), copied verbatim in the file "COPYING".
//
// In applying this license CERN does not waive the privileges and immunities
// granted to it by virtue of its status as an Intergovernmental Organization
// or submit itself to any jurisdiction.

#ifndef PWGLF_DATAMODEL_VTX3BODYTABLES_H_
#define PWGLF_DATAMODEL_VTX3BODYTABLES_H_

#include <cmath>
#include "Framework/AnalysisDataModel.h"
#include "Common/Core/RecoDecay.h"
#include "CommonConstants/PhysicsConstants.h"

namespace o2::aod
{
namespace vtx3body
{
DECLARE_SOA_INDEX_COLUMN_FULL(Track0, track0, int, Tracks, "_0"); //!
DECLARE_SOA_INDEX_COLUMN_FULL(Track1, track1, int, Tracks, "_1"); //!
DECLARE_SOA_INDEX_COLUMN_FULL(Track2, track2, int, Tracks, "_2"); //!
DECLARE_SOA_INDEX_COLUMN(Collision, collision);                   //!
DECLARE_SOA_INDEX_COLUMN(Decay3Body, decay3body);                 //!

// General 3 body Vtx properties: position, momentum
DECLARE_SOA_COLUMN(PxTrack0, pxtrack0, float); //! track0 px at min
DECLARE_SOA_COLUMN(PyTrack0, pytrack0, float); //! track0 py at min
DECLARE_SOA_COLUMN(PzTrack0, pztrack0, float); //! track0 pz at min
DECLARE_SOA_COLUMN(PxTrack1, pxtrack1, float); //! track1 px at min
DECLARE_SOA_COLUMN(PyTrack1, pytrack1, float); //! track1 py at min
DECLARE_SOA_COLUMN(PzTrack1, pztrack1, float); //! track1 pz at min
DECLARE_SOA_COLUMN(PxTrack2, pxtrack2, float); //! track2 px at min
DECLARE_SOA_COLUMN(PyTrack2, pytrack2, float); //! track2 py at min
DECLARE_SOA_COLUMN(PzTrack2, pztrack2, float); //! track2 pz at min
DECLARE_SOA_COLUMN(X, x, float);               //! decay position X
DECLARE_SOA_COLUMN(Y, y, float);               //! decay position Y
DECLARE_SOA_COLUMN(Z, z, float);               //! decay position Z

// Saved from finding: DCAs
DECLARE_SOA_COLUMN(DCAVtxDaughters, dcaVtxdaughters, float); //! DCA among daughters
DECLARE_SOA_COLUMN(DCAXYTrack0ToPV, dcaXYtrack0topv, float); //! DCAXY of prong0 to PV
DECLARE_SOA_COLUMN(DCAXYTrack1ToPV, dcaXYtrack1topv, float); //! DCAXY of prong1 to PV
DECLARE_SOA_COLUMN(DCAXYTrack2ToPV, dcaXYtrack2topv, float); //! DCAXY of prong2 to PV
DECLARE_SOA_COLUMN(DCATrack0ToPV, dcatrack0topv, float);     //! DCA of prong0 to PV
DECLARE_SOA_COLUMN(DCATrack1ToPV, dcatrack1topv, float);     //! DCA of prong1 to PV
DECLARE_SOA_COLUMN(DCATrack2ToPV, dcatrack2topv, float);     //! DCA of prong2 to PV

// Recalculated TOF PID information of bachelor
DECLARE_SOA_COLUMN(TOFNSigmaBachDe, tofNSigmaBachDe, float); //! Recalculated Nsigma seperation with TOF for deuteron

// Derived expressions
// Momenta
DECLARE_SOA_DYNAMIC_COLUMN(P, p, //! 3 body p
                           [](float pxtrack0, float pytrack0, float pztrack0, float pxtrack1, float pytrack1, float pztrack1, float pxtrack2, float pytrack2, float pztrack2) -> float { return RecoDecay::sqrtSumOfSquares(pxtrack0 + pxtrack1 + pxtrack2, pytrack0 + pytrack1 + pytrack2, pztrack0 + pztrack1 + pztrack2); });
DECLARE_SOA_DYNAMIC_COLUMN(Pt, pt, //! 3 body pT
                           [](float pxtrack0, float pytrack0, float pxtrack1, float pytrack1, float pxtrack2, float pytrack2) -> float { return RecoDecay::sqrtSumOfSquares(pxtrack0 + pxtrack1 + pxtrack2, pytrack0 + pytrack1 + pytrack2); });

// Length quantities
DECLARE_SOA_DYNAMIC_COLUMN(VtxRadius, vtxradius, //! 3 body decay radius (2D, centered at zero)
                           [](float x, float y) -> float { return RecoDecay::sqrtSumOfSquares(x, y); });

// Distance Over To Mom
DECLARE_SOA_DYNAMIC_COLUMN(DistOverTotMom, distovertotmom, //! PV to 3 body decay distance over total momentum
                           [](float X, float Y, float Z, float Px, float Py, float Pz, float pvX, float pvY, float pvZ) {
                             float P = RecoDecay::sqrtSumOfSquares(Px, Py, Pz);
                             return std::sqrt(std::pow(X - pvX, 2) + std::pow(Y - pvY, 2) + std::pow(Z - pvZ, 2)) / (P + 1E-10);
                           });

// CosPA
DECLARE_SOA_DYNAMIC_COLUMN(VtxCosPA, vtxcosPA, //! 3 body vtx CosPA
                           [](float X, float Y, float Z, float Px, float Py, float Pz, float pvX, float pvY, float pvZ) -> float { return RecoDecay::cpa(std::array{pvX, pvY, pvZ}, std::array{X, Y, Z}, std::array{Px, Py, Pz}); });
// Dca to PV
DECLARE_SOA_DYNAMIC_COLUMN(DCAVtxToPV, dcavtxtopv, //! DCA of 3 body vtx to PV
                           [](float X, float Y, float Z, float Px, float Py, float Pz, float pvX, float pvY, float pvZ) -> float { return std::sqrt((std::pow((pvY - Y) * Pz - (pvZ - Z) * Py, 2) + std::pow((pvX - X) * Pz - (pvZ - Z) * Px, 2) + std::pow((pvX - X) * Py - (pvY - Y) * Px, 2)) / (Px * Px + Py * Py + Pz * Pz)); });

// Eta and Phi
DECLARE_SOA_DYNAMIC_COLUMN(Eta, eta, //! 3 body vtx eta
                           [](float Px, float Py, float Pz) -> float { return RecoDecay::eta(std::array{Px, Py, Pz}); });
DECLARE_SOA_DYNAMIC_COLUMN(Phi, phi, //! 3 body vtx phi
                           [](float Px, float Py) -> float { return RecoDecay::phi(Px, Py); });

// Calculated on the fly with mother particle hypothesis
DECLARE_SOA_DYNAMIC_COLUMN(MHypertriton, mHypertriton, //! mass under Hypertriton hypothesis
                           [](float pxtrack0, float pytrack0, float pztrack0, float pxtrack1, float pytrack1, float pztrack1, float pxtrack2, float pytrack2, float pztrack2) -> float { return RecoDecay::m(std::array{std::array{pxtrack0, pytrack0, pztrack0}, std::array{pxtrack1, pytrack1, pztrack1}, std::array{pxtrack2, pytrack2, pztrack2}}, std::array{o2::constants::physics::MassProton, o2::constants::physics::MassPionCharged, o2::constants::physics::MassDeuteron}); });
DECLARE_SOA_DYNAMIC_COLUMN(MAntiHypertriton, mAntiHypertriton, //! mass under antiHypertriton hypothesis
                           [](float pxtrack0, float pytrack0, float pztrack0, float pxtrack1, float pytrack1, float pztrack1, float pxtrack2, float pytrack2, float pztrack2) -> float { return RecoDecay::m(std::array{std::array{pxtrack0, pytrack0, pztrack0}, std::array{pxtrack1, pytrack1, pztrack1}, std::array{pxtrack2, pytrack2, pztrack2}}, std::array{o2::constants::physics::MassPionCharged, o2::constants::physics::MassProton, o2::constants::physics::MassDeuteron}); });

DECLARE_SOA_DYNAMIC_COLUMN(MHyperHelium4, mHyperHelium4, //! mass under HyperHelium4 hypothesis
                           [](float pxtrack0, float pytrack0, float pztrack0, float pxtrack1, float pytrack1, float pztrack1, float pxtrack2, float pytrack2, float pztrack2) -> float { return RecoDecay::m(std::array{std::array{pxtrack0, pytrack0, pztrack0}, std::array{pxtrack1, pytrack1, pztrack1}, std::array{pxtrack2, pytrack2, pztrack2}}, std::array{o2::constants::physics::MassProton, o2::constants::physics::MassPionCharged, o2::constants::physics::MassHelium3}); });
DECLARE_SOA_DYNAMIC_COLUMN(MAntiHyperHelium4, mAntiHyperHelium4, //! mass under antiHyperHelium4 hypothesis
                           [](float pxtrack0, float pytrack0, float pztrack0, float pxtrack1, float pytrack1, float pztrack1, float pxtrack2, float pytrack2, float pztrack2) -> float { return RecoDecay::m(std::array{std::array{pxtrack0, pytrack0, pztrack0}, std::array{pxtrack1, pytrack1, pztrack1}, std::array{pxtrack2, pytrack2, pztrack2}}, std::array{o2::constants::physics::MassPionCharged, o2::constants::physics::MassProton, o2::constants::physics::MassHelium3}); });

DECLARE_SOA_DYNAMIC_COLUMN(YHypertriton, yHypertriton, //! 3 body vtx y with hypertriton or antihypertriton hypothesis
                           [](float Px, float Py, float Pz) -> float { return RecoDecay::y(std::array{Px, Py, Pz}, o2::constants::physics::MassHyperTriton); });
DECLARE_SOA_DYNAMIC_COLUMN(YHyperHelium4, yHyperHelium4, //! 3 body vtx y with hyperhelium4 or antihyperhelium4 hypothesis
                           [](float Px, float Py, float Pz) -> float { return RecoDecay::y(std::array{Px, Py, Pz}, o2::constants::physics::MassHyperHelium4); });

// kinematic information of daughter tracks
DECLARE_SOA_DYNAMIC_COLUMN(Track0Pt, track0pt, //! daughter0 pT
                           [](float pxtrack0, float pytrack0) -> float { return RecoDecay::sqrtSumOfSquares(pxtrack0, pytrack0); });
DECLARE_SOA_DYNAMIC_COLUMN(Track1Pt, track1pt, //! daughter1 pT
                           [](float pxtrack1, float pytrack1) -> float { return RecoDecay::sqrtSumOfSquares(pxtrack1, pytrack1); });
DECLARE_SOA_DYNAMIC_COLUMN(Track2Pt, track2pt, //! daughter2 pT
                           [](float pxtrack2, float pytrack2) -> float { return RecoDecay::sqrtSumOfSquares(pxtrack2, pytrack2); });
DECLARE_SOA_DYNAMIC_COLUMN(Track0Eta, track0eta, //! daughter0 eta
                           [](float pxtrack0, float pytrack0, float pztrack0) -> float { return RecoDecay::eta(std::array{pxtrack0, pytrack0, pztrack0}); });
DECLARE_SOA_DYNAMIC_COLUMN(Track0Phi, track0phi, //! daughter0 phi
                           [](float pxtrack0, float pytrack0) -> float { return RecoDecay::phi(pxtrack0, pytrack0); });
DECLARE_SOA_DYNAMIC_COLUMN(Track1Eta, track1eta, //! daughter1 eta
                           [](float pxtrack1, float pytrack1, float pztrack1) -> float { return RecoDecay::eta(std::array{pxtrack1, pytrack1, pztrack1}); });
DECLARE_SOA_DYNAMIC_COLUMN(Track1Phi, track1phi, //! daughter1 phi
                           [](float pxtrack1, float pytrack1) -> float { return RecoDecay::phi(pxtrack1, pytrack1); });
DECLARE_SOA_DYNAMIC_COLUMN(Track2Eta, track2eta, //! daughter2 eta
                           [](float pxtrack2, float pytrack2, float pztrack2) -> float { return RecoDecay::eta(std::array{pxtrack2, pytrack2, pztrack2}); });
DECLARE_SOA_DYNAMIC_COLUMN(Track2Phi, track2phi, //! daughter2 phi
                           [](float pxtrack2, float pytrack2) -> float { return RecoDecay::phi(pxtrack2, pytrack2); });

DECLARE_SOA_EXPRESSION_COLUMN(Px, px, //! 3 body vtx px
                              float, 1.f * aod::vtx3body::pxtrack0 + 1.f * aod::vtx3body::pxtrack1 + 1.f * aod::vtx3body::pxtrack2);
DECLARE_SOA_EXPRESSION_COLUMN(Py, py, //! 3 body vtx py
                              float, 1.f * aod::vtx3body::pytrack0 + 1.f * aod::vtx3body::pytrack1 + 1.f * aod::vtx3body::pytrack2);
DECLARE_SOA_EXPRESSION_COLUMN(Pz, pz, //! 3 body vtx pz
                              float, 1.f * aod::vtx3body::pztrack0 + 1.f * aod::vtx3body::pztrack1 + 1.f * aod::vtx3body::pztrack2);
} // namespace vtx3body

DECLARE_SOA_TABLE_FULL(StoredVtx3BodyDatas, "Vtx3BodyDatas", "AOD", "Vtx3BodyDATA", //!
                       o2::soa::Index<>, vtx3body::Track0Id, vtx3body::Track1Id, vtx3body::Track2Id, vtx3body::CollisionId, vtx3body::Decay3BodyId,
                       vtx3body::X, vtx3body::Y, vtx3body::Z,
                       vtx3body::PxTrack0, vtx3body::PyTrack0, vtx3body::PzTrack0,
                       vtx3body::PxTrack1, vtx3body::PyTrack1, vtx3body::PzTrack1,
                       vtx3body::PxTrack2, vtx3body::PyTrack2, vtx3body::PzTrack2,
                       vtx3body::DCAVtxDaughters,
                       vtx3body::DCAXYTrack0ToPV, vtx3body::DCAXYTrack1ToPV, vtx3body::DCAXYTrack2ToPV,
                       vtx3body::DCATrack0ToPV, vtx3body::DCATrack1ToPV, vtx3body::DCATrack2ToPV,
                       vtx3body::TOFNSigmaBachDe,

                       // Dynamic columns
                       vtx3body::P<vtx3body::PxTrack0, vtx3body::PyTrack0, vtx3body::PzTrack0, vtx3body::PxTrack1, vtx3body::PyTrack1, vtx3body::PzTrack1, vtx3body::PxTrack2, vtx3body::PyTrack2, vtx3body::PzTrack2>,
                       vtx3body::Pt<vtx3body::PxTrack0, vtx3body::PyTrack0, vtx3body::PxTrack1, vtx3body::PyTrack1, vtx3body::PxTrack2, vtx3body::PyTrack2>,
                       vtx3body::VtxRadius<vtx3body::X, vtx3body::Y>,
                       vtx3body::DistOverTotMom<vtx3body::X, vtx3body::Y, vtx3body::Z, vtx3body::Px, vtx3body::Py, vtx3body::Pz>,
                       vtx3body::VtxCosPA<vtx3body::X, vtx3body::Y, vtx3body::Z, vtx3body::Px, vtx3body::Py, vtx3body::Pz>,
                       vtx3body::DCAVtxToPV<vtx3body::X, vtx3body::Y, vtx3body::Z, vtx3body::Px, vtx3body::Py, vtx3body::Pz>,

                       // Invariant masses
                       vtx3body::MHypertriton<vtx3body::PxTrack0, vtx3body::PyTrack0, vtx3body::PzTrack0, vtx3body::PxTrack1, vtx3body::PyTrack1, vtx3body::PzTrack1, vtx3body::PxTrack2, vtx3body::PyTrack2, vtx3body::PzTrack2>,
                       vtx3body::MAntiHypertriton<vtx3body::PxTrack0, vtx3body::PyTrack0, vtx3body::PzTrack0, vtx3body::PxTrack1, vtx3body::PyTrack1, vtx3body::PzTrack1, vtx3body::PxTrack2, vtx3body::PyTrack2, vtx3body::PzTrack2>,
                       vtx3body::MHyperHelium4<vtx3body::PxTrack0, vtx3body::PyTrack0, vtx3body::PzTrack0, vtx3body::PxTrack1, vtx3body::PyTrack1, vtx3body::PzTrack1, vtx3body::PxTrack2, vtx3body::PyTrack2, vtx3body::PzTrack2>,
                       vtx3body::MAntiHyperHelium4<vtx3body::PxTrack0, vtx3body::PyTrack0, vtx3body::PzTrack0, vtx3body::PxTrack1, vtx3body::PyTrack1, vtx3body::PzTrack1, vtx3body::PxTrack2, vtx3body::PyTrack2, vtx3body::PzTrack2>,

                       // Longitudinal
                       vtx3body::YHypertriton<vtx3body::Px, vtx3body::Py, vtx3body::Pz>,
                       vtx3body::YHyperHelium4<vtx3body::Px, vtx3body::Py, vtx3body::Pz>,
                       vtx3body::Eta<vtx3body::Px, vtx3body::Py, vtx3body::Pz>,
                       vtx3body::Phi<vtx3body::Px, vtx3body::Py>,
                       vtx3body::Track0Pt<vtx3body::PxTrack0, vtx3body::PyTrack0>,
                       vtx3body::Track0Eta<vtx3body::PxTrack0, vtx3body::PyTrack0, vtx3body::PzTrack0>,
                       vtx3body::Track0Phi<vtx3body::PxTrack0, vtx3body::PyTrack0>,
                       vtx3body::Track1Pt<vtx3body::PxTrack1, vtx3body::PyTrack1>,
                       vtx3body::Track1Eta<vtx3body::PxTrack1, vtx3body::PyTrack1, vtx3body::PzTrack1>,
                       vtx3body::Track1Phi<vtx3body::PxTrack1, vtx3body::PyTrack1>,
                       vtx3body::Track2Pt<vtx3body::PxTrack2, vtx3body::PyTrack2>,
                       vtx3body::Track2Eta<vtx3body::PxTrack2, vtx3body::PyTrack2, vtx3body::PzTrack2>,
                       vtx3body::Track2Phi<vtx3body::PxTrack2, vtx3body::PyTrack2>);

// extended table with expression columns that can be used as arguments of dynamic columns
DECLARE_SOA_EXTENDED_TABLE_USER(Vtx3BodyDatas, StoredVtx3BodyDatas, "Vtx3BodyDATAEXT", //!
                                vtx3body::Px, vtx3body::Py, vtx3body::Pz);

using Vtx3BodyData = Vtx3BodyDatas::iterator;
namespace vtx3body
{
DECLARE_SOA_INDEX_COLUMN(Vtx3BodyData, vtx3BodyData); //! Index to Vtx3BodyData entry
}

DECLARE_SOA_TABLE(Decay3BodyDataLink, "AOD", "DECAY3BODYLINK", //! Joinable table with Decay3bodys which links to Vtx3BodyData which is not produced for all entries
                  vtx3body::Vtx3BodyDataId);

using Decay3BodysLinked = soa::Join<Decay3Bodys, Decay3BodyDataLink>;
using Decay3BodyLinked = Decay3BodysLinked::iterator;

// Definition of labels for Vtx3BodyDatas
namespace mcvtx3bodylabel
{
DECLARE_SOA_INDEX_COLUMN(McParticle, mcParticle); //! MC particle for Vtx3BodyDatas
} // namespace mcvtx3bodylabel

DECLARE_SOA_TABLE(McVtx3BodyLabels, "AOD", "MCVTXLABEL", //! Table joinable with Vtx3BodyData containing the MC labels
                  mcvtx3bodylabel::McParticleId);
using McVtx3BodyLabel = McVtx3BodyLabels::iterator;

// Definition of labels for Decay3Bodys // Full table, joinable with Decay3Bodys (CAUTION: NOT WITH Vtx3BodyDATA)
namespace mcfullvtx3bodylabel
{
DECLARE_SOA_INDEX_COLUMN(McParticle, mcParticle); //! MC particle for Decay3Bodys
} // namespace mcfullvtx3bodylabel

DECLARE_SOA_TABLE(McFullVtx3BodyLabels, "AOD", "MCFULLVTXLABEL", //! Table joinable with Decay3Bodys
                  mcfullvtx3bodylabel::McParticleId);
using McFullVtx3BodyLabel = McFullVtx3BodyLabels::iterator;

// output table for ML studies
namespace hyp3body
{
// collision
DECLARE_SOA_COLUMN(Centrality, centrality, float); //! centrality
DECLARE_SOA_COLUMN(XPV, xpv, float);               //! primary vertex X
DECLARE_SOA_COLUMN(YPV, ypv, float);               //! primary vertex Y
DECLARE_SOA_COLUMN(ZPV, zpv, float);               //! primary vertex Z
// reconstruced candidate
DECLARE_SOA_COLUMN(IsMatter, isMatter, bool); //! bool: true for matter
DECLARE_SOA_COLUMN(M, m, float);              //! invariant mass
DECLARE_SOA_COLUMN(P, p, float);              //! p
DECLARE_SOA_COLUMN(Pt, pt, float);            //! pT
DECLARE_SOA_COLUMN(Ct, ct, float);            //! ct
DECLARE_SOA_COLUMN(X, x, float);              //! decay position X
DECLARE_SOA_COLUMN(Y, y, float);              //! decay position Y
DECLARE_SOA_COLUMN(Z, z, float);              //! decay position Z
DECLARE_SOA_COLUMN(CosPA, cospa, float);
DECLARE_SOA_COLUMN(DCADaughters, dcaDaughters, float); //! DCA among daughters
DECLARE_SOA_COLUMN(DCACandToPV, dcaCandtopv, float);   //! DCA of the reconstructed track to pv
// kinematic infomation of daughter tracks
DECLARE_SOA_COLUMN(PProton, pProton, float);         //! p of the proton daughter
DECLARE_SOA_COLUMN(PtProton, ptProton, float);       //! pT of the proton daughter
DECLARE_SOA_COLUMN(EtaProton, etaProton, float);     //! eta of the proton daughter
DECLARE_SOA_COLUMN(PhiProton, phiProton, float);     //! phi of the proton daughter
DECLARE_SOA_COLUMN(PPion, pPion, float);             //! p of the pion daughter
DECLARE_SOA_COLUMN(PtPion, ptPion, float);           //! pT of the pion daughter
DECLARE_SOA_COLUMN(EtaPion, etaPion, float);         //! eta of the pion daughter
DECLARE_SOA_COLUMN(PhiPion, phiPion, float);         //! phi of the pion daughter
DECLARE_SOA_COLUMN(PBachelor, pBachelor, float);     //! p of the bachelor daughter
DECLARE_SOA_COLUMN(PtBachelor, ptBachelor, float);   //! pT of the bachelor daughter
DECLARE_SOA_COLUMN(EtaBachelor, etaBachelor, float); //! eta of the bachelor daughter
DECLARE_SOA_COLUMN(PhiBachelor, phiBachelor, float); //! phi of the bachelor daughter
// track quality
DECLARE_SOA_COLUMN(TPCNclusProton, tpcNclusProton, uint8_t);             //! number of TPC clusters of the proton daughter
DECLARE_SOA_COLUMN(TPCNclusPion, tpcNclusPion, uint8_t);                 //! number of TPC clusters of the pion daughter
DECLARE_SOA_COLUMN(TPCNclusBachelor, tpcNclusBachelor, uint8_t);         //! number of TPC clusters of the bachelor daughter
DECLARE_SOA_COLUMN(ITSNclusSizeProton, itsNclusSizeProton, uint8_t);     //! average ITS cluster size of the proton daughter
DECLARE_SOA_COLUMN(ITSNclusSizePion, itsNclusSizePion, uint8_t);         //! average ITS cluster size of the pion daughter
DECLARE_SOA_COLUMN(ITSNclusSizeBachelor, itsNclusSizeBachelor, uint8_t); //! average ITS cluster size of the bachelor daughter
// PID
DECLARE_SOA_COLUMN(TPCNSigmaProton, tpcNSigmaProton, float);     //! nsigma of TPC PID of the proton daughter
DECLARE_SOA_COLUMN(TPCNSigmaPion, tpcNSigmaPion, float);         //! nsigma of TPC PID of the pion daughter
DECLARE_SOA_COLUMN(TPCNSigmaBachelor, tpcNSigmaBachelor, float); //! nsigma of TPC PID of the bachelor daughter
DECLARE_SOA_COLUMN(TOFNSigmaBachelor, tofNSigmaBachelor, float); //! nsigma of TOF PID of the bachelor daughter
// DCA to PV
DECLARE_SOA_COLUMN(DCAXYProtonToPV, dcaxyProtontoPV, float);     //! DCAXY of the proton daughter to pv
DECLARE_SOA_COLUMN(DCAXYPionToPV, dcaxyPiontoPV, float);         //! DCAXY of the pion daughter to pv
DECLARE_SOA_COLUMN(DCAXYBachelorToPV, dcaxyBachelortoPV, float); //! DCAXY of the bachelor daughter to pv
DECLARE_SOA_COLUMN(DCAProtonToPV, dcaProtontoPV, float);         //! DCA of the proton daughter to pv
DECLARE_SOA_COLUMN(DCAPionToPV, dcaPiontoPV, float);             //! DCA of the pion daughter to pv
DECLARE_SOA_COLUMN(DCABachelorToPV, dcaBachelortoPV, float);     //! DCA of the bachelor daughter to pv
// for MC
DECLARE_SOA_COLUMN(GenP, genP, float);                                    // P of the hypertriton
DECLARE_SOA_COLUMN(GenPt, genPt, float);                                  // pT of the hypertriton
DECLARE_SOA_COLUMN(GenCt, genCt, float);                                  // ct of the hypertriton
DECLARE_SOA_COLUMN(GenPhi, genPhi, float);                                // Phi of the hypertriton
DECLARE_SOA_COLUMN(GenEta, genEta, float);                                // Eta of the hypertriton
DECLARE_SOA_COLUMN(GenRapidity, genRapidity, float);                      // Rapidity of the hypertriton
DECLARE_SOA_COLUMN(IsReco, isReco, bool);                                 // bool: true for reco
DECLARE_SOA_COLUMN(IsSignal, isSignal, bool);                             // bool: true for signal
DECLARE_SOA_COLUMN(PdgCode, pdgCode, int);                                // pdgCode of the mcparticle, -1 for fake pair
DECLARE_SOA_COLUMN(SurvivedEventSelection, survivedEventSelection, bool); // bool: true for survived event selection
} // namespace hyp3body

// output table for data
DECLARE_SOA_TABLE(Hyp3BodyCands, "AOD", "HYP3BODYCANDS",
                  o2::soa::Index<>,
                  hyp3body::Centrality,
                  hyp3body::XPV, hyp3body::YPV, hyp3body::ZPV,
                  // secondary vertex and reconstruced candidate
                  hyp3body::IsMatter,
                  hyp3body::M,
                  hyp3body::P,
                  hyp3body::Pt,
                  hyp3body::Ct,
                  hyp3body::X, hyp3body::Y, hyp3body::Z,
                  hyp3body::CosPA,
                  hyp3body::DCADaughters,
                  hyp3body::DCACandToPV,
                  // daughter tracks
                  hyp3body::PProton, hyp3body::PtProton, hyp3body::EtaProton, hyp3body::PhiProton,
                  hyp3body::PPion, hyp3body::PtPion, hyp3body::EtaPion, hyp3body::PhiPion,
                  hyp3body::PBachelor, hyp3body::PtBachelor, hyp3body::EtaBachelor, hyp3body::PhiBachelor,
                  hyp3body::TPCNclusProton, hyp3body::TPCNclusPion, hyp3body::TPCNclusBachelor,
                  hyp3body::ITSNclusSizeProton, hyp3body::ITSNclusSizePion, hyp3body::ITSNclusSizeBachelor,
                  hyp3body::TPCNSigmaProton, hyp3body::TPCNSigmaPion, hyp3body::TPCNSigmaBachelor,
                  hyp3body::TOFNSigmaBachelor,
                  hyp3body::DCAXYProtonToPV, hyp3body::DCAXYPionToPV, hyp3body::DCAXYBachelorToPV,
                  hyp3body::DCAProtonToPV, hyp3body::DCAPionToPV, hyp3body::DCABachelorToPV);

// output table for MC
DECLARE_SOA_TABLE(MCHyp3BodyCands, "AOD", "MCHYP3BODYCANDS",
                  o2::soa::Index<>,
                  hyp3body::Centrality,
                  hyp3body::XPV, hyp3body::YPV, hyp3body::ZPV,
                  // secondary vertex and reconstruced candidate
                  hyp3body::IsMatter,
                  hyp3body::M,
                  hyp3body::P,
                  hyp3body::Pt,
                  hyp3body::Ct,
                  hyp3body::X, hyp3body::Y, hyp3body::Z,
                  hyp3body::CosPA,
                  hyp3body::DCADaughters,
                  hyp3body::DCACandToPV,
                  // daughter tracks
                  hyp3body::PProton, hyp3body::PtProton, hyp3body::EtaProton, hyp3body::PhiProton,
                  hyp3body::PPion, hyp3body::PtPion, hyp3body::EtaPion, hyp3body::PhiPion,
                  hyp3body::PBachelor, hyp3body::PtBachelor, hyp3body::EtaBachelor, hyp3body::PhiBachelor,
                  hyp3body::TPCNclusProton, hyp3body::TPCNclusPion, hyp3body::TPCNclusBachelor,
                  hyp3body::ITSNclusSizeProton, hyp3body::ITSNclusSizePion, hyp3body::ITSNclusSizeBachelor,
                  hyp3body::TPCNSigmaProton, hyp3body::TPCNSigmaPion, hyp3body::TPCNSigmaBachelor,
                  hyp3body::TOFNSigmaBachelor,
                  hyp3body::DCAXYProtonToPV, hyp3body::DCAXYPionToPV, hyp3body::DCAXYBachelorToPV,
                  hyp3body::DCAProtonToPV, hyp3body::DCAPionToPV, hyp3body::DCABachelorToPV,
                  // MC information
                  hyp3body::GenP,
                  hyp3body::GenPt,
                  hyp3body::GenCt,
                  hyp3body::GenPhi,
                  hyp3body::GenEta,
                  hyp3body::GenRapidity,
                  hyp3body::IsSignal,
                  hyp3body::IsReco,
                  hyp3body::PdgCode,
                  hyp3body::SurvivedEventSelection);

//______________________________________________________
// DATAMODEL FOR KFPARTICLE DECAY3BODYS

namespace kfvtx3body
{
// General 3 body Vtx properties: mass, momentum, charge
DECLARE_SOA_COLUMN(Mass, mass, float); //! candidate mass (PID hypothesis depending on bachelor charge)
DECLARE_SOA_COLUMN(Px, px, float);     //! candidate px at decay position
DECLARE_SOA_COLUMN(Py, py, float);     //! candidate py at decay position
DECLARE_SOA_COLUMN(Pz, pz, float);     //! candidate pz at decay position
DECLARE_SOA_COLUMN(Pt, pt, float);     //! candidate pt at decay position
DECLARE_SOA_COLUMN(Sign, sign, float); //! candidate sign

// topological properties
DECLARE_SOA_COLUMN(VtxCosPAKF, vtxcosPAkf, float);             //! 3 body vtx CosPA from KFParticle (using kfpPV)
DECLARE_SOA_COLUMN(VtxCosXYPAKF, vtxcosxyPAkf, float);         //! 3 body vtx CosPA from KFParticle (using kfpPV)
DECLARE_SOA_COLUMN(VtxCosPAKFtopo, vtxcosPAkftopo, float);     //! 3 body vtx CosPA from KFParticle after topological constraint (using kfpPV)
DECLARE_SOA_COLUMN(VtxCosXYPAKFtopo, vtxcosxyPAkftopo, float); //! 3 body vtx CosPA from KFParticle after topological constraint (using kfpPV)
DECLARE_SOA_COLUMN(DCAVtxToPVKF, dcavtxtopvkf, float);         //! 3 body vtx DCA to PV from KFParticle (using kfpPV)
DECLARE_SOA_COLUMN(DCAXYVtxToPVKF, dcaxyvtxtopvkf, float);     //! 3 body vtx DCAxy to PV from KFParticle (using kfpPV)
DECLARE_SOA_COLUMN(DecayLKF, decaylkf, float);                 //! 3 body vtx decay length from KFParticle (using kfpPV after topological constraint)
DECLARE_SOA_COLUMN(DecayLXYKF, decaylxykf, float);             //! 3 body vtx decay length XY from KFParticle (using kfpPV after topological constraint)
DECLARE_SOA_COLUMN(DecayLDeltaL, decayldeltal, float);         //! 3 body vtx l/dl from KFParticle (using kfpPV after topological constraint)
DECLARE_SOA_COLUMN(Chi2geoNDF, chi2geondf, float);             //! 3 body vtx chi2geo from geometrical KFParticle fit
DECLARE_SOA_COLUMN(Chi2topoNDF, chi2topondf, float);           //! 3 body vtx chi2topo from KFParticle topological constraint to the PV (using kfpPV)

// daughters
DECLARE_SOA_COLUMN(DCATrack0ToPVKF, dcatrack0topvkf, float);           //! DCA of proton prong to PV from KFParticle
DECLARE_SOA_COLUMN(DCATrack1ToPVKF, dcatrack1topvkf, float);           //! DCA of pion prong to PV from KFParticle
DECLARE_SOA_COLUMN(DCATrack2ToPVKF, dcatrack2topvkf, float);           //! DCA of deuteron prong to PV from KFParticle
DECLARE_SOA_COLUMN(DCAxyTrack0ToPVKF, dcaxytrack0topvkf, float);       //! DCAxy of proton prong to PV from KFParticle
DECLARE_SOA_COLUMN(DCAxyTrack1ToPVKF, dcaxytrack1topvkf, float);       //! DCAxy of pion prong to PV from KFParticle
DECLARE_SOA_COLUMN(DCAxyTrack2ToPVKF, dcaxytrack2topvkf, float);       //! DCAxy of deuteron prong to PV from KFParticle
DECLARE_SOA_COLUMN(DCAxyTrack0ToSVKF, dcaxytrack0tosvkf, float);       //! DCAxy of proton prong to SV from KFParticle
DECLARE_SOA_COLUMN(DCAxyTrack1ToSVKF, dcaxytrack1tosvkf, float);       //! DCAxy of pion prong to SV from KFParticle
DECLARE_SOA_COLUMN(DCAxyTrack2ToSVKF, dcaxytrack2tosvkf, float);       //! DCAxy of deuteron prong to SV from KFParticle
DECLARE_SOA_COLUMN(DCAxyTrack0ToTrack1, dcaxytrack0totrack1kf, float); //! DCAxy of proton prong to pion from KFParticle
DECLARE_SOA_COLUMN(DCAxyTrack0ToTrack2, dcaxytrack0totrack2kf, float); //! DCAxy of proton prong to deuteron from KFParticle
DECLARE_SOA_COLUMN(DCAxyTrack1ToTrack2, dcaxytrack1totrack2kf, float); //! DCAxy of pion prong to deuteron from KFParticle
DECLARE_SOA_COLUMN(DCAVtxDaughtersKF, dcavtxdaughterskf, float);       //! sum of DCAs between daughters in 3D from KFParticle
DECLARE_SOA_COLUMN(Track0Sign, track0sign, float);                     //! sign of proton daughter track
DECLARE_SOA_COLUMN(Track1Sign, track1sign, float);                     //! sign of pion daughter track
DECLARE_SOA_COLUMN(Track2Sign, track2sign, float);                     //! sign of deuteron daughter track

// V0
DECLARE_SOA_COLUMN(MassV0, massv0, float);         //! proton, pion vertex mass
DECLARE_SOA_COLUMN(Chi2MassV0, chi2massv0, float); //! chi2 of proton, pion mass constraint to Lambda mass

} // namespace kfvtx3body

<<<<<<< HEAD
DECLARE_SOA_TABLE(StoredKFVtx3BodyDatas, "AOD", "KFVTX3BODYDATA", //!
=======
DECLARE_SOA_TABLE(KFVtx3BodyDatas, "AOD", "KFVTX3BODYDATA", //!
>>>>>>> 77d30a6e
                                                                  // indices
                  o2::soa::Index<>, vtx3body::CollisionId, vtx3body::Track0Id, vtx3body::Track1Id, vtx3body::Track2Id, vtx3body::Decay3BodyId,

                  // hypertriton candidate
                  kfvtx3body::Mass,
                  vtx3body::X, vtx3body::Y, vtx3body::Z,
                  kfvtx3body::Px, kfvtx3body::Py, kfvtx3body::Pz, kfvtx3body::Pt,
                  kfvtx3body::Sign,
                  kfvtx3body::DCAVtxToPVKF, kfvtx3body::DCAXYVtxToPVKF,
                  kfvtx3body::VtxCosPAKF, kfvtx3body::VtxCosXYPAKF,
                  kfvtx3body::VtxCosPAKFtopo, kfvtx3body::VtxCosXYPAKFtopo,
                  kfvtx3body::DecayLKF, kfvtx3body::DecayLXYKF, kfvtx3body::DecayLDeltaL,
                  kfvtx3body::Chi2geoNDF, kfvtx3body::Chi2topoNDF,

                  // V0
                  kfvtx3body::MassV0, kfvtx3body::Chi2MassV0,

                  // daughters
                  vtx3body::PxTrack0, vtx3body::PyTrack0, vtx3body::PzTrack0, // proton
                  vtx3body::PxTrack1, vtx3body::PyTrack1, vtx3body::PzTrack1, // pion
                  vtx3body::PxTrack2, vtx3body::PyTrack2, vtx3body::PzTrack2, // deuteron
                  kfvtx3body::DCATrack0ToPVKF, kfvtx3body::DCATrack1ToPVKF, kfvtx3body::DCATrack2ToPVKF, kfvtx3body::DCAxyTrack0ToPVKF, kfvtx3body::DCAxyTrack1ToPVKF, kfvtx3body::DCAxyTrack2ToPVKF,
                  kfvtx3body::DCAxyTrack0ToSVKF, kfvtx3body::DCAxyTrack1ToSVKF, kfvtx3body::DCAxyTrack2ToSVKF,
                  kfvtx3body::DCAxyTrack0ToTrack1, kfvtx3body::DCAxyTrack0ToTrack2, kfvtx3body::DCAxyTrack1ToTrack2,
                  kfvtx3body::DCAVtxDaughtersKF,
                  vtx3body::DCATrack0ToPV, vtx3body::DCATrack1ToPV, vtx3body::DCATrack2ToPV,
                  kfvtx3body::Track0Sign, kfvtx3body::Track1Sign, kfvtx3body::Track2Sign, // track sing: proton, pion, deuteron
                  vtx3body::TOFNSigmaBachDe,

                  // dynamic columns
                  vtx3body::VtxRadius<vtx3body::X, vtx3body::Y>,
                  vtx3body::DistOverTotMom<vtx3body::X, vtx3body::Y, vtx3body::Z, kfvtx3body::Px, kfvtx3body::Py, kfvtx3body::Pz>,
                  vtx3body::VtxCosPA<vtx3body::X, vtx3body::Y, vtx3body::Z, kfvtx3body::Px, kfvtx3body::Py, kfvtx3body::Pz>,
                  vtx3body::DCAVtxToPV<vtx3body::X, vtx3body::Y, vtx3body::Z, kfvtx3body::Px, kfvtx3body::Py, kfvtx3body::Pz>,

                  // Longitudinal
                  vtx3body::YHypertriton<kfvtx3body::Px, kfvtx3body::Py, kfvtx3body::Pz>,
                  vtx3body::Eta<kfvtx3body::Px, kfvtx3body::Py, kfvtx3body::Pz>,
                  vtx3body::Phi<kfvtx3body::Px, kfvtx3body::Py>,
                  vtx3body::Track0Pt<vtx3body::PxTrack0, vtx3body::PyTrack0>,                      // proton pT
                  vtx3body::Track0Eta<vtx3body::PxTrack0, vtx3body::PyTrack0, vtx3body::PzTrack0>, // proton eta
                  vtx3body::Track0Phi<vtx3body::PxTrack0, vtx3body::PyTrack0>,                     // proton phi
                  vtx3body::Track1Pt<vtx3body::PxTrack1, vtx3body::PyTrack1>,                      // pion pT
                  vtx3body::Track1Eta<vtx3body::PxTrack1, vtx3body::PyTrack1, vtx3body::PzTrack1>, // pion eta
                  vtx3body::Track1Phi<vtx3body::PxTrack1, vtx3body::PyTrack1>,                     // pion phi
                  vtx3body::Track2Pt<vtx3body::PxTrack2, vtx3body::PyTrack2>,                      // deuteron pT
                  vtx3body::Track2Eta<vtx3body::PxTrack2, vtx3body::PyTrack2, vtx3body::PzTrack2>, // deuteron eta
                  vtx3body::Track2Phi<vtx3body::PxTrack2, vtx3body::PyTrack2>);                    // deuteron phi

<<<<<<< HEAD
using StoredKFVtx3BodyData = StoredKFVtx3BodyDatas::iterator;
namespace kfvtx3body
{
DECLARE_SOA_INDEX_COLUMN(StoredKFVtx3BodyData, storedkfvtx3BodyData); //! Index to KFVtx3BodyData entry
}

=======
using KFVtx3BodyData = KFVtx3BodyDatas::iterator;
namespace kfvtx3body
{
DECLARE_SOA_INDEX_COLUMN(KFVtx3BodyData, kfvtx3BodyData); //! Index to KFVtx3BodyData entry
}

DECLARE_SOA_TABLE(KFDecay3BodyDataLink, "AOD", "KFDECAY3BODYLINK", //! Joinable table with Decay3bodys which links to KFVtx3BodyData which is not produced for all entries
                  vtx3body::Vtx3BodyDataId);

using KFDecay3BodysLinked = soa::Join<Decay3Bodys, KFDecay3BodyDataLink>;
using KFDecay3BodyLinked = KFDecay3BodysLinked::iterator;

DECLARE_SOA_TABLE(McKFVtx3BodyLabels, "AOD", "MCKFVTXLABEL", //! Table joinable with KFVtx3BodyData containing the MC labels
                  mcvtx3bodylabel::McParticleId);
using McKFVtx3BodyLabel = McKFVtx3BodyLabels::iterator;

DECLARE_SOA_TABLE(McFullKFVtx3BodyLabels, "AOD", "MCFULLKFVTXLABEL", //! Table joinable with Decay3Bodys (CAUTION: NOT WITH Vtx3BodyDATA)
                  mcfullvtx3bodylabel::McParticleId);
using McFullKFVtx3BodyLabel = McFullKFVtx3BodyLabels::iterator;

>>>>>>> 77d30a6e
} // namespace o2::aod

#endif // PWGLF_DATAMODEL_VTX3BODYTABLES_H_<|MERGE_RESOLUTION|>--- conflicted
+++ resolved
@@ -382,11 +382,7 @@
 
 } // namespace kfvtx3body
 
-<<<<<<< HEAD
-DECLARE_SOA_TABLE(StoredKFVtx3BodyDatas, "AOD", "KFVTX3BODYDATA", //!
-=======
 DECLARE_SOA_TABLE(KFVtx3BodyDatas, "AOD", "KFVTX3BODYDATA", //!
->>>>>>> 77d30a6e
                                                                   // indices
                   o2::soa::Index<>, vtx3body::CollisionId, vtx3body::Track0Id, vtx3body::Track1Id, vtx3body::Track2Id, vtx3body::Decay3BodyId,
 
@@ -436,14 +432,6 @@
                   vtx3body::Track2Eta<vtx3body::PxTrack2, vtx3body::PyTrack2, vtx3body::PzTrack2>, // deuteron eta
                   vtx3body::Track2Phi<vtx3body::PxTrack2, vtx3body::PyTrack2>);                    // deuteron phi
 
-<<<<<<< HEAD
-using StoredKFVtx3BodyData = StoredKFVtx3BodyDatas::iterator;
-namespace kfvtx3body
-{
-DECLARE_SOA_INDEX_COLUMN(StoredKFVtx3BodyData, storedkfvtx3BodyData); //! Index to KFVtx3BodyData entry
-}
-
-=======
 using KFVtx3BodyData = KFVtx3BodyDatas::iterator;
 namespace kfvtx3body
 {
@@ -463,8 +451,6 @@
 DECLARE_SOA_TABLE(McFullKFVtx3BodyLabels, "AOD", "MCFULLKFVTXLABEL", //! Table joinable with Decay3Bodys (CAUTION: NOT WITH Vtx3BodyDATA)
                   mcfullvtx3bodylabel::McParticleId);
 using McFullKFVtx3BodyLabel = McFullKFVtx3BodyLabels::iterator;
-
->>>>>>> 77d30a6e
 } // namespace o2::aod
 
 #endif // PWGLF_DATAMODEL_VTX3BODYTABLES_H_