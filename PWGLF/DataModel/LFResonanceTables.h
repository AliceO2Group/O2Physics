// Copyright 2019-2020 CERN and copyright holders of ALICE O2.
// See https://alice-o2.web.cern.ch/copyright for details of the copyright holders.
// All rights not expressly granted are reserved.
//
// This software is distributed under the terms of the GNU General Public
// License v3 (GPL Version 3), copied verbatim in the file "COPYING".
//
// In applying this license CERN does not waive the privileges and immunities
// granted to it by virtue of its status as an Intergovernmental Organization
// or submit itself to any jurisdiction.

/// \file LFResonanceTables.h
/// \brief Definitions of tables of resonance decay candidates
///
/// Inspired by StrangenessTables.h, FemtoDerived.h
///
/// \author Bong-Hwi Lim <bong-hwi.lim@cern.ch>

#ifndef O2_ANALYSIS_LFRESONANCETABLES_H_
#define O2_ANALYSIS_LFRESONANCETABLES_H_

#include <cmath>

#include "Common/DataModel/PIDResponse.h"
#include "Common/Core/RecoDecay.h"
#include "Common/DataModel/TrackSelectionTables.h"
#include "Framework/AnalysisDataModel.h"

namespace o2::aod
{
/// Resonance Collisions
namespace resocollision
{
DECLARE_SOA_COLUMN(MultV0M, multV0M, float);       //! V0M multiplicity
DECLARE_SOA_COLUMN(Sphericity, sphericity, float); //! Sphericity of the event
} // namespace resocollision
DECLARE_SOA_TABLE(ResoCollisions, "AOD", "RESOCOL",
                  o2::soa::Index<>,
                  o2::aod::collision::PosX,
                  o2::aod::collision::PosY,
                  o2::aod::collision::PosZ,
                  resocollision::MultV0M,
                  resocollision::Sphericity,
                  timestamp::Timestamp);
using ResoCollision = ResoCollisions::iterator;

// Resonance Daughters
// inspired from PWGCF/DataModel/FemtoDerived.h
namespace resodaughter
{
/// Distinuishes the different daughter types
enum DaughterType {
  kTrack,         //! Track
  kV0,            //! V0
  kCascade,       //! Cascade
  kNDaughterTypes //! Number of Daughter types
};
static constexpr std::string_view DaughterTypeName[kNDaughterTypes] = {"Tracks", "V0", "Cascade"}; //! Naming of the different particle types

enum PDGtype {
  kPion = BIT(0),
  kKaon = BIT(1),
  kProton = BIT(2),
  kHasTOF = BIT(6) // Save hasTOF info for TOF selection
};

#define requireTPCPIDCutInFilter(mask) ((aod::resodaughter::tpcPIDselectionFlag & (uint8_t)aod::resodaughter::mask) == (uint8_t)aod::resodaughter::mask)
#define requireTOFPIDCutInFilter(mask) (((aod::resodaughter::tofPIDselectionFlag & (uint8_t)aod::resodaughter::mask) == (uint8_t)aod::resodaughter::mask) && ((aod::resodaughter::tofPIDselectionFlag & (uint8_t)aod::resodaughter::kHasTOF) == (uint8_t)aod::resodaughter::kHasTOF))
#define requireTPCPIDPionCutInFilter() requireTPCPIDCutInFilter(PDGtype::kPion)
#define requireTPCPIDKaonCutInFilter() requireTPCPIDCutInFilter(PDGtype::kKaon)
#define requireTPCPIDProtonCutInFilter() requireTPCPIDCutInFilter(PDGtype::kProton)
#define requireTOFPIDPionCutInFilter() requireTOFPIDCutInFilter(PDGtype::kPion)
#define requireTOFPIDKaonCutInFilter() requireTOFPIDCutInFilter(PDGtype::kKaon)
#define requireTOFPIDProtonCutInFilter() requireTOFPIDCutInFilter(PDGtype::kProton)

DECLARE_SOA_INDEX_COLUMN(ResoCollision, resoCollision);
DECLARE_SOA_COLUMN(Pt, pt, float);                                     //! p_T (GeV/c)
DECLARE_SOA_COLUMN(Px, px, float);                                     //! p_x (GeV/c)
DECLARE_SOA_COLUMN(Py, py, float);                                     //! p_y (GeV/c)
DECLARE_SOA_COLUMN(Pz, pz, float);                                     //! p_z (GeV/c)
DECLARE_SOA_COLUMN(Eta, eta, float);                                   //! Eta
DECLARE_SOA_COLUMN(Phi, phi, float);                                   //! Phi
DECLARE_SOA_COLUMN(PartType, partType, uint8_t);                       //! Type of the particle, according to resodaughter::ParticleType
DECLARE_SOA_COLUMN(TempFitVar, tempFitVar, float);                     //! Observable for the template fitting (Track: DCA_xy, V0: CPA)
DECLARE_SOA_COLUMN(Indices, indices, int[2]);                          //! Field for the track indices to remove auto-correlations
DECLARE_SOA_COLUMN(Sign, sign, int8_t);                                //! Sign of the track charge
DECLARE_SOA_COLUMN(TPCNClsCrossedRows, tpcNClsCrossedRows, uint8_t);   //! Number of TPC crossed rows
DECLARE_SOA_COLUMN(TPCPIDselectionFlag, tpcPIDselectionFlag, uint8_t); //! TPC PID selection
DECLARE_SOA_COLUMN(TOFPIDselectionFlag, tofPIDselectionFlag, uint8_t); //! TOF PID selection
DECLARE_SOA_COLUMN(DaughDCA, daughDCA, float);                         //! DCA between daughters
DECLARE_SOA_COLUMN(MLambda, mLambda, float);                           //! The invariant mass of V0 candidate, assuming lambda
DECLARE_SOA_COLUMN(MAntiLambda, mAntiLambda, float);                   //! The invariant mass of V0 candidate, assuming antilambda
DECLARE_SOA_COLUMN(TransRadius, transRadius, float);                   //! Transverse radius of the decay vertex
DECLARE_SOA_COLUMN(DecayVtxX, decayVtxX, float);                       //! X position of the decay vertex
DECLARE_SOA_COLUMN(DecayVtxY, decayVtxY, float);                       //! Y position of the decay vertex
DECLARE_SOA_COLUMN(DecayVtxZ, decayVtxZ, float);                       //! Z position of the decay vertex
// For MC
DECLARE_SOA_COLUMN(IsPhysicalPrimary, isPhysicalPrimary, bool);
DECLARE_SOA_COLUMN(ProducedByGenerator, producedByGenerator, bool);
} // namespace resodaughter
DECLARE_SOA_TABLE(ResoDaughters, "AOD", "RESODAUGHTERS",
                  o2::soa::Index<>,
                  resodaughter::ResoCollisionId,
                  resodaughter::Pt,
                  resodaughter::Px,
                  resodaughter::Py,
                  resodaughter::Pz,
                  resodaughter::Eta,
                  resodaughter::Phi,
                  resodaughter::PartType,
                  resodaughter::TempFitVar,
                  resodaughter::Indices,
                  resodaughter::Sign,
                  resodaughter::TPCNClsCrossedRows,
                  o2::aod::track::DcaXY,
                  o2::aod::track::DcaZ,
                  o2::aod::track::X,
                  o2::aod::track::Alpha,
                  resodaughter::TPCPIDselectionFlag,
                  resodaughter::TOFPIDselectionFlag,
                  o2::aod::pidtpc::TPCNSigmaPi,
                  o2::aod::pidtpc::TPCNSigmaKa,
                  o2::aod::pidtpc::TPCNSigmaPr,
                  o2::aod::pidtof::TOFNSigmaPi,
                  o2::aod::pidtof::TOFNSigmaKa,
                  o2::aod::pidtof::TOFNSigmaPr,
                  resodaughter::DaughDCA,
                  resodaughter::MLambda,
                  resodaughter::MAntiLambda,
                  resodaughter::TransRadius,
                  resodaughter::DecayVtxX,
                  resodaughter::DecayVtxY,
                  resodaughter::DecayVtxZ);
using ResoDaughter = ResoDaughters::iterator;

<<<<<<< HEAD
DECLARE_SOA_TABLE(ResoDaughtersMC, "AOD", "RESODAUGHTERSMC",
                  mcparticle::PdgCode,
                  mcparticle::MothersIds,
                  mcparticle::DaughtersIdSlice,
                  resodaughter::IsPhysicalPrimary,
                  resodaughter::ProducedByGenerator);

=======
>>>>>>> 5f21f1f4
using Reso2TracksExt = soa::Join<aod::FullTracks, aod::TracksDCA>; // without Extra
using Reso2TracksMC = soa::Join<aod::FullTracks, McTrackLabels>;
using Reso2TracksPID = soa::Join<aod::FullTracks, aod::pidTPCPi, aod::pidTPCKa, aod::pidTPCPr, aod::pidTOFPi, aod::pidTOFKa, aod::pidTOFPr>;
using Reso2TracksPIDExt = soa::Join<Reso2TracksPID, aod::TracksDCA>; // Without Extra

} // namespace o2::aod
#endif // O2_ANALYSIS_LFRESONANCETABLES_H_<|MERGE_RESOLUTION|>--- conflicted
+++ resolved
@@ -133,16 +133,12 @@
                   resodaughter::DecayVtxZ);
 using ResoDaughter = ResoDaughters::iterator;
 
-<<<<<<< HEAD
 DECLARE_SOA_TABLE(ResoDaughtersMC, "AOD", "RESODAUGHTERSMC",
                   mcparticle::PdgCode,
                   mcparticle::MothersIds,
                   mcparticle::DaughtersIdSlice,
                   resodaughter::IsPhysicalPrimary,
                   resodaughter::ProducedByGenerator);
-
-=======
->>>>>>> 5f21f1f4
 using Reso2TracksExt = soa::Join<aod::FullTracks, aod::TracksDCA>; // without Extra
 using Reso2TracksMC = soa::Join<aod::FullTracks, McTrackLabels>;
 using Reso2TracksPID = soa::Join<aod::FullTracks, aod::pidTPCPi, aod::pidTPCKa, aod::pidTPCPr, aod::pidTOFPi, aod::pidTOFKa, aod::pidTOFPr>;
