--- conflicted
+++ resolved
@@ -237,12 +237,8 @@
                             bc::RunNumber, timestamp::Timestamp, bc::GlobalBC);
 
 using StraRawCents = StraRawCents_004;
-<<<<<<< HEAD
 using StraEvSels = StraEvSels_004;
-=======
-using StraEvSels = StraEvSels_003;
 using StraStamps = StraStamps_001;
->>>>>>> eb44a5c1
 using StraCollision = StraCollisions::iterator;
 using StraCent = StraCents::iterator;
 
