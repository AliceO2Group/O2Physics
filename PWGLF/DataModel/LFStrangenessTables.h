// Copyright 2019-2020 CERN and copyright holders of ALICE O2.
// See https://alice-o2.web.cern.ch/copyright for details of the copyright holders.
// All rights not expressly granted are reserved.
//
// This software is distributed under the terms of the GNU General Public
// License v3 (GPL Version 3), copied verbatim in the file "COPYING".
//
// In applying this license CERN does not waive the privileges and immunities
// granted to it by virtue of its status as an Intergovernmental Organization
// or submit itself to any jurisdiction.
#ifndef PWGLF_DATAMODEL_LFSTRANGENESSTABLES_H_
#define PWGLF_DATAMODEL_LFSTRANGENESSTABLES_H_

#include <cmath>
#include "Framework/AnalysisDataModel.h"
#include "Common/Core/RecoDecay.h"
#include "CommonConstants/PhysicsConstants.h"
#include "Common/DataModel/Centrality.h"

namespace o2::aod
{
//______________________________________________________
// Collision declarations for derived data analysis
// this is optional but will ensure full flexibility
// if required (for 2pc, etc)
DECLARE_SOA_TABLE(StraCollisions, "AOD", "STRACOLLISION", //! track X positions at minima when using AO2Ds
                  collision::PosX, collision::PosY, collision::PosZ,
                  cent::CentFT0M, cent::CentFT0A,
                  cent::CentFT0C, cent::CentFV0A, o2::soa::Marker<2>);

using StraCollision = StraCollisions::iterator;

namespace dautrack
{
//______________________________________________________
// Daughter track declarations for derived data analysis
DECLARE_SOA_COLUMN(DetectorMap, detectorMap, uint8_t);          //! detector map for reference
DECLARE_SOA_COLUMN(ITSClusterSizes, itsClusterSizes, uint32_t); //! ITS cluster sizes per layer
DECLARE_SOA_COLUMN(TPCClusters, tpcClusters, uint8_t);          //! N TPC clusters
DECLARE_SOA_COLUMN(TPCCrossedRows, tpcCrossedRows, uint8_t);    //! N TPC clusters

//______________________________________________________
// for extras: replicated here to ensure ease of manipulating the ITS information
// directly from the V0 extras table in simple ways for derived data as well
DECLARE_SOA_DYNAMIC_COLUMN(ITSClusterMap, itsClusterMap, //! ITS cluster map, one bit per layer, starting from the innermost
                           [](uint32_t itsClusterSizes) -> uint8_t {
                             uint8_t clmap = 0;
                             for (unsigned int layer = 0; layer < 7; layer++) {
                               if ((itsClusterSizes >> (layer * 4)) & 0xf) {
                                 clmap |= (1 << layer);
                               }
                             }
                             return clmap;
                           });
DECLARE_SOA_DYNAMIC_COLUMN(ITSNCls, itsNCls, //! Number of ITS clusters
                           [](uint32_t itsClusterSizes) -> uint8_t {
                             uint8_t itsNcls = 0;
                             for (int layer = 0; layer < 7; layer++) {
                               if ((itsClusterSizes >> (layer * 4)) & 0xf)
                                 itsNcls++;
                             }
                             return itsNcls;
                           });
DECLARE_SOA_DYNAMIC_COLUMN(HasITS, hasITS, //! Flag to check if track has a ITS match
                           [](uint8_t detectorMap) -> bool { return detectorMap & o2::aod::track::ITS; });
DECLARE_SOA_DYNAMIC_COLUMN(HasTPC, hasTPC, //! Flag to check if track has a TPC match
                           [](uint8_t detectorMap) -> bool { return detectorMap & o2::aod::track::TPC; });
DECLARE_SOA_DYNAMIC_COLUMN(HasTRD, hasTRD, //! Flag to check if track has a TRD match
                           [](uint8_t detectorMap) -> bool { return detectorMap & o2::aod::track::TRD; });
DECLARE_SOA_DYNAMIC_COLUMN(HasTOF, hasTOF, //! Flag to check if track has a TOF measurement
                           [](uint8_t detectorMap) -> bool { return detectorMap & o2::aod::track::TOF; });
} // namespace dautrack

DECLARE_SOA_TABLE(DauTrackExtras, "AOD", "DAUTRACKEXTRA", //! detector properties of decay daughters
                  dautrack::DetectorMap, dautrack::ITSClusterSizes,
                  dautrack::TPCClusters, dautrack::TPCCrossedRows,

                  // Dynamic columns for manipulating information
                  dautrack::ITSClusterMap<dautrack::ITSClusterSizes>,
                  dautrack::ITSNCls<dautrack::ITSClusterSizes>,
                  dautrack::HasITS<dautrack::DetectorMap>,
                  dautrack::HasTPC<dautrack::DetectorMap>,
                  dautrack::HasTRD<dautrack::DetectorMap>,
                  dautrack::HasTOF<dautrack::DetectorMap>);

using DauTrackExtra = DauTrackExtras::iterator;

namespace v0data
{
//______________________________________________________
// REGULAR COLUMNS FOR INDEXING
DECLARE_SOA_INDEX_COLUMN_FULL(PosTrack, posTrack, int, Tracks, "_Pos"); //!
DECLARE_SOA_INDEX_COLUMN_FULL(NegTrack, negTrack, int, Tracks, "_Neg"); //!
DECLARE_SOA_INDEX_COLUMN(Collision, collision);                         //!
DECLARE_SOA_INDEX_COLUMN(V0, v0);                                       //!
// FOR DERIVED
DECLARE_SOA_INDEX_COLUMN_FULL(PosTrackExtra, posTrackExtra, int, DauTrackExtras, "_PosExtra"); //!
DECLARE_SOA_INDEX_COLUMN_FULL(NegTrackExtra, negTrackExtra, int, DauTrackExtras, "_NegExtra"); //!
DECLARE_SOA_INDEX_COLUMN(StraCollision, straCollision);                                        //!

//______________________________________________________
// REGULAR COLUMNS FOR V0CORES
// General V0 properties: position, momentum
DECLARE_SOA_COLUMN(PosX, posX, float);   //! positive track X at min
DECLARE_SOA_COLUMN(NegX, negX, float);   //! negative track X at min
DECLARE_SOA_COLUMN(PxPos, pxpos, float); //! positive track px at min
DECLARE_SOA_COLUMN(PyPos, pypos, float); //! positive track py at min
DECLARE_SOA_COLUMN(PzPos, pzpos, float); //! positive track pz at min
DECLARE_SOA_COLUMN(PxNeg, pxneg, float); //! negative track px at min
DECLARE_SOA_COLUMN(PyNeg, pyneg, float); //! negative track py at min
DECLARE_SOA_COLUMN(PzNeg, pzneg, float); //! negative track pz at min
DECLARE_SOA_COLUMN(X, x, float);         //! decay position X
DECLARE_SOA_COLUMN(Y, y, float);         //! decay position Y
DECLARE_SOA_COLUMN(Z, z, float);         //! decay position Z

// Saved from finding: DCAs
DECLARE_SOA_COLUMN(DCAV0Daughters, dcaV0daughters, float); //! DCA between V0 daughters
DECLARE_SOA_COLUMN(DCAPosToPV, dcapostopv, float);         //! DCA positive prong to PV
DECLARE_SOA_COLUMN(DCANegToPV, dcanegtopv, float);         //! DCA negative prong to PV
DECLARE_SOA_COLUMN(V0CosPA, v0cosPA, float);               //! V0 CosPA
DECLARE_SOA_COLUMN(DCAV0ToPV, dcav0topv, float);           //! DCA V0 to PV

// Saved from finding: covariance matrix of parent track (on request)
DECLARE_SOA_COLUMN(PositionCovMat, positionCovMat, float[6]); //! covariance matrix elements
DECLARE_SOA_COLUMN(MomentumCovMat, momentumCovMat, float[6]); //! covariance matrix elements

// Saved from KF particle fit for specic table
DECLARE_SOA_COLUMN(KFV0Chi2, kfV0Chi2, float); //!

//______________________________________________________
// REGULAR COLUMNS FOR V0MCCORES
DECLARE_SOA_COLUMN(PDGCode, pdgCode, int);                      //! V0 PDG Code
DECLARE_SOA_COLUMN(PDGCodeMother, pdgCodeMother, int);          //! V0 mother PDG code (for feeddown)
DECLARE_SOA_COLUMN(PDGCodePositive, pdgCodePositive, int);      //! V0 positive prong PDG code
DECLARE_SOA_COLUMN(PDGCodeNegative, pdgCodeNegative, int);      //! V0 negative prong PDG code
DECLARE_SOA_COLUMN(IsPhysicalPrimary, isPhysicalPrimary, bool); //! is V0 physical primary
DECLARE_SOA_COLUMN(XMC, xMC, float);                            //! V0 decay position X (cm)
DECLARE_SOA_COLUMN(YMC, yMC, float);                            //! V0 decay position Y (cm)
DECLARE_SOA_COLUMN(ZMC, zMC, float);                            //! V0 decay position Z (cm)
DECLARE_SOA_COLUMN(PxPosMC, pxPosMC, float);                    //! V0 positive daughter px (GeV/c)
DECLARE_SOA_COLUMN(PyPosMC, pyPosMC, float);                    //! V0 positive daughter py (GeV/c)
DECLARE_SOA_COLUMN(PzPosMC, pzPosMC, float);                    //! V0 positive daughter pz (GeV/c)
DECLARE_SOA_COLUMN(PxNegMC, pxNegMC, float);                    //! V0 positive daughter px (GeV/c)
DECLARE_SOA_COLUMN(PyNegMC, pyNegMC, float);                    //! V0 positive daughter py (GeV/c)
DECLARE_SOA_COLUMN(PzNegMC, pzNegMC, float);                    //! V0 positive daughter pz (GeV/c)

//______________________________________________________
// EXPRESSION COLUMNS
DECLARE_SOA_EXPRESSION_COLUMN(Px, px, //! V0 px
                              float, 1.f * aod::v0data::pxpos + 1.f * aod::v0data::pxneg);
DECLARE_SOA_EXPRESSION_COLUMN(Py, py, //! V0 py
                              float, 1.f * aod::v0data::pypos + 1.f * aod::v0data::pyneg);
DECLARE_SOA_EXPRESSION_COLUMN(Pz, pz, //! V0 pz
                              float, 1.f * aod::v0data::pzpos + 1.f * aod::v0data::pzneg);
DECLARE_SOA_EXPRESSION_COLUMN(Pt, pt, float, //! Transverse momentum in GeV/c
                              nsqrt((1.f * aod::v0data::pxpos + 1.f * aod::v0data::pxneg) *
                                      (1.f * aod::v0data::pxpos + 1.f * aod::v0data::pxneg) +
                                    (1.f * aod::v0data::pypos + 1.f * aod::v0data::pyneg) * (1.f * aod::v0data::pypos + 1.f * aod::v0data::pyneg)));
DECLARE_SOA_EXPRESSION_COLUMN(P, p, float, //! Total momentum in GeV/c
                              nsqrt((1.f * aod::v0data::pxpos + 1.f * aod::v0data::pxneg) *
                                      (1.f * aod::v0data::pxpos + 1.f * aod::v0data::pxneg) +
                                    (1.f * aod::v0data::pypos + 1.f * aod::v0data::pyneg) * (1.f * aod::v0data::pypos + 1.f * aod::v0data::pyneg) +
                                    (1.f * aod::v0data::pzpos + 1.f * aod::v0data::pzneg) * (1.f * aod::v0data::pzpos + 1.f * aod::v0data::pzneg)));
DECLARE_SOA_EXPRESSION_COLUMN(Phi, phi, float, //! Phi in the range [0, 2pi)
                              o2::constants::math::PI + natan2(-1.0f * (1.f * aod::v0data::pypos + 1.f * aod::v0data::pyneg), -1.0f * (1.f * aod::v0data::pxpos + 1.f * aod::v0data::pxneg)));
DECLARE_SOA_EXPRESSION_COLUMN(Eta, eta, float, //! Pseudorapidity, conditionally defined to avoid FPEs
                              ifnode((nsqrt((1.f * aod::v0data::pxpos + 1.f * aod::v0data::pxneg) * (1.f * aod::v0data::pxpos + 1.f * aod::v0data::pxneg) +
                                            (1.f * aod::v0data::pypos + 1.f * aod::v0data::pyneg) * (1.f * aod::v0data::pypos + 1.f * aod::v0data::pyneg) +
                                            (1.f * aod::v0data::pzpos + 1.f * aod::v0data::pzneg) * (1.f * aod::v0data::pzpos + 1.f * aod::v0data::pzneg)) -
                                      (1.f * aod::v0data::pzpos + 1.f * aod::v0data::pzneg)) < static_cast<float>(1e-7),
                                     ifnode((1.f * aod::v0data::pzpos + 1.f * aod::v0data::pzneg) < 0.f, -100.f, 100.f),
                                     0.5f * nlog((nsqrt((1.f * aod::v0data::pxpos + 1.f * aod::v0data::pxneg) * (1.f * aod::v0data::pxpos + 1.f * aod::v0data::pxneg) +
                                                        (1.f * aod::v0data::pypos + 1.f * aod::v0data::pyneg) * (1.f * aod::v0data::pypos + 1.f * aod::v0data::pyneg) +
                                                        (1.f * aod::v0data::pzpos + 1.f * aod::v0data::pzneg) * (1.f * aod::v0data::pzpos + 1.f * aod::v0data::pzneg)) +
                                                  (1.f * aod::v0data::pzpos + 1.f * aod::v0data::pzneg)) /
                                                 (nsqrt((1.f * aod::v0data::pxpos + 1.f * aod::v0data::pxneg) * (1.f * aod::v0data::pxpos + 1.f * aod::v0data::pxneg) +
                                                        (1.f * aod::v0data::pypos + 1.f * aod::v0data::pyneg) * (1.f * aod::v0data::pypos + 1.f * aod::v0data::pyneg) +
                                                        (1.f * aod::v0data::pzpos + 1.f * aod::v0data::pzneg) * (1.f * aod::v0data::pzpos + 1.f * aod::v0data::pzneg)) -
                                                  (1.f * aod::v0data::pzpos + 1.f * aod::v0data::pzneg)))));

//______________________________________________________
// DYNAMIC COLUMNS
// Account for rigidity in case of hypertriton
DECLARE_SOA_DYNAMIC_COLUMN(PtHypertriton, ptHypertriton, //! V0 pT
                           [](float pxpos, float pypos, float pxneg, float pyneg) -> float { return RecoDecay::sqrtSumOfSquares(2.0f * pxpos + pxneg, 2.0f * pypos + pyneg); });
DECLARE_SOA_DYNAMIC_COLUMN(PtAntiHypertriton, ptAntiHypertriton, //! V0 pT
                           [](float pxpos, float pypos, float pxneg, float pyneg) -> float { return RecoDecay::sqrtSumOfSquares(pxpos + 2.0f * pxneg, pypos + 2.0f * pyneg); });

// Length quantities
DECLARE_SOA_DYNAMIC_COLUMN(V0Radius, v0radius, //! V0 decay radius (2D, centered at zero)
                           [](float x, float y) -> float { return RecoDecay::sqrtSumOfSquares(x, y); });

// Distance Over To Mom
DECLARE_SOA_DYNAMIC_COLUMN(DistOverTotMom, distovertotmom, //! PV to V0decay distance over total momentum
                           [](float X, float Y, float Z, float Px, float Py, float Pz, float pvX, float pvY, float pvZ) {
                             float P = RecoDecay::sqrtSumOfSquares(Px, Py, Pz);
                             return std::sqrt(std::pow(X - pvX, 2) + std::pow(Y - pvY, 2) + std::pow(Z - pvZ, 2)) / (P + 1E-10);
                           });

// Armenteros-Podolanski variables
DECLARE_SOA_DYNAMIC_COLUMN(Alpha, alpha, //! Armenteros Alpha
                           [](float pxpos, float pypos, float pzpos, float pxneg, float pyneg, float pzneg) {
                             float momTot = RecoDecay::p(pxpos + pxneg, pypos + pyneg, pzpos + pzneg);
                             float lQlNeg = RecoDecay::dotProd(std::array{pxneg, pyneg, pzneg}, std::array{pxpos + pxneg, pypos + pyneg, pzpos + pzneg}) / momTot;
                             float lQlPos = RecoDecay::dotProd(std::array{pxpos, pypos, pzpos}, std::array{pxpos + pxneg, pypos + pyneg, pzpos + pzneg}) / momTot;
                             return (lQlPos - lQlNeg) / (lQlPos + lQlNeg); // alphav0
                           });

DECLARE_SOA_DYNAMIC_COLUMN(QtArm, qtarm, //! Armenteros Qt
                           [](float pxpos, float pypos, float pzpos, float pxneg, float pyneg, float pzneg) {
                             float momTot = RecoDecay::p2(pxpos + pxneg, pypos + pyneg, pzpos + pzneg);
                             float dp = RecoDecay::dotProd(std::array{pxneg, pyneg, pzneg}, std::array{pxpos + pxneg, pypos + pyneg, pzpos + pzneg});
                             return std::sqrt(RecoDecay::p2(pxneg, pyneg, pzneg) - dp * dp / momTot); // qtarm
                           });

// Psi pair angle: angle between the plane defined by the electron and positron momenta and the xy plane
DECLARE_SOA_DYNAMIC_COLUMN(PsiPair, psipair, //! psi pair angle
                           [](float pxpos, float pypos, float pzpos, float pxneg, float pyneg, float pzneg) {
                             auto clipToPM1 = [](float x) { return x < -1.f ? -1.f : (x > 1.f ? 1.f : x); };
                             float ptot2 = RecoDecay::p2(pxpos, pypos, pzpos) * RecoDecay::p2(pxneg, pyneg, pzneg);
                             float argcos = RecoDecay::dotProd(std::array{pxpos, pypos, pzpos}, std::array{pxneg, pyneg, pzneg}) / std::sqrt(ptot2);
                             float thetaPos = std::atan2(RecoDecay::sqrtSumOfSquares(pxpos, pypos), pzpos);
                             float thetaNeg = std::atan2(RecoDecay::sqrtSumOfSquares(pxneg, pyneg), pzneg);
                             float argsin = (thetaNeg - thetaPos) / std::acos(clipToPM1(argcos));
                             return std::asin(clipToPM1(argsin));
                           });

// calculate the fraction of the pos/neg momentum of the V0 momentum
DECLARE_SOA_DYNAMIC_COLUMN(PFracPos, pfracpos,
                           [](float pxpos, float pypos, float pzpos, float pxneg, float pyneg, float pzneg) {
                             float ppos = RecoDecay::sqrtSumOfSquares(pxpos, pypos, pzpos);
                             float PV0 = RecoDecay::sqrtSumOfSquares(pxpos + pxneg, pypos + pyneg, pzpos + pzneg);
                             return (ppos / PV0);
                           });

DECLARE_SOA_DYNAMIC_COLUMN(PFracNeg, pfracneg,
                           [](float pxpos, float pypos, float pzpos, float pxneg, float pyneg, float pzneg) {
                             float pneg = RecoDecay::sqrtSumOfSquares(pxneg, pyneg, pzneg);
                             float PV0 = RecoDecay::sqrtSumOfSquares(pxpos + pxneg, pypos + pyneg, pzpos + pzneg);
                             return (pneg / PV0);
                           });

// Calculated on the fly with mass assumption + dynamic tables
DECLARE_SOA_DYNAMIC_COLUMN(MLambda, mLambda, //! mass under lambda hypothesis
                           [](float pxpos, float pypos, float pzpos, float pxneg, float pyneg, float pzneg) -> float { return RecoDecay::m(std::array{std::array{pxpos, pypos, pzpos}, std::array{pxneg, pyneg, pzneg}}, std::array{o2::constants::physics::MassProton, o2::constants::physics::MassPionCharged}); });
DECLARE_SOA_DYNAMIC_COLUMN(MAntiLambda, mAntiLambda, //! mass under antilambda hypothesis
                           [](float pxpos, float pypos, float pzpos, float pxneg, float pyneg, float pzneg) -> float { return RecoDecay::m(std::array{std::array{pxpos, pypos, pzpos}, std::array{pxneg, pyneg, pzneg}}, std::array{o2::constants::physics::MassPionCharged, o2::constants::physics::MassProton}); });
DECLARE_SOA_DYNAMIC_COLUMN(MK0Short, mK0Short, //! mass under K0short hypothesis
                           [](float pxpos, float pypos, float pzpos, float pxneg, float pyneg, float pzneg) -> float { return RecoDecay::m(std::array{std::array{pxpos, pypos, pzpos}, std::array{pxneg, pyneg, pzneg}}, std::array{o2::constants::physics::MassPionCharged, o2::constants::physics::MassPionCharged}); });
DECLARE_SOA_DYNAMIC_COLUMN(MGamma, mGamma, //! mass under gamma hypothesis
                           [](float pxpos, float pypos, float pzpos, float pxneg, float pyneg, float pzneg) -> float { return RecoDecay::m(std::array{std::array{pxpos, pypos, pzpos}, std::array{pxneg, pyneg, pzneg}}, std::array{o2::constants::physics::MassElectron, o2::constants::physics::MassElectron}); });
// Account for rigidity in case of hypertriton
DECLARE_SOA_DYNAMIC_COLUMN(MHypertriton, mHypertriton, //! mass under hypertriton  hypothesis
                           [](float pxpos, float pypos, float pzpos, float pxneg, float pyneg, float pzneg) -> float { return RecoDecay::m(std::array{std::array{2.0f * pxpos, 2.0f * pypos, 2.0f * pzpos}, std::array{pxneg, pyneg, pzneg}}, std::array{o2::constants::physics::MassHelium3, o2::constants::physics::MassPionCharged}); });
DECLARE_SOA_DYNAMIC_COLUMN(MAntiHypertriton, mAntiHypertriton, //! mass under antihypertriton hypothesis
                           [](float pxpos, float pypos, float pzpos, float pxneg, float pyneg, float pzneg) -> float { return RecoDecay::m(std::array{std::array{pxpos, pypos, pzpos}, std::array{2.0f * pxneg, 2.0f * pyneg, 2.0f * pzneg}}, std::array{o2::constants::physics::MassPionCharged, o2::constants::physics::MassHelium3}); });
DECLARE_SOA_DYNAMIC_COLUMN(M, m, //! mass under a certain hypothesis (0:K0, 1:L, 2:Lbar, 3:gamma, 4:hyp, 5:ahyp)
                           [](float pxpos, float pypos, float pzpos, float pxneg, float pyneg, float pzneg, int value) -> float {
                             if (value == 0)
                               return RecoDecay::m(std::array{std::array{pxpos, pypos, pzpos}, std::array{pxneg, pyneg, pzneg}}, std::array{o2::constants::physics::MassPionCharged, o2::constants::physics::MassPionCharged});
                             if (value == 1)
                               return RecoDecay::m(std::array{std::array{pxpos, pypos, pzpos}, std::array{pxneg, pyneg, pzneg}}, std::array{o2::constants::physics::MassProton, o2::constants::physics::MassPionCharged});
                             if (value == 2)
                               return RecoDecay::m(std::array{std::array{pxpos, pypos, pzpos}, std::array{pxneg, pyneg, pzneg}}, std::array{o2::constants::physics::MassPionCharged, o2::constants::physics::MassProton});
                             if (value == 3)
                               return RecoDecay::m(std::array{std::array{pxpos, pypos, pzpos}, std::array{pxneg, pyneg, pzneg}}, std::array{o2::constants::physics::MassElectron, o2::constants::physics::MassElectron});
                             if (value == 4)
                               return RecoDecay::m(std::array{std::array{2.0f * pxpos, 2.0f * pypos, 2.0f * pzpos}, std::array{pxneg, pyneg, pzneg}}, std::array{o2::constants::physics::MassHelium3, o2::constants::physics::MassPionCharged});
                             if (value == 5)
                               return RecoDecay::m(std::array{std::array{pxpos, pypos, pzpos}, std::array{2.0f * pxneg, 2.0f * pyneg, 2.0f * pzneg}}, std::array{o2::constants::physics::MassPionCharged, o2::constants::physics::MassHelium3});
                             return 0.0f;
                           });

DECLARE_SOA_DYNAMIC_COLUMN(YK0Short, yK0Short, //! V0 y with K0short hypothesis
                           [](float Px, float Py, float Pz) -> float { return RecoDecay::y(std::array{Px, Py, Pz}, o2::constants::physics::MassKaonNeutral); });
DECLARE_SOA_DYNAMIC_COLUMN(YLambda, yLambda, //! V0 y with lambda or antilambda hypothesis
                           [](float Px, float Py, float Pz) -> float { return RecoDecay::y(std::array{Px, Py, Pz}, o2::constants::physics::MassLambda); });
DECLARE_SOA_DYNAMIC_COLUMN(YHypertriton, yHypertriton, //! V0 y with hypertriton hypothesis
                           [](float pxpos, float pypos, float pzpos, float pxneg, float pyneg, float pzneg) -> float { return RecoDecay::y(std::array{2.0f * pxpos + pxneg, 2.0f * pypos + pyneg, 2.0f * pzpos + pzneg}, o2::constants::physics::MassHyperTriton); });
DECLARE_SOA_DYNAMIC_COLUMN(YAntiHypertriton, yAntiHypertriton, //! V0 y with antihypertriton hypothesis
                           [](float pxpos, float pypos, float pzpos, float pxneg, float pyneg, float pzneg) -> float { return RecoDecay::y(std::array{pxpos + 2.0f * pxneg, pypos + 2.0f * pyneg, pzpos + 2.0f * pzneg}, o2::constants::physics::MassHyperTriton); });
DECLARE_SOA_DYNAMIC_COLUMN(Rapidity, rapidity, //! rapidity (0:K0, 1:L, 2:Lbar)
                           [](float Px, float Py, float Pz, int value) -> float {
                             if (value == 0)
                               return RecoDecay::y(std::array{Px, Py, Pz}, o2::constants::physics::MassKaonNeutral);
                             if (value == 1 || value == 2)
                               return RecoDecay::y(std::array{Px, Py, Pz}, o2::constants::physics::MassLambda);
                             return 0.0f;
                           });

DECLARE_SOA_DYNAMIC_COLUMN(NegativePt, negativept, //! negative daughter pT
                           [](float pxneg, float pyneg) -> float { return RecoDecay::sqrtSumOfSquares(pxneg, pyneg); });
DECLARE_SOA_DYNAMIC_COLUMN(PositivePt, positivept, //! positive daughter pT
                           [](float pxpos, float pypos) -> float { return RecoDecay::sqrtSumOfSquares(pxpos, pypos); });
DECLARE_SOA_DYNAMIC_COLUMN(NegativeEta, negativeeta, //! negative daughter eta
                           [](float PxNeg, float PyNeg, float PzNeg) -> float { return RecoDecay::eta(std::array{PxNeg, PyNeg, PzNeg}); });
DECLARE_SOA_DYNAMIC_COLUMN(NegativePhi, negativephi, //! negative daughter phi
                           [](float PxNeg, float PyNeg) -> float { return RecoDecay::phi(PxNeg, PyNeg); });
DECLARE_SOA_DYNAMIC_COLUMN(PositiveEta, positiveeta, //! positive daughter eta
                           [](float PxPos, float PyPos, float PzPos) -> float { return RecoDecay::eta(std::array{PxPos, PyPos, PzPos}); });
DECLARE_SOA_DYNAMIC_COLUMN(PositivePhi, positivephi, //! positive daughter phi
                           [](float PxPos, float PyPos) -> float { return RecoDecay::phi(PxPos, PyPos); });
} // namespace v0data

DECLARE_SOA_TABLE(V0Indices, "AOD", "V0INDEX", //! index table when using AO2Ds
                  o2::soa::Index<>, v0data::PosTrackId, v0data::NegTrackId, v0data::CollisionId, v0data::V0Id);

DECLARE_SOA_TABLE(V0CollRefs, "AOD", "V0COLLREF", //! optional table to refer back to a collision
                  o2::soa::Index<>, v0data::StraCollisionId);

DECLARE_SOA_TABLE(V0Extras, "AOD", "V0EXTRA", //! optional table to refer to custom track extras
                  o2::soa::Index<>, v0data::PosTrackExtraId, v0data::NegTrackExtraId);

DECLARE_SOA_TABLE(V0TrackXs, "AOD", "V0TRACKX", //! track X positions at minima when using AO2Ds
                  v0data::PosX, v0data::NegX);

DECLARE_SOA_TABLE_FULL(StoredV0Cores, "V0Cores", "AOD", "V0CORE", //! core information about decay, viable with AO2Ds or derived
                       v0data::X, v0data::Y, v0data::Z,
                       v0data::PxPos, v0data::PyPos, v0data::PzPos,
                       v0data::PxNeg, v0data::PyNeg, v0data::PzNeg,
                       v0data::DCAV0Daughters, v0data::DCAPosToPV, v0data::DCANegToPV,
                       v0data::V0CosPA, v0data::DCAV0ToPV,

                       // Dynamic columns
                       v0data::PtHypertriton<v0data::PxPos, v0data::PyPos, v0data::PxNeg, v0data::PyNeg>,
                       v0data::PtAntiHypertriton<v0data::PxPos, v0data::PyPos, v0data::PxNeg, v0data::PyNeg>,
                       v0data::V0Radius<v0data::X, v0data::Y>,
                       v0data::DistOverTotMom<v0data::X, v0data::Y, v0data::Z, v0data::Px, v0data::Py, v0data::Pz>,
                       v0data::Alpha<v0data::PxPos, v0data::PyPos, v0data::PzPos, v0data::PxNeg, v0data::PyNeg, v0data::PzNeg>,
                       v0data::QtArm<v0data::PxPos, v0data::PyPos, v0data::PzPos, v0data::PxNeg, v0data::PyNeg, v0data::PzNeg>,
                       v0data::PsiPair<v0data::PxPos, v0data::PyPos, v0data::PzPos, v0data::PxNeg, v0data::PyNeg, v0data::PzNeg>,
                       v0data::PFracPos<v0data::PxPos, v0data::PyPos, v0data::PzPos, v0data::PxNeg, v0data::PyNeg, v0data::PzNeg>,
                       v0data::PFracNeg<v0data::PxPos, v0data::PyPos, v0data::PzPos, v0data::PxNeg, v0data::PyNeg, v0data::PzNeg>,

                       // Invariant masses
                       v0data::MLambda<v0data::PxPos, v0data::PyPos, v0data::PzPos, v0data::PxNeg, v0data::PyNeg, v0data::PzNeg>,
                       v0data::MAntiLambda<v0data::PxPos, v0data::PyPos, v0data::PzPos, v0data::PxNeg, v0data::PyNeg, v0data::PzNeg>,
                       v0data::MK0Short<v0data::PxPos, v0data::PyPos, v0data::PzPos, v0data::PxNeg, v0data::PyNeg, v0data::PzNeg>,
                       v0data::MGamma<v0data::PxPos, v0data::PyPos, v0data::PzPos, v0data::PxNeg, v0data::PyNeg, v0data::PzNeg>,
                       v0data::MHypertriton<v0data::PxPos, v0data::PyPos, v0data::PzPos, v0data::PxNeg, v0data::PyNeg, v0data::PzNeg>,
                       v0data::MAntiHypertriton<v0data::PxPos, v0data::PyPos, v0data::PzPos, v0data::PxNeg, v0data::PyNeg, v0data::PzNeg>,
                       v0data::M<v0data::PxPos, v0data::PyPos, v0data::PzPos, v0data::PxNeg, v0data::PyNeg, v0data::PzNeg>,

                       // Longitudinal
                       v0data::YK0Short<v0data::Px, v0data::Py, v0data::Pz>,
                       v0data::YLambda<v0data::Px, v0data::Py, v0data::Pz>,
                       v0data::YHypertriton<v0data::PxPos, v0data::PyPos, v0data::PzPos, v0data::PxNeg, v0data::PyNeg, v0data::PzNeg>,
                       v0data::YAntiHypertriton<v0data::PxPos, v0data::PyPos, v0data::PzPos, v0data::PxNeg, v0data::PyNeg, v0data::PzNeg>,
                       v0data::Rapidity<v0data::Px, v0data::Py, v0data::Pz>,
                       v0data::NegativePt<v0data::PxNeg, v0data::PyNeg>,
                       v0data::PositivePt<v0data::PxPos, v0data::PyPos>,
                       v0data::NegativeEta<v0data::PxNeg, v0data::PyNeg, v0data::PzNeg>,
                       v0data::NegativePhi<v0data::PxNeg, v0data::PyNeg>,
                       v0data::PositiveEta<v0data::PxPos, v0data::PyPos, v0data::PzPos>,
                       v0data::PositivePhi<v0data::PxPos, v0data::PyPos>);

// extended table with expression columns that can be used as arguments of dynamic columns
DECLARE_SOA_EXTENDED_TABLE_USER(V0Cores, StoredV0Cores, "V0COREEXT",                                                  //!
                                v0data::Px, v0data::Py, v0data::Pz, v0data::Pt, v0data::P, v0data::Phi, v0data::Eta); // the table name has here to be the one with EXT which is not nice and under study

DECLARE_SOA_TABLE_FULL(V0Covs, "V0Covs", "AOD", "V0COVS", //! V0 covariance matrices
                       v0data::PositionCovMat, v0data::MomentumCovMat);

DECLARE_SOA_TABLE(V0MCCores, "AOD", "V0MCCORE", //! MC properties of the V0 for posterior analysis
                  v0data::PDGCode, v0data::PDGCodeMother,
                  v0data::PDGCodePositive, v0data::PDGCodeNegative,
                  v0data::IsPhysicalPrimary, v0data::XMC, v0data::YMC, v0data::ZMC,
                  v0data::PxPosMC, v0data::PyPosMC, v0data::PzPosMC,
                  v0data::PxNegMC, v0data::PyNegMC, v0data::PzNegMC);

using V0Index = V0Indices::iterator;
using V0Core = V0Cores::iterator;
using V0TrackX = V0TrackXs::iterator;
using V0Datas = soa::Join<V0Indices, V0TrackXs, V0Cores>;
using V0Data = V0Datas::iterator;

// definitions of indices for interlink tables
namespace v0data
{
DECLARE_SOA_INDEX_COLUMN(V0Data, v0Data); //! Index to V0Data entry
DECLARE_SOA_INDEX_COLUMN_FULL(V0MC, v0MC, int, V0MCCores, "_MC"); //!
}

DECLARE_SOA_TABLE(V0DataLink, "AOD", "V0DATALINK", //! Joinable table with V0s which links to V0Data which is not produced for all entries
                  v0data::V0DataId);
DECLARE_SOA_TABLE(V0MCRefs, "AOD", "V0MCREF", //! index table when using AO2Ds
                  o2::soa::Index<>, v0data::V0MCId);

using V0sLinked = soa::Join<V0s, V0DataLink>;
using V0Linked = V0sLinked::iterator;

// helper for building
namespace v0tag
{
// Global bool
DECLARE_SOA_COLUMN(IsInteresting, isInteresting, bool); //! will this be built or not?

// MC association bools
DECLARE_SOA_COLUMN(IsTrueGamma, isTrueGamma, bool);                     //! PDG checked correctly in MC
DECLARE_SOA_COLUMN(IsTrueK0Short, isTrueK0Short, bool);                 //! PDG checked correctly in MC
DECLARE_SOA_COLUMN(IsTrueLambda, isTrueLambda, bool);                   //! PDG checked correctly in MC
DECLARE_SOA_COLUMN(IsTrueAntiLambda, isTrueAntiLambda, bool);           //! PDG checked correctly in MC
DECLARE_SOA_COLUMN(IsTrueHypertriton, isTrueHypertriton, bool);         //! PDG checked correctly in MC
DECLARE_SOA_COLUMN(IsTrueAntiHypertriton, isTrueAntiHypertriton, bool); //! PDG checked correctly in MC

// dE/dx compatibility bools
DECLARE_SOA_COLUMN(IsdEdxGamma, isdEdxGamma, bool);                     //! compatible with dE/dx hypotheses
DECLARE_SOA_COLUMN(IsdEdxK0Short, isdEdxK0Short, bool);                 //! compatible with dE/dx hypotheses
DECLARE_SOA_COLUMN(IsdEdxLambda, isdEdxLambda, bool);                   //! compatible with dE/dx hypotheses
DECLARE_SOA_COLUMN(IsdEdxAntiLambda, isdEdxAntiLambda, bool);           //! compatible with dE/dx hypotheses
DECLARE_SOA_COLUMN(IsdEdxHypertriton, isdEdxHypertriton, bool);         //! compatible with dE/dx hypotheses
DECLARE_SOA_COLUMN(IsdEdxAntiHypertriton, isdEdxAntiHypertriton, bool); //! compatible with dE/dx hypotheses

// used in cascades (potentially useful in general, make available as tags)
DECLARE_SOA_COLUMN(IsFromCascade, isFromCascade, bool);               //! compatible with dE/dx hypotheses
DECLARE_SOA_COLUMN(IsFromTrackedCascade, isFromTrackedCascade, bool); //! compatible with dE/dx hypotheses
} // namespace v0tag
DECLARE_SOA_TABLE(V0Tags, "AOD", "V0TAGS",
                  v0tag::IsInteresting,
                  v0tag::IsTrueGamma,
                  v0tag::IsTrueK0Short,
                  v0tag::IsTrueLambda,
                  v0tag::IsTrueAntiLambda,
                  v0tag::IsTrueHypertriton,
                  v0tag::IsTrueAntiHypertriton,
                  v0tag::IsdEdxGamma,
                  v0tag::IsdEdxK0Short,
                  v0tag::IsdEdxLambda,
                  v0tag::IsdEdxAntiLambda,
                  v0tag::IsdEdxHypertriton,
                  v0tag::IsdEdxAntiHypertriton,
                  v0tag::IsFromCascade,
                  v0tag::IsFromTrackedCascade);

namespace kfcascdata
{
// declare in different namespace to 'overload' operator
DECLARE_SOA_COLUMN(MLambda, mLambda, float); //!
} // namespace kfcascdata

namespace cascdata
{
//______________________________________________________
// REGULAR COLUMNS FOR CASCINDICES
DECLARE_SOA_INDEX_COLUMN(V0, v0);                                           //!
DECLARE_SOA_INDEX_COLUMN(Cascade, cascade);                                 //!
DECLARE_SOA_INDEX_COLUMN_FULL(Bachelor, bachelor, int, Tracks, "");         //!
DECLARE_SOA_INDEX_COLUMN_FULL(StrangeTrack, strangeTrack, int, Tracks, ""); //!
DECLARE_SOA_INDEX_COLUMN(Collision, collision);                             //!
// FOR DERIVED
DECLARE_SOA_INDEX_COLUMN_FULL(PosTrackExtra, posTrackExtra, int, DauTrackExtras, "_PosExtra");   //!
DECLARE_SOA_INDEX_COLUMN_FULL(NegTrackExtra, negTrackExtra, int, DauTrackExtras, "_NegExtra");   //!
DECLARE_SOA_INDEX_COLUMN_FULL(BachTrackExtra, bachTrackExtra, int, DauTrackExtras, "_NegExtra"); //!
DECLARE_SOA_INDEX_COLUMN(StraCollision, straCollision);                                          //!

//______________________________________________________
// REGULAR COLUMNS FOR CASCCORES
// General cascade properties: position, momentum
DECLARE_SOA_COLUMN(Sign, sign, int);         //!
DECLARE_SOA_COLUMN(MXi, mXi, float);         //!
DECLARE_SOA_COLUMN(MOmega, mOmega, float);   //!
DECLARE_SOA_COLUMN(PxPos, pxpos, float);     //!
DECLARE_SOA_COLUMN(PyPos, pypos, float);     //!
DECLARE_SOA_COLUMN(PzPos, pzpos, float);     //!
DECLARE_SOA_COLUMN(PxNeg, pxneg, float);     //!
DECLARE_SOA_COLUMN(PyNeg, pyneg, float);     //!
DECLARE_SOA_COLUMN(PzNeg, pzneg, float);     //!
DECLARE_SOA_COLUMN(PxBach, pxbach, float);   //!
DECLARE_SOA_COLUMN(PyBach, pybach, float);   //!
DECLARE_SOA_COLUMN(PzBach, pzbach, float);   //!
DECLARE_SOA_COLUMN(PxV0, pxv0, float);   //!
DECLARE_SOA_COLUMN(PyV0, pyv0, float);   //!
DECLARE_SOA_COLUMN(PzV0, pzv0, float);   //!
DECLARE_SOA_COLUMN(Px, px, float);           //! cascade momentum X
DECLARE_SOA_COLUMN(Py, py, float);           //! cascade momentum Y
DECLARE_SOA_COLUMN(Pz, pz, float);           //! cascade momentum Z
DECLARE_SOA_COLUMN(X, x, float);             //!
DECLARE_SOA_COLUMN(Y, y, float);             //!
DECLARE_SOA_COLUMN(Z, z, float);             //!
DECLARE_SOA_COLUMN(Xlambda, xlambda, float); //!
DECLARE_SOA_COLUMN(Ylambda, ylambda, float); //!
DECLARE_SOA_COLUMN(Zlambda, zlambda, float); //!

// Saved from finding: DCAs
DECLARE_SOA_COLUMN(DCAV0Daughters, dcaV0daughters, float);     //!
DECLARE_SOA_COLUMN(DCACascDaughters, dcacascdaughters, float); //!
DECLARE_SOA_COLUMN(DCAPosToPV, dcapostopv, float);             //!
DECLARE_SOA_COLUMN(DCANegToPV, dcanegtopv, float);             //!
DECLARE_SOA_COLUMN(DCABachToPV, dcabachtopv, float);           //!
DECLARE_SOA_COLUMN(DCAXYCascToPV, dcaXYCascToPV, float);       //!
DECLARE_SOA_COLUMN(DCAZCascToPV, dcaZCascToPV, float);         //!

//______________________________________________________
// REGULAR COLUMNS FOR CASCCOVS
// Saved from finding: covariance matrix of parent track (on request)
DECLARE_SOA_COLUMN(PositionCovMat, positionCovMat, float[6]); //! covariance matrix elements
DECLARE_SOA_COLUMN(MomentumCovMat, momentumCovMat, float[6]); //! covariance matrix elements
DECLARE_SOA_COLUMN(KFTrackMat, kfTrackCovMat, float[15]);     //! covariance matrix elements for KF method

//______________________________________________________
// REGULAR COLUMNS FOR CASCBBS
// General cascade properties: position, momentum
// Selection to avoid spurious invariant mass correlation
// bachelor-baryon cosine of pointing angle / DCA to PV
DECLARE_SOA_COLUMN(BachBaryonCosPA, bachBaryonCosPA, float);         //! avoid bach-baryon correlated inv mass structure in analysis
DECLARE_SOA_COLUMN(BachBaryonDCAxyToPV, bachBaryonDCAxyToPV, float); //! avoid bach-baryon correlated inv mass structure in analysis

//______________________________________________________
// REGULAR COLUMNS FOR KFCASCCORES
// General cascade properties: position, momentum
// Saved from KF particle fit for specic table
// note: separate chi2 is a consequence of fit -> conversion -> propagation -> fit logic
//       which, in turn, is necessary to do material corrections at the moment
//       this could be improved in the future!
DECLARE_SOA_COLUMN(KFV0Chi2, kfV0Chi2, float);           //!
DECLARE_SOA_COLUMN(KFCascadeChi2, kfCascadeChi2, float); //!

//______________________________________________________
// REGULAR COLUMNS FOR TRACASCCORES
// Saved from strangeness tracking
DECLARE_SOA_COLUMN(MatchingChi2, matchingChi2, float); //!
DECLARE_SOA_COLUMN(TopologyChi2, topologyChi2, float); //!
DECLARE_SOA_COLUMN(ItsClsSize, itsCluSize, float);     //!

//______________________________________________________
// REGULAR COLUMNS FOR CASCEXTRAS
DECLARE_SOA_COLUMN(PosTrackDetectorMap, posTrackDetectorMap, uint8_t);            //! detector map for reference
DECLARE_SOA_COLUMN(NegTrackDetectorMap, negTrackDetectorMap, uint8_t);            //! detector map for reference
DECLARE_SOA_COLUMN(BachTrackDetectorMap, bachTrackDetectorMap, uint8_t);          //! detector map for reference
DECLARE_SOA_COLUMN(PosTrackITSClusterSizes, posTrackITSClusterSizes, uint32_t);   //! ITS cluster sizes per layer
DECLARE_SOA_COLUMN(NegTrackITSClusterSizes, negTrackITSClusterSizes, uint32_t);   //! ITS cluster sizes per layer
DECLARE_SOA_COLUMN(BachTrackITSClusterSizes, bachTrackITSClusterSizes, uint32_t); //! ITS cluster sizes per layer
DECLARE_SOA_COLUMN(PosTrackTPCClusters, posTrackTPCClusters, uint8_t);            //! N TPC clusters
DECLARE_SOA_COLUMN(NegTrackTPCClusters, negTrackTPCClusters, uint8_t);            //! N TPC clusters
DECLARE_SOA_COLUMN(BachTrackTPCClusters, bachTrackTPCClusters, uint8_t);          //! N TPC clusters
DECLARE_SOA_COLUMN(PosTrackTPCCrossedRows, posTrackTPCCrossedRows, uint8_t);      //! N TPC clusters
DECLARE_SOA_COLUMN(NegTrackTPCCrossedRows, negTrackTPCCrossedRows, uint8_t);      //! N TPC clusters
DECLARE_SOA_COLUMN(BachTrackTPCCrossedRows, bachTrackTPCCrossedRows, uint8_t);    //! N TPC clusters

//______________________________________________________
// REGULAR COLUMNS FOR CASCMCCORES
DECLARE_SOA_COLUMN(PDGCode, pdgCode, int);                      //! cascade PDG Code
DECLARE_SOA_COLUMN(PDGCodeMother, pdgCodeMother, int);          //! cascade mother PDG code (for feeddown)
DECLARE_SOA_COLUMN(PDGCodeV0, pdgCodeV0, int);                  //! cascade PDG Code
DECLARE_SOA_COLUMN(PDGCodePositive, pdgCodePositive, int);      //! V0 positive prong PDG code
DECLARE_SOA_COLUMN(PDGCodeNegative, pdgCodeNegative, int);      //! V0 negative prong PDG code
DECLARE_SOA_COLUMN(PDGCodeBachelor, pdgCodeBachelor, int);      //! cascade bachelor prong PDG code
DECLARE_SOA_COLUMN(IsPhysicalPrimary, isPhysicalPrimary, bool); //! is cascade physical primary
DECLARE_SOA_COLUMN(XMC, xMC, float);                            //! cascade decay position X (cm)
DECLARE_SOA_COLUMN(YMC, yMC, float);                            //! cascade decay position Y (cm)
DECLARE_SOA_COLUMN(ZMC, zMC, float);                            //! cascade decay position Z (cm)
DECLARE_SOA_COLUMN(XlambdaMC, xlambdaMC, float);                //! V0 decay position X (cm)
DECLARE_SOA_COLUMN(YlambdaMC, ylambdaMC, float);                //! V0 decay position Y (cm)
DECLARE_SOA_COLUMN(ZlambdaMC, zlambdaMC, float);                //! V0 decay position Z (cm)
DECLARE_SOA_COLUMN(PxPosMC, pxPosMC, float);                    //! V0 positive daughter px (GeV/c)
DECLARE_SOA_COLUMN(PyPosMC, pyPosMC, float);                    //! V0 positive daughter py (GeV/c)
DECLARE_SOA_COLUMN(PzPosMC, pzPosMC, float);                    //! V0 positive daughter pz (GeV/c)
DECLARE_SOA_COLUMN(PxNegMC, pxNegMC, float);                    //! V0 positive daughter px (GeV/c)
DECLARE_SOA_COLUMN(PyNegMC, pyNegMC, float);                    //! V0 positive daughter py (GeV/c)
DECLARE_SOA_COLUMN(PzNegMC, pzNegMC, float);                    //! V0 positive daughter pz (GeV/c)
DECLARE_SOA_COLUMN(PxBachMC, pxBachMC, float);                  //! cascade bachelor daughter px (GeV/c)
DECLARE_SOA_COLUMN(PyBachMC, pyBachMC, float);                  //! cascade bachelor daughter py (GeV/c)
DECLARE_SOA_COLUMN(PzBachMC, pzBachMC, float);                  //! cascade bachelor daughter pz (GeV/c)
DECLARE_SOA_COLUMN(PxMC, pxMC, float);                          //! cascade px (GeV/c)
DECLARE_SOA_COLUMN(PyMC, pyMC, float);                          //! cascade py (GeV/c)
DECLARE_SOA_COLUMN(PzMC, pzMC, float);                          //! cascade pz (GeV/c)

//______________________________________________________
// DERIVED
// Length quantities
DECLARE_SOA_DYNAMIC_COLUMN(V0Radius, v0radius, //!
                           [](float xlambda, float ylambda) -> float { return RecoDecay::sqrtSumOfSquares(xlambda, ylambda); });
DECLARE_SOA_DYNAMIC_COLUMN(CascRadius, cascradius, //!
                           [](float x, float y) -> float { return RecoDecay::sqrtSumOfSquares(x, y); });

// CosPAs
DECLARE_SOA_DYNAMIC_COLUMN(V0CosPA, v0cosPA, //!
                           [](float Xlambda, float Ylambda, float Zlambda, float PxLambda, float PyLambda, float PzLambda, float pvX, float pvY, float pvZ) -> float { return RecoDecay::cpa(std::array{pvX, pvY, pvZ}, std::array{Xlambda, Ylambda, Zlambda}, std::array{PxLambda, PyLambda, PzLambda}); });
DECLARE_SOA_DYNAMIC_COLUMN(CascCosPA, casccosPA, //!
                           [](float X, float Y, float Z, float Px, float Py, float Pz, float pvX, float pvY, float pvZ) -> float { return RecoDecay::cpa(std::array{pvX, pvY, pvZ}, std::array{X, Y, Z}, std::array{Px, Py, Pz}); });
DECLARE_SOA_DYNAMIC_COLUMN(DCAV0ToPV, dcav0topv, //!
                           [](float X, float Y, float Z, float Px, float Py, float Pz, float pvX, float pvY, float pvZ) -> float { return std::sqrt((std::pow((pvY - Y) * Pz - (pvZ - Z) * Py, 2) + std::pow((pvX - X) * Pz - (pvZ - Z) * Px, 2) + std::pow((pvX - X) * Py - (pvY - Y) * Px, 2)) / (Px * Px + Py * Py + Pz * Pz)); });

// Calculated on the fly with mass assumption + dynamic tables
DECLARE_SOA_DYNAMIC_COLUMN(MLambda, mLambda, //!
                           [](int charge, float pxpos, float pypos, float pzpos, float pxneg, float pyneg, float pzneg) -> float { return RecoDecay::m(std::array{std::array{pxpos, pypos, pzpos}, std::array{pxneg, pyneg, pzneg}}, charge < 0 ? std::array{o2::constants::physics::MassProton, o2::constants::physics::MassPionCharged} : std::array{o2::constants::physics::MassPionCharged, o2::constants::physics::MassProton}); });
DECLARE_SOA_DYNAMIC_COLUMN(M, m, //! mass under a certain hypothesis (0:K0, 1:L, 2:Lbar, 3:gamma, 4:hyp, 5:ahyp)
                           [](float mXi, float mOmega, int value) -> float {
                             if (value == 0 || value == 1)
                               return mXi;
                             if (value == 2 || value == 3)
                               return mOmega;
                             return 0.0f;
                           });

DECLARE_SOA_DYNAMIC_COLUMN(YXi, yXi, //!
                           [](float Px, float Py, float Pz) -> float { return RecoDecay::y(std::array{Px, Py, Pz}, o2::constants::physics::MassXiMinus); });
DECLARE_SOA_DYNAMIC_COLUMN(YOmega, yOmega, //!
                           [](float Px, float Py, float Pz) -> float { return RecoDecay::y(std::array{Px, Py, Pz}, o2::constants::physics::MassOmegaMinus); });
DECLARE_SOA_DYNAMIC_COLUMN(Rapidity, rapidity, //! rapidity (0, 1: Xi; 2, 3: Omega)
                           [](float Px, float Py, float Pz, int value) -> float {
                             if (value == 0 || value == 1)
                               return RecoDecay::y(std::array{Px, Py, Pz}, o2::constants::physics::MassXiMinus);
                             if (value == 2 || value == 3)
                               return RecoDecay::y(std::array{Px, Py, Pz}, o2::constants::physics::MassOmegaMinus);
                             return 0.0f;
                           });
} // namespace cascdata

//______________________________________________________
// EXPRESSION COLUMNS FOR TRACASCCORES
namespace cascdataext
{
DECLARE_SOA_EXPRESSION_COLUMN(PxLambda, pxlambda, //!
                              float, 1.f * aod::cascdata::pxpos + 1.f * aod::cascdata::pxneg);
DECLARE_SOA_EXPRESSION_COLUMN(PyLambda, pylambda, //!
                              float, 1.f * aod::cascdata::pypos + 1.f * aod::cascdata::pyneg);
DECLARE_SOA_EXPRESSION_COLUMN(PzLambda, pzlambda, //!
                              float, 1.f * aod::cascdata::pzpos + 1.f * aod::cascdata::pzneg);
DECLARE_SOA_EXPRESSION_COLUMN(Pt, pt, float, //! Transverse momentum in GeV/c
                              nsqrt(aod::cascdata::px* aod::cascdata::px +
                                    aod::cascdata::py * aod::cascdata::py));
DECLARE_SOA_EXPRESSION_COLUMN(P, p, float, //! Total momentum in GeV/c
                              nsqrt(aod::cascdata::px* aod::cascdata::px +
                                    aod::cascdata::py * aod::cascdata::py +
                                    aod::cascdata::pz * aod::cascdata::pz));
DECLARE_SOA_EXPRESSION_COLUMN(Phi, phi, float, //! Phi in the range [0, 2pi)
                              o2::constants::math::PI + natan2(-1.0f * aod::cascdata::py, -1.0f * aod::cascdata::px));
DECLARE_SOA_EXPRESSION_COLUMN(Eta, eta, float, //! Pseudorapidity, conditionally defined to avoid FPEs
                              ifnode((nsqrt(aod::cascdata::px * aod::cascdata::px +
                                            aod::cascdata::py * aod::cascdata::py +
                                            aod::cascdata::pz * aod::cascdata::pz) -
                                      aod::cascdata::pz) < static_cast<float>(1e-7),
                                     ifnode(aod::cascdata::pz < 0.f, -100.f, 100.f),
                                     0.5f * nlog((nsqrt(aod::cascdata::px * aod::cascdata::px +
                                                        aod::cascdata::py * aod::cascdata::py +
                                                        aod::cascdata::pz * aod::cascdata::pz) +
                                                  aod::cascdata::pz) /
                                                 (nsqrt(aod::cascdata::px * aod::cascdata::px +
                                                        aod::cascdata::py * aod::cascdata::py +
                                                        aod::cascdata::pz * aod::cascdata::pz) -
                                                  aod::cascdata::pz))));
} // namespace cascdataext

//______________________________________________________
// Cascade data model:
// --- standard, KF version and tracked version
// includes three variants to be able to account for
// cases in which multiple analyses are executed
// at the same time. Tables are kept as similar
// as possible for ease of use and comparison

DECLARE_SOA_TABLE(CascIndices, "AOD", "CascINDEX", //! index table when using AO2Ds
                  o2::soa::Index<>, cascdata::V0Id, cascdata::CascadeId, cascdata::BachelorId, cascdata::CollisionId, o2::soa::Marker<1>);
DECLARE_SOA_TABLE(KFCascIndices, "AOD", "KFCascINDEX", //! index table when using AO2Ds
                  o2::soa::Index<>, cascdata::V0Id, cascdata::CascadeId, cascdata::BachelorId, cascdata::CollisionId, o2::soa::Marker<2>);
DECLARE_SOA_TABLE(TraCascIndices, "AOD", "TraCascINDEX", //! index table when using AO2Ds
                  o2::soa::Index<>, cascdata::V0Id, cascdata::CascadeId, cascdata::BachelorId, cascdata::StrangeTrackId, cascdata::CollisionId);

DECLARE_SOA_TABLE(CascCollRefs, "AOD", "CASCCOLLREF", //! optional table to refer back to a collision
                  o2::soa::Index<>, cascdata::StraCollisionId, o2::soa::Marker<1>);
DECLARE_SOA_TABLE(KFCascCollRefs, "AOD", "KFCASCCOLLREF", //! optional table to refer back to a collision
                  o2::soa::Index<>, cascdata::StraCollisionId, o2::soa::Marker<2>);
DECLARE_SOA_TABLE(TraCascCollRefs, "AOD", "TRACASCCOLLREF", //! optional table to refer back to a collision
                  o2::soa::Index<>, cascdata::StraCollisionId, o2::soa::Marker<3>);

DECLARE_SOA_TABLE(CascExtras, "AOD", "CASCEXTRA", //! optional table to refer to custom track extras
                  o2::soa::Index<>, cascdata::PosTrackExtraId, cascdata::NegTrackExtraId,
                  cascdata::BachTrackExtraId, o2::soa::Marker<1>);
DECLARE_SOA_TABLE(KFCascExtras, "AOD", "KFCASCEXTRA", //! optional table to refer to custom track extras
                  o2::soa::Index<>, cascdata::PosTrackExtraId, cascdata::NegTrackExtraId,
                  cascdata::BachTrackExtraId, o2::soa::Marker<2>);
DECLARE_SOA_TABLE(TraCascExtras, "AOD", "TRACASCEXTRA", //! optional table to refer to custom track extras
                  o2::soa::Index<>, cascdata::PosTrackExtraId, cascdata::NegTrackExtraId,
                  cascdata::BachTrackExtraId, o2::soa::Marker<3>);

DECLARE_SOA_TABLE(StoredCascCores, "AOD", "CASCCORE", //! core information about decay, viable with AO2Ds or derived
                  cascdata::Sign, cascdata::MXi, cascdata::MOmega,
                  cascdata::X, cascdata::Y, cascdata::Z,
                  cascdata::Xlambda, cascdata::Ylambda, cascdata::Zlambda,
                  cascdata::PxPos, cascdata::PyPos, cascdata::PzPos,
                  cascdata::PxNeg, cascdata::PyNeg, cascdata::PzNeg,
                  cascdata::PxBach, cascdata::PyBach, cascdata::PzBach,
                  cascdata::Px, cascdata::Py, cascdata::Pz,
                  cascdata::DCAV0Daughters, cascdata::DCACascDaughters,
                  cascdata::DCAPosToPV, cascdata::DCANegToPV, cascdata::DCABachToPV, cascdata::DCAXYCascToPV, cascdata::DCAZCascToPV,

                  // Dynamic columns
                  cascdata::V0Radius<cascdata::Xlambda, cascdata::Ylambda>,
                  cascdata::CascRadius<cascdata::X, cascdata::Y>,
                  cascdata::V0CosPA<cascdata::Xlambda, cascdata::Ylambda, cascdata::Zlambda, cascdataext::PxLambda, cascdataext::PyLambda, cascdataext::PzLambda>,
                  cascdata::CascCosPA<cascdata::X, cascdata::Y, cascdata::Z, cascdata::Px, cascdata::Py, cascdata::Pz>,
                  cascdata::DCAV0ToPV<cascdata::Xlambda, cascdata::Ylambda, cascdata::Zlambda, cascdataext::PxLambda, cascdataext::PyLambda, cascdataext::PzLambda>,

                  // Invariant masses
                  cascdata::MLambda<cascdata::Sign, cascdata::PxPos, cascdata::PyPos, cascdata::PzPos, cascdata::PxNeg, cascdata::PyNeg, cascdata::PzNeg>,
                  cascdata::M<cascdata::MXi, cascdata::MOmega>,

                  // Longitudinal
                  cascdata::YXi<cascdata::Px, cascdata::Py, cascdata::Pz>,
                  cascdata::YOmega<cascdata::Px, cascdata::Py, cascdata::Pz>,
                  cascdata::Rapidity<cascdata::Px, cascdata::Py, cascdata::Pz>);

DECLARE_SOA_TABLE(StoredKFCascCores, "AOD", "KFCASCCORE", //!
                  cascdata::Sign, cascdata::MXi, cascdata::MOmega,
                  cascdata::X, cascdata::Y, cascdata::Z,
                  cascdata::Xlambda, cascdata::Ylambda, cascdata::Zlambda,
                  cascdata::PxPos, cascdata::PyPos, cascdata::PzPos,
                  cascdata::PxNeg, cascdata::PyNeg, cascdata::PzNeg,
                  cascdata::PxBach, cascdata::PyBach, cascdata::PzBach,
                  cascdata::PxV0, cascdata::PyV0, cascdata::PzV0,
                  cascdata::Px, cascdata::Py, cascdata::Pz,
                  cascdata::DCAV0Daughters, cascdata::DCACascDaughters,
                  cascdata::DCAPosToPV, cascdata::DCANegToPV, cascdata::DCABachToPV, cascdata::DCAXYCascToPV, cascdata::DCAZCascToPV,

                  // KF particle fit specific
                  kfcascdata::MLambda, cascdata::KFV0Chi2, cascdata::KFCascadeChi2,

                  // Dynamic columns
                  cascdata::V0Radius<cascdata::Xlambda, cascdata::Ylambda>,
                  cascdata::CascRadius<cascdata::X, cascdata::Y>,
                  cascdata::V0CosPA<cascdata::Xlambda, cascdata::Ylambda, cascdata::Zlambda, cascdataext::PxLambda, cascdataext::PyLambda, cascdataext::PzLambda>,
                  cascdata::CascCosPA<cascdata::X, cascdata::Y, cascdata::Z, cascdata::Px, cascdata::Py, cascdata::Pz>,
                  cascdata::DCAV0ToPV<cascdata::Xlambda, cascdata::Ylambda, cascdata::Zlambda, cascdataext::PxLambda, cascdataext::PyLambda, cascdataext::PzLambda>,

                  // Invariant masses
                  cascdata::M<cascdata::MXi, cascdata::MOmega>,

                  // Longitudinal
                  cascdata::YXi<cascdata::Px, cascdata::Py, cascdata::Pz>,
                  cascdata::YOmega<cascdata::Px, cascdata::Py, cascdata::Pz>);

DECLARE_SOA_TABLE(StoredTraCascCores, "AOD", "TRACASCCORE", //!
                  cascdata::Sign, cascdata::MXi, cascdata::MOmega,
                  cascdata::X, cascdata::Y, cascdata::Z,
                  cascdata::Xlambda, cascdata::Ylambda, cascdata::Zlambda,
                  cascdata::PxPos, cascdata::PyPos, cascdata::PzPos,
                  cascdata::PxNeg, cascdata::PyNeg, cascdata::PzNeg,
                  cascdata::PxBach, cascdata::PyBach, cascdata::PzBach,
                  cascdata::Px, cascdata::Py, cascdata::Pz,
                  cascdata::DCAV0Daughters, cascdata::DCACascDaughters,
                  cascdata::DCAPosToPV, cascdata::DCANegToPV, cascdata::DCABachToPV, cascdata::DCAXYCascToPV, cascdata::DCAZCascToPV,

                  // Strangeness tracking specific
                  cascdata::MatchingChi2, cascdata::TopologyChi2, cascdata::ItsClsSize,

                  // Dynamic columns
                  cascdata::V0Radius<cascdata::Xlambda, cascdata::Ylambda>,
                  cascdata::CascRadius<cascdata::X, cascdata::Y>,
                  cascdata::V0CosPA<cascdata::Xlambda, cascdata::Ylambda, cascdata::Zlambda, cascdataext::PxLambda, cascdataext::PyLambda, cascdataext::PzLambda>,
                  cascdata::CascCosPA<cascdata::X, cascdata::Y, cascdata::Z, cascdata::Px, cascdata::Py, cascdata::Pz>,
                  cascdata::DCAV0ToPV<cascdata::Xlambda, cascdata::Ylambda, cascdata::Zlambda, cascdataext::PxLambda, cascdataext::PyLambda, cascdataext::PzLambda>,

                  // Invariant masses
                  cascdata::MLambda<cascdata::Sign, cascdata::PxPos, cascdata::PyPos, cascdata::PzPos, cascdata::PxNeg, cascdata::PyNeg, cascdata::PzNeg>,

                  // Longitudinal
                  cascdata::YXi<cascdata::Px, cascdata::Py, cascdata::Pz>,
                  cascdata::YOmega<cascdata::Px, cascdata::Py, cascdata::Pz>);

DECLARE_SOA_TABLE(CascMCCores, "AOD", "CASCMCCORE", //! bachelor-baryon correlation variables
                  cascdata::PDGCode, cascdata::PDGCodeMother, cascdata::PDGCodeV0, cascdata::IsPhysicalPrimary,
                  cascdata::PDGCodePositive, cascdata::PDGCodeNegative, cascdata::PDGCodeBachelor,
                  cascdata::XMC, cascdata::YMC, cascdata::ZMC,
                  cascdata::XlambdaMC, cascdata::YlambdaMC, cascdata::ZlambdaMC,
                  cascdata::PxPosMC, cascdata::PyPosMC, cascdata::PzPosMC,
                  cascdata::PxNegMC, cascdata::PyNegMC, cascdata::PzNegMC,
                  cascdata::PxBachMC, cascdata::PyBachMC, cascdata::PzBachMC,
                  cascdata::PxMC, cascdata::PyMC, cascdata::PzMC,
                  o2::soa::Marker<1>);
DECLARE_SOA_TABLE(KFCascMCCores, "AOD", "KFCASCMCCORE", //! bachelor-baryon correlation variables
                  cascdata::PDGCode, cascdata::PDGCodeMother, cascdata::PDGCodeV0, cascdata::IsPhysicalPrimary,
                  cascdata::PDGCodePositive, cascdata::PDGCodeNegative, cascdata::PDGCodeBachelor,
                  cascdata::XMC, cascdata::YMC, cascdata::ZMC,
                  cascdata::XlambdaMC, cascdata::YlambdaMC, cascdata::ZlambdaMC,
                  cascdata::PxPosMC, cascdata::PyPosMC, cascdata::PzPosMC,
                  cascdata::PxNegMC, cascdata::PyNegMC, cascdata::PzNegMC,
                  cascdata::PxBachMC, cascdata::PyBachMC, cascdata::PzBachMC,
                  cascdata::PxMC, cascdata::PyMC, cascdata::PzMC,
                  o2::soa::Marker<2>);
DECLARE_SOA_TABLE(TraCascMCCores, "AOD", "TRACASCMCCORE", //! bachelor-baryon correlation variables
                  cascdata::PDGCode, cascdata::PDGCodeMother, cascdata::PDGCodeV0, cascdata::IsPhysicalPrimary,
                  cascdata::PDGCodePositive, cascdata::PDGCodeNegative, cascdata::PDGCodeBachelor,
                  cascdata::XMC, cascdata::YMC, cascdata::ZMC,
                  cascdata::XlambdaMC, cascdata::YlambdaMC, cascdata::ZlambdaMC,
                  cascdata::PxPosMC, cascdata::PyPosMC, cascdata::PzPosMC,
                  cascdata::PxNegMC, cascdata::PyNegMC, cascdata::PzNegMC,
                  cascdata::PxBachMC, cascdata::PyBachMC, cascdata::PzBachMC,
                  cascdata::PxMC, cascdata::PyMC, cascdata::PzMC,
                  o2::soa::Marker<3>);

DECLARE_SOA_TABLE(CascBBs, "AOD", "CASCBB", //! bachelor-baryon correlation variables
                  cascdata::BachBaryonCosPA, cascdata::BachBaryonDCAxyToPV, o2::soa::Marker<1>)
DECLARE_SOA_TABLE(KFCascBBs, "AOD", "KFCASCBB", //! bachelor-baryon correlation variables, KF
                  cascdata::BachBaryonCosPA, cascdata::BachBaryonDCAxyToPV, o2::soa::Marker<2>)
DECLARE_SOA_TABLE(TraCascBBs, "AOD", "TRACASCBB", //! bachelor-baryon correlation variables, tracked
                  cascdata::BachBaryonCosPA, cascdata::BachBaryonDCAxyToPV, o2::soa::Marker<3>)

DECLARE_SOA_TABLE_FULL(CascCovs, "CascCovs", "AOD", "CASCCOVS", //!
                       cascdata::PositionCovMat, cascdata::MomentumCovMat);

DECLARE_SOA_TABLE_FULL(KFCascCovs, "KFCascCovs", "AOD", "KFCASCCOVS", //!
                       cascdata::KFTrackMat);

// extended table with expression columns that can be used as arguments of dynamic columns
DECLARE_SOA_EXTENDED_TABLE_USER(CascCores, StoredCascCores, "CascDATAEXT", //!
                                cascdataext::PxLambda, cascdataext::PyLambda, cascdataext::PzLambda, cascdataext::Pt, cascdataext::P, cascdataext::Eta, cascdataext::Phi);

// extended table with expression columns that can be used as arguments of dynamic columns
DECLARE_SOA_EXTENDED_TABLE_USER(KFCascCores, StoredKFCascCores, "KFCascDATAEXT", //!
                                cascdataext::PxLambda, cascdataext::PyLambda, cascdataext::PzLambda,
                                cascdataext::Pt, cascdataext::P, cascdataext::Eta, cascdataext::Phi);

// extended table with expression columns that can be used as arguments of dynamic columns
DECLARE_SOA_EXTENDED_TABLE_USER(TraCascCores, StoredTraCascCores, "TraCascDATAEXT", //!
                                cascdataext::PxLambda, cascdataext::PyLambda, cascdataext::PzLambda,
                                cascdataext::Pt, cascdataext::P, cascdataext::Eta, cascdataext::Phi);

using CascIndex = CascIndices::iterator;
using CascCore = CascCores::iterator;
using KFCascIndex = KFCascIndices::iterator;
using KFCascCore = KFCascCores::iterator;
using TraCascIndex = TraCascIndices::iterator;
using TraCascCore = TraCascCores::iterator;

using CascDatas = soa::Join<CascIndices, CascBBs, CascCores>;
using KFCascDatas = soa::Join<KFCascIndices, KFCascBBs, KFCascCores>;
using TraCascDatas = soa::Join<TraCascIndices, TraCascBBs, TraCascCores>;

using CascData = CascDatas::iterator;
using KFCascData = KFCascDatas::iterator;
using TraCascData = TraCascDatas::iterator;

// For compatibility with previous table declarations
using CascDataFull = CascDatas;
using CascDataExt = CascDatas;

namespace cascdata
{
DECLARE_SOA_INDEX_COLUMN(CascData, cascData); //! Index to CascData entry
DECLARE_SOA_INDEX_COLUMN(KFCascData, kfCascData); //! Index to CascData entry
DECLARE_SOA_INDEX_COLUMN(TraCascData, traCascData); //! Index to CascData entry
}

DECLARE_SOA_TABLE(CascDataLink, "AOD", "CASCDATALINK", //! Joinable table with Cascades which links to CascData which is not produced for all entries
                  cascdata::CascDataId);
DECLARE_SOA_TABLE(KFCascDataLink, "AOD", "KFCASCDATALINK", //! Joinable table with Cascades which links to CascData which is not produced for all entries
                  cascdata::KFCascDataId);
DECLARE_SOA_TABLE(TraCascDataLink, "AOD", "TRACASCDATALINK", //! Joinable table with Cascades which links to CascData which is not produced for all entries
                  cascdata::TraCascDataId);

using CascadesLinked = soa::Join<Cascades, CascDataLink>;
using CascadeLinked = CascadesLinked::iterator;
using KFCascadesLinked = soa::Join<Cascades, KFCascDataLink>;
using KFCascadeLinked = KFCascadesLinked::iterator;

namespace casctag
{
DECLARE_SOA_COLUMN(IsInteresting, isInteresting, bool); //! will this be built or not?

// MC association bools
DECLARE_SOA_COLUMN(IsTrueXiMinus, isTrueXiMinus, bool);       //! PDG checked correctly in MC
DECLARE_SOA_COLUMN(IsTrueXiPlus, isTrueXiPlus, bool);         //! PDG checked correctly in MC
DECLARE_SOA_COLUMN(IsTrueOmegaMinus, isTrueOmegaMinus, bool); //! PDG checked correctly in MC
DECLARE_SOA_COLUMN(IsTrueOmegaPlus, isTrueOmegaPlus, bool);   //! PDG checked correctly in MC

// dE/dx compatibility bools
DECLARE_SOA_COLUMN(IsdEdxXiMinus, isdEdxXiMinus, bool);       //! compatible with dE/dx hypotheses
DECLARE_SOA_COLUMN(IsdEdxXiPlus, isdEdxXiPlus, bool);         //! compatible with dE/dx hypotheses
DECLARE_SOA_COLUMN(IsdEdxOmegaMinus, isdEdxOmegaMinus, bool); //! compatible with dE/dx hypotheses
DECLARE_SOA_COLUMN(IsdEdxOmegaPlus, isdEdxOmegaPlus, bool);   //! compatible with dE/dx hypotheses
} // namespace casctag
DECLARE_SOA_TABLE(CascTags, "AOD", "CASCTAGS",
                  casctag::IsInteresting,
                  casctag::IsTrueXiMinus,
                  casctag::IsTrueXiPlus,
                  casctag::IsTrueOmegaMinus,
                  casctag::IsTrueOmegaPlus,
                  casctag::IsdEdxXiMinus,
                  casctag::IsdEdxXiPlus,
                  casctag::IsdEdxOmegaMinus,
                  casctag::IsdEdxOmegaPlus);

// Definition of labels for V0s
namespace mcv0label
{
DECLARE_SOA_INDEX_COLUMN(McParticle, mcParticle); //! MC particle for V0
} // namespace mcv0label

DECLARE_SOA_TABLE(McV0Labels, "AOD", "MCV0LABEL", //! Table joinable with V0Data containing the MC labels
                  mcv0label::McParticleId);
using McV0Label = McV0Labels::iterator;

// Definition of labels for V0s // Full table, joinable with V0 (CAUTION: NOT WITH V0DATA)
namespace mcfullv0label
{
DECLARE_SOA_INDEX_COLUMN(McParticle, mcParticle); //! MC particle for V0
} // namespace mcfullv0label

DECLARE_SOA_TABLE(McFullV0Labels, "AOD", "MCFULLV0LABEL", //! Table joinable with V0
                  mcfullv0label::McParticleId);
using McFullV0Label = McFullV0Labels::iterator;

// Definition of labels for cascades
namespace mccasclabel
{
DECLARE_SOA_INDEX_COLUMN(McParticle, mcParticle); //! MC particle for Cascade
DECLARE_SOA_COLUMN(IsBachBaryonCandidate, isBachBaryonCandidate, bool); //! will this be built or not?
} // namespace mccasclabel

DECLARE_SOA_TABLE(McCascLabels, "AOD", "MCCASCLABEL", //! Table joinable with CascData containing the MC labels
                  mccasclabel::McParticleId);
DECLARE_SOA_TABLE(McCascBBTags, "AOD", "MCCASCBBTAG", //! Table joinable with CascData containing yes / no for BB correlation
                  mccasclabel::IsBachBaryonCandidate);
using McCascLabel = McCascLabels::iterator;
using McCascBBTag = McCascBBTags::iterator;

<<<<<<< HEAD
// Definition of labels for KF cascades
namespace mckfcasclabel
{
DECLARE_SOA_INDEX_COLUMN(McParticle, mcParticle); //! MC particle for KF Cascade
} // namespace mckfcasclabel

DECLARE_SOA_TABLE(McKFCascLabels, "AOD", "MCKFCASCLABEL", //! Table joinable with KFCascData containing the MC labels
=======
// Definition of labels for kf cascades
namespace mckfcasclabel
{
DECLARE_SOA_INDEX_COLUMN(McParticle, mcParticle); //! MC particle for V0
} // namespace mckfcasclabel

DECLARE_SOA_TABLE(McKFCascLabels, "AOD", "MCKFCASCLABEL", //! Table joinable to cascdata containing the MC labels
>>>>>>> 5d61c258
                  mckfcasclabel::McParticleId);
using McKFCascLabel = McKFCascLabels::iterator;

// Definition of labels for tracked cascades
namespace mctracasclabel
{
DECLARE_SOA_INDEX_COLUMN(McParticle, mcParticle); //! MC particle for V0
} // namespace mctracasclabel

DECLARE_SOA_TABLE(McTraCascLabels, "AOD", "MCTRACASCLABEL", //! Table joinable to cascdata containing the MC labels
                  mctracasclabel::McParticleId);
using McTraCascLabel = McTraCascLabels::iterator;

DECLARE_SOA_TABLE(TrackedCascadeColls, "AOD", "TRACASCCOLL", //! Table joinable with TrackedCascades containing collision ids
                  track::CollisionId, o2::soa::Marker<1>);
using TrackedCascadeColl = TrackedCascadeColls::iterator;
using AssignedTrackedCascades = soa::Join<aod::TrackedCascades, aod::TrackedCascadeColls>;
using AssignedTrackedCascade = AssignedTrackedCascades::iterator;

DECLARE_SOA_TABLE(TrackedV0Colls, "AOD", "TRAV0COLL", //! Table joinable with TrackedV0s containing collision ids
                  track::CollisionId, o2::soa::Marker<2>);
using TrackedV0Coll = TrackedV0Colls::iterator;
using AssignedTrackedV0s = soa::Join<aod::TrackedV0s, aod::TrackedV0Colls>;
using AssignedTrackedV0 = AssignedTrackedV0s::iterator;

DECLARE_SOA_TABLE(Tracked3BodyColls, "AOD", "TRA3BODYCOLL", //! Table joinable with Tracked3Bodys containing collision ids
                  track::CollisionId, o2::soa::Marker<3>);
using Tracked3BodyColl = Tracked3BodyColls::iterator;
using AssignedTracked3Bodys = soa::Join<aod::Tracked3Bodys, aod::Tracked3BodyColls>;
using AssignedTracked3Body = AssignedTracked3Bodys::iterator;
} // namespace o2::aod

//______________________________________________________
// Equivalency declarations
namespace o2::soa
{
DECLARE_EQUIVALENT_FOR_INDEX(aod::V0Indices, aod::V0Cores);
DECLARE_EQUIVALENT_FOR_INDEX(aod::V0TrackXs, aod::V0Cores);
DECLARE_EQUIVALENT_FOR_INDEX(aod::V0TrackXs, aod::V0Indices);
DECLARE_EQUIVALENT_FOR_INDEX(aod::CascIndices, aod::CascCores);
DECLARE_EQUIVALENT_FOR_INDEX(aod::CascIndices, aod::CascBBs);
DECLARE_EQUIVALENT_FOR_INDEX(aod::CascCores, aod::CascBBs);
DECLARE_EQUIVALENT_FOR_INDEX(aod::KFCascIndices, aod::KFCascCores);
DECLARE_EQUIVALENT_FOR_INDEX(aod::KFCascIndices, aod::KFCascBBs);
DECLARE_EQUIVALENT_FOR_INDEX(aod::KFCascCores, aod::KFCascBBs);
DECLARE_EQUIVALENT_FOR_INDEX(aod::TraCascIndices, aod::TraCascCores);
DECLARE_EQUIVALENT_FOR_INDEX(aod::TraCascIndices, aod::TraCascBBs);
DECLARE_EQUIVALENT_FOR_INDEX(aod::TraCascCores, aod::TraCascBBs);
} // namespace o2::soa

#endif // PWGLF_DATAMODEL_LFSTRANGENESSTABLES_H_<|MERGE_RESOLUTION|>--- conflicted
+++ resolved
@@ -915,7 +915,6 @@
 using McCascLabel = McCascLabels::iterator;
 using McCascBBTag = McCascBBTags::iterator;
 
-<<<<<<< HEAD
 // Definition of labels for KF cascades
 namespace mckfcasclabel
 {
@@ -923,15 +922,6 @@
 } // namespace mckfcasclabel
 
 DECLARE_SOA_TABLE(McKFCascLabels, "AOD", "MCKFCASCLABEL", //! Table joinable with KFCascData containing the MC labels
-=======
-// Definition of labels for kf cascades
-namespace mckfcasclabel
-{
-DECLARE_SOA_INDEX_COLUMN(McParticle, mcParticle); //! MC particle for V0
-} // namespace mckfcasclabel
-
-DECLARE_SOA_TABLE(McKFCascLabels, "AOD", "MCKFCASCLABEL", //! Table joinable to cascdata containing the MC labels
->>>>>>> 5d61c258
                   mckfcasclabel::McParticleId);
 using McKFCascLabel = McKFCascLabels::iterator;
 
