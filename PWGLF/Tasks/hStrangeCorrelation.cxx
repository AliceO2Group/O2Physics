--- conflicted
+++ resolved
@@ -79,10 +79,6 @@
   {
     for (auto& triggerTrack : triggers) {
       auto trigg = triggerTrack.track_as<TracksComplete>();
-<<<<<<< HEAD
-=======
-      histos.fill(HIST("triggerV0"), trigg.pt());
->>>>>>> 2bb44b3a
       for (auto& assocCandidate : assocs) {
         auto assoc = assocCandidate.v0Data();
 
@@ -113,11 +109,6 @@
   {
     for (auto& triggerTrack : triggers) {
       auto trigg = triggerTrack.track_as<TracksComplete>();
-<<<<<<< HEAD
-=======
-      if (!mixing)
-        histos.fill(HIST("triggerCas"), trigg.pt());
->>>>>>> 2bb44b3a
       for (auto& assocCandidate : assocs) {
         auto assoc = assocCandidate.cascData();
 
@@ -175,18 +166,7 @@
     histos.add("sameEvent/HadronOmegaPlus", "HadronOmegaPlus", kTH3F, {axisDeltaPhi, axisDeltaEta, axisPt});
 
     // mixed-event correlation functions
-<<<<<<< HEAD
     histos.addClone("sameEvent/", "mixedEvent/");
-    // histos.add("mixedEvent/HadronK0Short", "HadronK0Short", kTH3F, {axisDeltaPhi, axisDeltaEta, axisPt});
-    // histos.add("mixedEvent/HadronLambda", "HadronLambda", kTH3F, {axisDeltaPhi, axisDeltaEta, axisPt});
-    // histos.add("mixedEvent/HadronAntiLambda", "HadronAntiLambda", kTH3F, {axisDeltaPhi, axisDeltaEta, axisPt});
-    // histos.add("mixedEvent/HadronXiMinus", "HadronXiMinus", kTH3F, {axisDeltaPhi, axisDeltaEta, axisPt});
-    // histos.add("mixedEvent/HadronXiPlus", "HadronXiPlus", kTH3F, {axisDeltaPhi, axisDeltaEta, axisPt});
-    // histos.add("mixedEvent/HadronOmegaMinus", "HadronOmegaMinus", kTH3F, {axisDeltaPhi, axisDeltaEta, axisPt});
-    // histos.add("mixedEvent/HadronOmegaPlus", "HadronOmegaPlus", kTH3F, {axisDeltaPhi, axisDeltaEta, axisPt});
-=======
-    histos.addClone("sameEvent/", "mixedEvent");
->>>>>>> 2bb44b3a
 
     // Some QA plots
     histos.add("h2dMassK0Short", "h2dMassK0Short", kTH2F, {axisPtFine, axisK0ShortMass});
@@ -196,15 +176,9 @@
     histos.add("h2dMassXiPlus", "h2dMassXiPlus", kTH2F, {axisPtFine, axisXiMass});
     histos.add("h2dMassOmegaMinus", "h2dMassOmegaMinus", kTH2F, {axisPtFine, axisOmegaMass});
     histos.add("h2dMassOmegaPlus", "h2dMassOmegaPlus", kTH2F, {axisPtFine, axisOmegaMass});
-<<<<<<< HEAD
     histos.add("hTrackEtaVsPt", "hTrackEtaVsPt", kTH2F, {axisPt, axisEta});
     histos.add("hV0EtaVsPt", "hV0EtaVsPt", kTH2F, {axisPt, axisEta});
     histos.add("hCascEtaVsPt", "hCascEtaVsPt", kTH2F, {axisPt, axisEta});
-=======
-    histos.add("hTrackEta", "hTrackEta", kTH1F, {axisEta});
-    histos.add("hV0Eta", "hV0Eta", kTH1F, {axisEta});
-    histos.add("hCascEta", "hCascEta", kTH1F, {axisEta});
->>>>>>> 2bb44b3a
   }
 
   void processSameEvent(soa::Join<aod::Collisions, aod::EvSels, aod::Mults>::iterator const& collision,
@@ -223,11 +197,7 @@
     // Do basic QA
     for (auto const& v0 : associatedV0s) {
       auto v0Data = v0.v0Data();
-<<<<<<< HEAD
       histos.fill(HIST("hV0EtaVsPt"), v0Data.pt(), v0Data.eta());
-=======
-      histos.fill(HIST("hV0Eta"), v0Data.eta());
->>>>>>> 2bb44b3a
       static_for<0, 2>([&](auto i) {
         constexpr int index = i.value;
         if (v0.compatible(index))
@@ -236,11 +206,7 @@
     }
     for (auto const& casc : associatedCascades) {
       auto cascData = casc.cascData();
-<<<<<<< HEAD
       histos.fill(HIST("hCascEtaVsPt"), cascData.pt(), cascData.eta());
-=======
-      histos.fill(HIST("hCascEta"), cascData.eta());
->>>>>>> 2bb44b3a
       static_for<0, 3>([&](auto i) {
         constexpr int index = i.value;
         if (casc.compatible(index))
