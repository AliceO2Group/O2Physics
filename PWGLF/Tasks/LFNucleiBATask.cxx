--- conflicted
+++ resolved
@@ -312,11 +312,8 @@
     }
 
     //  Bethe-Bloch TPC distribution and Beta vs pT TOF distribution
-<<<<<<< HEAD
     histos.add<TH2>("tracks/h2TPCsignVsTPCmomentum", "TPC <-dE/dX> vs #it{p}/Z; Signed #it{p} (GeV/#it{c}); TPC <-dE/dx> (a.u.)", HistType::kTH2F, {{1000, -5.f, 5.f}, {dedxAxis}});
-=======
-    histos.add<TH2>("tracks/h2TPCsignVsTPCmomentum", "TPC <-dE/dX> vs #it{p}/Z; Signed #it{p} (GeV/#it{c}); TPC <-dE/dx> (a.u.)", HistType::kTH2F, {{1000, -5.f, 5.f}, {8000, 0.0, 1E3}});
->>>>>>> afbe65ec
+
     histos.add<TH2>("tracks/h2TOFbetaVsP", "TOF #beta vs #it{p}/Z; Signed #it{p} (GeV/#it{c}); TOF #beta", HistType::kTH2F, {{1000, -5.f, 5.f}, {1200, 0.0, 1.2}});
     histos.add<TH2>("tracks/h2TOFbetaVsP_debug", "TOF #beta vs #it{p}/Z; Signed #it{p} (GeV/#it{c}); TOF #beta", HistType::kTH2F, {{1000, -5.f, 5.f}, {1200, 0.0, 1.2}});
     histos.add<TH2>("tracks/h2withTPCProtonCutTOFbetaVsP", "TOF #beta (with N_{#sigma(TPC(p))} cut) vs #it{p}/Z; Signed #it{p} (GeV/#it{c}); TOF #beta (with N_{#sigma(TPC(p))} cut)", HistType::kTH2F, {{1000, -5.f, 5.f}, {1200, 0.0, 1.2}});
@@ -1203,7 +1200,6 @@
           histos.fill(HIST("tracks/deuteron/h2DeuteronTOFbetaVsP"), track.p(), track.beta());
         if (std::abs(track.tpcNSigmaDe()) < nsigmaTPCDe && track.sign() < 0)
           histos.fill(HIST("tracks/deuteron/h2antiDeuteronTOFbetaVsP"), track.p(), track.beta());
-<<<<<<< HEAD
         if (std::abs(track.tpcNSigmaTr()) < nsigmaTPCTr && track.sign() > 0)
           histos.fill(HIST("tracks/triton/h2TritonTOFbetaVsP"), track.p(), track.beta());
         if (std::abs(track.tpcNSigmaTr()) < nsigmaTPCTr && track.sign() < 0)
@@ -1211,15 +1207,6 @@
         if (std::abs(track.tpcNSigmaHe()) < nsigmaTPCHe && track.sign() > 0)
           histos.fill(HIST("tracks/helium/h2HeliumTOFbetaVsP"), track.p(), track.beta());
         if (std::abs(track.tpcNSigmaHe()) < nsigmaTPCHe && track.sign() < 0)
-=======
-        if (std::abs(track.tpcNSigmaTr()) < nsigmaTPCcut && track.sign() > 0)
-          histos.fill(HIST("tracks/triton/h2TritonTOFbetaVsP"), track.p(), track.beta());
-        if (std::abs(track.tpcNSigmaTr()) < nsigmaTPCcut && track.sign() < 0)
-          histos.fill(HIST("tracks/triton/h2antiTritonTOFbetaVsP"), track.p(), track.beta());
-        if (std::abs(track.tpcNSigmaHe()) < nsigmaTPCcut && track.sign() > 0)
-          histos.fill(HIST("tracks/helium/h2HeliumTOFbetaVsP"), track.p(), track.beta());
-        if (std::abs(track.tpcNSigmaHe()) < nsigmaTPCcut && track.sign() < 0)
->>>>>>> afbe65ec
           histos.fill(HIST("tracks/helium/h2antiHeliumTOFbetaVsP"), track.p(), track.beta());
 
         if (track.sign() > 0) {
@@ -1309,11 +1296,7 @@
           }
         }
 
-<<<<<<< HEAD
         if ((((!enableStrongCut) && (std::abs(track.tpcNSigmaDe()) < nsigmaTPCDe)) || ((enableStrongCut) && (std::abs(track.tpcNSigmaPr()) >= nsigmaTPCStrongCut))) && (TMath::Abs(track.rapidity(o2::track::PID::getMass2Z(o2::track::PID::Deuteron))) < yCut)) {
-=======
-        if ((((!enableStrongCut) && (std::abs(track.tpcNSigmaDe()) < nsigmaTPCcut)) || ((enableStrongCut) && (std::abs(track.tpcNSigmaPr()) >= 3))) && (TMath::Abs(track.rapidity(o2::track::PID::getMass2Z(o2::track::PID::Deuteron))) < yCut)) {
->>>>>>> afbe65ec
           if (track.sign() > 0) {
             histos.fill(HIST("tracks/deuteron/h2TOFmass2DeuteronVsPt"), massTOF * massTOF - fMassDeuteron * fMassDeuteron, track.pt());
             histos.fill(HIST("tracks/deuteron/h2DeuteronTOFExpSignalDiffVsPtCut"), track.pt(), track.tofExpSignalDiffDe());
@@ -1355,11 +1338,8 @@
             }
           }
         }
-<<<<<<< HEAD
+
         if ((((!enableStrongCut) && (std::abs(track.tpcNSigmaHe()) < nsigmaTPCHe)) || ((enableStrongCut) && (std::abs(track.tpcNSigmaPr()) >= nsigmaTPCStrongCut))) && (TMath::Abs(track.rapidity(o2::track::PID::getMass2Z(o2::track::PID::Helium3))) < yCut)) {
-=======
-        if ((((!enableStrongCut) && (std::abs(track.tpcNSigmaHe()) < nsigmaTPCcut)) || ((enableStrongCut) && (std::abs(track.tpcNSigmaPr()) >= 3))) && (TMath::Abs(track.rapidity(o2::track::PID::getMass2Z(o2::track::PID::Helium3))) < yCut)) {
->>>>>>> afbe65ec
           if (track.sign() > 0) {
             histos.fill(HIST("tracks/helium/h2TOFmass2HeliumVsPt"), massTOF * massTOF - fMassHelium * fMassHelium, track.pt());
             histos.fill(HIST("tracks/helium/h2HeliumTOFExpSignalDiffVsPtCut"), track.pt(), track.tofExpSignalDiffHe());
