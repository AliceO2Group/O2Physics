# Copyright 2019-2020 CERN and copyright holders of ALICE O2.
# See https://alice-o2.web.cern.ch/copyright for details of the copyright holders.
# All rights not expressly granted are reserved.
#
# This software is distributed under the terms of the GNU General Public
# License v3 (GPL Version 3), copied verbatim in the file "COPYING".
#
# In applying this license CERN does not waive the privileges and immunities
# granted to it by virtue of its status as an Intergovernmental Organization
# or submit itself to any jurisdiction.

add_subdirectory(QC)

o2physics_add_dpl_workflow(hyperon-reco-test
                    SOURCES hyperon-reco-test.cxx
                    PUBLIC_LINK_LIBRARIES O2Physics::AnalysisCore
                    COMPONENT_NAME Analysis)

o2physics_add_dpl_workflow(nuclei-batask
                    SOURCES LFNucleiBATask.cxx
                    PUBLIC_LINK_LIBRARIES O2Physics::AnalysisCore
                    COMPONENT_NAME Analysis)

o2physics_add_dpl_workflow(mc-spectra-efficiency
                    SOURCES mcspectraefficiency.cxx
                    PUBLIC_LINK_LIBRARIES O2Physics::AnalysisCore
                    COMPONENT_NAME Analysis)

o2physics_add_dpl_workflow(spectra-tof
                    SOURCES spectraTOF.cxx
                    PUBLIC_LINK_LIBRARIES O2Physics::AnalysisCore
                    COMPONENT_NAME Analysis)

o2physics_add_dpl_workflow(spectra-tof-run2
                    SOURCES spectraTOFRun2.cxx
                    PUBLIC_LINK_LIBRARIES O2Physics::AnalysisCore
                    COMPONENT_NAME Analysis)

o2physics_add_dpl_workflow(spectra-tpc
                    SOURCES spectraTPC.cxx
                    PUBLIC_LINK_LIBRARIES O2Physics::AnalysisCore
                    COMPONENT_NAME Analysis)

o2physics_add_dpl_workflow(spectra-tpc-pikapr
                    SOURCES spectraTPCPiKaPr.cxx
                    PUBLIC_LINK_LIBRARIES O2Physics::AnalysisCore
                    COMPONENT_NAME Analysis)

o2physics_add_dpl_workflow(spectra-tpc-tiny
                    SOURCES spectraTPCtiny.cxx
                    PUBLIC_LINK_LIBRARIES O2Physics::AnalysisCore
                    COMPONENT_NAME Analysis)

o2physics_add_dpl_workflow(spectra-tpc-tiny-pikapr
                    SOURCES spectraTPCtinyPiKaPr.cxx
                    PUBLIC_LINK_LIBRARIES O2Physics::AnalysisCore
                    COMPONENT_NAME Analysis)

o2physics_add_dpl_workflow(lambdakzeroanalysis
                    SOURCES lambdakzeroanalysis.cxx
                    PUBLIC_LINK_LIBRARIES O2Physics::AnalysisCore
                    COMPONENT_NAME Analysis)

o2physics_add_dpl_workflow(lambdakzeroanalysis-mc
                    SOURCES lambdakzeroanalysisMC.cxx
                    PUBLIC_LINK_LIBRARIES O2Physics::AnalysisCore
                    COMPONENT_NAME Analysis)

o2physics_add_dpl_workflow(cascadeanalysis
                    SOURCES cascadeanalysis.cxx
                    PUBLIC_LINK_LIBRARIES O2Physics::AnalysisCore
                    COMPONENT_NAME Analysis)

o2physics_add_dpl_workflow(cascadeanalysismc
                    SOURCES cascadeanalysisMC.cxx
                    PUBLIC_LINK_LIBRARIES O2Physics::AnalysisCore
                    COMPONENT_NAME Analysis)

o2physics_add_dpl_workflow(hypertritonanalysis
                    SOURCES hypertritonAnalysis.cxx
                    PUBLIC_LINK_LIBRARIES O2::DetectorsBase O2Physics::AnalysisCore
                    COMPONENT_NAME Analysis)

o2physics_add_dpl_workflow(spectra-charged
                    SOURCES spectraCharged.cxx
                    PUBLIC_LINK_LIBRARIES O2Physics::AnalysisCore
                    COMPONENT_NAME Analysis)

o2physics_add_dpl_workflow(id-raa
                    SOURCES identifiedraa.cxx
                    PUBLIC_LINK_LIBRARIES O2Physics::AnalysisCore
                    COMPONENT_NAME Analysis)

o2physics_add_dpl_workflow(rsnanalysis
                    SOURCES rsnanalysis.cxx
                    PUBLIC_LINK_LIBRARIES O2Physics::AnalysisCore
                    COMPONENT_NAME Analysis)

o2physics_add_dpl_workflow(phianalysis
                    SOURCES phianalysis.cxx
                    PUBLIC_LINK_LIBRARIES O2Physics::AnalysisCore
                    COMPONENT_NAME Analysis)

o2physics_add_dpl_workflow(k892analysis
                    SOURCES k892analysis.cxx
                    PUBLIC_LINK_LIBRARIES O2Physics::AnalysisCore
                    COMPONENT_NAME Analysis)

o2physics_add_dpl_workflow(lambda1520analysis
                    SOURCES lambda1520analysis.cxx
                    PUBLIC_LINK_LIBRARIES O2Physics::AnalysisCore
                    COMPONENT_NAME Analysis)

o2physics_add_dpl_workflow(nuclei-hist
                    SOURCES NucleiHistTask.cxx
                    PUBLIC_LINK_LIBRARIES O2Physics::AnalysisCore
                    COMPONENT_NAME Analysis)

o2physics_add_dpl_workflow(qa-hist
                    SOURCES QAHistTask.cxx
                    PUBLIC_LINK_LIBRARIES O2Physics::AnalysisCore
                    COMPONENT_NAME Analysis)

o2physics_add_dpl_workflow(cascpostprocessing
                    SOURCES cascpostprocessing.cxx
                    PUBLIC_LINK_LIBRARIES O2Physics::AnalysisCore
                    COMPONENT_NAME Analysis)

o2physics_add_dpl_workflow(hstrangecorrelation
                    SOURCES hStrangeCorrelation.cxx
                    PUBLIC_LINK_LIBRARIES O2::Framework O2::DetectorsBase O2Physics::AnalysisCore
                    COMPONENT_NAME Analysis)

o2physics_add_dpl_workflow(stqa
                    SOURCES stqa.cxx
                    PUBLIC_LINK_LIBRARIES O2::Framework O2::ReconstructionDataFormats O2Physics::AnalysisCore
                    COMPONENT_NAME Analysis)

o2physics_add_dpl_workflow(non-prompt-cascade
                    SOURCES nonPromptCascade.cxx
                    PUBLIC_LINK_LIBRARIES O2::Framework O2::ReconstructionDataFormats O2Physics::AnalysisCore O2::DetectorsBase
                    COMPONENT_NAME Analysis)

o2physics_add_dpl_workflow(hyhefour-analysis
                    SOURCES hyhe4analysis.cxx
                    PUBLIC_LINK_LIBRARIES O2Physics::AnalysisCore
                    COMPONENT_NAME Analysis)

o2physics_add_dpl_workflow(k1analysis
                    SOURCES k1analysis.cxx
                    PUBLIC_LINK_LIBRARIES O2Physics::AnalysisCore
                    COMPONENT_NAME Analysis)

o2physics_add_dpl_workflow(phianalysisrun3
                    SOURCES phianalysisrun3.cxx
                    PUBLIC_LINK_LIBRARIES O2Physics::AnalysisCore
                    COMPONENT_NAME Analysis)

o2physics_add_dpl_workflow(f0980analysis
                    SOURCES f0980analysis.cxx
                    PUBLIC_LINK_LIBRARIES O2Physics::AnalysisCore
                    COMPONENT_NAME Analysis)

o2physics_add_dpl_workflow(v0postprocessing
                    SOURCES v0postprocessing.cxx
                    PUBLIC_LINK_LIBRARIES O2Physics::AnalysisCore
                    COMPONENT_NAME Analysis)

o2physics_add_dpl_workflow(antimatter-abs-hmpid
                    SOURCES AntimatterAbsorptionHMPID.cxx
                    PUBLIC_LINK_LIBRARIES O2::Framework O2::DetectorsBase O2::ReconstructionDataFormats O2Physics::AnalysisCore
                    COMPONENT_NAME Analysis)

o2physics_add_dpl_workflow(cascadecorrelations
                    SOURCES cascadecorrelations.cxx
                    PUBLIC_LINK_LIBRARIES O2Physics::AnalysisCore
                    COMPONENT_NAME Analysis)

o2physics_add_dpl_workflow(kinkanalysis
                    SOURCES kinkAnalysis.cxx
                    PUBLIC_LINK_LIBRARIES O2::DCAFitter O2Physics::AnalysisCore
                    COMPONENT_NAME Analysis)

o2physics_add_dpl_workflow(lambda1520spherocityanalysis
                    SOURCES lambda1520_spherocity_analysis.cxx
                    PUBLIC_LINK_LIBRARIES O2Physics::AnalysisCore
                    COMPONENT_NAME Analysis)

o2physics_add_dpl_workflow(hypertriton3bodyanalysis
                   SOURCES hypertriton3bodyanalysis.cxx
                   PUBLIC_LINK_LIBRARIES O2::DCAFitter O2Physics::AnalysisCore
                   COMPONENT_NAME Analysis)

o2physics_add_dpl_workflow(hypertriton3bodymcqa
                   SOURCES hypertriton3bodyMCQA.cxx
                   PUBLIC_LINK_LIBRARIES O2::DCAFitter O2Physics::AnalysisCore
                   COMPONENT_NAME Analysis)

o2physics_add_dpl_workflow(vzero-cascade-absorption
                    SOURCES vzero_cascade_absorption.cxx
                    PUBLIC_LINK_LIBRARIES O2Physics::AnalysisCore
                    COMPONENT_NAME Analysis)

<<<<<<< HEAD
o2physics_add_dpl_workflow(rhoanalysis
                    SOURCES rhoanalysis.cxx
=======
o2physics_add_dpl_workflow(delta-analysis
                    SOURCES deltaanalysis.cxx
>>>>>>> 1aa0a01b
                    PUBLIC_LINK_LIBRARIES O2Physics::AnalysisCore
                    COMPONENT_NAME Analysis)<|MERGE_RESOLUTION|>--- conflicted
+++ resolved
@@ -201,12 +201,12 @@
                     PUBLIC_LINK_LIBRARIES O2Physics::AnalysisCore
                     COMPONENT_NAME Analysis)
 
-<<<<<<< HEAD
+o2physics_add_dpl_workflow(delta-analysis
+                    SOURCES deltaanalysis.cxx
+                    PUBLIC_LINK_LIBRARIES O2Physics::AnalysisCore
+                    COMPONENT_NAME Analysis)
+                    
 o2physics_add_dpl_workflow(rhoanalysis
                     SOURCES rhoanalysis.cxx
-=======
-o2physics_add_dpl_workflow(delta-analysis
-                    SOURCES deltaanalysis.cxx
->>>>>>> 1aa0a01b
                     PUBLIC_LINK_LIBRARIES O2Physics::AnalysisCore
                     COMPONENT_NAME Analysis)