--- conflicted
+++ resolved
@@ -133,11 +133,21 @@
 
 o2physics_add_dpl_workflow(v0qaanalysis
                     SOURCES v0qaanalysis.cxx
-<<<<<<< HEAD
-                    PUBLIC_LINK_LIBRARIES O2::Framework O2::DetectorsBase O2Physics::AnalysisCore O2::DetectorsVertexing
+                    PUBLIC_LINK_LIBRARIES O2Physics::AnalysisCore
                     COMPONENT_NAME Analysis)
 
-o2physics_add_dpl_workflow(hypertritonanalysis
+o2physics_add_dpl_workflow(cascqaanalysis
+                    SOURCES cascqaanalysis.cxx
+                    PUBLIC_LINK_LIBRARIES O2Physics::AnalysisCore
+                    COMPONENT_NAME Analysis)
+
+o2physics_add_dpl_workflow(nuclei-hist
+                    SOURCES NucleiHistTask.cxx
+                    PUBLIC_LINK_LIBRARIES O2Physics::AnalysisCore
+                    COMPONENT_NAME Analysis)
+
+
+o2physics_add_dpl_workflow(hypertriton-analysis
                    SOURCES hypertritonanalysis.cxx
                    PUBLIC_LINK_LIBRARIES O2::Framework O2::DetectorsBase O2Physics::AnalysisCore O2::DetectorsVertexing
                    COMPONENT_NAME Analysis)
@@ -155,18 +165,4 @@
 o2physics_add_dpl_workflow(hypertriton3bodyanalysis-mc
                    SOURCES hypertriton3bodyanalysisMC.cxx
                    PUBLIC_LINK_LIBRARIES O2::Framework O2::DetectorsBase O2Physics::AnalysisCore O2::DetectorsVertexing
-                   COMPONENT_NAME Analysis)
-=======
-                    PUBLIC_LINK_LIBRARIES O2Physics::AnalysisCore
-                    COMPONENT_NAME Analysis)
-
-o2physics_add_dpl_workflow(cascqaanalysis
-                    SOURCES cascqaanalysis.cxx
-                    PUBLIC_LINK_LIBRARIES O2Physics::AnalysisCore
-                    COMPONENT_NAME Analysis)
-
-o2physics_add_dpl_workflow(nuclei-hist
-                    SOURCES NucleiHistTask.cxx
-                    PUBLIC_LINK_LIBRARIES O2Physics::AnalysisCore
-                    COMPONENT_NAME Analysis)
->>>>>>> 07ab49b6
+                   COMPONENT_NAME Analysis)