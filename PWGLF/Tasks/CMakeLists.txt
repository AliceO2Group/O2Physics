# Copyright 2019-2020 CERN and copyright holders of ALICE O2.
# See https://alice-o2.web.cern.ch/copyright for details of the copyright holders.
# All rights not expressly granted are reserved.
#
# This software is distributed under the terms of the GNU General Public
# License v3 (GPL Version 3), copied verbatim in the file "COPYING".
#
# In applying this license CERN does not waive the privileges and immunities
# granted to it by virtue of its status as an Intergovernmental Organization
# or submit itself to any jurisdiction.

add_subdirectory(QC)

o2physics_add_dpl_workflow(nuclei-batask
                    SOURCES LFNucleiBATask.cxx
                    PUBLIC_LINK_LIBRARIES O2::Framework O2::DetectorsBase O2Physics::AnalysisCore
                    COMPONENT_NAME Analysis)

o2physics_add_dpl_workflow(mc-spectra-efficiency
                    SOURCES mcspectraefficiency.cxx
                    PUBLIC_LINK_LIBRARIES O2::Framework O2::DetectorsBase O2Physics::AnalysisCore
                    COMPONENT_NAME Analysis)

o2physics_add_dpl_workflow(spectra-tof
                    SOURCES spectraTOF.cxx
                    PUBLIC_LINK_LIBRARIES O2::Framework O2::DetectorsBase O2Physics::AnalysisCore
                    COMPONENT_NAME Analysis)

o2physics_add_dpl_workflow(spectra-tpc
                    SOURCES spectraTPC.cxx
                    PUBLIC_LINK_LIBRARIES O2::Framework O2::DetectorsBase O2Physics::AnalysisCore
                    COMPONENT_NAME Analysis)

o2physics_add_dpl_workflow(spectra-tpc-pikapr
                    SOURCES spectraTPCPiKaPr.cxx
                    PUBLIC_LINK_LIBRARIES O2::Framework O2::DetectorsBase O2Physics::AnalysisCore
                    COMPONENT_NAME Analysis)

o2physics_add_dpl_workflow(spectra-tpc-tiny
                    SOURCES spectraTPCtiny.cxx
                    PUBLIC_LINK_LIBRARIES O2::Framework O2::DetectorsBase O2Physics::AnalysisCore
                    COMPONENT_NAME Analysis)

o2physics_add_dpl_workflow(spectra-tpc-tiny-pikapr
                    SOURCES spectraTPCtinyPiKaPr.cxx
                    PUBLIC_LINK_LIBRARIES O2::Framework O2::DetectorsBase O2Physics::AnalysisCore
                    COMPONENT_NAME Analysis)

o2physics_add_dpl_workflow(nuclei-spectra
                    SOURCES NucleiSpectraTask.cxx
                    PUBLIC_LINK_LIBRARIES O2::Framework O2::DetectorsBase O2Physics::AnalysisCore
                    COMPONENT_NAME Analysis)

o2physics_add_dpl_workflow(nuclei-efficiency
                    SOURCES NucleiSpectraEfficiency.cxx
                    PUBLIC_LINK_LIBRARIES O2::Framework O2::DetectorsBase O2Physics::AnalysisCore
                    COMPONENT_NAME Analysis)

o2physics_add_dpl_workflow(nuclei-efficiencylight
                    SOURCES NucleiSpectraEfficiencyLight.cxx
                    PUBLIC_LINK_LIBRARIES O2::Framework O2::DetectorsBase O2Physics::AnalysisCore
                    COMPONENT_NAME Analysis)

o2physics_add_dpl_workflow(lambdakzeroanalysis
                    SOURCES lambdakzeroanalysis.cxx
                    PUBLIC_LINK_LIBRARIES O2::Framework O2::DetectorsBase O2Physics::AnalysisCore O2::DetectorsVertexing
                    COMPONENT_NAME Analysis)

o2physics_add_dpl_workflow(lambdakzeroanalysis-mc
                    SOURCES lambdakzeroanalysisMC.cxx
                    PUBLIC_LINK_LIBRARIES O2::Framework O2::DetectorsBase O2Physics::AnalysisCore O2::DetectorsVertexing
                    COMPONENT_NAME Analysis)

o2physics_add_dpl_workflow(cascadeanalysis
                    SOURCES cascadeanalysis.cxx
                    PUBLIC_LINK_LIBRARIES O2::Framework O2::DetectorsBase O2Physics::AnalysisCore O2::DetectorsVertexing
                    COMPONENT_NAME Analysis)

o2physics_add_dpl_workflow(cascadeanalysismc
                    SOURCES cascadeanalysisMC.cxx
                    PUBLIC_LINK_LIBRARIES O2::Framework O2::DetectorsBase O2Physics::AnalysisCore O2::DetectorsVertexing
                    COMPONENT_NAME Analysis)

o2physics_add_dpl_workflow(spectra-charged
                    SOURCES spectraCharged.cxx
                    PUBLIC_LINK_LIBRARIES O2::Framework O2Physics::AnalysisCore
                    COMPONENT_NAME Analysis)

o2physics_add_dpl_workflow(id-raa
                    SOURCES identifiedraa.cxx
                    PUBLIC_LINK_LIBRARIES O2::Framework O2Physics::AnalysisCore
                    COMPONENT_NAME Analysis)

o2physics_add_dpl_workflow(rsnanalysis
                    SOURCES rsnanalysis.cxx
                    PUBLIC_LINK_LIBRARIES O2::Framework O2Physics::AnalysisCore O2::DetectorsBase
                    COMPONENT_NAME Analysis)

o2physics_add_dpl_workflow(phianalysis
                    SOURCES phianalysis.cxx
                    PUBLIC_LINK_LIBRARIES O2::Framework O2Physics::AnalysisCore O2::DetectorsBase
                    COMPONENT_NAME Analysis)

o2physics_add_dpl_workflow(lambda1520analysis
                    SOURCES lambda1520analysis.cxx
                    PUBLIC_LINK_LIBRARIES O2::Framework O2::DetectorsBase O2Physics::AnalysisCore
                    COMPONENT_NAME Analysis)

<<<<<<< HEAD
o2physics_add_dpl_workflow(hypertritonanalysis
                   SOURCES hypertritonanalysis.cxx
                   PUBLIC_LINK_LIBRARIES O2::Framework O2::DetectorsBase O2Physics::AnalysisCore O2::DetectorsVertexing
                   COMPONENT_NAME Analysis)

o2physics_add_dpl_workflow(hypertritonanalysis-mc
                   SOURCES hypertritonanalysisMC.cxx
                   PUBLIC_LINK_LIBRARIES O2::Framework O2::DetectorsBase O2Physics::AnalysisCore O2::DetectorsVertexing
                   COMPONENT_NAME Analysis)

o2physics_add_dpl_workflow(hypertriton3bodyanalysis
                   SOURCES hypertriton3bodyanalysis.cxx
                   PUBLIC_LINK_LIBRARIES O2::Framework O2::DetectorsBase O2Physics::AnalysisCore O2::DetectorsVertexing
                   COMPONENT_NAME Analysis)

o2physics_add_dpl_workflow(hypertriton3bodyanalysis-mc
                   SOURCES hypertriton3bodyanalysisMC.cxx
                   PUBLIC_LINK_LIBRARIES O2::Framework O2::DetectorsBase O2Physics::AnalysisCore O2::DetectorsVertexing
                   COMPONENT_NAME Analysis)
=======
o2physics_add_dpl_workflow(v0qaanalysis
                    SOURCES v0qaanalysis.cxx
                    PUBLIC_LINK_LIBRARIES O2::Framework O2::DetectorsBase O2Physics::AnalysisCore O2::DetectorsVertexing
                    COMPONENT_NAME Analysis)
>>>>>>> 9080a032
<|MERGE_RESOLUTION|>--- conflicted
+++ resolved
@@ -106,7 +106,11 @@
                     PUBLIC_LINK_LIBRARIES O2::Framework O2::DetectorsBase O2Physics::AnalysisCore
                     COMPONENT_NAME Analysis)
 
-<<<<<<< HEAD
+o2physics_add_dpl_workflow(v0qaanalysis
+                    SOURCES v0qaanalysis.cxx
+                    PUBLIC_LINK_LIBRARIES O2::Framework O2::DetectorsBase O2Physics::AnalysisCore O2::DetectorsVertexing
+                    COMPONENT_NAME Analysis)
+
 o2physics_add_dpl_workflow(hypertritonanalysis
                    SOURCES hypertritonanalysis.cxx
                    PUBLIC_LINK_LIBRARIES O2::Framework O2::DetectorsBase O2Physics::AnalysisCore O2::DetectorsVertexing
@@ -125,10 +129,4 @@
 o2physics_add_dpl_workflow(hypertriton3bodyanalysis-mc
                    SOURCES hypertriton3bodyanalysisMC.cxx
                    PUBLIC_LINK_LIBRARIES O2::Framework O2::DetectorsBase O2Physics::AnalysisCore O2::DetectorsVertexing
-                   COMPONENT_NAME Analysis)
-=======
-o2physics_add_dpl_workflow(v0qaanalysis
-                    SOURCES v0qaanalysis.cxx
-                    PUBLIC_LINK_LIBRARIES O2::Framework O2::DetectorsBase O2Physics::AnalysisCore O2::DetectorsVertexing
-                    COMPONENT_NAME Analysis)
->>>>>>> 9080a032
+                   COMPONENT_NAME Analysis)