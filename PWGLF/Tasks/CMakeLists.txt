# Copyright 2019-2020 CERN and copyright holders of ALICE O2.
# See https://alice-o2.web.cern.ch/copyright for details of the copyright holders.
# All rights not expressly granted are reserved.
#
# This software is distributed under the terms of the GNU General Public
# License v3 (GPL Version 3), copied verbatim in the file "COPYING".
#
# In applying this license CERN does not waive the privileges and immunities
# granted to it by virtue of its status as an Intergovernmental Organization
# or submit itself to any jurisdiction.

add_subdirectory(QC)

o2physics_add_dpl_workflow(hyperon-reco-test
                    SOURCES hyperon-reco-test.cxx
                    PUBLIC_LINK_LIBRARIES O2Physics::AnalysisCore
                    COMPONENT_NAME Analysis)

o2physics_add_dpl_workflow(nuclei-batask
                    SOURCES LFNucleiBATask.cxx
                    PUBLIC_LINK_LIBRARIES O2Physics::AnalysisCore
                    COMPONENT_NAME Analysis)

o2physics_add_dpl_workflow(mc-spectra-efficiency
                    SOURCES mcspectraefficiency.cxx
                    PUBLIC_LINK_LIBRARIES O2Physics::AnalysisCore
                    COMPONENT_NAME Analysis)

o2physics_add_dpl_workflow(spectra-tof
                    SOURCES spectraTOF.cxx
                    PUBLIC_LINK_LIBRARIES O2Physics::AnalysisCore
                    COMPONENT_NAME Analysis)

o2physics_add_dpl_workflow(spectra-tof-run2
                    SOURCES spectraTOFRun2.cxx
                    PUBLIC_LINK_LIBRARIES O2Physics::AnalysisCore
                    COMPONENT_NAME Analysis)

o2physics_add_dpl_workflow(spectra-tpc
                    SOURCES spectraTPC.cxx
                    PUBLIC_LINK_LIBRARIES O2Physics::AnalysisCore
                    COMPONENT_NAME Analysis)

o2physics_add_dpl_workflow(spectra-tpc-pikapr
                    SOURCES spectraTPCPiKaPr.cxx
                    PUBLIC_LINK_LIBRARIES O2Physics::AnalysisCore
                    COMPONENT_NAME Analysis)

o2physics_add_dpl_workflow(spectra-tpc-tiny
                    SOURCES spectraTPCtiny.cxx
                    PUBLIC_LINK_LIBRARIES O2Physics::AnalysisCore
                    COMPONENT_NAME Analysis)

o2physics_add_dpl_workflow(spectra-tpc-tiny-pikapr
                    SOURCES spectraTPCtinyPiKaPr.cxx
                    PUBLIC_LINK_LIBRARIES O2Physics::AnalysisCore
                    COMPONENT_NAME Analysis)

o2physics_add_dpl_workflow(lambdakzeroanalysis
                    SOURCES lambdakzeroanalysis.cxx
                    PUBLIC_LINK_LIBRARIES O2Physics::AnalysisCore
                    COMPONENT_NAME Analysis)

o2physics_add_dpl_workflow(lambdakzeroanalysis-mc
                    SOURCES lambdakzeroanalysisMC.cxx
                    PUBLIC_LINK_LIBRARIES O2Physics::AnalysisCore
                    COMPONENT_NAME Analysis)

o2physics_add_dpl_workflow(cascadeanalysis
                    SOURCES cascadeanalysis.cxx
                    PUBLIC_LINK_LIBRARIES O2Physics::AnalysisCore
                    COMPONENT_NAME Analysis)

o2physics_add_dpl_workflow(cascadeanalysismc
                    SOURCES cascadeanalysisMC.cxx
                    PUBLIC_LINK_LIBRARIES O2Physics::AnalysisCore
                    COMPONENT_NAME Analysis)

o2physics_add_dpl_workflow(hypertritonanalysis
                    SOURCES hypertritonAnalysis.cxx
                    PUBLIC_LINK_LIBRARIES O2::DetectorsBase O2Physics::AnalysisCore
                    COMPONENT_NAME Analysis)

o2physics_add_dpl_workflow(spectra-charged
                    SOURCES spectraCharged.cxx
                    PUBLIC_LINK_LIBRARIES O2Physics::AnalysisCore
                    COMPONENT_NAME Analysis)

o2physics_add_dpl_workflow(id-raa
                    SOURCES identifiedraa.cxx
                    PUBLIC_LINK_LIBRARIES O2Physics::AnalysisCore
                    COMPONENT_NAME Analysis)

o2physics_add_dpl_workflow(rsnanalysis
                    SOURCES rsnanalysis.cxx
                    PUBLIC_LINK_LIBRARIES O2Physics::AnalysisCore
                    COMPONENT_NAME Analysis)

o2physics_add_dpl_workflow(phianalysis
                    SOURCES phianalysis.cxx
                    PUBLIC_LINK_LIBRARIES O2Physics::AnalysisCore
                    COMPONENT_NAME Analysis)

o2physics_add_dpl_workflow(k892analysis
                    SOURCES k892analysis.cxx
                    PUBLIC_LINK_LIBRARIES O2Physics::AnalysisCore
                    COMPONENT_NAME Analysis)

o2physics_add_dpl_workflow(lambda1520analysis
                    SOURCES lambda1520analysis.cxx
                    PUBLIC_LINK_LIBRARIES O2Physics::AnalysisCore
                    COMPONENT_NAME Analysis)

o2physics_add_dpl_workflow(nuclei-hist
                    SOURCES NucleiHistTask.cxx
                    PUBLIC_LINK_LIBRARIES O2Physics::AnalysisCore
                    COMPONENT_NAME Analysis)

o2physics_add_dpl_workflow(cascpostprocessing
                    SOURCES cascpostprocessing.cxx
                    PUBLIC_LINK_LIBRARIES O2Physics::AnalysisCore
                    COMPONENT_NAME Analysis)

o2physics_add_dpl_workflow(hstrangecorrelation
                    SOURCES hStrangeCorrelation.cxx
                    PUBLIC_LINK_LIBRARIES O2::Framework O2::DetectorsBase O2Physics::AnalysisCore
                    COMPONENT_NAME Analysis)

o2physics_add_dpl_workflow(stqa
                    SOURCES stqa.cxx
                    PUBLIC_LINK_LIBRARIES O2::Framework O2::ReconstructionDataFormats O2Physics::AnalysisCore
                    COMPONENT_NAME Analysis)

o2physics_add_dpl_workflow(non-prompt-cascade
                    SOURCES nonPromptCascade.cxx
                    PUBLIC_LINK_LIBRARIES O2::Framework O2::ReconstructionDataFormats O2Physics::AnalysisCore O2::DetectorsBase
                    COMPONENT_NAME Analysis)

o2physics_add_dpl_workflow(hyhefour-analysis
                    SOURCES hyhe4analysis.cxx
                    PUBLIC_LINK_LIBRARIES O2Physics::AnalysisCore
                    COMPONENT_NAME Analysis)

o2physics_add_dpl_workflow(k1analysis
                    SOURCES k1analysis.cxx
                    PUBLIC_LINK_LIBRARIES O2Physics::AnalysisCore
                    COMPONENT_NAME Analysis)

o2physics_add_dpl_workflow(phianalysisrun3
                    SOURCES phianalysisrun3.cxx
                    PUBLIC_LINK_LIBRARIES O2Physics::AnalysisCore
                    COMPONENT_NAME Analysis)

o2physics_add_dpl_workflow(f0980analysis
                    SOURCES f0980analysis.cxx
                    PUBLIC_LINK_LIBRARIES O2Physics::AnalysisCore
                    COMPONENT_NAME Analysis)

o2physics_add_dpl_workflow(v0postprocessing
                    SOURCES v0postprocessing.cxx
                    PUBLIC_LINK_LIBRARIES O2Physics::AnalysisCore
                    COMPONENT_NAME Analysis)

o2physics_add_dpl_workflow(antimatter-abs-hmpid
                    SOURCES AntimatterAbsorptionHMPID.cxx
                    PUBLIC_LINK_LIBRARIES O2::Framework O2::DetectorsBase O2::ReconstructionDataFormats O2Physics::AnalysisCore
                    COMPONENT_NAME Analysis)

o2physics_add_dpl_workflow(cascadecorrelations
                    SOURCES cascadecorrelations.cxx
                    PUBLIC_LINK_LIBRARIES O2Physics::AnalysisCore
                    COMPONENT_NAME Analysis)

o2physics_add_dpl_workflow(kinkanalysis
                    SOURCES kinkAnalysis.cxx
                    PUBLIC_LINK_LIBRARIES O2::DCAFitter O2Physics::AnalysisCore
                    COMPONENT_NAME Analysis)

o2physics_add_dpl_workflow(lambda1520spherocityanalysis
                    SOURCES lambda1520_spherocity_analysis.cxx
                    PUBLIC_LINK_LIBRARIES O2Physics::AnalysisCore
                    COMPONENT_NAME Analysis)

o2physics_add_dpl_workflow(hypertriton3bodyanalysis
                   SOURCES hypertriton3bodyanalysis.cxx
                   PUBLIC_LINK_LIBRARIES O2::DCAFitter O2Physics::AnalysisCore
                   COMPONENT_NAME Analysis)

o2physics_add_dpl_workflow(hypertriton3bodymcqa
                   SOURCES hypertriton3bodyMCQA.cxx
                   PUBLIC_LINK_LIBRARIES O2::DCAFitter O2Physics::AnalysisCore
                   COMPONENT_NAME Analysis)

<<<<<<< HEAD
o2physics_add_dpl_workflow(vzero-cascade-absorption
                    SOURCES vzero_cascade_absorption.cxx
                    PUBLIC_LINK_LIBRARIES O2Physics::AnalysisCore
                    COMPONENT_NAME Analysis)
=======
o2physics_add_dpl_workflow(vertexqa
                   SOURCES vertexQA.cxx
                   PUBLIC_LINK_LIBRARIES O2Physics::AnalysisCore
                   COMPONENT_NAME Analysis)
>>>>>>> d405ff9d
<|MERGE_RESOLUTION|>--- conflicted
+++ resolved
@@ -191,14 +191,12 @@
                    PUBLIC_LINK_LIBRARIES O2::DCAFitter O2Physics::AnalysisCore
                    COMPONENT_NAME Analysis)
 
-<<<<<<< HEAD
 o2physics_add_dpl_workflow(vzero-cascade-absorption
                     SOURCES vzero_cascade_absorption.cxx
                     PUBLIC_LINK_LIBRARIES O2Physics::AnalysisCore
                     COMPONENT_NAME Analysis)
-=======
+
 o2physics_add_dpl_workflow(vertexqa
                    SOURCES vertexQA.cxx
                    PUBLIC_LINK_LIBRARIES O2Physics::AnalysisCore
-                   COMPONENT_NAME Analysis)
->>>>>>> d405ff9d
+                   COMPONENT_NAME Analysis)