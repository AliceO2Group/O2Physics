# Copyright 2019-2020 CERN and copyright holders of ALICE O2.
# See https://alice-o2.web.cern.ch/copyright for details of the copyright holders.
# All rights not expressly granted are reserved.
#
# This software is distributed under the terms of the GNU General Public
# License v3 (GPL Version 3), copied verbatim in the file "COPYING".
#
# In applying this license CERN does not waive the privileges and immunities
# granted to it by virtue of its status as an Intergovernmental Organization
# or submit itself to any jurisdiction.

add_subdirectory(QC)

o2physics_add_dpl_workflow(hyperon-reco-test
                    SOURCES hyperon-reco-test.cxx
                    PUBLIC_LINK_LIBRARIES O2Physics::AnalysisCore
                    COMPONENT_NAME Analysis)

o2physics_add_dpl_workflow(nuclei-batask
                    SOURCES LFNucleiBATask.cxx
                    PUBLIC_LINK_LIBRARIES O2Physics::AnalysisCore
                    COMPONENT_NAME Analysis)

o2physics_add_dpl_workflow(mc-spectra-efficiency
                    SOURCES mcspectraefficiency.cxx
                    PUBLIC_LINK_LIBRARIES O2Physics::AnalysisCore
                    COMPONENT_NAME Analysis)

o2physics_add_dpl_workflow(spectra-tof
                    SOURCES spectraTOF.cxx
                    PUBLIC_LINK_LIBRARIES O2Physics::AnalysisCore
                    COMPONENT_NAME Analysis)

o2physics_add_dpl_workflow(spectra-tof-run2
                    SOURCES spectraTOFRun2.cxx
                    PUBLIC_LINK_LIBRARIES O2Physics::AnalysisCore
                    COMPONENT_NAME Analysis)

o2physics_add_dpl_workflow(spectra-tpc
                    SOURCES spectraTPC.cxx
                    PUBLIC_LINK_LIBRARIES O2Physics::AnalysisCore
                    COMPONENT_NAME Analysis)

o2physics_add_dpl_workflow(spectra-tpc-pikapr
                    SOURCES spectraTPCPiKaPr.cxx
                    PUBLIC_LINK_LIBRARIES O2Physics::AnalysisCore
                    COMPONENT_NAME Analysis)

o2physics_add_dpl_workflow(spectra-tpc-tiny
                    SOURCES spectraTPCtiny.cxx
                    PUBLIC_LINK_LIBRARIES O2Physics::AnalysisCore
                    COMPONENT_NAME Analysis)

o2physics_add_dpl_workflow(spectra-tpc-tiny-pikapr
                    SOURCES spectraTPCtinyPiKaPr.cxx
                    PUBLIC_LINK_LIBRARIES O2Physics::AnalysisCore
                    COMPONENT_NAME Analysis)

o2physics_add_dpl_workflow(lambdakzeroanalysis
                    SOURCES lambdakzeroanalysis.cxx
                    PUBLIC_LINK_LIBRARIES O2Physics::AnalysisCore
                    COMPONENT_NAME Analysis)

o2physics_add_dpl_workflow(lambdakzeroanalysis-mc
                    SOURCES lambdakzeroanalysisMC.cxx
                    PUBLIC_LINK_LIBRARIES O2Physics::AnalysisCore
                    COMPONENT_NAME Analysis)

o2physics_add_dpl_workflow(cascadeanalysis
                    SOURCES cascadeanalysis.cxx
                    PUBLIC_LINK_LIBRARIES O2Physics::AnalysisCore
                    COMPONENT_NAME Analysis)

o2physics_add_dpl_workflow(cascadeanalysismc
                    SOURCES cascadeanalysisMC.cxx
                    PUBLIC_LINK_LIBRARIES O2Physics::AnalysisCore
                    COMPONENT_NAME Analysis)

o2physics_add_dpl_workflow(hypertritonanalysis
                    SOURCES hypertritonAnalysis.cxx
                    PUBLIC_LINK_LIBRARIES O2::DetectorsBase O2Physics::AnalysisCore
                    COMPONENT_NAME Analysis)

o2physics_add_dpl_workflow(spectra-charged
                    SOURCES spectraCharged.cxx
                    PUBLIC_LINK_LIBRARIES O2Physics::AnalysisCore
                    COMPONENT_NAME Analysis)

o2physics_add_dpl_workflow(id-raa
                    SOURCES identifiedraa.cxx
                    PUBLIC_LINK_LIBRARIES O2Physics::AnalysisCore
                    COMPONENT_NAME Analysis)

o2physics_add_dpl_workflow(rsnanalysis
                    SOURCES rsnanalysis.cxx
                    PUBLIC_LINK_LIBRARIES O2Physics::AnalysisCore
                    COMPONENT_NAME Analysis)

o2physics_add_dpl_workflow(phianalysis
                    SOURCES phianalysis.cxx
                    PUBLIC_LINK_LIBRARIES O2Physics::AnalysisCore
                    COMPONENT_NAME Analysis)

o2physics_add_dpl_workflow(k892analysis
                    SOURCES k892analysis.cxx
                    PUBLIC_LINK_LIBRARIES O2Physics::AnalysisCore
                    COMPONENT_NAME Analysis)

o2physics_add_dpl_workflow(lambda1520analysis
                    SOURCES lambda1520analysis.cxx
                    PUBLIC_LINK_LIBRARIES O2Physics::AnalysisCore
                    COMPONENT_NAME Analysis)

o2physics_add_dpl_workflow(nuclei-hist
                    SOURCES NucleiHistTask.cxx
                    PUBLIC_LINK_LIBRARIES O2Physics::AnalysisCore
                    COMPONENT_NAME Analysis)

o2physics_add_dpl_workflow(cascpostprocessing
                    SOURCES cascpostprocessing.cxx
                    PUBLIC_LINK_LIBRARIES O2Physics::AnalysisCore
                    COMPONENT_NAME Analysis)

o2physics_add_dpl_workflow(hstrangecorrelation
                    SOURCES hStrangeCorrelation.cxx
                    PUBLIC_LINK_LIBRARIES O2::Framework O2::DetectorsBase O2Physics::AnalysisCore
                    COMPONENT_NAME Analysis)

o2physics_add_dpl_workflow(stqa
                    SOURCES stqa.cxx
                    PUBLIC_LINK_LIBRARIES O2::Framework O2::ReconstructionDataFormats O2Physics::AnalysisCore
                    COMPONENT_NAME Analysis)

o2physics_add_dpl_workflow(hyhefour-analysis
                    SOURCES hyhe4analysis.cxx
                    PUBLIC_LINK_LIBRARIES O2Physics::AnalysisCore
                    COMPONENT_NAME Analysis)

o2physics_add_dpl_workflow(k1analysis
                    SOURCES k1analysis.cxx
                    PUBLIC_LINK_LIBRARIES O2Physics::AnalysisCore
                    COMPONENT_NAME Analysis)

o2physics_add_dpl_workflow(phianalysisrun3
                    SOURCES phianalysisrun3.cxx
                    PUBLIC_LINK_LIBRARIES O2Physics::AnalysisCore
                    COMPONENT_NAME Analysis)

o2physics_add_dpl_workflow(f0980analysis
                    SOURCES f0980analysis.cxx
                    PUBLIC_LINK_LIBRARIES O2Physics::AnalysisCore
                    COMPONENT_NAME Analysis)

o2physics_add_dpl_workflow(v0postprocessing
                    SOURCES v0postprocessing.cxx
                    PUBLIC_LINK_LIBRARIES O2Physics::AnalysisCore
                    COMPONENT_NAME Analysis)

o2physics_add_dpl_workflow(antimatter-abs-hmpid
                    SOURCES AntimatterAbsorptionHMPID.cxx
                    PUBLIC_LINK_LIBRARIES O2Physics::AnalysisCore
                    COMPONENT_NAME Analysis)

<<<<<<< HEAD
o2physics_add_dpl_workflow(hypertriton3bodyanalysis
                   SOURCES hypertriton3bodyanalysis.cxx
                   PUBLIC_LINK_LIBRARIES O2::DCAFitter O2Physics::AnalysisCore 
                   COMPONENT_NAME Analysis)

o2physics_add_dpl_workflow(hypertriton3bodymcqa
                   SOURCES hypertriton3bodyMCQA.cxx
                   PUBLIC_LINK_LIBRARIES O2::DCAFitter O2Physics::AnalysisCore 
                   COMPONENT_NAME Analysis)
=======
o2physics_add_dpl_workflow(cascadecorrelations
                    SOURCES cascadecorrelations.cxx
                    PUBLIC_LINK_LIBRARIES O2Physics::AnalysisCore
                    COMPONENT_NAME Analysis)
>>>>>>> 1b1624f8
<|MERGE_RESOLUTION|>--- conflicted
+++ resolved
@@ -161,7 +161,11 @@
                     PUBLIC_LINK_LIBRARIES O2Physics::AnalysisCore
                     COMPONENT_NAME Analysis)
 
-<<<<<<< HEAD
+o2physics_add_dpl_workflow(cascadecorrelations
+                    SOURCES cascadecorrelations.cxx
+                    PUBLIC_LINK_LIBRARIES O2Physics::AnalysisCore
+                    COMPONENT_NAME Analysis)
+
 o2physics_add_dpl_workflow(hypertriton3bodyanalysis
                    SOURCES hypertriton3bodyanalysis.cxx
                    PUBLIC_LINK_LIBRARIES O2::DCAFitter O2Physics::AnalysisCore 
@@ -170,10 +174,4 @@
 o2physics_add_dpl_workflow(hypertriton3bodymcqa
                    SOURCES hypertriton3bodyMCQA.cxx
                    PUBLIC_LINK_LIBRARIES O2::DCAFitter O2Physics::AnalysisCore 
-                   COMPONENT_NAME Analysis)
-=======
-o2physics_add_dpl_workflow(cascadecorrelations
-                    SOURCES cascadecorrelations.cxx
-                    PUBLIC_LINK_LIBRARIES O2Physics::AnalysisCore
-                    COMPONENT_NAME Analysis)
->>>>>>> 1b1624f8
+                   COMPONENT_NAME Analysis)