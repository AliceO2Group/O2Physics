--- conflicted
+++ resolved
@@ -727,11 +727,7 @@
         // LOGF(info, "Before dca fitter");
         std::array<float, 3> pVecV0 = {0., 0., 0.};
         std::array<float, 3> pVecBach = {0., 0., 0.};
-<<<<<<< HEAD
-        std::array<float, 3> pVecCand = {0., 0., 0.};
-=======
         // std::array<float, 3> pVecCand = {0., 0., 0.};
->>>>>>> b14dbcda
         const std::array<float, 3> vertexV0 = {v0.x(), v0.y(), v0.z()};
         const std::array<float, 3> momentumV0 = {v0.px(), v0.py(), v0.pz()};
         // we build the neutral track to then build the cascade
