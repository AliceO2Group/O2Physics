--- conflicted
+++ resolved
@@ -224,14 +224,12 @@
     PUBLIC_LINK_LIBRARIES O2Physics::AnalysisCore
     COMPONENT_NAME Analysis)
 
-<<<<<<< HEAD
+o2physics_add_dpl_workflow(kstar-in-oo
+    SOURCES kstarInOO.cxx
+    PUBLIC_LINK_LIBRARIES O2Physics::AnalysisCore
+    COMPONENT_NAME Analysis)
+
   o2physics_add_dpl_workflow(phioo
     SOURCES phiOO.cxx
     PUBLIC_LINK_LIBRARIES O2Physics::AnalysisCore
-    COMPONENT_NAME Analysis)
-=======
-o2physics_add_dpl_workflow(kstar-in-oo
-    SOURCES kstarInOO.cxx
-    PUBLIC_LINK_LIBRARIES O2Physics::AnalysisCore
-    COMPONENT_NAME Analysis)
->>>>>>> d7970b80
+    COMPONENT_NAME Analysis)