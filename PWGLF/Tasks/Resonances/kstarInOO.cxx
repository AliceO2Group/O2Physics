--- conflicted
+++ resolved
@@ -70,13 +70,8 @@
   Configurable<float> cfgEventVtxCut{"cfgEventVtxCut", 10.0, "V_z cut selection"};
   ConfigurableAxis cfgCentAxis{"cfgCentAxis", {VARIABLE_WIDTH, 0.0, 1.0, 5.0, 10.0, 20.0, 30.0, 40.0, 50.0, 60.0, 70.0, 80.0, 90.0, 100.0}, "Binning of the centrality axis"};
   Configurable<bool> cfgOccupancySel{"cfgOccupancySel", false, "Occupancy selection"};
-<<<<<<< HEAD
   Configurable<float> cfgOccupancyMax{"cfgOccupancyMax", 999999., "maximum occupancy of tracks in neighbouring collisions in a given time range"};
   Configurable<float> cfgOccupancyMin{"cfgOccupancyMin", -100., "minimum occupancy of tracks in neighbouring collisions in a given time range"};
-=======
-  Configurable<int> cfgOccupancyMax{"cfgOccupancyMax", 999999, "maximum occupancy of tracks in neighbouring collisions in a given time range"};
-  Configurable<int> cfgOccupancyMin{"cfgOccupancyMin", -100, "minimum occupancy of tracks in neighbouring collisions in a given time range"};
->>>>>>> 1f860cac
 
   // Track Selection
   // General
@@ -296,7 +291,6 @@
 
     if (!event.selection_bit(aod::evsel::kNoCollInTimeRangeStandard))
       return false;
-<<<<<<< HEAD
     if (cfgEventCutQA)
       histos.fill(HIST("hEvent_Cut"), 7);
 
@@ -309,12 +303,6 @@
       return false;
     if (cfgEventCutQA)
       histos.fill(HIST("hEvent_Cut"), 9);
-=======
-    if (!event.selection_bit(o2::aod::evsel::kIsGoodITSLayersAll))
-      return false;
-    if (cfgOccupancySel && (event.trackOccupancyInTimeRange() > cfgOccupancyMax || event.trackOccupancyInTimeRange() < cfgOccupancyMin))
-      return false;
->>>>>>> 1f860cac
 
     if (cfgEventCutQA) {
       histos.fill(HIST("hEvent_Cut"), 10);
@@ -420,11 +408,7 @@
           tofpid = 999;
         }
       }
-<<<<<<< HEAD
       if (tpcpid * tpcpid + tofpid * tofpid < cfgTrackCircleValue) {
-=======
-      if (std::sqrt(tpcpid * tpcpid + tofpid * tofpid) < cfgTrackCircleValue) {
->>>>>>> 1f860cac
         tpcPIDPassed = true;
         tofPIDPassed = true;
       }
@@ -480,11 +464,7 @@
           tofpid = 999;
         }
       }
-<<<<<<< HEAD
       if (tpcpid * tpcpid + tofpid * tofpid < cfgTrackCircleValue) {
-=======
-      if (std::sqrt(tpcpid * tpcpid + tofpid * tofpid) < cfgTrackCircleValue) {
->>>>>>> 1f860cac
         tpcPIDPassed = true;
         tofPIDPassed = true;
       }
