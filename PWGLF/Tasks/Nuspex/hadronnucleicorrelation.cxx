--- conflicted
+++ resolved
@@ -566,13 +566,7 @@
   void processData(FilteredCollisions const& collisions, FilteredTracks const& tracks)
   {
     for (auto track : tracks) {
-<<<<<<< HEAD
       if (abs(track.template singleCollSel_as<FilteredCollisions>().posZ()) > cutzvertex) {
-=======
-      if (std::abs(track.template singleCollSel_as<FilteredCollisions>().posZ()) > cutzvertex)
-        continue;
-      if (std::abs(track.dcaXY()) > max_dcaxy || std::abs(track.dcaZ()) > max_dcaz) { // For now no filtering on the DCAxy or DCAz (casting not supported)
->>>>>>> e0e08424
         continue;
       }
       if (track.tpcFractionSharedCls() > max_tpcSharedCls || track.itsNCls() < min_itsNCls)
@@ -835,14 +829,7 @@
   void processMC(FilteredCollisions const& collisions, FilteredTracksMC const& tracks)
   {
     for (auto track : tracks) {
-<<<<<<< HEAD
       if (abs(track.template singleCollSel_as<FilteredCollisions>().posZ()) > cutzvertex) {
-=======
-      if (std::abs(track.template singleCollSel_as<FilteredCollisions>().posZ()) > cutzvertex)
-        continue;
-
-      if (std::abs(track.dcaXY()) > max_dcaxy || std::abs(track.dcaZ()) > max_dcaz) { // For now no filtering on the DCAxy or DCAz (casting not supported)
->>>>>>> e0e08424
         continue;
       }
       if (std::abs(track.pdgCode()) != pdgProton && std::abs(track.pdgCode()) != pdgDeuteron)
