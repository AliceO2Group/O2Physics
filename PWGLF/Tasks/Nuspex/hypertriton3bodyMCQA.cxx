// Copyright 2019-2020 CERN and copyright holders of ALICE O2.
// See https://alice-o2.web.cern.ch/copyright for details of the copyright holders.
// All rights not expressly granted are reserved.
//
// This software is distributed under the terms of the GNU General Public
// License v3 (GPL Version 3), copied verbatim in the file "COPYING".
//
// In applying this license CERN does not waive the privileges and immunities
// granted to it by virtue of its status as an Intergovernmental Organization
// or submit itself to any jurisdiction.
// ========================
//
// This code perform a check for all mcparticles and tracks
// which has corresponding mcparticles to find out the properties
// of hypertriton 3-body decay
//
// author: yuanzhe.wang@cern.ch

#include <cmath>
#include <array>
#include <cstdlib>
#include <unordered_set>

#include "Framework/runDataProcessing.h"
#include "Framework/AnalysisTask.h"
#include "Framework/AnalysisDataModel.h"
#include "Framework/ASoAHelpers.h"
#include "ReconstructionDataFormats/Track.h"
#include "Common/Core/RecoDecay.h"
#include "Common/Core/trackUtilities.h"
#include "PWGLF/DataModel/LFStrangenessTables.h"
#include "Common/Core/TrackSelection.h"
#include "Common/DataModel/TrackSelectionTables.h"
#include "Common/DataModel/EventSelection.h"
#include "Common/DataModel/Centrality.h"
#include "Common/DataModel/PIDResponse.h"
#include "CommonConstants/PhysicsConstants.h"

using namespace o2;
using namespace o2::framework;
using namespace o2::framework::expressions;
using std::array;

using FullTracksExtIU = soa::Join<aod::TracksIU, aod::TracksExtra, aod::TracksCovIU, aod::TracksDCA, aod::pidTPCFullPr, aod::pidTPCFullPi, aod::pidTPCFullDe, aod::pidTOFFullDe>;
using MCLabeledTracksIU = soa::Join<FullTracksExtIU, aod::McTrackLabels>;

template <class TMCTrackTo, typename TMCParticle>
bool is3bodyDecayedH3L(TMCParticle const& particle)
{
  if (std::abs(particle.pdgCode()) != 1010010030) {
    return false;
  }
  bool haveProton = false, havePion = false, haveDeuteron = false;
  bool haveAntiProton = false, haveAntiPion = false, haveAntiDeuteron = false;
  for (auto& mcDaughter : particle.template daughters_as<TMCTrackTo>()) {
    if (mcDaughter.pdgCode() == 2212)
      haveProton = true;
    if (mcDaughter.pdgCode() == -2212)
      haveAntiProton = true;
    if (mcDaughter.pdgCode() == 211)
      havePion = true;
    if (mcDaughter.pdgCode() == -211)
      haveAntiPion = true;
    if (mcDaughter.pdgCode() == 1000010020)
      haveDeuteron = true;
    if (mcDaughter.pdgCode() == -1000010020)
      haveAntiDeuteron = true;
  }
  if (haveProton && haveAntiPion && haveDeuteron && particle.pdgCode() > 0) {
    return true;
  } else if (haveAntiProton && havePion && haveAntiDeuteron && particle.pdgCode() < 0) {
    return true;
  }
  return false;
}

template <class TMCTrackTo, typename TMCParticle>
bool isPairedH3LDaughters(TMCParticle const& mctrack0, TMCParticle const& mctrack1, TMCParticle const& mctrack2)
{
  for (auto& particleMother : mctrack0.template mothers_as<TMCTrackTo>()) {
    if (!(particleMother.pdgCode() == 1010010030 && mctrack0.pdgCode() == 2212 && mctrack1.pdgCode() == -211 && mctrack2.pdgCode() == 1000010020) &&
        !(particleMother.pdgCode() == -1010010030 && mctrack0.pdgCode() == -2212 && mctrack1.pdgCode() == 211 && mctrack2.pdgCode() == -1000010020)) {
      continue;
    }
    bool flag1 = false, flag2 = false;
    for (auto& mcDaughter : particleMother.template daughters_as<TMCTrackTo>()) {
      if (mcDaughter.globalIndex() == mctrack1.globalIndex())
        flag1 = true;
      if (mcDaughter.globalIndex() == mctrack2.globalIndex())
        flag2 = true;
    }
    if (!flag1 || !flag2)
      continue;
    // move the requirement in mass region into the loop to draw a histogram
    // double hypertritonMCMass = RecoDecay::m(array{array{mctrack0.px(), mctrack0.py(), mctrack0.pz()}, array{mctrack1.px(), mctrack1.py(), mctrack1.pz()}, array{mctrack2.px(), mctrack2.py(), mctrack2.pz()}}, array{o2::constants::physics::MassProton, o2::constants::physics::MassPionCharged, o2::constants::physics::MassDeuteron});
    // if (hypertritonMCMass > 2.990 && hypertritonMCMass < 2.993)
    return true;
  }
  return false;
}

// check the properties of daughters candidates and true daughters
struct hypertriton3bodyTrackMcinfo {
  // Basic checks
  HistogramRegistry registry{
    "registry",
    {
      {"hEventCounter", "hEventCounter", {HistType::kTH1F, {{3, 0.0f, 3.0f}}}},
      {"hParticleCount", "hParticleCount", {HistType::kTH1F, {{7, 0.0f, 7.0f}}}},

      {"hTPCNCls", "hTPCNCls", {HistType::kTH1F, {{240, 0.0f, 240.0f}}}},
      {"hTPCNClsCrossedRows", "hTPCNClsCrossedRows", {HistType::kTH1F, {{240, 0.0f, 240.0f}}}},
      {"hTrackEta", "hTrackEta", {HistType::kTH1F, {{200, -10.0f, 10.0f}}}},
      {"hTrackITSNcls", "hTrackITSNcls", {HistType::kTH1F, {{10, 0.0f, 10.0f}}}},
      {"hTrackMcRapidity", "hTrackMcRapidity", {HistType::kTH1F, {{200, -10.0f, 10.0f}}}},
      {"hTrackNsigmaProton", "hTrackNsigmaProton", {HistType::kTH1F, {{240, -6.0f, 6.0f}}}},
      {"hTrackNsigmaPion", "hTrackNsigmaPion", {HistType::kTH1F, {{240, -6.0f, 6.0f}}}},
      {"hTrackNsigmaDeuteron", "hTrackNsigmaDeuteron", {HistType::kTH1F, {{240, -6.0f, 6.0f}}}},

      {"hHypertritonEta", "hHypertritomEta", {HistType::kTH1F, {{200, -10.0f, 10.0f}}}},
      {"hHypertritonMcRapidity", "hHypertritonMcRapidity", {HistType::kTH1F, {{200, -10.0f, 10.0f}}}},
      {"hHypertritonMcPt", "hHypertritonMcPt", {HistType::kTH1F, {{300, 0.0f, 15.0f}}}},

      {"hProtonCount", "hProtonCount", {HistType::kTH1F, {{6, 0.0f, 6.0f}}}},
      {"hProtonPt", "hProtonPt", {HistType::kTH1F, {{200, 0.0f, 10.0f}}}},
      {"hProtonP", "hProtonP", {HistType::kTH1F, {{200, 0.0f, 10.0f}}}},
      {"hProtonMcPt", "hProtonMcPt", {HistType::kTH1F, {{200, 0.0f, 10.0f}}}},
      {"hProtonMcP", "hProtonMcP", {HistType::kTH1F, {{200, 0.0f, 10.0f}}}},
      {"hProtonEta", "hProtonEta", {HistType::kTH1F, {{200, -10.0f, 10.0f}}}},
      {"hProtonMcRapidity", "hProtonMcRapidity", {HistType::kTH1F, {{200, -10.0f, 10.0f}}}},
      {"hProtonNsigmaProton", "hProtonNsigmaProton", {HistType::kTH1F, {{240, -6.0f, 6.0f}}}},
      {"hProtonTPCNCls", "hProtonTPCNCls", {HistType::kTH1F, {{240, 0.0f, 240.0f}}}},
      {"hProtonTPCBB", "hProtonTPCBB", {HistType::kTH2F, {{320, -8.0f, 8.0f, "p/z(GeV/c)"}, {200, 0.0f, 1000.0f, "TPCSignal"}}}},
      {"hProtonTPCBBAfterTPCNclsCut", "hProtonTPCBBAfterTPCNclsCut", {HistType::kTH2F, {{320, -8.0f, 8.0f, "p/z(GeV/c)"}, {200, 0.0f, 1000.0f, "TPCSignal"}}}},
      {"hDauProtonPt", "hDauProtonPt", {HistType::kTH1F, {{200, 0.0f, 10.0f}}}},
      {"hDauProtonMcPt", "hDauProtonMcPt", {HistType::kTH1F, {{200, 0.0f, 10.0f}}}},
      {"hDauProtonNsigmaProton", "hDauProtonNsigmaProton", {HistType::kTH1F, {{240, -6.0f, 6.0f}}}},
      {"hDauProtonTPCVsPt", "hDauProtonTPCVsPt", {HistType::kTH2F, {{50, 0.0f, 5.0f, "#it{p}_{T} (GeV/c)"}, {240, -6.0f, 6.0f, "TPC n#sigma"}}}},

      {"hPionCount", "hPionCount", {HistType::kTH1F, {{7, 0.0f, 7.0f}}}},
      {"hPionPt", "hPionPt", {HistType::kTH1F, {{200, 0.0f, 10.0f}}}},
      {"hPionP", "hPionP", {HistType::kTH1F, {{200, 0.0f, 10.0f}}}},
      {"hPionMcPt", "hPionMcPt", {HistType::kTH1F, {{200, 0.0f, 10.0f}}}},
      {"hPionMcP", "hPionMcP", {HistType::kTH1F, {{200, 0.0f, 10.0f}}}},
      {"hPionEta", "hPionEta", {HistType::kTH1F, {{200, -10.0f, 10.0f}}}},
      {"hPionMcRapidity", "hPionMcRapidity", {HistType::kTH1F, {{200, -10.0f, 10.0f}}}},
      {"hPionNsigmaPion", "hPionNsigmaPion", {HistType::kTH1F, {{240, -6.0f, 6.0f}}}},
      {"hPionTPCNCls", "hPionTPCNCls", {HistType::kTH1F, {{240, 0.0f, 240.0f}}}},
      {"hPionTPCBB", "hPionTPCBB", {HistType::kTH2F, {{320, -8.0f, 8.0f, "p/z(GeV/c)"}, {200, 0.0f, 1000.0f, "TPCSignal"}}}},
      {"hPionTPCBBAfterTPCNclsCut", "hPionTPCBBAfterTPCNclsCut", {HistType::kTH2F, {{320, -8.0f, 8.0f, "p/z(GeV/c)"}, {200, 0.0f, 1000.0f, "TPCSignal"}}}},
      {"hDauPionPt", "hDauPionPt", {HistType::kTH1F, {{200, 0.0f, 10.0f}}}},
      {"hDauPionMcPt", "hDauPionMcPt", {HistType::kTH1F, {{200, 0.0f, 10.0f}}}},
      {"hDauPionNsigmaPion", "hDauPionNsigmaPion", {HistType::kTH1F, {{240, -6.0f, 6.0f}}}},
      {"hDauPionTPCVsPt", "hDauPionTPCVsPt", {HistType::kTH2F, {{20, 0.0f, 2.0f, "#it{p}_{T} (GeV/c)"}, {240, -6.0f, 6.0f, "TPC n#sigma"}}}},

      {"hDeuteronCount", "hDeuteronCount", {HistType::kTH1F, {{7, 0.0f, 7.0f}}}},
      {"hDeuteronPt", "hDeuteronPt", {HistType::kTH1F, {{200, 0.0f, 10.0f}}}},
      {"hDeuteronP", "hDeuteronP", {HistType::kTH1F, {{200, 0.0f, 10.0f}}}},
      {"hDeuteronMcPt", "hDeuteronMcPt", {HistType::kTH1F, {{200, 0.0f, 10.0f}}}},
      {"hDeuteronMcP", "hDeuteronMcP", {HistType::kTH1F, {{200, 0.0f, 10.0f}}}},
      {"hDeuteronEta", "hDeuteronEta", {HistType::kTH1F, {{200, -10.0f, 10.0f}}}},
      {"hDeuteronMcRapidity", "hDeuteronMcRapidity", {HistType::kTH1F, {{200, -10.0f, 10.0f}}}},
      {"hDeuteronNsigmaDeuteron", "hDeuteronNsigmaDeuteron", {HistType::kTH1F, {{240, -6.0f, 6.0f}}}},
      {"hDeuteronTPCNCls", "hDeuteronTPCNCls", {HistType::kTH1F, {{240, 0.0f, 240.0f}}}},
      {"hDeuteronTPCBB", "hDeuteronTPCBB", {HistType::kTH2F, {{320, -8.0f, 8.0f, "p/z(GeV/c)"}, {200, 0.0f, 1000.0f, "TPCSignal"}}}},
      {"hDeuteronTPCBBAfterTPCNclsCut", "hDeuteronTPCBBAfterTPCNclsCut", {HistType::kTH2F, {{320, -8.0f, 8.0f, "p/z(GeV/c)"}, {200, 0.0f, 1000.0f, "TPCSignal"}}}},
      {"hDauDeuteronPt", "hDauDeuteronPt", {HistType::kTH1F, {{200, 0.0f, 10.0f}}}},
      {"hDauDeuteronMcPt", "hDauDeuteronMcPt", {HistType::kTH1F, {{200, 0.0f, 10.0f}}}},
      {"hDauDeuteronTPCVsPt", "hDauDeuteronTPCVsPt", {HistType::kTH2F, {{80, 0.0f, 8.0f, "#it{p}_{T} (GeV/c)"}, {240, -6.0f, 6.0f, "TPC n#sigma"}}}},
<<<<<<< HEAD
      {"hDauDeuteronTOFNSigmaVsP", "hDauDeuteronTOFNSigmaVsP", {HistType::kTH2F, {{40, -10.0f, 10.0f, "p/z (GeV/c)"}, {600, -300.0f, 300.0f, "TOF n#sigma"}}}},
      {"hDauDeuteronTOFNSigmaVsPHasTOF", "hDauDeuteronTOFNSigmaVsPHasTOF", {HistType::kTH2F, {{40, -10.0f, 10.0f, "p/z (GeV/c)"}, {600, -300.0f, 300.0f, "TOF n#sigma"}}}},
=======
      {"hDauDeuteronTOFNSigmaVsP", "hDauDeuteronTOFNSigmaVsP", {HistType::kTH2F, {{40, -10.0f, 10.0f, "p/z (GeV/c)"}, {200, -100.0f, 100.0f, "TOF n#sigma"}}}},
      {"hDauDeuteronTOFNSigmaVsPHasTOF", "hDauDeuteronTOFNSigmaVsPHasTOF", {HistType::kTH2F, {{40, -10.0f, 10.0f, "p/z (GeV/c)"}, {200, -100.0f, 100.0f, "TOF n#sigma"}}}},
      {"hDeuteronTOFMatchCounter", "hDeuteronTOFMatchCounter", {HistType::kTH1F, {{8, 0.0f, 8.0f}}}},
      {"hDauDeuteronMatchCounter", "hDauDeuteronMatchCounter", {HistType::kTH1F, {{4, 0.0f, 4.0f}}}},
>>>>>>> 5610c3fe

      {"hTPCBB", "hTPCBB", {HistType::kTH2F, {{120, -8.0f, 8.0f, "p/z(GeV/c)"}, {100, 0.0f, 1000.0f, "TPCSignal"}}}},

      {"hPairedH3LDaughers", "hPairedH3LDaughers", {HistType::kTH1F, {{3, 0.0f, 3.0f}}}},
      {"hPairedH3LDaughersInvMass", "hPairedH3LDaughersInvMass", {HistType::kTH1F, {{300, 2.9f, 3.2f}}}},
      {"hDuplicatedH3LDaughers", "hDuplicatedH3LDaughers", {HistType::kTH1F, {{3, 0.0f, 3.0f}}}},
      {"hTestCounter", "hTestCounter", {HistType::kTH1F, {{22, 0.0f, 22.0f}}}},
    },
  };

  void init(InitContext&)
  {
    registry.get<TH1>(HIST("hParticleCount"))->GetXaxis()->SetBinLabel(1, "Readin");
    registry.get<TH1>(HIST("hParticleCount"))->GetXaxis()->SetBinLabel(2, "Has_mcparticle");
    registry.get<TH1>(HIST("hParticleCount"))->GetXaxis()->SetBinLabel(3, "Rapidity Cut");
    registry.get<TH1>(HIST("hParticleCount"))->GetXaxis()->SetBinLabel(4, "McisHypertriton");
    registry.get<TH1>(HIST("hParticleCount"))->GetXaxis()->SetBinLabel(5, "McisProton");
    registry.get<TH1>(HIST("hParticleCount"))->GetXaxis()->SetBinLabel(6, "McisPion");
    registry.get<TH1>(HIST("hParticleCount"))->GetXaxis()->SetBinLabel(7, "McisDeuteron");

    registry.get<TH1>(HIST("hTestCounter"))->GetXaxis()->SetBinLabel(1, "All track");
    registry.get<TH1>(HIST("hTestCounter"))->GetXaxis()->SetBinLabel(2, "hasMC");
    registry.get<TH1>(HIST("hTestCounter"))->GetXaxis()->SetBinLabel(3, "hasMC&TPC&TOF");
    for (int i = 0; i < 16; i++) {
      registry.get<TH1>(HIST("hTestCounter"))->GetXaxis()->SetBinLabel(i + 4, Form("Bit %d", i));
    }
    registry.get<TH1>(HIST("hTestCounter"))->GetXaxis()->SetBinLabel(20, "hasMC&TPC&TOF&(!Bit15)");
    registry.get<TH1>(HIST("hTestCounter"))->GetXaxis()->SetBinLabel(21, "hasMC&TPC&TOF&(!Bit11)");
    registry.get<TH1>(HIST("hTestCounter"))->GetXaxis()->SetBinLabel(21, "hasMC&TPC&TOF&(!Bit13)&(Bit15)");

    TString TrackCounterbinLabel[6] = {"hasMom", "FromHypertriton", "TPCNcls", "Eta", "Pt", "TPCPID"};
    for (int i{0}; i < 6; i++) {
      registry.get<TH1>(HIST("hProtonCount"))->GetXaxis()->SetBinLabel(i + 1, TrackCounterbinLabel[i]);
      registry.get<TH1>(HIST("hPionCount"))->GetXaxis()->SetBinLabel(i + 1, TrackCounterbinLabel[i]);
      registry.get<TH1>(HIST("hDeuteronCount"))->GetXaxis()->SetBinLabel(i + 1, TrackCounterbinLabel[i]);
    }
    registry.get<TH1>(HIST("hPionCount"))->GetXaxis()->SetBinLabel(7, "DcatoPV");
    registry.get<TH1>(HIST("hDeuteronCount"))->GetXaxis()->SetBinLabel(7, "hasTOF");
    registry.get<TH1>(HIST("hDuplicatedH3LDaughers"))->GetXaxis()->SetBinLabel(1, "proton");
    registry.get<TH1>(HIST("hDuplicatedH3LDaughers"))->GetXaxis()->SetBinLabel(2, "pion");
    registry.get<TH1>(HIST("hDuplicatedH3LDaughers"))->GetXaxis()->SetBinLabel(3, "deuteron");

    registry.get<TH1>(HIST("hDauDeuteronMatchCounter"))->GetXaxis()->SetBinLabel(1, "Total");
    registry.get<TH1>(HIST("hDauDeuteronMatchCounter"))->GetXaxis()->SetBinLabel(2, "correct collision");
    registry.get<TH1>(HIST("hDauDeuteronMatchCounter"))->GetXaxis()->SetBinLabel(3, "hasTOF");
    registry.get<TH1>(HIST("hDauDeuteronMatchCounter"))->GetXaxis()->SetBinLabel(4, "hasTOF & correct collsion");
  }

  Configurable<float> dcapiontopv{"dcapiontopv", .05, "DCA Pion To PV"};
  Configurable<float> minProtonPt{"minProtonPt", 0.3, "minProtonPt"};
  Configurable<float> maxProtonPt{"maxProtonPt", 5, "maxProtonPt"};
  Configurable<float> minPionPt{"minPionPt", 0.1, "minPionPt"};
  Configurable<float> maxPionPt{"maxPionPt", 1.2, "maxPionPt"};
  Configurable<float> minDeuteronPt{"minDeuteronPt", 0.6, "minDeuteronPt"};
  Configurable<float> maxDeuteronPt{"maxDeuteronPt", 10, "maxDeuteronPt"};
  Configurable<bool> event_sel8_selection{"event_sel8_selection", true, "event selection count post sel8 cut"};
  Configurable<bool> event_posZ_selection{"event_posZ_selection", true, "event selection count post poZ cut"};

  struct Indexdaughters { // check duplicated paired daughters
    int64_t index0;
    int64_t index1;
    int64_t index2;
    bool operator==(const Indexdaughters& t) const
    {
      return (this->index0 == t.index0 && this->index1 == t.index1 && this->index2 == t.index2);
    }
  };

  void process(soa::Join<aod::Collisions, o2::aod::McCollisionLabels, aod::EvSels>::iterator const& collision, aod::McParticles const& particlesMC, MCLabeledTracksIU const& tracks, aod::McCollisions const& mcCollisions)
  {

    registry.fill(HIST("hEventCounter"), 0.5);
    if (event_sel8_selection && !collision.sel8()) {
      return;
    }
    registry.fill(HIST("hEventCounter"), 1.5);
    if (event_posZ_selection && abs(collision.posZ()) > 10.f) { // 10cm
      return;
    }
    registry.fill(HIST("hEventCounter"), 2.5);

    std::vector<int> protons, pions, deuterons;                     // index for daughter tracks
    std::unordered_set<int64_t> set_proton, set_pion, set_deuteron; // check duplicated daughters
    int itrack = 0;

    for (auto& track : tracks) {
      registry.fill(HIST("hParticleCount"), 0.5);
      registry.fill(HIST("hTrackITSNcls"), track.itsNCls());
      registry.fill(HIST("hTPCNCls"), track.tpcNClsFound());
      registry.fill(HIST("hTPCNClsCrossedRows"), track.tpcNClsCrossedRows());
      registry.fill(HIST("hTrackNsigmaDeuteron"), track.tpcNSigmaDe());
      registry.fill(HIST("hTrackNsigmaProton"), track.tpcNSigmaPr());
      registry.fill(HIST("hTrackNsigmaPion"), track.tpcNSigmaPi());

      registry.fill(HIST("hTestCounter"), 0.5);
      for (int i = 0; i < 16; i++) {
        if (track.mcMask() & 1 << i) { // Bit ON means mismatch
          registry.fill(HIST("hTestCounter"), i + 3.5);
        }
      }
      if (!track.has_mcParticle()) {
        continue;
      }
      registry.fill(HIST("hTestCounter"), 1.5);
      if (track.hasTOF() && track.hasTPC()) {
        registry.fill(HIST("hTestCounter"), 2.5);
        if (!(track.mcMask() & 1 << 15)) {
          registry.fill(HIST("hTestCounter"), 19.5);
        }
        if (!(track.mcMask() & 1 << 11)) {
          registry.fill(HIST("hTestCounter"), 20.5);
        }
        if (!(track.mcMask() & 1 << 13) && (track.mcMask() & 1 << 15)) {
          registry.fill(HIST("hTestCounter"), 21.5);
        }
      }
      registry.fill(HIST("hParticleCount"), 1.5);
      auto mcparticle = track.mcParticle_as<aod::McParticles>();
      registry.fill(HIST("hTPCBB"), track.p() * track.sign(), track.tpcSignal());

      // if (TMath::Abs(mcparticle.y()) > 0.9) {continue;}
      registry.fill(HIST("hParticleCount"), 2.5);
      registry.fill(HIST("hTrackEta"), track.eta());
      registry.fill(HIST("hTrackMcRapidity"), mcparticle.y());

      // Hypertriton detected directly
      if (mcparticle.pdgCode() == 1010010030 || mcparticle.pdgCode() == -1010010030) {
        registry.fill(HIST("hParticleCount"), 3.5);
        registry.fill(HIST("hHypertritonMcPt"), mcparticle.pt());
        registry.fill(HIST("hHypertritonEta"), track.eta());
        registry.fill(HIST("hHypertritonMcRapidity"), mcparticle.y());
      }

      // Proton
      if (mcparticle.pdgCode() == 2212 || mcparticle.pdgCode() == -2212) {
        registry.fill(HIST("hParticleCount"), 4.5);
        if (track.tpcNClsFound() > 70) {
          registry.fill(HIST("hProtonTPCBBAfterTPCNclsCut"), track.p() * track.sign(), track.tpcSignal());
        }

        if (mcparticle.has_mothers()) {
          registry.fill(HIST("hProtonCount"), 0.5);
          for (auto& particleMother : mcparticle.mothers_as<aod::McParticles>()) {
            bool flag_H3L = is3bodyDecayedH3L<aod::McParticles>(particleMother);
            if (!flag_H3L) {
              continue;
            }
            protons.push_back(itrack);
            auto p = set_proton.insert(mcparticle.globalIndex());
            if (p.second == false)
              registry.fill(HIST("hDuplicatedH3LDaughers"), 0);
            registry.fill(HIST("hProtonCount"), 1.5);
            registry.fill(HIST("hDauProtonPt"), track.pt());
            registry.fill(HIST("hDauProtonMcPt"), mcparticle.pt());
            registry.fill(HIST("hDauProtonNsigmaProton"), track.tpcNSigmaPr());
            registry.fill(HIST("hDauProtonTPCVsPt"), track.pt(), track.tpcNSigmaPr());
            if (track.tpcNClsFound() < 70) {
              continue;
            }
            registry.fill(HIST("hProtonCount"), 2.5);
            if (TMath::Abs(track.eta()) > 0.9) {
              continue;
            }
            registry.fill(HIST("hProtonCount"), 3.5);
            if (track.pt() < minProtonPt || track.pt() > maxProtonPt) {
              continue;
            }
            registry.fill(HIST("hProtonCount"), 4.5);
            if (TMath::Abs(track.tpcNSigmaPr()) > 5) {
              continue;
            }
            registry.fill(HIST("hProtonCount"), 5.5);
          }
        }

        registry.fill(HIST("hProtonMcPt"), mcparticle.pt());
        registry.fill(HIST("hProtonMcP"), mcparticle.p());
        registry.fill(HIST("hProtonPt"), track.pt());
        registry.fill(HIST("hProtonP"), track.p());

        registry.fill(HIST("hProtonNsigmaProton"), track.tpcNSigmaPr());
        registry.fill(HIST("hProtonTPCNCls"), track.tpcNClsFound());
        registry.fill(HIST("hProtonEta"), track.eta());
        registry.fill(HIST("hProtonMcRapidity"), mcparticle.y());
        registry.fill(HIST("hProtonTPCBB"), track.p() * track.sign(), track.tpcSignal());
      }

      // Pion
      if (mcparticle.pdgCode() == 211 || mcparticle.pdgCode() == -211) {
        registry.fill(HIST("hParticleCount"), 5.5);
        if (track.tpcNClsFound() > 70) {
          registry.fill(HIST("hPionTPCBBAfterTPCNclsCut"), track.p() * track.sign(), track.tpcSignal());
        }

        if (mcparticle.has_mothers()) {
          registry.fill(HIST("hPionCount"), 0.5);
          for (auto& particleMother : mcparticle.mothers_as<aod::McParticles>()) {
            bool flag_H3L = is3bodyDecayedH3L<aod::McParticles>(particleMother);
            if (!flag_H3L) {
              continue;
            }
            pions.push_back(itrack);
            auto p = set_pion.insert(mcparticle.globalIndex());
            if (p.second == false)
              registry.fill(HIST("hDuplicatedH3LDaughers"), 1);
            registry.fill(HIST("hPionCount"), 1.5);
            registry.fill(HIST("hDauPionPt"), track.pt());
            registry.fill(HIST("hDauPionMcPt"), mcparticle.pt());
            registry.fill(HIST("hDauPionTPCVsPt"), track.pt(), track.tpcNSigmaPi());
            if (track.tpcNClsFound() < 70) {
              continue;
            }
            registry.fill(HIST("hPionCount"), 2.5);
            if (TMath::Abs(track.eta()) > 0.9) {
              continue;
            }
            registry.fill(HIST("hPionCount"), 3.5);
            if (track.pt() < minPionPt || track.pt() > maxPionPt) {
              continue;
            }
            registry.fill(HIST("hPionCount"), 4.5);
            if (TMath::Abs(track.tpcNSigmaPi()) > 5) {
              continue;
            }
            registry.fill(HIST("hPionCount"), 5.5);
            if (TMath::Abs(track.dcaXY()) < dcapiontopv) {
              continue;
            }
            registry.fill(HIST("hPionCount"), 6.5);
          }
        }

        registry.fill(HIST("hPionMcPt"), mcparticle.pt());
        registry.fill(HIST("hPionMcP"), mcparticle.p());
        registry.fill(HIST("hPionPt"), track.pt());
        registry.fill(HIST("hPionP"), track.p());

        registry.fill(HIST("hPionNsigmaPion"), track.tpcNSigmaPi());
        registry.fill(HIST("hPionTPCNCls"), track.tpcNClsFound());
        registry.fill(HIST("hPionEta"), track.eta());
        registry.fill(HIST("hPionMcRapidity"), mcparticle.y());
        registry.fill(HIST("hPionTPCBB"), track.p() * track.sign(), track.tpcSignal());
      }

      // Deuteron
      if (mcparticle.pdgCode() == 1000010020 || mcparticle.pdgCode() == -1000010020) {
        registry.fill(HIST("hParticleCount"), 6.5);
        if (track.tpcNClsFound() > 70) {
          registry.fill(HIST("hDeuteronTPCBBAfterTPCNclsCut"), track.p() * track.sign(), track.tpcSignal());
        }

        if (mcparticle.has_mothers()) {
          registry.fill(HIST("hDeuteronCount"), 0.5);
          for (auto& particleMother : mcparticle.mothers_as<aod::McParticles>()) {
            bool flag_H3L = is3bodyDecayedH3L<aod::McParticles>(particleMother);
            if (!flag_H3L) {
              continue;
            }
            deuterons.push_back(itrack);
            auto p = set_deuteron.insert(mcparticle.globalIndex());
            if (p.second == false)
              registry.fill(HIST("hDuplicatedH3LDaughers"), 2);
            registry.fill(HIST("hDeuteronCount"), 1.5);
            registry.fill(HIST("hDauDeuteronPt"), track.pt());
            registry.fill(HIST("hDauDeuteronMcPt"), mcparticle.pt());
            registry.fill(HIST("hDauDeuteronTPCVsPt"), track.pt(), track.tpcNSigmaDe());
            registry.fill(HIST("hDauDeuteronTOFNSigmaVsP"), track.sign() * track.p(), track.tofNSigmaDe());
            if (track.hasTOF()) {
              registry.fill(HIST("hDauDeuteronTOFNSigmaVsPHasTOF"), track.sign() * track.p(), track.tofNSigmaDe());
            }
<<<<<<< HEAD
            if (track.tpcNClsFound() < 70) {
=======
            registry.fill(HIST("hDauDeuteronMatchCounter"), 0.5);
            if (mcparticle.mcCollisionId() == collision.mcCollisionId()) {
              registry.fill(HIST("hDauDeuteronMatchCounter"), 1.5);
            }
            if (track.hasTOF()) {
              registry.fill(HIST("hDauDeuteronMatchCounter"), 2.5);
              if (mcparticle.mcCollisionId() == collision.mcCollisionId()) {
                registry.fill(HIST("hDauDeuteronMatchCounter"), 3.5);
              }
            }
            if (track.tpcNClsCrossedRows() < 70) {
>>>>>>> 5610c3fe
              continue;
            }
            registry.fill(HIST("hDeuteronCount"), 2.5);
            if (TMath::Abs(track.eta()) > 0.9) {
              continue;
            }
            registry.fill(HIST("hDeuteronCount"), 3.5);
            if (track.pt() < minDeuteronPt || track.pt() > maxDeuteronPt) {
              continue;
            }
            registry.fill(HIST("hDeuteronCount"), 4.5);
            if (TMath::Abs(track.tpcNSigmaDe()) > 5) {
              continue;
            }
            registry.fill(HIST("hDeuteronCount"), 5.5);
            if (!track.hasTOF()) {
              continue;
            }
            registry.fill(HIST("hDeuteronCount"), 6.5);
          }
        }

        registry.fill(HIST("hDeuteronMcPt"), mcparticle.pt());
        registry.fill(HIST("hDeuteronMcP"), mcparticle.p());
        registry.fill(HIST("hDeuteronPt"), track.pt());
        registry.fill(HIST("hDeuteronP"), track.p());

        registry.fill(HIST("hDeuteronNsigmaDeuteron"), track.tpcNSigmaDe());
        registry.fill(HIST("hDeuteronTPCNCls"), track.tpcNClsFound());
        registry.fill(HIST("hDeuteronEta"), track.eta());
        registry.fill(HIST("hDeuteronMcRapidity"), mcparticle.y());
        registry.fill(HIST("hDeuteronTPCBB"), track.p() * track.sign(), track.tpcSignal());
        registry.fill(HIST("hDeuteronTOFMatchCounter"), 0.5);
        if (!(track.mcMask() & 1 << 15)) {
          registry.fill(HIST("hDeuteronTOFMatchCounter"), 1.5);
          if (track.hasTPC() && track.hasTOF()) {
            registry.fill(HIST("hDeuteronTOFMatchCounter"), 2.5);
            if (!(track.mcMask() & 1 << 11)) { // Bit ON means mismatch
              registry.fill(HIST("hDeuteronTOFMatchCounter"), 3.5);
            }
          }
        }
      }
      ++itrack;
    }

    std::vector<Indexdaughters> set_pair;
    for (size_t iproton = 0; iproton < protons.size(); iproton++) {
      auto track0 = tracks.iteratorAt(protons[iproton]);
      auto mctrack0 = track0.mcParticle_as<aod::McParticles>();
      for (size_t ipion = 0; ipion < pions.size(); ipion++) {
        auto track1 = tracks.iteratorAt(pions[ipion]);
        auto mctrack1 = track1.mcParticle_as<aod::McParticles>();
        for (size_t ideuteron = 0; ideuteron < deuterons.size(); ideuteron++) {
          auto track2 = tracks.iteratorAt(deuterons[ideuteron]);
          auto mctrack2 = track2.mcParticle_as<aod::McParticles>();
          if (isPairedH3LDaughters<aod::McParticles>(mctrack0, mctrack1, mctrack2)) {
            registry.fill(HIST("hPairedH3LDaughers"), 0);
            // MC mass cut, to check if the daughters are from materials
            double hypertritonMCMass = RecoDecay::m(array{array{mctrack0.px(), mctrack0.py(), mctrack0.pz()}, array{mctrack1.px(), mctrack1.py(), mctrack1.pz()}, array{mctrack2.px(), mctrack2.py(), mctrack2.pz()}}, array{o2::constants::physics::MassProton, o2::constants::physics::MassPionCharged, o2::constants::physics::MassDeuteron});
            registry.fill(HIST("hPairedH3LDaughersInvMass"), hypertritonMCMass);
            if (hypertritonMCMass < 2.990 || hypertritonMCMass > 2.993)
              continue;
            registry.fill(HIST("hPairedH3LDaughers"), 1);
            // duplicated daughters check
            Indexdaughters temp = {mctrack0.globalIndex(), mctrack1.globalIndex(), mctrack2.globalIndex()};
            auto p = std::find(set_pair.begin(), set_pair.end(), temp);
            if (p == set_pair.end()) {
              set_pair.push_back(temp);
              registry.fill(HIST("hPairedH3LDaughers"), 2);
            }
          }
        }
      }
    }
  }
};

// check the performance of mcparticle
struct hypertriton3bodyMcParticleCount {
  // Basic checks
  HistogramRegistry registry{
    "registry",
    {
      {"hTotalMcCollCounter", "hTotalMcCollCounter", {HistType::kTH1F, {{2, 0.0f, 2.0f}}}},

      {"h3dMCDecayedHypertriton", "h3dMCDecayedHypertriton", {HistType::kTH3F, {{20, -1.0f, 1.0f, "Rapidity"}, {200, 0.0f, 10.0f, "#it{p}_{T} (GeV/c)"}, {50, 0.0f, 50.0f, "ct(cm)"}}}},
      {"hMcPhysicalPrimaryParticleCount", "hMcPhysicalPrimaryParticleCount", {HistType::kTH1F, {{8, 0.0f, 8.0f}}}},

      {"hMcHypertritonCount", "hMcHypertritonCount", {HistType::kTH1F, {{9, 0.0f, 9.0f}}}},
      {"hMcHypertritonPt", "hMcHypertritonPt", {HistType::kTH1F, {{300, 0.0f, 15.0f}}}},
      {"hMcProtonPt", "hMcProtonPt", {HistType::kTH1F, {{200, 0.0f, 10.0f}}}},
      {"hMcPionPt", "hMcPionPt", {HistType::kTH1F, {{200, 0.0f, 10.0f}}}},
      {"hMcDeuteronPt", "hMcDeuteronPt", {HistType::kTH1F, {{200, 0.0f, 10.0f}}}},

      {"hMcRecoInvMass", "hMcRecoInvMass", {HistType::kTH1F, {{100, 2.95, 3.05f}}}},
    },
  };

  void init(InitContext&)
  {
    registry.get<TH1>(HIST("hTotalMcCollCounter"))->GetXaxis()->SetBinLabel(1, "Total Count");
    registry.get<TH1>(HIST("hTotalMcCollCounter"))->GetXaxis()->SetBinLabel(2, "Recoonstructed");

    registry.get<TH1>(HIST("hMcPhysicalPrimaryParticleCount"))->GetXaxis()->SetBinLabel(1, "Readin");
    registry.get<TH1>(HIST("hMcPhysicalPrimaryParticleCount"))->GetXaxis()->SetBinLabel(2, "IsPhysicalPrimary");
    registry.get<TH1>(HIST("hMcPhysicalPrimaryParticleCount"))->GetXaxis()->SetBinLabel(3, "y<0.9(off)");
    registry.get<TH1>(HIST("hMcPhysicalPrimaryParticleCount"))->GetXaxis()->SetBinLabel(4, "(Anti)Proton");
    registry.get<TH1>(HIST("hMcPhysicalPrimaryParticleCount"))->GetXaxis()->SetBinLabel(5, "(Anti)Pion");
    registry.get<TH1>(HIST("hMcPhysicalPrimaryParticleCount"))->GetXaxis()->SetBinLabel(6, "(Anti)Deuteron");
    registry.get<TH1>(HIST("hMcPhysicalPrimaryParticleCount"))->GetXaxis()->SetBinLabel(7, "(Anti)Hypertriton");
    registry.get<TH1>(HIST("hMcPhysicalPrimaryParticleCount"))->GetXaxis()->SetBinLabel(8, "HasDaughter");
    registry.get<TH1>(HIST("hMcHypertritonCount"))->GetXaxis()->SetBinLabel(1, "Hypertriton All");
    registry.get<TH1>(HIST("hMcHypertritonCount"))->GetXaxis()->SetBinLabel(2, "Matter All");
    registry.get<TH1>(HIST("hMcHypertritonCount"))->GetXaxis()->SetBinLabel(3, "AntiMatter All");
    registry.get<TH1>(HIST("hMcHypertritonCount"))->GetXaxis()->SetBinLabel(4, "confirm to 3-body decay");
    registry.get<TH1>(HIST("hMcHypertritonCount"))->GetXaxis()->SetBinLabel(5, "Matter");
    registry.get<TH1>(HIST("hMcHypertritonCount"))->GetXaxis()->SetBinLabel(6, "AntiMatter");
    registry.get<TH1>(HIST("hMcHypertritonCount"))->GetXaxis()->SetBinLabel(7, "Rapidity");
    registry.get<TH1>(HIST("hMcHypertritonCount"))->GetXaxis()->SetBinLabel(8, "Lifetime");
    registry.get<TH1>(HIST("hMcHypertritonCount"))->GetXaxis()->SetBinLabel(9, "PtCut");
  }

  Configurable<float> rapidityMCcut{"rapidityMCcut", 1, "rapidity cut MC count"};
  Configurable<bool> event_sel8_selection{"event_sel8_selection", true, "event selection count post sel8 cut"};
  Configurable<bool> event_posZ_selection{"event_posZ_selection", true, "event selection count post poZ cut"};

  void process(aod::McCollision const& mcCollision, aod::McParticles const& particlesMC, const soa::SmallGroups<o2::soa::Join<o2::aod::Collisions, o2::aod::McCollisionLabels, o2::aod::EvSels>>& collisions)
  {
    std::vector<int64_t> SelectedEvents(collisions.size());
    int nevts = 0;
    for (const auto& collision : collisions) {
      if (event_sel8_selection && !collision.sel8()) {
        continue;
      }
      if (event_posZ_selection && abs(collision.posZ()) > 10.f) { // 10cm
        continue;
      }
      SelectedEvents[nevts++] = collision.mcCollision_as<aod::McCollisions>().globalIndex();
    }
    SelectedEvents.resize(nevts);

    registry.fill(HIST("hTotalMcCollCounter"), 0.5);

    const auto evtReconstructedAndSelected = std::find(SelectedEvents.begin(), SelectedEvents.end(), mcCollision.globalIndex()) != SelectedEvents.end();
    if (evtReconstructedAndSelected) { // Check that the event is reconstructed and that the reconstructed events pass the selection
      registry.fill(HIST("hTotalMcCollCounter"), 1.5);
      // return;
    }

    for (auto& mcparticle : particlesMC) {

      registry.fill(HIST("hMcPhysicalPrimaryParticleCount"), 0.5);

      if (mcparticle.pdgCode() == 2212 || mcparticle.pdgCode() == -2212) {
        registry.fill(HIST("hMcProtonPt"), mcparticle.pt());
      }
      if (mcparticle.pdgCode() == 211 || mcparticle.pdgCode() == -211) {
        registry.fill(HIST("hMcPionPt"), mcparticle.pt());
      }
      if (mcparticle.pdgCode() == 1000010020 || mcparticle.pdgCode() == -1000010020) {
        registry.fill(HIST("hMcDeuteronPt"), mcparticle.pt());
      }
      if (mcparticle.pdgCode() == 1010010030) {
        registry.fill(HIST("hMcHypertritonCount"), 1.5);
      } else if (mcparticle.pdgCode() == -1010010030) {
        registry.fill(HIST("hMcHypertritonCount"), 2.5);
      }
      if (mcparticle.pdgCode() == 1010010030 || mcparticle.pdgCode() == -1010010030) {
        registry.fill(HIST("hMcHypertritonCount"), 0.5);
        registry.fill(HIST("hMcHypertritonPt"), mcparticle.pt());

        double dauDeuteronPos[3] = {-999, -999, -999};
        double dauProtonMom[3] = {-999, -999, -999};
        double dauPionMom[3] = {-999, -999, -999};
        double dauDeuteronMom[3] = {-999, -999, -999};
        double MClifetime = 999;
        bool flag_H3L = is3bodyDecayedH3L<aod::McParticles>(mcparticle);
        if (!flag_H3L) {
          continue;
        }
        for (auto& mcparticleDaughter : mcparticle.daughters_as<aod::McParticles>()) {
          if (std::abs(mcparticleDaughter.pdgCode()) == 2212) {
            dauProtonMom[0] = mcparticleDaughter.px();
            dauProtonMom[1] = mcparticleDaughter.py();
            dauProtonMom[2] = mcparticleDaughter.pz();
          }
          if (std::abs(mcparticleDaughter.pdgCode()) == 211) {
            dauPionMom[0] = mcparticleDaughter.px();
            dauPionMom[1] = mcparticleDaughter.py();
            dauPionMom[2] = mcparticleDaughter.pz();
          }
          if (std::abs(mcparticleDaughter.pdgCode()) == 1000010020) {
            dauDeuteronPos[0] = mcparticleDaughter.vx();
            dauDeuteronPos[1] = mcparticleDaughter.vy();
            dauDeuteronPos[2] = mcparticleDaughter.vz();
            dauDeuteronMom[0] = mcparticleDaughter.px();
            dauDeuteronMom[1] = mcparticleDaughter.py();
            dauDeuteronMom[2] = mcparticleDaughter.pz();
          }
        }
        if (mcparticle.pdgCode() == 1010010030) {
          registry.fill(HIST("hMcHypertritonCount"), 3.5);
          registry.fill(HIST("hMcHypertritonCount"), 4.5);
        }
        if (mcparticle.pdgCode() == -1010010030) {
          registry.fill(HIST("hMcHypertritonCount"), 3.5);
          registry.fill(HIST("hMcHypertritonCount"), 5.5);
        }
        MClifetime = RecoDecay::sqrtSumOfSquares(dauDeuteronPos[0] - mcparticle.vx(), dauDeuteronPos[1] - mcparticle.vy(), dauDeuteronPos[2] - mcparticle.vz()) * o2::constants::physics::MassHyperTriton / mcparticle.p();
        registry.fill(HIST("hMcRecoInvMass"), RecoDecay::m(array{array{dauProtonMom[0], dauProtonMom[1], dauProtonMom[2]}, array{dauPionMom[0], dauPionMom[1], dauPionMom[2]}, array{dauDeuteronMom[0], dauDeuteronMom[1], dauDeuteronMom[2]}}, array{o2::constants::physics::MassProton, o2::constants::physics::MassPionCharged, o2::constants::physics::MassDeuteron}));
        registry.fill(HIST("h3dMCDecayedHypertriton"), mcparticle.y(), mcparticle.pt(), MClifetime);

        int daughterPionCount = 0;
        for (auto& mcparticleDaughter : mcparticle.daughters_as<aod::McParticles>()) {
          if (std::abs(mcparticleDaughter.pdgCode()) == 211) {
            daughterPionCount++;
          }
        }

        // Count for hypertriton N_gen
        if (TMath::Abs(mcparticle.y()) < 1) {
          registry.fill(HIST("hMcHypertritonCount"), 6.5);
          if (MClifetime < 40) {
            registry.fill(HIST("hMcHypertritonCount"), 7.5);
            if (mcparticle.pt() > 1 && mcparticle.pt() < 10) {
              registry.fill(HIST("hMcHypertritonCount"), 8.5);
            }
          }
        }
      }

      if (!mcparticle.isPhysicalPrimary()) {
        continue;
      }
      registry.fill(HIST("hMcPhysicalPrimaryParticleCount"), 1.5);
      if (TMath::Abs(mcparticle.y()) > rapidityMCcut) {
        continue;
      }
      registry.fill(HIST("hMcPhysicalPrimaryParticleCount"), 2.5);

      if (mcparticle.pdgCode() == 211 || mcparticle.pdgCode() == -211) {
        registry.fill(HIST("hMcPhysicalPrimaryParticleCount"), 3.5);
      } else if (mcparticle.pdgCode() == 2212 || mcparticle.pdgCode() == -2212) {
        registry.fill(HIST("hMcPhysicalPrimaryParticleCount"), 4.5);
      } else if (mcparticle.pdgCode() == 1000010020 || mcparticle.pdgCode() == -1000010020) {
        registry.fill(HIST("hMcPhysicalPrimaryParticleCount"), 5.5);
      } else if (mcparticle.pdgCode() == 1010010030 || mcparticle.pdgCode() == -1010010030) {
        registry.fill(HIST("hMcPhysicalPrimaryParticleCount"), 6.5);
      }

      if (!mcparticle.has_daughters()) {
        continue;
      }
      registry.fill(HIST("hMcPhysicalPrimaryParticleCount"), 7.5);
    }
  }
};

WorkflowSpec defineDataProcessing(ConfigContext const& cfgc)
{
  return WorkflowSpec{
    adaptAnalysisTask<hypertriton3bodyTrackMcinfo>(cfgc),
    adaptAnalysisTask<hypertriton3bodyMcParticleCount>(cfgc),
  };
}<|MERGE_RESOLUTION|>--- conflicted
+++ resolved
@@ -167,15 +167,10 @@
       {"hDauDeuteronPt", "hDauDeuteronPt", {HistType::kTH1F, {{200, 0.0f, 10.0f}}}},
       {"hDauDeuteronMcPt", "hDauDeuteronMcPt", {HistType::kTH1F, {{200, 0.0f, 10.0f}}}},
       {"hDauDeuteronTPCVsPt", "hDauDeuteronTPCVsPt", {HistType::kTH2F, {{80, 0.0f, 8.0f, "#it{p}_{T} (GeV/c)"}, {240, -6.0f, 6.0f, "TPC n#sigma"}}}},
-<<<<<<< HEAD
       {"hDauDeuteronTOFNSigmaVsP", "hDauDeuteronTOFNSigmaVsP", {HistType::kTH2F, {{40, -10.0f, 10.0f, "p/z (GeV/c)"}, {600, -300.0f, 300.0f, "TOF n#sigma"}}}},
       {"hDauDeuteronTOFNSigmaVsPHasTOF", "hDauDeuteronTOFNSigmaVsPHasTOF", {HistType::kTH2F, {{40, -10.0f, 10.0f, "p/z (GeV/c)"}, {600, -300.0f, 300.0f, "TOF n#sigma"}}}},
-=======
-      {"hDauDeuteronTOFNSigmaVsP", "hDauDeuteronTOFNSigmaVsP", {HistType::kTH2F, {{40, -10.0f, 10.0f, "p/z (GeV/c)"}, {200, -100.0f, 100.0f, "TOF n#sigma"}}}},
-      {"hDauDeuteronTOFNSigmaVsPHasTOF", "hDauDeuteronTOFNSigmaVsPHasTOF", {HistType::kTH2F, {{40, -10.0f, 10.0f, "p/z (GeV/c)"}, {200, -100.0f, 100.0f, "TOF n#sigma"}}}},
       {"hDeuteronTOFMatchCounter", "hDeuteronTOFMatchCounter", {HistType::kTH1F, {{8, 0.0f, 8.0f}}}},
       {"hDauDeuteronMatchCounter", "hDauDeuteronMatchCounter", {HistType::kTH1F, {{4, 0.0f, 4.0f}}}},
->>>>>>> 5610c3fe
 
       {"hTPCBB", "hTPCBB", {HistType::kTH2F, {{120, -8.0f, 8.0f, "p/z(GeV/c)"}, {100, 0.0f, 1000.0f, "TPCSignal"}}}},
 
@@ -446,9 +441,6 @@
             if (track.hasTOF()) {
               registry.fill(HIST("hDauDeuteronTOFNSigmaVsPHasTOF"), track.sign() * track.p(), track.tofNSigmaDe());
             }
-<<<<<<< HEAD
-            if (track.tpcNClsFound() < 70) {
-=======
             registry.fill(HIST("hDauDeuteronMatchCounter"), 0.5);
             if (mcparticle.mcCollisionId() == collision.mcCollisionId()) {
               registry.fill(HIST("hDauDeuteronMatchCounter"), 1.5);
@@ -459,8 +451,7 @@
                 registry.fill(HIST("hDauDeuteronMatchCounter"), 3.5);
               }
             }
-            if (track.tpcNClsCrossedRows() < 70) {
->>>>>>> 5610c3fe
+            if (track.tpcNClsFound() < 70) {
               continue;
             }
             registry.fill(HIST("hDeuteronCount"), 2.5);
