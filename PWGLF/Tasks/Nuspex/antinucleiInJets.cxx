// Copyright 2019-2020 CERN and copyright holders of ALICE O2.
// See https://alice-o2.web.cern.ch/copyright for details of the copyright holders.
// All rights not expressly granted are reserved.
//
// This software is distributed under the terms of the GNU General Public
// License v3 (GPL Version 3), copied verbatim in the file "COPYING".
//
// In applying this license CERN does not waive the privileges and immunities
// granted to it by virtue of its status as an Intergovernmental Organization
// or submit itself to any jurisdiction.
///
/// \file antinucleiInJets.cxx
///
/// \brief task for analysis of antinuclei in jets using Fastjet
/// \author Alberto Caliva (alberto.caliva@cern.ch), Chiara Pinto (chiara.pinto@cern.ch), Francesca Casillo (francesca.casillo@cern.ch)
/// \since February 13, 2025

#include "PWGJE/Core/JetBkgSubUtils.h"
#include "PWGJE/Core/JetDerivedDataUtilities.h"
#include "PWGJE/Core/JetUtilities.h"
#include "PWGJE/DataModel/Jet.h"
#include "PWGJE/DataModel/JetReducedData.h"

#include "Common/Core/TrackSelection.h"
#include "Common/Core/Zorro.h"
#include "Common/Core/ZorroSummary.h"
#include "Common/Core/trackUtilities.h"
#include "Common/DataModel/EventSelection.h"
#include "Common/DataModel/Multiplicity.h"
#include "Common/DataModel/PIDResponseITS.h"
#include "Common/DataModel/PIDResponseTOF.h"
#include "Common/DataModel/PIDResponseTPC.h"
#include "Common/DataModel/TrackSelectionTables.h"

#include "CCDB/BasicCCDBManager.h"
#include "CCDB/CcdbApi.h"
#include "DataFormatsTPC/BetheBlochAleph.h"
#include "Framework/ASoA.h"
#include "Framework/ASoAHelpers.h"
#include "Framework/AnalysisDataModel.h"
#include "Framework/AnalysisTask.h"
#include "Framework/DataTypes.h"
#include "Framework/HistogramRegistry.h"
#include "Framework/Logger.h"
#include "Framework/RunningWorkflowInfo.h"
#include "Framework/runDataProcessing.h"
#include "ReconstructionDataFormats/DCA.h"
#include "ReconstructionDataFormats/PID.h"
#include "ReconstructionDataFormats/Track.h"

#include "TGrid.h"
#include <Math/GenVector/Boost.h>
#include <Math/Vector3D.h>
#include <Math/Vector4D.h>
#include <TList.h>
#include <TMath.h>
#include <TPDGCode.h>
#include <TRandom3.h>
#include <TVector2.h>
#include <TVector3.h>

#include <fastjet/AreaDefinition.hh>
#include <fastjet/ClusterSequence.hh>
#include <fastjet/ClusterSequenceArea.hh>
#include <fastjet/GhostedAreaSpec.hh>
#include <fastjet/PseudoJet.hh>
#include <fastjet/Selector.hh>
#include <fastjet/tools/JetMedianBackgroundEstimator.hh>
#include <fastjet/tools/Subtractor.hh>

#include <chrono>
#include <cmath>
#include <memory>
#include <random>
#include <string>
#include <vector>

using namespace std;
using namespace o2;
using namespace o2::soa;
using namespace o2::aod;
using namespace o2::framework;
using namespace o2::framework::expressions;
using namespace o2::constants::physics;
using namespace o2::constants::math;
using std::array;

// Define convenient aliases for commonly used table joins
using SelectedCollisions = soa::Join<aod::Collisions, aod::EvSels, aod::CentFT0Ms>;
using RecCollisionsMc = soa::Join<aod::Collisions, aod::EvSels, aod::CentFT0Ms, aod::McCollisionLabels>;
using GenCollisionsMc = aod::McCollisions;
using AntiNucleiTracks = soa::Join<aod::Tracks, aod::TracksExtra, aod::TrackSelection, aod::TrackSelectionExtension, aod::TracksDCA, aod::pidTPCFullPr, aod::pidTPCFullDe, aod::pidTPCFullHe, aod::pidTOFFullPr, aod::pidTOFFullDe, aod::pidTOFFullHe>;
using AntiNucleiTracksMc = soa::Join<AntiNucleiTracks, aod::McTrackLabels>;

using LorentzVector = ROOT::Math::PxPyPzEVector;

// Lightweight particle container for fast kinematic access
struct ReducedParticle {
  double px;
  double py;
  double pz;
  int pdgCode;
  int mcIndex;
  bool used;

  // Pseudorapidity
  double eta() const
  {
    double p = std::sqrt(px * px + py * py + pz * pz);
    if (p == std::abs(pz)) {
      return (pz >= 0) ? 1e10 : -1e10;
    }
    return 0.5 * std::log((p + pz) / (p - pz));
  }

  // Azimuthal Angle
  double phi() const
  {
    double angle = PI + std::atan2(-py, -px);
    return angle;
  }

  // Transverse Momentum
  double pt() const
  {
    return std::sqrt(px * px + py * py);
  }
};

struct AntinucleiInJets {

  // Histogram registries for data, MC, quality control, multiplicity and correlations
  HistogramRegistry registryData{"registryData", {}, OutputObjHandlingPolicy::AnalysisObject, true, true};
  HistogramRegistry registryMC{"registryMC", {}, OutputObjHandlingPolicy::AnalysisObject, true, true};
  HistogramRegistry registryQC{"registryQC", {}, OutputObjHandlingPolicy::AnalysisObject, true, true};
  HistogramRegistry registryMult{"registryMult", {}, OutputObjHandlingPolicy::AnalysisObject, true, true};
  HistogramRegistry registryCorr{"registryCorr", {}, OutputObjHandlingPolicy::AnalysisObject, true, true};

  // Random generator for subsample assignment
  TRandom3 mRand;

  // Event selection criteria
  Configurable<bool> rejectITSROFBorder{"rejectITSROFBorder", true, "Reject events near the ITS ROF border"};
  Configurable<bool> rejectTFBorder{"rejectTFBorder", true, "Reject events near the TF border"};
  Configurable<bool> requireVtxITSTPC{"requireVtxITSTPC", true, "Require at least one ITS-TPC matched track"};
  Configurable<bool> rejectSameBunchPileup{"rejectSameBunchPileup", true, "Reject events with same-bunch pileup collisions"};
  Configurable<bool> requireIsGoodZvtxFT0VsPV{"requireIsGoodZvtxFT0VsPV", true, "Require consistent FT0 vs PV z-vertex"};
  Configurable<bool> requireIsVertexTOFmatched{"requireIsVertexTOFmatched", false, "Require at least one vertex track matched to TOF"};

  // Skimmed data flag and list of active triggers for processing
  Configurable<bool> cfgSkimmedProcessing{"cfgSkimmedProcessing", false, "Skimmed dataset processing"};
  Configurable<std::string> triggerList{"triggerList", "fHe", "Trigger list"};

  // Jet selection and event filtering parameters
  Configurable<double> minJetPt{"minJetPt", 10.0, "Minimum pt of the jet after bkg subtraction"};
  Configurable<double> ptLeadingMin{"ptLeadingMin", 5.0, "pt Leading Min"};
  Configurable<double> rJet{"rJet", 0.3, "Jet resolution parameter R"};
  Configurable<double> zVtx{"zVtx", 10.0, "Maximum zVertex"};
  Configurable<bool> applyAreaCut{"applyAreaCut", true, "apply area cut"};
  Configurable<double> maxNormalizedJetArea{"maxNormalizedJetArea", 1.0, "area cut"};
  Configurable<double> deltaEtaEdge{"deltaEtaEdge", 0.05, "eta gap from the edge"};
  Configurable<int> nSyst{"nSyst", 50, "number of systematic variations"};
  Configurable<int> nSubsamples{"nSubsamples", 50, "number of subsamples"};

  // Track quality, kinematic, and PID selection parameters
  Configurable<bool> requirePvContributor{"requirePvContributor", false, "require that the track is a PV contributor"};
  Configurable<bool> applyItsPid{"applyItsPid", false, "apply ITS PID"};
  Configurable<int> minItsNclusters{"minItsNclusters", 5, "minimum number of ITS clusters"};
  Configurable<int> minTpcNcrossedRows{"minTpcNcrossedRows", 100, "minimum number of TPC crossed pad rows"};
  Configurable<double> minChiSquareTpc{"minChiSquareTpc", 0.0, "minimum TPC chi^2/Ncls"};
  Configurable<double> maxChiSquareTpc{"maxChiSquareTpc", 4.0, "maximum TPC chi^2/Ncls"};
  Configurable<double> maxChiSquareIts{"maxChiSquareIts", 36.0, "maximum ITS chi^2/Ncls"};
  Configurable<double> minPt{"minPt", 0.3, "minimum pt of the tracks"};
  Configurable<double> minEta{"minEta", -0.8, "minimum eta"};
  Configurable<double> maxEta{"maxEta", +0.8, "maximum eta"};
  Configurable<double> maxDcaxy{"maxDcaxy", 0.05, "Maximum DCAxy"};
  Configurable<double> maxDcaz{"maxDcaz", 0.05, "Maximum DCAz"};
  Configurable<double> minNsigmaTpc{"minNsigmaTpc", -3.0, "Minimum nsigma TPC"};
  Configurable<double> maxNsigmaTpc{"maxNsigmaTpc", +3.0, "Maximum nsigma TPC"};
  Configurable<double> minNsigmaTof{"minNsigmaTof", -3.0, "Minimum nsigma TOF"};
  Configurable<double> maxNsigmaTof{"maxNsigmaTof", +3.5, "Maximum nsigma TOF"};
  Configurable<double> ptMaxItsPidProt{"ptMaxItsPidProt", 1.0, "maximum pt for ITS PID for protons"};
  Configurable<double> ptMaxItsPidDeut{"ptMaxItsPidDeut", 1.0, "maximum pt for ITS PID for deuterons"};
  Configurable<double> ptMaxItsPidHel{"ptMaxItsPidHel", 1.0, "maximum pt for ITS PID for helium"};
  Configurable<double> nSigmaItsMin{"nSigmaItsMin", -3.0, "nSigmaITS min"};
  Configurable<double> nSigmaItsMax{"nSigmaItsMax", +3.0, "nSigmaITS max"};
  Configurable<bool> setMCDefaultItsParams{"setMCDefaultItsParams", true, "set MC default parameters"};
  Configurable<bool> cfgCompensatePIDinTracking{"cfgCompensatePIDinTracking", false, "If true, divide tpcInnerParam by the electric charge"};
  Configurable<std::array<double, 5>> cfgBetheBlochParams{"cfgBetheBlochParams", {0.6539, 1.591, 0.8225, 2.363, 0.09}, "TPC Bethe-Bloch parameterisation for He3"};

  // Configuration parameters for CCDB access and reweighting input files
  Configurable<bool> applyReweighting{"applyReweighting", true, "enable reweighting for efficiency"};
  Configurable<std::string> urlToCcdb{"urlToCcdb", "http://alice-ccdb.cern.ch", "url of the personal ccdb"};
  Configurable<std::string> pathToFile{"pathToFile", "Users/a/alcaliva/reweightingHistogramsAntipInJet", "path to file"};
  Configurable<std::string> weightsProton{"weightsProton", "", "weightsProton"};
  Configurable<std::string> weightsLambda{"weightsLambda", "", "weightsLambda"};
  Configurable<std::string> weightsSigma{"weightsSigma", "", "weightsSigma"};
  Configurable<std::string> weightsXi{"weightsXi", "", "weightsXi"};
  Configurable<std::string> weightsOmega{"weightsOmega", "", "weightsOmega"};
  Configurable<std::string> weightsJet{"weightsJet", "", "weightsJet"};
  Configurable<std::string> weightsUe{"weightsUe", "", "weightsUe"};

  // Number of events
  Configurable<int> shrinkInterval{"shrinkInterval", 1000, "variable that controls how often shrinking happens"};

  // Coalescence momentum
  Configurable<double> coalescenceMomentum{"coalescenceMomentum", 0.15, "p0 (GeV/c)"};

  // Reweighting histograms
  TH1F* primaryAntiprotons;
  TH1F* primaryAntiLambda;
  TH1F* primaryAntiSigma;
  TH1F* primaryAntiXi;
  TH1F* primaryAntiOmega;
  TH1F* antiprotonsInsideJets;
  TH1F* antiprotonsPerpCone;

  // CCDB manager service for accessing condition data
  Service<o2::ccdb::BasicCCDBManager> ccdb;

  // Direct interface to the CCDB API for manual data access
  o2::ccdb::CcdbApi ccdbApi;

  // Instantiate the main Zorro processing object and define an output to store summary information
  Zorro zorro;
  OutputObj<ZorroSummary> zorroSummary{"zorroSummary"};

  // Utility object for jet background subtraction methods
  JetBkgSubUtils backgroundSub;

  // Initialize ITS PID Response object
  o2::aod::ITSResponse itsResponse;

  // Initialize CCDB access and histogram registry for Zorro processing
  void initCCDB(aod::BCsWithTimestamps::iterator const& bc)
  {
    if (cfgSkimmedProcessing) {
      zorro.initCCDB(ccdb.service, bc.runNumber(), bc.timestamp(), triggerList);
      zorro.populateHistRegistry(registryData, bc.runNumber());
    }
  }

  void init(InitContext const&)
  {
    // Set summary object if processing skimmed data
    if (cfgSkimmedProcessing) {
      zorroSummary.setObject(zorro.getZorroSummary());
    }

    // Set default MC parametrization for ITS response
    if (setMCDefaultItsParams) {
      itsResponse.setMCDefaultParameters();
    }

    // Initialize random seed using high-resolution clock to ensure unique sequences across parallel Grid jobs
    auto timeSeed = std::chrono::high_resolution_clock::now().time_since_epoch().count();
    mRand.SetSeed(timeSeed);

    // Load reweighting histograms from CCDB if antinuclei efficiency processing is enabled
    if (doprocessAntinucleiEfficiency || doprocessJetsMCgen || doprocessJetsMCrec) {
      ccdb->setURL(urlToCcdb.value);
      ccdb->setCaching(true);
      ccdb->setLocalObjectValidityChecking();
      ccdb->setCreatedNotAfter(std::chrono::duration_cast<std::chrono::milliseconds>(std::chrono::system_clock::now().time_since_epoch()).count());
      ccdb->setFatalWhenNull(false);
      getReweightingHistograms(ccdb, TString(pathToFile), TString(weightsProton), TString(weightsLambda), TString(weightsSigma), TString(weightsXi), TString(weightsOmega), TString(weightsJet), TString(weightsUe));
    }

    // Binning
    double min = 0.0;
    double max = 6.0;
    int nbins = 120;

    // Quality control histograms for jet/UE topology and multiplicity
    if (doprocessQC) {
      registryQC.add("deltaEta_deltaPhi_jet", "deltaEta_deltaPhi_jet", HistType::kTH2F, {{200, -0.5, 0.5, "#Delta#eta"}, {200, 0, PIHalf, "#Delta#phi"}});
      registryQC.add("deltaEta_deltaPhi_ue", "deltaEta_deltaPhi_ue", HistType::kTH2F, {{200, -0.5, 0.5, "#Delta#eta"}, {200, 0, PIHalf, "#Delta#phi"}});
      registryQC.add("eta_phi_jet", "eta_phi_jet", HistType::kTH2F, {{200, -0.5, 0.5, "#eta_{jet}"}, {200, 0, TwoPI, "#phi_{jet}"}});
      registryQC.add("eta_phi_ue", "eta_phi_ue", HistType::kTH2F, {{200, -0.5, 0.5, "#eta_{UE}"}, {200, 0, TwoPI, "#phi_{UE}"}});
      registryQC.add("NchJetCone", "NchJetCone", HistType::kTH1F, {{100, 0, 100, "#it{N}_{ch}"}});
      registryQC.add("NchJet", "NchJet", HistType::kTH1F, {{100, 0, 100, "#it{N}_{ch}"}});
      registryQC.add("NchUE", "NchUE", HistType::kTH1F, {{100, 0, 100, "#it{N}_{ch}"}});
      registryQC.add("sumPtJetCone", "sumPtJetCone", HistType::kTH1F, {{500, 0, 50, "#it{p}_{T} (GeV/#it{c})"}});
      registryQC.add("sumPtJet", "sumPtJet", HistType::kTH1F, {{500, 0, 50, "#it{p}_{T} (GeV/#it{c})"}});
      registryQC.add("sumPtUE", "sumPtUE", HistType::kTH1F, {{500, 0, 50, "#it{p}_{T} (GeV/#it{c})"}});
      registryQC.add("nJetsFound", "nJetsFound", HistType::kTH1F, {{50, 0, 50, "#it{n}_{Jet}"}});
      registryQC.add("nJetsInAcceptance", "nJetsInAcceptance", HistType::kTH1F, {{50, 0, 50, "#it{n}_{Jet}"}});
      registryQC.add("nJetsSelectedHighPt", "nJetsSelectedHighPt", HistType::kTH1F, {{50, 0, 50, "#it{n}_{Jet}"}});
      registryQC.add("jetPtDifference", "jetPtDifference", HistType::kTH1F, {{200, -1, 1, "#Deltap_{T}^{jet}"}});
      registryQC.add("ptDistributionJetCone", "ptDistributionJetCone", HistType::kTH1F, {{2000, 0, 200, "#it{p}_{T} (GeV/#it{c})"}});
      registryQC.add("ptDistributionJet", "ptDistributionJet", HistType::kTH1F, {{2000, 0, 200, "#it{p}_{T} (GeV/#it{c})"}});
    }

    // Multiplicity histograms: check charged-particle multiplicity in events with selected jets (Run 3) or ptTrigger > threshold (Run 2-like)
    if (doprocessMultEvents) {
      registryMult.add("multiplicityEvtsPtLeading", "multiplicityEvtsPtLeading", HistType::kTH1F, {{1000, 0, 1000, "#it{N}_{ch}"}});
      registryMult.add("multiplicityEvtsWithJet", "multiplicityEvtsWithJet", HistType::kTH1F, {{1000, 0, 1000, "#it{N}_{ch}"}});
    }

    // Histograms for real data
    if (doprocessData) {

      // Event counters
      registryData.add("number_of_events_data", "number of events in data", HistType::kTH1F, {{20, 0, 20, "counter"}});

      // Configuration
      registryData.add("settingData", "settingData", HistType::kTH2F, {{100, 0.0, 50.0, "min #it{p}^{jet}_{T} (GeV/#it{c})"}, {20, 0.0, 1.0, "#it{R}_{jet}"}});

      // Jet effective area over piR^2
      registryData.add("jetEffectiveAreaOverPiR2", "jet effective area / piR^2", HistType::kTH1F, {{2000, 0, 2, "Area/#piR^{2}"}});

      // angle between track and jet axis
      registryData.add("theta_track_jet", "theta_track_jet", HistType::kTH2F, {{100, 0, 100, "#it{p}^{jet}_{T} (GeV/#it{c})"}, {400, 0, 20.0, "#theta_{track-jet} (deg)"}});

      // Antiprotons
      registryData.add("antiproton_jet_tpc", "antiproton_jet_tpc", HistType::kTH2F, {{nbins, min, max, "#it{p}_{T} (GeV/#it{c})"}, {400, -20.0, 20.0, "n#sigma_{TPC}"}});
      registryData.add("antiproton_jet_tof", "antiproton_jet_tof", HistType::kTH2F, {{nbins, min, max, "#it{p}_{T} (GeV/#it{c})"}, {400, -20.0, 20.0, "n#sigma_{TOF}"}});
      registryData.add("antiproton_ue_tpc", "antiproton_ue_tpc", HistType::kTH2F, {{nbins, min, max, "#it{p}_{T} (GeV/#it{c})"}, {400, -20.0, 20.0, "n#sigma_{TPC}"}});
      registryData.add("antiproton_ue_tof", "antiproton_ue_tof", HistType::kTH2F, {{nbins, min, max, "#it{p}_{T} (GeV/#it{c})"}, {400, -20.0, 20.0, "n#sigma_{TOF}"}});
      registryData.add("antiproton_dca_jet", "antiproton_dca_jet", HistType::kTH2F, {{nbins, min, max, "#it{p}_{T} (GeV/#it{c})"}, {200, -1.0, 1.0, "DCA_{xy} (cm)"}});
      registryData.add("antiproton_dca_ue", "antiproton_dca_ue", HistType::kTH2F, {{nbins, min, max, "#it{p}_{T} (GeV/#it{c})"}, {200, -1.0, 1.0, "DCA_{xy} (cm)"}});

      // Antideuterons
      registryData.add("antideuteron_jet_tpc", "antideuteron_jet_tpc", HistType::kTH2F, {{nbins, 2 * min, 2 * max, "#it{p}_{T} (GeV/#it{c})"}, {400, -20.0, 20.0, "n#sigma_{TPC}"}});
      registryData.add("antideuteron_jet_tof", "antideuteron_jet_tof", HistType::kTH2F, {{nbins, 2 * min, 2 * max, "#it{p}_{T} (GeV/#it{c})"}, {400, -20.0, 20.0, "n#sigma_{TOF}"}});
      registryData.add("antideuteron_ue_tpc", "antideuteron_ue_tpc", HistType::kTH2F, {{nbins, 2 * min, 2 * max, "#it{p}_{T} (GeV/#it{c})"}, {400, -20.0, 20.0, "n#sigma_{TPC}"}});
      registryData.add("antideuteron_ue_tof", "antideuteron_ue_tof", HistType::kTH2F, {{nbins, 2 * min, 2 * max, "#it{p}_{T} (GeV/#it{c})"}, {400, -20.0, 20.0, "n#sigma_{TOF}"}});

      // Deuterons
      registryData.add("deuteron_jet_tpc", "deuteron_jet_tpc", HistType::kTH2F, {{nbins, 2 * min, 2 * max, "#it{p}_{T} (GeV/#it{c})"}, {400, -20.0, 20.0, "n#sigma_{TPC}"}});
      registryData.add("deuteron_jet_tof", "deuteron_jet_tof", HistType::kTH2F, {{nbins, 2 * min, 2 * max, "#it{p}_{T} (GeV/#it{c})"}, {400, -20.0, 20.0, "n#sigma_{TOF}"}});
      registryData.add("deuteron_ue_tpc", "deuteron_ue_tpc", HistType::kTH2F, {{nbins, 2 * min, 2 * max, "#it{p}_{T} (GeV/#it{c})"}, {400, -20.0, 20.0, "n#sigma_{TPC}"}});
      registryData.add("deuteron_ue_tof", "deuteron_ue_tof", HistType::kTH2F, {{nbins, 2 * min, 2 * max, "#it{p}_{T} (GeV/#it{c})"}, {400, -20.0, 20.0, "n#sigma_{TOF}"}});

      // Antihelium-3
      registryData.add("antihelium3_jet_tpc", "antihelium3_jet_tpc", HistType::kTH2F, {{nbins, 3 * min, 3 * max, "#it{p}_{T} (GeV/#it{c})"}, {400, -20.0, 20.0, "n#sigma_{TPC}"}});
      registryData.add("antihelium3_ue_tpc", "antihelium3_ue_tpc", HistType::kTH2F, {{nbins, 3 * min, 3 * max, "#it{p}_{T} (GeV/#it{c})"}, {400, -20.0, 20.0, "n#sigma_{TPC}"}});

      // Helium-3
      registryData.add("helium3_jet_tpc", "helium3_jet_tpc", HistType::kTH2F, {{nbins, 3 * min, 3 * max, "#it{p}_{T} (GeV/#it{c})"}, {400, -20.0, 20.0, "n#sigma_{TPC}"}});
      registryData.add("helium3_ue_tpc", "helium3_ue_tpc", HistType::kTH2F, {{nbins, 3 * min, 3 * max, "#it{p}_{T} (GeV/#it{c})"}, {400, -20.0, 20.0, "n#sigma_{TPC}"}});

      // nsigmaITS for antiproton candidates
      registryData.add("antiproton_nsigma_its_data", "antiproton_nsigma_its_data", HistType::kTH2F, {{nbins, min, max, "#it{p}_{T} (GeV/#it{c})"}, {400, -20.0, 20.0, "n#sigma_{ITS}"}});

      // custom nsigma for He3 - needed for 24 pp data
      registryData.add("tpcsignal_data", "Specific energy loss", HistType::kTH2F, {{600, -6., 6., "#it{p} (GeV/#it{c})"}, {1400, 0, 1400, "d#it{E} / d#it{X} (a. u.)"}});
      registryData.add("antihelium3_jet_tpc_custom", "antihelium3_jet_tpc_custom", HistType::kTH2F, {{nbins, 3 * min, 3 * max, "#it{p}_{T} (GeV/#it{c})"}, {400, -20.0, 20.0, "n#sigma_{TPC} custom"}});
      registryData.add("antihelium3_ue_tpc_custom", "antihelium3_ue_tpc_custom", HistType::kTH2F, {{nbins, 3 * min, 3 * max, "#it{p}_{T} (GeV/#it{c})"}, {400, -20.0, 20.0, "n#sigma_{TPC} custom"}});
    }

    // Generated antiproton spectra in jets and UE from MC truth
    if (doprocessJetsMCgen) {

      // Event counter
      registryMC.add("genEvents", "number of generated events in mc", HistType::kTH1F, {{10, 0, 10, "counter"}});
      registryMC.add("genJets", "number of generated jets", HistType::kTH1F, {{10, 0, 10, "counter"}});

      // Size of particle array
      registryMC.add("sizeParticleArray", "number of particles", HistType::kTH1F, {{1000, 0, 1000, "#it{N}_{part}"}});

      // Generated spectra of antiprotons
      registryMC.add("antiproton_gen_jet", "antiproton_gen_jet", HistType::kTH1F, {{nbins, min, max, "#it{p}_{T} (GeV/#it{c})"}});
      registryMC.add("antiproton_gen_ue", "antiproton_gen_ue", HistType::kTH1F, {{nbins, min, max, "#it{p}_{T} (GeV/#it{c})"}});
      registryMC.add("antiproton_gen_full", "antiproton_gen_full", HistType::kTH1F, {{nbins, min, max, "#it{p}_{T} (GeV/#it{c})"}});

      // Normalization histogram
      registryMC.add("antiproton_deltay_deltaphi_jet", "antiproton_deltay_deltaphi_jet", HistType::kTH2F, {{2000, -1.0, 1.0, "#Delta#it{y}"}, {2000, 0.0, 2.0, "#Delta#phi"}});
      registryMC.add("antiproton_deltay_deltaphi_ue", "antiproton_deltay_deltaphi_ue", HistType::kTH2F, {{2000, -1.0, 1.0, "#Delta#it{y}"}, {2000, 0.0, 2.0, "#Delta#phi"}});

      // 2d kinematic distributions (eta,pt) in jets and UE
      registryMC.add("antiproton_eta_pt_jet", "antiproton_eta_pt_jet", HistType::kTH2F, {{500, 0.0, 5.0, "#it{p}_{T} (GeV/#it{c})"}, {18, -0.9, 0.9, "#eta"}});
      registryMC.add("antiproton_eta_pt_ue", "antiproton_eta_pt_ue", HistType::kTH2F, {{500, 0.0, 5.0, "#it{p}_{T} (GeV/#it{c})"}, {18, -0.9, 0.9, "#eta"}});
    }

    // Reconstructed antiproton spectra in jets and UE (MC-matched) with TPC/TOF PID
    if (doprocessJetsMCrec) {

      // Event counter
      registryMC.add("recEvents", "number of reconstructed events in mc", HistType::kTH1F, {{20, 0, 20, "counter"}});
      registryMC.add("recJets", "number of reconstructed jets", HistType::kTH1F, {{10, 0, 10, "counter"}});

      // Configuration
      registryMC.add("settingMC", "settingMC", HistType::kTH2F, {{100, 0.0, 50.0, "min #it{p}^{jet}_{T} (GeV/#it{c})"}, {20, 0.0, 1.0, "#it{R}_{jet}"}});

      // Reconstructed spectra of antiprotons
      registryMC.add("antiproton_rec_tpc_jet", "antiproton_rec_tpc_jet", HistType::kTH1F, {{nbins, min, max, "#it{p}_{T} (GeV/#it{c})"}});
      registryMC.add("antiproton_rec_tof_jet", "antiproton_rec_tof_jet", HistType::kTH1F, {{nbins, min, max, "#it{p}_{T} (GeV/#it{c})"}});
      registryMC.add("antiproton_rec_tpc_ue", "antiproton_rec_tpc_ue", HistType::kTH1F, {{nbins, min, max, "#it{p}_{T} (GeV/#it{c})"}});
      registryMC.add("antiproton_rec_tof_ue", "antiproton_rec_tof_ue", HistType::kTH1F, {{nbins, min, max, "#it{p}_{T} (GeV/#it{c})"}});
      registryMC.add("antiproton_rec_tpc_full", "antiproton_rec_tpc_full", HistType::kTH1F, {{nbins, min, max, "#it{p}_{T} (GeV/#it{c})"}});
      registryMC.add("antiproton_rec_tof_full", "antiproton_rec_tof_full", HistType::kTH1F, {{nbins, min, max, "#it{p}_{T} (GeV/#it{c})"}});

      // Fraction of primary antiprotons
      registryMC.add("antiproton_prim_jet", "antiproton_prim_jet", HistType::kTH1F, {{nbins, min, max, "#it{p}_{T} (GeV/#it{c})"}});
      registryMC.add("antiproton_incl_jet", "antiproton_incl_jet", HistType::kTH1F, {{nbins, min, max, "#it{p}_{T} (GeV/#it{c})"}});
      registryMC.add("antiproton_prim_ue", "antiproton_prim_ue", HistType::kTH1F, {{nbins, min, max, "#it{p}_{T} (GeV/#it{c})"}});
      registryMC.add("antiproton_incl_ue", "antiproton_incl_ue", HistType::kTH1F, {{nbins, min, max, "#it{p}_{T} (GeV/#it{c})"}});

      // DCA templates
      registryMC.add("antiproton_prim_dca_jet", "antiproton_prim_dca_jet", HistType::kTH2F, {{nbins, min, max, "#it{p}_{T} (GeV/#it{c})"}, {200, -1, 1, "DCA_{xy} (cm)"}});
      registryMC.add("antiproton_prim_dca_ue", "antiproton_prim_dca_ue", HistType::kTH2F, {{nbins, min, max, "#it{p}_{T} (GeV/#it{c})"}, {200, -1, 1, "DCA_{xy} (cm)"}});
      registryMC.add("antiproton_all_dca_jet", "antiproton_all_dca_jet", HistType::kTH2F, {{nbins, min, max, "#it{p}_{T} (GeV/#it{c})"}, {200, -1, 1, "DCA_{xy} (cm)"}});
      registryMC.add("antiproton_all_dca_ue", "antiproton_all_dca_ue", HistType::kTH2F, {{nbins, min, max, "#it{p}_{T} (GeV/#it{c})"}, {200, -1, 1, "DCA_{xy} (cm)"}});

      // nsigmaTOF for antiprotons
      registryMC.add("antiproton_nsigma_tof_jet_mc", "antiproton_nsigma_tof_jet_mc", HistType::kTH2F, {{nbins, min, max, "#it{p}_{T} (GeV/#it{c})"}, {400, -20.0, 20.0, "n#sigma_{TOF}"}});
    }

    // Efficiency of antinuclei
    if (doprocessAntinucleiEfficiency) {

      // Event counter MC
      registryMC.add("number_of_events_mc_nuclei_efficiency", "number of events in mc", HistType::kTH1F, {{20, 0, 20, "counter"}});

      // Generated spectra of (anti)protons
      registryMC.add("antip_gen_jet", "antip_gen_jet", HistType::kTH1F, {{nbins, min, max, "#it{p}_{T} (GeV/#it{c})"}});
      registryMC.add("antip_gen_ue", "antip_gen_ue", HistType::kTH1F, {{nbins, min, max, "#it{p}_{T} (GeV/#it{c})"}});

      // Generated spectra of (anti)deuterons
      registryMC.add("deuteron_gen_jet", "deuteron_gen_jet", HistType::kTH1F, {{nbins, 2 * min, 2 * max, "#it{p}_{T} (GeV/#it{c})"}});
      registryMC.add("deuteron_gen_ue", "deuteron_gen_ue", HistType::kTH1F, {{nbins, 2 * min, 2 * max, "#it{p}_{T} (GeV/#it{c})"}});
      registryMC.add("antideuteron_gen_jet", "antideuteron_gen_jet", HistType::kTH1F, {{nbins, 2 * min, 2 * max, "#it{p}_{T} (GeV/#it{c})"}});
      registryMC.add("antideuteron_gen_ue", "antideuteron_gen_ue", HistType::kTH1F, {{nbins, 2 * min, 2 * max, "#it{p}_{T} (GeV/#it{c})"}});

      // Generated spectra of (anti)helium3
      registryMC.add("helium3_gen_jet", "helium3_gen_jet", HistType::kTH1F, {{nbins, 3 * min, 3 * max, "#it{p}_{T} (GeV/#it{c})"}});
      registryMC.add("helium3_gen_ue", "helium3_gen_ue", HistType::kTH1F, {{nbins, 3 * min, 3 * max, "#it{p}_{T} (GeV/#it{c})"}});
      registryMC.add("antihelium3_gen_jet", "antihelium3_gen_jet", HistType::kTH1F, {{nbins, 3 * min, 3 * max, "#it{p}_{T} (GeV/#it{c})"}});
      registryMC.add("antihelium3_gen_ue", "antihelium3_gen_ue", HistType::kTH1F, {{nbins, 3 * min, 3 * max, "#it{p}_{T} (GeV/#it{c})"}});

      // Reconstructed spectra of antiprotons
      registryMC.add("antip_rec_tpc_jet", "antip_rec_tpc_jet", HistType::kTH1F, {{nbins, min, max, "#it{p}_{T} (GeV/#it{c})"}});
      registryMC.add("antip_rec_tof_jet", "antip_rec_tof_jet", HistType::kTH1F, {{nbins, min, max, "#it{p}_{T} (GeV/#it{c})"}});
      registryMC.add("antip_rec_tpc_ue", "antip_rec_tpc_ue", HistType::kTH1F, {{nbins, min, max, "#it{p}_{T} (GeV/#it{c})"}});
      registryMC.add("antip_rec_tof_ue", "antip_rec_tof_ue", HistType::kTH1F, {{nbins, min, max, "#it{p}_{T} (GeV/#it{c})"}});

      // Reconstructed spectra of (anti)deuterons
      registryMC.add("deuteron_rec_tpc_jet", "deuteron_rec_tpc_jet", HistType::kTH1F, {{nbins, 2 * min, 2 * max, "#it{p}_{T} (GeV/#it{c})"}});
      registryMC.add("deuteron_rec_tof_jet", "deuteron_rec_tof_jet", HistType::kTH1F, {{nbins, 2 * min, 2 * max, "#it{p}_{T} (GeV/#it{c})"}});
      registryMC.add("deuteron_rec_tpc_ue", "deuteron_rec_tpc_ue", HistType::kTH1F, {{nbins, 2 * min, 2 * max, "#it{p}_{T} (GeV/#it{c})"}});
      registryMC.add("deuteron_rec_tof_ue", "deuteron_rec_tof_ue", HistType::kTH1F, {{nbins, 2 * min, 2 * max, "#it{p}_{T} (GeV/#it{c})"}});
      registryMC.add("antideuteron_rec_tpc_jet", "antideuteron_rec_tpc_jet", HistType::kTH1F, {{nbins, 2 * min, 2 * max, "#it{p}_{T} (GeV/#it{c})"}});
      registryMC.add("antideuteron_rec_tof_jet", "antideuteron_rec_tof_jet", HistType::kTH1F, {{nbins, 2 * min, 2 * max, "#it{p}_{T} (GeV/#it{c})"}});
      registryMC.add("antideuteron_rec_tpc_ue", "antideuteron_rec_tpc_ue", HistType::kTH1F, {{nbins, 2 * min, 2 * max, "#it{p}_{T} (GeV/#it{c})"}});
      registryMC.add("antideuteron_rec_tof_ue", "antideuteron_rec_tof_ue", HistType::kTH1F, {{nbins, 2 * min, 2 * max, "#it{p}_{T} (GeV/#it{c})"}});

      // Reconstructed spectra of (anti)helium3
      registryMC.add("helium3_rec_tpc_jet", "helium3_rec_tpc_jet", HistType::kTH1F, {{nbins, 3 * min, 3 * max, "#it{p}_{T} (GeV/#it{c})"}});
      registryMC.add("helium3_rec_tpc_ue", "helium3_rec_tpc_ue", HistType::kTH1F, {{nbins, 3 * min, 3 * max, "#it{p}_{T} (GeV/#it{c})"}});
      registryMC.add("antihelium3_rec_tpc_jet", "antihelium3_rec_tpc_jet", HistType::kTH1F, {{nbins, 3 * min, 3 * max, "#it{p}_{T} (GeV/#it{c})"}});
      registryMC.add("antihelium3_rec_tpc_ue", "antihelium3_rec_tpc_ue", HistType::kTH1F, {{nbins, 3 * min, 3 * max, "#it{p}_{T} (GeV/#it{c})"}});

      // Generated spectra needed for reweighting
      registryMC.add("protonBar", "protonBar", HistType::kTH1F, {{1000, 0, 10, "#it{p}_{T} (GeV/#it{c})"}});
      registryMC.add("lambdaBar", "lambdaBar", HistType::kTH1F, {{1000, 0, 10, "#it{p}_{T} (GeV/#it{c})"}});
      registryMC.add("xiBar", "xiBar", HistType::kTH1F, {{1000, 0, 10, "#it{p}_{T} (GeV/#it{c})"}});
      registryMC.add("omegaBar", "omegaBar", HistType::kTH1F, {{1000, 0, 10, "#it{p}_{T} (GeV/#it{c})"}});
      registryMC.add("sigmaBar", "sigmaBar", HistType::kTH1F, {{1000, 0, 10, "#it{p}_{T} (GeV/#it{c})"}});

      // nsigmaITS for antiproton candidates
      registryMC.add("antiproton_nsigma_its_mc", "antiproton_nsigma_its_mc", HistType::kTH2F, {{nbins, min, max, "#it{p}_{T} (GeV/#it{c})"}, {400, -20.0, 20.0, "n#sigma_{ITS}"}});

      // Systematics on the fraction of primary antiprotons
      registryMC.add("antip_prim_pythia", "antip_prim_pythia", HistType::kTH1F, {{nbins, min, max, "#it{p}_{T} (GeV/#it{c})"}});
      registryMC.add("antip_prim_std", "antip_prim_std", HistType::kTH1F, {{nbins, min, max, "#it{p}_{T} (GeV/#it{c})"}});
      registryMC.add("antip_prim_up", "antip_prim_up", HistType::kTH1F, {{nbins, min, max, "#it{p}_{T} (GeV/#it{c})"}});
      registryMC.add("antip_prim_low", "antip_prim_low", HistType::kTH1F, {{nbins, min, max, "#it{p}_{T} (GeV/#it{c})"}});

      registryMC.add("antip_sec_pythia", "antip_sec_pythia", HistType::kTH1F, {{nbins, min, max, "#it{p}_{T} (GeV/#it{c})"}});
      registryMC.add("antip_sec_std", "antip_sec_std", HistType::kTH1F, {{nbins, min, max, "#it{p}_{T} (GeV/#it{c})"}});
      registryMC.add("antip_sec_up", "antip_sec_up", HistType::kTH1F, {{nbins, min, max, "#it{p}_{T} (GeV/#it{c})"}});
      registryMC.add("antip_sec_low", "antip_sec_low", HistType::kTH1F, {{nbins, min, max, "#it{p}_{T} (GeV/#it{c})"}});
    }

    // Coalescence
    if (doprocessCoalescence) {
      registryMC.add("genEventsCoalescence", "genEventsCoalescence", HistType::kTH1F, {{20, 0, 20, "counter"}});
<<<<<<< HEAD
      registryMC.add("antideuteron_coal_fullEvent", "antideuteron_coal_fullEvent", HistType::kTH1F, {{nbins, 2 * min, 2 * max, "#it{p}_{T} (GeV/#it{c})"}});
      registryMC.add("antideuteron_coal_jet", "antideuteron_coal_jet", HistType::kTH1F, {{nbins, 2 * min, 2 * max, "#it{p}_{T} (GeV/#it{c})"}});
      registryMC.add("antideuteron_coal_ue", "antideuteron_coal_ue", HistType::kTH1F, {{nbins, 2 * min, 2 * max, "#it{p}_{T} (GeV/#it{c})"}});
      registryMC.add("antiproton_coal_fullEvent", "antiproton_coal_fullEvent", HistType::kTH1F, {{nbins, min, max, "#it{p}_{T} (GeV/#it{c})"}});
=======
      registryMC.add("antideuteron_coal_jet", "antideuteron_coal_jet", HistType::kTH1F, {{nbins, 2 * min, 2 * max, "#it{p}_{T} (GeV/#it{c})"}});
      registryMC.add("antideuteron_coal_ue", "antideuteron_coal_ue", HistType::kTH1F, {{nbins, 2 * min, 2 * max, "#it{p}_{T} (GeV/#it{c})"}});
>>>>>>> 38a8e659
      registryMC.add("antiproton_coal_jet", "antiproton_coal_jet", HistType::kTH1F, {{nbins, min, max, "#it{p}_{T} (GeV/#it{c})"}});
      registryMC.add("antiproton_coal_ue", "antiproton_coal_ue", HistType::kTH1F, {{nbins, min, max, "#it{p}_{T} (GeV/#it{c})"}});
    }

    // Systematic uncertainties (Data)
    if (doprocessSystData) {
      registryData.add("number_of_events_data_syst", "event counter", HistType::kTH1F, {{20, 0, 20, "counter"}});

      registryData.add("antiproton_tpc_syst", "antiproton_tpc_syst", HistType::kTH3F, {{50, 0, 50, "systematic uncertainty"}, {nbins, min, max, "#it{p}_{T} (GeV/#it{c})"}, {400, -20.0, 20.0, "n#sigma_{TPC}"}});
      registryData.add("antiproton_tof_syst", "antiproton_tof_syst", HistType::kTH3F, {{50, 0, 50, "systematic uncertainty"}, {nbins, min, max, "#it{p}_{T} (GeV/#it{c})"}, {400, -20.0, 20.0, "n#sigma_{TOF}"}});
      registryData.add("antideuteron_tpc_syst", "antideuteron_tpc_syst", HistType::kTH3F, {{50, 0, 50, "systematic uncertainty"}, {nbins, 2 * min, 2 * max, "#it{p}_{T} (GeV/#it{c})"}, {400, -20.0, 20.0, "n#sigma_{TPC}"}});
      registryData.add("antideuteron_tof_syst", "antideuteron_tof_syst", HistType::kTH3F, {{50, 0, 50, "systematic uncertainty"}, {nbins, 2 * min, 2 * max, "#it{p}_{T} (GeV/#it{c})"}, {400, -20.0, 20.0, "n#sigma_{TOF}"}});
      registryData.add("antihelium3_tpc_syst", "antihelium3_tpc_syst", HistType::kTH3F, {{50, 0, 50, "systematic uncertainty"}, {nbins, 3 * min, 3 * max, "#it{p}_{T} (GeV/#it{c})"}, {400, -20.0, 20.0, "n#sigma_{TPC}"}});
    }

    // Systematic uncertainties (MC)
    if (doprocessSystEff) {

      // Histograms for generated antiparticles
      registryMC.add("antiproton_gen_syst", "antiproton_gen_syst", HistType::kTH1F, {{nbins, min, max, "#it{p}_{T} (GeV/#it{c})"}});
      registryMC.add("antideuteron_gen_syst", "antideuteron_gen_syst", HistType::kTH1F, {{nbins, 2 * min, 2 * max, "#it{p}_{T} (GeV/#it{c})"}});
      registryMC.add("antihelium3_gen_syst", "antihelium3_gen_syst", HistType::kTH1F, {{nbins, 3 * min, 3 * max, "#it{p}_{T} (GeV/#it{c})"}});

      // Histograms for reconstructed antiparticles
      registryMC.add("antiproton_rec_tpc_syst", "antiproton_rec_tpc_syst", HistType::kTH2F, {{50, 0, 50, "systematic uncertainty"}, {nbins, min, max, "#it{p}_{T} (GeV/#it{c})"}});
      registryMC.add("antiproton_rec_tof_syst", "antiproton_rec_tof_syst", HistType::kTH2F, {{50, 0, 50, "systematic uncertainty"}, {nbins, min, max, "#it{p}_{T} (GeV/#it{c})"}});
      registryMC.add("antideuteron_rec_tpc_syst", "antideuteron_rec_tpc_syst", HistType::kTH2F, {{50, 0, 50, "systematic uncertainty"}, {nbins, 2 * min, 2 * max, "#it{p}_{T} (GeV/#it{c})"}});
      registryMC.add("antideuteron_rec_tof_syst", "antideuteron_rec_tof_syst", HistType::kTH2F, {{50, 0, 50, "systematic uncertainty"}, {nbins, 2 * min, 2 * max, "#it{p}_{T} (GeV/#it{c})"}});
      registryMC.add("antihelium3_rec_tpc_syst", "antihelium3_rec_tpc_syst", HistType::kTH2F, {{50, 0, 50, "systematic uncertainty"}, {nbins, 3 * min, 3 * max, "#it{p}_{T} (GeV/#it{c})"}});

      // Histograms for primary antiprotons
      registryMC.add("antiproton_incl_syst", "antiproton_incl_syst", HistType::kTH2F, {{50, 0, 50, "systematic uncertainty"}, {nbins, min, max, "#it{p}_{T} (GeV/#it{c})"}});
      registryMC.add("antiproton_prim_syst", "antiproton_prim_syst", HistType::kTH2F, {{50, 0, 50, "systematic uncertainty"}, {nbins, min, max, "#it{p}_{T} (GeV/#it{c})"}});
    }

    // Correlation analysis
    if (doprocessCorr) {

      // Axes definitions for multidimensional histogram binning
      const AxisSpec multiplicityAxis{100, 0.0, 100.0, "multiplicity percentile"};
      const AxisSpec ptPerNucleonAxis{5, 0.4, 0.9, "{p}_{T}/A (GeV/#it{c})"};
      const AxisSpec nAntideuteronsAxis{10, 0.0, 10.0, "N_{#bar{d}}"};
      const AxisSpec nAntiprotonsAxis{10, 0.0, 10.0, "N_{#bar{p}}"};
      const AxisSpec nBarD2Axis{100, 0.0, 100.0, "N_{#bar{d}}^{i} #times N_{#bar{d}}^{j}"};
      const AxisSpec nBarP2Axis{100, 0.0, 100.0, "N_{#bar{p}}^{i} #times N_{#bar{p}}^{j}"};
      const AxisSpec nBarDnBarPAxis{100, 0.0, 100.0, "N_{#bar{d}}^{i} #times N_{#bar{p}}^{j}"};
      const AxisSpec subsampleAxis{nSubsamples, 0, static_cast<double>(nSubsamples), "Subsample Index"};

      // Event counter
      registryCorr.add("eventCounter", "number of events", HistType::kTH1F, {{20, 0, 20, "counter"}});
      registryCorr.add("eventCounter_centrality_fullEvent", "Number of events per centrality (Full Event)", HistType::kTH2F, {multiplicityAxis, subsampleAxis});
      // registryCorr.add("eventCounter_centrality_jet", "Number of events per centrality (Jet)", HistType::kTH1F, {multiplicityAxis});
      // registryCorr.add("eventCounter_centrality_ue", "Number of events per centrality (Underlying Event)",  HistType::kTH1F, {multiplicityAxis});

      // Correlation histograms: antiproton vs. antideuteron number vs. event multiplicity
      // registryCorr.add("rho_jet", "rho_jet", HistType::kTH3F, {nAntideuteronsAxis, nAntiprotonsAxis, multiplicityAxis});
      // registryCorr.add("rho_ue", "rho_ue", HistType::kTH3F, {nAntideuteronsAxis, nAntiprotonsAxis, multiplicityAxis});
      registryCorr.add("rho_fullEvent", "rho_fullEvent", HistType::kTHnSparseD, {nAntideuteronsAxis, nAntiprotonsAxis, multiplicityAxis, subsampleAxis});

      // Correlation histograms: net antiproton vs. net antideuteron numbers
      // registryCorr.add("rho_netP_netD_jet", "rho_netP_netD_jet", HistType::kTH2F, {nAntideuteronsAxis, nAntiprotonsAxis});
      // registryCorr.add("rho_netP_netD_ue", "rho_netP_netD_ue", HistType::kTH2F, {nAntideuteronsAxis, nAntiprotonsAxis});
      registryCorr.add("rho_netP_netD_fullEvent", "rho_netP_netD_fullEvent", HistType::kTH3F, {nAntideuteronsAxis, nAntiprotonsAxis, subsampleAxis});

      // Efficiency histograms jet
      // registryCorr.add("q1d_jet", "q1d_jet", HistType::kTH3F, {nAntideuteronsAxis, ptPerNucleonAxis, multiplicityAxis});
      // registryCorr.add("q1p_jet", "q1p_jet", HistType::kTH3F, {nAntiprotonsAxis, ptPerNucleonAxis, multiplicityAxis});
      // registryCorr.add("q1d_square_jet", "q1d_square_jet", HistType::kTHnSparseD, {ptPerNucleonAxis, ptPerNucleonAxis, nBarD2Axis, multiplicityAxis});
      // registryCorr.add("q1p_square_jet", "q1p_square_jet", HistType::kTHnSparseD, {ptPerNucleonAxis, ptPerNucleonAxis, nBarP2Axis, multiplicityAxis});
      // registryCorr.add("q1d_q1p_jet", "q1d_q1p_jet", HistType::kTHnSparseD, {ptPerNucleonAxis, ptPerNucleonAxis, nBarDnBarPAxis, multiplicityAxis});

      // Efficiency histograms UE
      // registryCorr.add("q1d_ue", "q1d_ue", HistType::kTH3F, {nAntideuteronsAxis, ptPerNucleonAxis, multiplicityAxis});
      // registryCorr.add("q1p_ue", "q1p_ue", HistType::kTH3F, {nAntiprotonsAxis, ptPerNucleonAxis, multiplicityAxis});
      // registryCorr.add("q1d_square_ue", "q1d_square_ue", HistType::kTHnSparseD, {ptPerNucleonAxis, ptPerNucleonAxis, nBarD2Axis, multiplicityAxis});
      // registryCorr.add("q1p_square_ue", "q1p_square_ue", HistType::kTHnSparseD, {ptPerNucleonAxis, ptPerNucleonAxis, nBarP2Axis, multiplicityAxis});
      // registryCorr.add("q1d_q1p_ue", "q1d_q1p_ue", HistType::kTHnSparseD, {ptPerNucleonAxis, ptPerNucleonAxis, nBarDnBarPAxis, multiplicityAxis});

      // Efficiency histograms full event
      registryCorr.add("q1d_fullEvent", "q1d_fullEvent", HistType::kTHnSparseD, {nAntideuteronsAxis, ptPerNucleonAxis, multiplicityAxis, subsampleAxis});
      registryCorr.add("q1p_fullEvent", "q1p_fullEvent", HistType::kTHnSparseD, {nAntiprotonsAxis, ptPerNucleonAxis, multiplicityAxis, subsampleAxis});
      registryCorr.add("q1d_square_fullEvent", "q1d_square_fullEvent", HistType::kTHnSparseD, {ptPerNucleonAxis, ptPerNucleonAxis, nBarD2Axis, multiplicityAxis, subsampleAxis});
      registryCorr.add("q1p_square_fullEvent", "q1p_square_fullEvent", HistType::kTHnSparseD, {ptPerNucleonAxis, ptPerNucleonAxis, nBarP2Axis, multiplicityAxis, subsampleAxis});
      registryCorr.add("q1d_q1p_fullEvent", "q1d_q1p_fullEvent", HistType::kTHnSparseD, {ptPerNucleonAxis, ptPerNucleonAxis, nBarDnBarPAxis, multiplicityAxis, subsampleAxis});
    }

    // Systematic uncertainties on correlation analysis
    if (doprocessSystCorr) {

      // Axes definitions for multidimensional histogram binning
      const AxisSpec multiplicityAxis{100, 0.0, 100.0, "multiplicity percentile"};
      const AxisSpec ptPerNucleonAxis{5, 0.4, 0.9, "{p}_{T}/A (GeV/#it{c})"};
      const AxisSpec nAntideuteronsAxis{10, 0.0, 10.0, "N_{#bar{d}}"};
      const AxisSpec nAntiprotonsAxis{10, 0.0, 10.0, "N_{#bar{p}}"};
      const AxisSpec nBarD2Axis{100, 0.0, 100.0, "N_{#bar{d}}^{i} #times N_{#bar{d}}^{j}"};
      const AxisSpec nBarP2Axis{100, 0.0, 100.0, "N_{#bar{p}}^{i} #times N_{#bar{p}}^{j}"};
      const AxisSpec nBarDnBarPAxis{100, 0.0, 100.0, "N_{#bar{d}}^{i} #times N_{#bar{p}}^{j}"};
      const AxisSpec systAxis{nSyst, 0, static_cast<double>(nSyst), "Systematic Variation Index"};

      registryCorr.add("eventCounter_syst", "number of events syst", HistType::kTH1F, {{20, 0, 20, "counter"}});
      registryCorr.add("eventCounter_centrality_fullEvent_syst", "Number of events per centrality (Full Event) Syst", HistType::kTH2F, {multiplicityAxis, systAxis});

      // Correlation histograms
      registryCorr.add("rho_fullEvent_syst", "rho_fullEvent_syst", HistType::kTHnSparseD, {nAntideuteronsAxis, nAntiprotonsAxis, multiplicityAxis, systAxis});
      registryCorr.add("rho_netP_netD_fullEvent_syst", "rho_netP_netD_fullEvent_syst", HistType::kTH3F, {nAntideuteronsAxis, nAntiprotonsAxis, systAxis});

      // Efficiency histograms full event
      registryCorr.add("q1d_fullEvent_syst", "q1d_fullEvent_syst", HistType::kTHnSparseD, {nAntideuteronsAxis, ptPerNucleonAxis, multiplicityAxis, systAxis});
      registryCorr.add("q1p_fullEvent_syst", "q1p_fullEvent_syst", HistType::kTHnSparseD, {nAntiprotonsAxis, ptPerNucleonAxis, multiplicityAxis, systAxis});
      registryCorr.add("q1d_square_fullEvent_syst", "q1d_square_fullEvent_syst", HistType::kTHnSparseD, {ptPerNucleonAxis, ptPerNucleonAxis, nBarD2Axis, multiplicityAxis, systAxis});
      registryCorr.add("q1p_square_fullEvent_syst", "q1p_square_fullEvent_syst", HistType::kTHnSparseD, {ptPerNucleonAxis, ptPerNucleonAxis, nBarP2Axis, multiplicityAxis, systAxis});
      registryCorr.add("q1d_q1p_fullEvent_syst", "q1d_q1p_fullEvent_syst", HistType::kTHnSparseD, {ptPerNucleonAxis, ptPerNucleonAxis, nBarDnBarPAxis, multiplicityAxis, systAxis});
    }
  }

  void getReweightingHistograms(o2::framework::Service<o2::ccdb::BasicCCDBManager> const& ccdbObj, TString filepath, TString antip, TString antilambda, TString antisigma, TString antixi, TString antiomega, TString jet, TString ue)
  {
    TList* list = ccdbObj->get<TList>(filepath.Data());
    if (!list) {
      LOGP(error, "Could not retrieve the list from CCDB");
      return;
    }

    // Get reweighting histograms for primary fraction
    primaryAntiprotons = static_cast<TH1F*>(list->FindObject(antip));
    primaryAntiLambda = static_cast<TH1F*>(list->FindObject(antilambda));
    primaryAntiSigma = static_cast<TH1F*>(list->FindObject(antisigma));
    primaryAntiXi = static_cast<TH1F*>(list->FindObject(antixi));
    primaryAntiOmega = static_cast<TH1F*>(list->FindObject(antiomega));

    if (!primaryAntiprotons || !primaryAntiSigma || !primaryAntiLambda || !primaryAntiXi || !primaryAntiOmega) {
      LOGP(error, "Missing one or more reweighting histograms for primary fraction in CCDB list");
    }

    // Get reweighting histograms for efficiency
    antiprotonsInsideJets = static_cast<TH1F*>(list->FindObject(jet));
    antiprotonsPerpCone = static_cast<TH1F*>(list->FindObject(ue));
    if (!antiprotonsInsideJets || !antiprotonsPerpCone) {
      LOGP(error, "Missing one or more reweighting histograms for efficiency in CCDB list");
    }

    LOGP(info, "Successfully loaded reweighting histograms from CCDB path");
  }

  // Get first ancestor
  aod::McParticle getFirstAncestor(aod::McParticle const& particle, aod::McParticles const& mcParticles)
  {
    auto current = particle;

    // If already physical primary, return it
    if (current.isPhysicalPrimary())
      return current;

    while (current.has_mothers()) {
      auto motherId = current.mothersIds()[0];

      // Stop if motherId is invalid
      if (motherId < 0 || motherId >= mcParticles.size()) {
        break;
      }

      // Move up the chain
      current = mcParticles.iteratorAt(motherId);

      if (current.isPhysicalPrimary())
        break;
    }

    return current;
  }

  // Check if particle is a physical primary or a decay product of a heavy-flavor hadron
  bool isPhysicalPrimaryOrFromHF(aod::McParticle const& particle, aod::McParticles const& mcParticles)
  {
    // Keep only pi, K, p, e, mu
    int pdg = std::abs(particle.pdgCode());
    if (!(pdg == PDG_t::kPiPlus || pdg == PDG_t::kKPlus || pdg == PDG_t::kProton || pdg == PDG_t::kElectron || pdg == PDG_t::kMuonMinus))
      return false;

    // Constants for identifying heavy-flavor (charm and bottom) content from PDG codes
    static constexpr int CharmQuark = 4;
    static constexpr int BottomQuark = 5;
    static constexpr int Hundreds = 100;
    static constexpr int Thousands = 1000;

    // Check if particle is from heavy-flavor decay
    bool fromHF = false;
    if (particle.has_mothers()) {
      auto mother = mcParticles.iteratorAt(particle.mothersIds()[0]);
      int motherPdg = std::abs(mother.pdgCode());
      fromHF = (motherPdg / Hundreds == CharmQuark || motherPdg / Hundreds == BottomQuark || motherPdg / Thousands == CharmQuark || motherPdg / Thousands == BottomQuark);
    }

    // Select only physical primary particles or from heavy-flavor
    return (particle.isPhysicalPrimary() || fromHF);
  }

  // Evaluate proton–neutron coalescence for deuteron formation
  template <typename ReducedPart>
  bool passDeuteronCoalescence(const ReducedPart& p, const ReducedPart& n, double p0, TRandom3& mRand)
  {
    // Nucleon masses
    const double mp = o2::constants::physics::MassProton;
    const double mn = o2::constants::physics::MassNeutron;

    // Spin-statistical factor for deuteron formation (S = 1)
    static constexpr double SpinFactor = 3.0 / 4.0;

    // Require proton and neutron to be both matter or both antimatter
    const int signP = p.pdgCode / std::abs(p.pdgCode);
    const int signN = n.pdgCode / std::abs(n.pdgCode);
    if (signP != signN) {
      return false;
    }

    // Build on-shell nucleon four-momenta
    const double ep = std::sqrt(p.px * p.px + p.py * p.py + p.pz * p.pz + mp * mp);
    const double en = std::sqrt(n.px * n.px + n.py * n.py + n.pz * n.pz + mn * mn);

    LorentzVector p4p(p.px, p.py, p.pz, ep);
    LorentzVector p4n(n.px, n.py, n.pz, en);

    // Total four-momentum of the nucleon pair
    const LorentzVector p4tot = p4p + p4n;

    // Boost individual nucleons to the pair center-of-mass frame
    ROOT::Math::Boost boostToCM(p4tot.BoostToCM());
    const LorentzVector p4pcm = boostToCM(p4p);
    // const LorentzVector p4ncm = boostToCM(p4n);

    // Relative momentum magnitude in the CM frame
    const double relativeMomentum = p4pcm.P();

    // Momentum-space coalescence condition
    if (relativeMomentum > p0) {
      return false;
    }

    // Spin-statistical acceptance
    if (mRand.Uniform() > SpinFactor) {
      return false;
    }
    return true;
  }

  // Compute two transverse directions orthogonal to vector p
  void getPerpendicularDirections(const TVector3& p, TVector3& u1, TVector3& u2)
  {
    // Get momentum components
    double px = p.X();
    double py = p.Y();
    double pz = p.Z();

    // Precompute squared terms
    double px2 = px * px;
    double py2 = py * py;
    double pz2 = pz * pz;
    double pz4 = pz2 * pz2;

    // Case 1: vector along z-axis -> undefined perpendiculars
    if (px == 0 && py == 0) {
      u1.SetXYZ(0, 0, 0);
      u2.SetXYZ(0, 0, 0);
      return;
    }

    // Case 2: px = 0 -> avoid division by zero
    if (px == 0 && py != 0) {
      double ux = std::sqrt(py2 - pz4 / py2);
      double uy = -pz2 / py;
      u1.SetXYZ(ux, uy, pz);
      u2.SetXYZ(-ux, uy, pz);
      return;
    }

    // Case 3: py = 0 -> avoid division by zero
    if (py == 0 && px != 0) {
      double ux = -pz2 / px;
      double uy = std::sqrt(px2 - pz4 / px2);
      u1.SetXYZ(ux, uy, pz);
      u2.SetXYZ(ux, -uy, pz);
      return;
    }

    // General case: solve quadratic for perpendicular vectors
    double a = px2 + py2;
    double b = 2.0 * px * pz2;
    double c = pz4 - py2 * py2 - px2 * py2;
    double delta = b * b - 4.0 * a * c;

    // Invalid or degenerate solutions
    if (delta < 0 || a == 0) {
      u1.SetXYZ(0, 0, 0);
      u2.SetXYZ(0, 0, 0);
      return;
    }

    // Solution 1
    double u1x = (-b + std::sqrt(delta)) / (2.0 * a);
    double u1y = (-pz2 - px * u1x) / py;
    u1.SetXYZ(u1x, u1y, pz);

    // Solution 2
    double u2x = (-b - std::sqrt(delta)) / (2.0 * a);
    double u2y = (-pz2 - px * u2x) / py;
    u2.SetXYZ(u2x, u2y, pz);
  }

  // Compute delta phi
  double getDeltaPhi(double a1, double a2)
  {
    double deltaPhi(0);
    double phi1 = TVector2::Phi_0_2pi(a1);
    double phi2 = TVector2::Phi_0_2pi(a2);
    double diff = std::fabs(phi1 - phi2);

    if (diff <= PI)
      deltaPhi = diff;
    if (diff > PI)
      deltaPhi = TwoPI - diff;

    return deltaPhi;
  }

  // Find bin
  int findBin(const std::vector<double>& edges, double value)
  {
    auto it = std::upper_bound(edges.begin(), edges.end(), value);
    int index = static_cast<int>(it - edges.begin()) - 1;
    if (index < 0 || index >= static_cast<int>(edges.size()) - 1) {
      return -1; // value is out of bounds
    }
    return index;
  }

  // ITS hit
  template <typename TrackIts>
  bool hasITSHit(const TrackIts& track, int layer)
  {
    int ibit = layer - 1;
    return (track.itsClusterMap() & (1 << ibit));
  }

  // Single-track selection for particles inside jets
  template <typename JetTrack>
  bool passedTrackSelectionForJetReconstruction(const JetTrack& track)
  {
    static constexpr int MinTpcCr = 70;
    static constexpr double MaxChi2Tpc = 4.0;
    static constexpr double MaxChi2Its = 36.0;
    static constexpr double MinPtTrack = 0.1;
    static constexpr double DcaxyMaxTrackPar0 = 0.0105;
    static constexpr double DcaxyMaxTrackPar1 = 0.035;
    static constexpr double DcaxyMaxTrackPar2 = 1.1;
    static constexpr double DcazMaxTrack = 2.0;

    if (!track.hasITS())
      return false;
    if ((!hasITSHit(track, 1)) && (!hasITSHit(track, 2)) && (!hasITSHit(track, 3)))
      return false;
    if (!track.hasTPC())
      return false;
    if (track.tpcNClsCrossedRows() < MinTpcCr)
      return false;
    if (track.tpcChi2NCl() > MaxChi2Tpc)
      return false;
    if (track.itsChi2NCl() > MaxChi2Its)
      return false;
    if (std::fabs(track.eta()) > maxEta)
      return false;
    if (track.pt() < MinPtTrack)
      return false;
    if (std::fabs(track.dcaXY()) > (DcaxyMaxTrackPar0 + DcaxyMaxTrackPar1 / std::pow(track.pt(), DcaxyMaxTrackPar2)))
      return false;
    if (std::fabs(track.dcaZ()) > DcazMaxTrack)
      return false;
    return true;
  }

  // Single-track selection for antinuclei
  template <typename AntinucleusTrack>
  bool passedTrackSelection(const AntinucleusTrack& track)
  {
    if (requirePvContributor && !(track.isPVContributor()))
      return false;
    if (!track.hasITS())
      return false;
    if ((!hasITSHit(track, 1)) && (!hasITSHit(track, 2)) && (!hasITSHit(track, 3)))
      return false;
    if (track.itsNCls() < minItsNclusters)
      return false;
    if (!track.hasTPC())
      return false;
    if (track.tpcNClsCrossedRows() < minTpcNcrossedRows)
      return false;
    if (track.tpcChi2NCl() < minChiSquareTpc)
      return false;
    if (track.tpcChi2NCl() > maxChiSquareTpc)
      return false;
    if (track.itsChi2NCl() > maxChiSquareIts)
      return false;
    if (track.eta() < minEta || track.eta() > maxEta)
      return false;
    if (track.pt() < minPt)
      return false;

    return true;
  }

  // Single-track selection for antinuclei candidates with systematic variations
  template <typename AntinucleusTrack>
  bool passedTrackSelectionSyst(const AntinucleusTrack& track, int isyst)
  {
    // Define cut settings
    static std::vector<int> minItsNclustersSyst = {
      3, 7, 6, 6, 6, 4, 5, 6, 7, 4,
      4, 3, 6, 3, 7, 5, 4, 6, 5, 7,
      6, 5, 3, 5, 4, 3, 6, 6, 4, 7,
      3, 4, 3, 5, 7, 6, 6, 4, 3, 5,
      4, 7, 3, 6, 4, 5, 6, 3, 7, 5};

    static std::vector<int> minTpcNcrossedRowsSyst = {
      90, 108, 112, 119, 92, 111, 98, 105, 86, 117,
      118, 101, 87, 116, 82, 109, 80, 115, 89, 97,
      107, 120, 104, 94, 100, 93, 103, 84, 102, 85,
      108, 96, 113, 117, 91, 88, 99, 110, 106, 83,
      118, 95, 112, 114, 109, 89, 116, 92, 98, 120};

    static std::vector<double> maxChiSquareTpcSyst = {
      4.28, 4.81, 4.43, 4.02, 3.38, 3.58, 3.11, 4.17, 3.51, 4.53,
      4.90, 3.07, 3.20, 4.86, 4.62, 3.91, 3.98, 4.38, 3.66, 3.84,
      3.03, 3.14, 4.96, 4.07, 4.75, 4.32, 3.31, 3.78, 4.11, 3.23,
      3.87, 3.70, 4.99, 4.48, 4.69, 4.25, 3.93, 3.45, 4.58, 3.35,
      3.18, 3.60, 4.21, 3.75, 4.64, 4.35, 3.26, 3.42, 4.15, 3.09};

    static std::vector<double> maxChiSquareItsSyst = {
      42.84, 48.66, 39.27, 34.09, 43.73, 36.98, 30.23, 49.11, 37.67, 35.10,
      44.55, 46.79, 38.92, 40.66, 47.14, 33.46, 30.88, 41.32, 45.90, 39.68,
      31.42, 32.71, 43.17, 36.04, 49.80, 33.95, 31.89, 38.37, 48.08, 35.87,
      47.61, 44.02, 32.15, 46.21, 34.75, 40.17, 37.14, 30.55, 45.42, 42.30,
      41.79, 33.21, 39.12, 47.98, 36.52, 31.58, 49.44, 38.02, 35.56, 43.49};

    // Track Selection
    if (requirePvContributor && !(track.isPVContributor()))
      return false;
    if (!track.hasITS())
      return false;
    if (track.itsNCls() < minItsNclustersSyst[isyst])
      return false;
    if (!track.hasTPC())
      return false;
    if (track.tpcNClsCrossedRows() < minTpcNcrossedRowsSyst[isyst])
      return false;
    if (track.tpcChi2NCl() > maxChiSquareTpcSyst[isyst])
      return false;
    if (track.itsChi2NCl() > maxChiSquareItsSyst[isyst])
      return false;
    if (track.eta() < minEta || track.eta() > maxEta)
      return false;
    if (track.pt() < minPt)
      return false;

    return true;
  }

  // Selection of high-purity antiproton sample
  template <typename AntiprotonTrack>
  bool isHighPurityAntiproton(const AntiprotonTrack& track)
  {
    // variables
    double nsigmaTPCPr = track.tpcNSigmaPr();
    double nsigmaTOFPr = track.tofNSigmaPr();
    double pt = track.pt();
    static constexpr double PtThreshold = 0.5;
    static constexpr double NsigmaMaxPr = 2.0;

    if (pt < PtThreshold && std::fabs(nsigmaTPCPr) < NsigmaMaxPr)
      return true;
    if (pt >= PtThreshold && std::fabs(nsigmaTPCPr) < NsigmaMaxPr && track.hasTOF() && std::fabs(nsigmaTOFPr) < NsigmaMaxPr)
      return true;
    return false;
  }

  // Selection of (anti)protons
  template <typename ProtonTrack>
  bool isProton(const ProtonTrack& track)
  {
    // Constants
    static constexpr double PtThreshold = 0.6;
    static constexpr double NsigmaMax = 3.0;

    // PID variables and transverse momentum of the track
    const double nsigmaTPC = track.tpcNSigmaPr();
    const double nsigmaTOF = track.tofNSigmaPr();
    const double pt = track.pt();

    // Apply TPC PID cut
    if (std::abs(nsigmaTPC) > NsigmaMax)
      return false;

    // Low-pt: TPC PID is sufficient
    if (pt < PtThreshold)
      return true;

    // High-pt: require valid TOF match and pass TOF PID
    return (track.hasTOF() && std::abs(nsigmaTOF) < NsigmaMax);
  }

  // Selection of (anti)deuterons
  template <typename DeuteronTrack>
  bool isDeuteron(const DeuteronTrack& track)
  {
    // Constants
    static constexpr double PtThreshold = 1.0;
    static constexpr double NsigmaMax = 3.0;

    // PID variables and transverse momentum of the track
    const double nsigmaTPC = track.tpcNSigmaDe();
    const double nsigmaTOF = track.tofNSigmaDe();
    const double pt = track.pt();

    // Apply TPC PID cut
    if (std::abs(nsigmaTPC) > NsigmaMax)
      return false;

    // Low-pt: TPC PID is sufficient
    if (pt < PtThreshold)
      return true;

    // High-pt: require valid TOF match and pass TOF PID
    return (track.hasTOF() && std::abs(nsigmaTOF) < NsigmaMax);
<<<<<<< HEAD
  }

  // Selection of (anti)protons with systematic variations
  template <typename ProtonTrack>
  bool isProtonSyst(const ProtonTrack& track, double minSigTPC, double maxSigTPC, double minSigTOF, double maxSigTOF)
  {
    // Constant
    static constexpr double PtThreshold = 0.6;

    // PID variables and transverse momentum of the track
    const double nsigmaTPC = track.tpcNSigmaPr();
    const double nsigmaTOF = track.tofNSigmaPr();
    const double pt = track.pt();

    // Apply TPC PID cut (with systematic variations)
    if (nsigmaTPC < minSigTPC || nsigmaTPC > maxSigTPC)
      return false;

    // Low-pt: TPC PID is sufficient
    if (pt < PtThreshold)
      return true;

    // High-pt: require valid TOF match and pass TOF PID (with systematic variations)
    return (track.hasTOF() && nsigmaTOF > minSigTOF && nsigmaTOF < maxSigTOF);
  }

  // Selection of (anti)deuterons with systematic variations
  template <typename DeuteronTrack>
  bool isDeuteronSyst(const DeuteronTrack& track, double minSigTPC, double maxSigTPC, double minSigTOF, double maxSigTOF)
  {
    // Constant
    static constexpr double PtThreshold = 1.0;

    // PID variables and transverse momentum of the track
    const double nsigmaTPC = track.tpcNSigmaDe();
    const double nsigmaTOF = track.tofNSigmaDe();
    const double pt = track.pt();

    // Apply TPC PID cut (with systematic variations)
    if (nsigmaTPC < minSigTPC || nsigmaTPC > maxSigTPC)
      return false;

    // Low-pt: TPC PID is sufficient
    if (pt < PtThreshold)
      return true;

    // High-pt: require valid TOF match and pass TOF PID (with systematic variations)
    return (track.hasTOF() && nsigmaTOF > minSigTOF && nsigmaTOF < maxSigTOF);
=======
>>>>>>> 38a8e659
  }

  // Process Data
  void processData(SelectedCollisions::iterator const& collision, AntiNucleiTracks const& tracks, aod::BCsWithTimestamps const&)
  {
    // Event counter: before event selection
    registryData.fill(HIST("number_of_events_data"), 0.5);
    registryData.fill(HIST("settingData"), minJetPt.value, rJet.value);

    // Retrieve the bunch crossing information with timestamps from the collision
    auto bc = collision.template bc_as<aod::BCsWithTimestamps>();
    initCCDB(bc);

    // If skimmed processing is enabled, apply Zorro trigger selection
    if (cfgSkimmedProcessing && !zorro.isSelected(collision.template bc_as<aod::BCsWithTimestamps>().globalBC())) {
      return;
    }
    registryData.fill(HIST("number_of_events_data"), 1.5);

    // Apply standard event selection
    if (!collision.sel8() || std::fabs(collision.posZ()) > zVtx)
      return;

    // Event counter: after event selection
    registryData.fill(HIST("number_of_events_data"), 2.5);

    // Reject events near the ITS Read-Out Frame border
    if (rejectITSROFBorder && !collision.selection_bit(o2::aod::evsel::kNoITSROFrameBorder))
      return;
    registryData.fill(HIST("number_of_events_data"), 3.5);

    // Reject events at the Time Frame border
    if (rejectTFBorder && !collision.selection_bit(o2::aod::evsel::kNoTimeFrameBorder))
      return;
    registryData.fill(HIST("number_of_events_data"), 4.5);

    // Require at least one ITS-TPC matched track
    if (requireVtxITSTPC && !collision.selection_bit(o2::aod::evsel::kIsVertexITSTPC))
      return;
    registryData.fill(HIST("number_of_events_data"), 5.5);

    // Reject events with same-bunch pileup
    if (rejectSameBunchPileup && !collision.selection_bit(o2::aod::evsel::kNoSameBunchPileup))
      return;
    registryData.fill(HIST("number_of_events_data"), 6.5);

    // Require consistent FT0 vs PV z-vertex
    if (requireIsGoodZvtxFT0VsPV && !collision.selection_bit(o2::aod::evsel::kIsGoodZvtxFT0vsPV))
      return;
    registryData.fill(HIST("number_of_events_data"), 7.5);

    // Require TOF match for at least one vertex track
    if (requireIsVertexTOFmatched && !collision.selection_bit(o2::aod::evsel::kIsVertexTOFmatched))
      return;
    registryData.fill(HIST("number_of_events_data"), 8.5);

    // Loop over reconstructed tracks
    int id(-1);
    std::vector<fastjet::PseudoJet> fjParticles;
    for (auto const& track : tracks) {
      id++;
      if (!passedTrackSelectionForJetReconstruction(track))
        continue;

      // 4-momentum representation of a particle
      fastjet::PseudoJet fourMomentum(track.px(), track.py(), track.pz(), track.energy(MassPionCharged));
      fourMomentum.set_user_index(id);
      fjParticles.emplace_back(fourMomentum);

      // Fill TPC signal vs p*sign for PID calibration
      bool heliumPID = track.pidForTracking() == o2::track::PID::Helium3;
      float correctedTpcInnerParam = (heliumPID && cfgCompensatePIDinTracking) ? track.tpcInnerParam() / 2 : track.tpcInnerParam();
      registryData.fill(HIST("tpcsignal_data"), correctedTpcInnerParam * track.sign(), track.tpcSignal());
    }

    // Reject empty events
    if (fjParticles.empty())
      return;
    registryData.fill(HIST("number_of_events_data"), 9.5);

    // Cluster particles using the anti-kt algorithm
    fastjet::JetDefinition jetDef(fastjet::antikt_algorithm, rJet);
    fastjet::AreaDefinition areaDef(fastjet::active_area, fastjet::GhostedAreaSpec(1.0));
    fastjet::ClusterSequenceArea cs(fjParticles, jetDef, areaDef);
    std::vector<fastjet::PseudoJet> jets = fastjet::sorted_by_pt(cs.inclusive_jets());
    auto [rhoPerp, rhoMPerp] = jetutilities::estimateRhoPerpCone(fjParticles, jets[0], rJet);

    // Loop over reconstructed jets
    bool isAtLeastOneJetSelected = false;
    for (const auto& jet : jets) {

      // Jet must be fully contained in the acceptance
      if ((std::fabs(jet.eta()) + rJet) > (maxEta - deltaEtaEdge))
        continue;

      // Jet pt must be larger than threshold
      auto jetForSub = jet;
      fastjet::PseudoJet jetMinusBkg = backgroundSub.doRhoAreaSub(jetForSub, rhoPerp, rhoMPerp);
      if (jetMinusBkg.pt() < minJetPt)
        continue;

      // Apply area cut if required
      double normalizedJetArea = jet.area() / (PI * rJet * rJet);
      if (applyAreaCut && normalizedJetArea > maxNormalizedJetArea)
        continue;
      isAtLeastOneJetSelected = true;

      // Perpendicular cones
      double coneRadius = std::sqrt(jet.area() / PI);
      TVector3 jetAxis(jet.px(), jet.py(), jet.pz());
      TVector3 ueAxis1(0, 0, 0), ueAxis2(0, 0, 0);
      getPerpendicularDirections(jetAxis, ueAxis1, ueAxis2);
      if (ueAxis1.Mag() == 0 || ueAxis2.Mag() == 0) {
        continue;
      }

      // Fill histogram with jet effective area / piR^2
      registryData.fill(HIST("jetEffectiveAreaOverPiR2"), jet.area() / (PI * rJet * rJet));

      // Get jet constituents
      std::vector<fastjet::PseudoJet> jetConstituents = jet.constituents();

      // Loop over jet constituents
      for (const auto& particle : jetConstituents) {

        // Get corresponding track and apply track selection criteria
        auto const& track = tracks.iteratorAt(particle.user_index());
        if (!passedTrackSelection(track))
          continue;

        // Define variables
        double nsigmaTPCPr = track.tpcNSigmaPr();
        double nsigmaTOFPr = track.tofNSigmaPr();
        double nsigmaTPCDe = track.tpcNSigmaDe();
        double nsigmaTOFDe = track.tofNSigmaDe();
        double nsigmaTPCHe = track.tpcNSigmaHe();
        double pt = track.pt();
        double dcaxy = track.dcaXY();
        double dcaz = track.dcaZ();

        // Fill DCA distribution for antiprotons
        if (track.sign() < 0 && isHighPurityAntiproton(track) && std::fabs(dcaz) < maxDcaz) {
          registryData.fill(HIST("antiproton_dca_jet"), pt, dcaxy);
        }

        // Apply DCA selections
        if (std::fabs(dcaxy) > maxDcaxy || std::fabs(dcaz) > maxDcaz)
          continue;

        // Fill angular distribution of tracks wrt jet axis
        TVector3 trackDirection(track.px(), track.py(), track.pz());
        double thetaTrackJet = (180.0 / PI) * jetAxis.Angle(trackDirection);
        registryData.fill(HIST("theta_track_jet"), jet.pt(), thetaTrackJet);

        // Particle identification using the ITS cluster size
        bool passedItsPidProt(true), passedItsPidDeut(true), passedItsPidHel(true);
        double nSigmaITSprot = static_cast<double>(itsResponse.nSigmaITS<o2::track::PID::Proton>(track));
        double nSigmaITSdeut = static_cast<double>(itsResponse.nSigmaITS<o2::track::PID::Deuteron>(track));
        double nSigmaITShel3 = static_cast<double>(itsResponse.nSigmaITS<o2::track::PID::Helium3>(track));

        // Fill nsigmaITS for antiproton candidates
        if (isHighPurityAntiproton(track)) {
          registryData.fill(HIST("antiproton_nsigma_its_data"), pt, nSigmaITSprot);
        }

        if (applyItsPid && pt < ptMaxItsPidProt && (nSigmaITSprot < nSigmaItsMin || nSigmaITSprot > nSigmaItsMax)) {
          passedItsPidProt = false;
        }
        if (applyItsPid && pt < ptMaxItsPidDeut && (nSigmaITSdeut < nSigmaItsMin || nSigmaITSdeut > nSigmaItsMax)) {
          passedItsPidDeut = false;
        }
        if (applyItsPid && (2.0 * pt) < ptMaxItsPidHel && (nSigmaITShel3 < nSigmaItsMin || nSigmaITShel3 > nSigmaItsMax)) {
          passedItsPidHel = false;
        }

        // Fill histograms for antimatter
        if (track.sign() < 0) {
          if (passedItsPidProt) {
            registryData.fill(HIST("antiproton_jet_tpc"), pt, nsigmaTPCPr);
            if (nsigmaTPCPr > minNsigmaTpc && nsigmaTPCPr < maxNsigmaTpc && track.hasTOF())
              registryData.fill(HIST("antiproton_jet_tof"), pt, nsigmaTOFPr);
          }
          if (passedItsPidDeut) {
            registryData.fill(HIST("antideuteron_jet_tpc"), pt, nsigmaTPCDe);
            if (nsigmaTPCDe > minNsigmaTpc && nsigmaTPCDe < maxNsigmaTpc && track.hasTOF())
              registryData.fill(HIST("antideuteron_jet_tof"), pt, nsigmaTOFDe);
          }
          if (passedItsPidHel) {
            registryData.fill(HIST("antihelium3_jet_tpc"), 2.0 * pt, nsigmaTPCHe);
            // custom nsigma He3 based on bethe bloch fit of TPC signal
            double tpcSignal = track.tpcSignal();
            double expectedSignalHe3 = tpc::BetheBlochAleph(static_cast<double>(track.tpcInnerParam() * 2. / o2::constants::physics::MassHelium3), cfgBetheBlochParams.value[0], cfgBetheBlochParams.value[1], cfgBetheBlochParams.value[2], cfgBetheBlochParams.value[3], cfgBetheBlochParams.value[4]);
            double nSigmaTPCHe3Custom = ((tpcSignal / expectedSignalHe3) - 1.) / 0.045;
            registryData.fill(HIST("antihelium3_jet_tpc_custom"), 2.0 * pt, nSigmaTPCHe3Custom);
          }
        }

        // Fill histograms for matter
        if (track.sign() > 0) {
          if (passedItsPidDeut) {
            registryData.fill(HIST("deuteron_jet_tpc"), pt, nsigmaTPCDe);
            if (nsigmaTPCDe > minNsigmaTpc && nsigmaTPCDe < maxNsigmaTpc && track.hasTOF())
              registryData.fill(HIST("deuteron_jet_tof"), pt, nsigmaTOFDe);
          }
          if (passedItsPidHel) {
            registryData.fill(HIST("helium3_jet_tpc"), 2.0 * pt, nsigmaTPCHe);
          }
        }
      }

      // Loop over tracks in the underlying event
      for (auto const& track : tracks) {

        // Get corresponding track and apply track selection criteria
        if (!passedTrackSelection(track))
          continue;

        // Calculate the angular distance between the track and underlying event axes in eta-phi space
        double deltaEtaUe1 = track.eta() - ueAxis1.Eta();
        double deltaPhiUe1 = getDeltaPhi(track.phi(), ueAxis1.Phi());
        double deltaRUe1 = std::sqrt(deltaEtaUe1 * deltaEtaUe1 + deltaPhiUe1 * deltaPhiUe1);
        double deltaEtaUe2 = track.eta() - ueAxis2.Eta();
        double deltaPhiUe2 = getDeltaPhi(track.phi(), ueAxis2.Phi());
        double deltaRUe2 = std::sqrt(deltaEtaUe2 * deltaEtaUe2 + deltaPhiUe2 * deltaPhiUe2);

        // Determine the maximum allowed distance from UE axes for particle selection
        double maxConeRadius = coneRadius;
        if (applyAreaCut) {
          maxConeRadius = std::sqrt(maxNormalizedJetArea) * rJet;
        }

        // Reject tracks that lie outside the maxConeRadius from both UE axes
        if (deltaRUe1 > maxConeRadius && deltaRUe2 > maxConeRadius)
          continue;

        // Define variables
        double nsigmaTPCPr = track.tpcNSigmaPr();
        double nsigmaTOFPr = track.tofNSigmaPr();
        double nsigmaTPCDe = track.tpcNSigmaDe();
        double nsigmaTOFDe = track.tofNSigmaDe();
        double nsigmaTPCHe = track.tpcNSigmaHe();
        double pt = track.pt();
        double dcaxy = track.dcaXY();
        double dcaz = track.dcaZ();

        // Fill DCA distribution for antiprotons
        if (track.sign() < 0 && isHighPurityAntiproton(track) && std::fabs(dcaz) < maxDcaz) {
          registryData.fill(HIST("antiproton_dca_ue"), pt, dcaxy);
        }

        // Apply DCA selections
        if (std::fabs(dcaxy) > maxDcaxy || std::fabs(dcaz) > maxDcaz)
          continue;

        // Particle identification using the ITS cluster size
        bool passedItsPidProt(true), passedItsPidDeut(true), passedItsPidHel(true);
        double nSigmaITSprot = static_cast<double>(itsResponse.nSigmaITS<o2::track::PID::Proton>(track));
        double nSigmaITSdeut = static_cast<double>(itsResponse.nSigmaITS<o2::track::PID::Deuteron>(track));
        double nSigmaITShel3 = static_cast<double>(itsResponse.nSigmaITS<o2::track::PID::Helium3>(track));

        if (applyItsPid && pt < ptMaxItsPidProt && (nSigmaITSprot < nSigmaItsMin || nSigmaITSprot > nSigmaItsMax)) {
          passedItsPidProt = false;
        }
        if (applyItsPid && pt < ptMaxItsPidDeut && (nSigmaITSdeut < nSigmaItsMin || nSigmaITSdeut > nSigmaItsMax)) {
          passedItsPidDeut = false;
        }
        if (applyItsPid && (2.0 * pt) < ptMaxItsPidHel && (nSigmaITShel3 < nSigmaItsMin || nSigmaITShel3 > nSigmaItsMax)) {
          passedItsPidHel = false;
        }

        // Fill histograms for antimatter
        if (track.sign() < 0) {
          if (passedItsPidProt) {
            registryData.fill(HIST("antiproton_ue_tpc"), pt, nsigmaTPCPr);
            if (nsigmaTPCPr > minNsigmaTpc && nsigmaTPCPr < maxNsigmaTpc && track.hasTOF())
              registryData.fill(HIST("antiproton_ue_tof"), pt, nsigmaTOFPr);
          }
          if (passedItsPidDeut) {
            registryData.fill(HIST("antideuteron_ue_tpc"), pt, nsigmaTPCDe);
            if (nsigmaTPCDe > minNsigmaTpc && nsigmaTPCDe < maxNsigmaTpc && track.hasTOF())
              registryData.fill(HIST("antideuteron_ue_tof"), pt, nsigmaTOFDe);
          }
          if (passedItsPidHel) {
            registryData.fill(HIST("antihelium3_ue_tpc"), 2.0 * pt, nsigmaTPCHe);
            // custom nsigma He3 based on bethe bloch fit of TPC signal
            double tpcSignal = track.tpcSignal();
            double expectedSignalHe3 = tpc::BetheBlochAleph(static_cast<double>(track.tpcInnerParam() * 2. / o2::constants::physics::MassHelium3), cfgBetheBlochParams.value[0], cfgBetheBlochParams.value[1], cfgBetheBlochParams.value[2], cfgBetheBlochParams.value[3], cfgBetheBlochParams.value[4]);
            double nSigmaTPCHe3Custom = ((tpcSignal / expectedSignalHe3) - 1.) / 0.045;
            registryData.fill(HIST("antihelium3_ue_tpc_custom"), 2.0 * pt, nSigmaTPCHe3Custom);
          }
        }

        //  Fill histograms for matter
        if (track.sign() > 0) {
          if (passedItsPidDeut) {
            registryData.fill(HIST("deuteron_ue_tpc"), pt, nsigmaTPCDe);
            if (nsigmaTPCDe > minNsigmaTpc && nsigmaTPCDe < maxNsigmaTpc && track.hasTOF())
              registryData.fill(HIST("deuteron_ue_tof"), pt, nsigmaTOFDe);
          }
          if (passedItsPidHel) {
            registryData.fill(HIST("helium3_ue_tpc"), 2.0 * pt, nsigmaTPCHe);
          }
        }
      }
    }
    // Event counter: events with at least one jet selected
    if (isAtLeastOneJetSelected) {
      registryData.fill(HIST("number_of_events_data"), 10.5);
    }
  }
  PROCESS_SWITCH(AntinucleiInJets, processData, "Process Data", true);

  // Charged-particle multiplicity in events with selected jets (Run 3) or ptTrigger > threshold (Run 2-like)
  void processMultEvents(SelectedCollisions::iterator const& collision, AntiNucleiTracks const& tracks)
  {
    // Apply event selection
    if (!collision.sel8() || std::fabs(collision.posZ()) > zVtx)
      return;
    if (rejectITSROFBorder && !collision.selection_bit(o2::aod::evsel::kNoITSROFrameBorder))
      return;
    if (rejectTFBorder && !collision.selection_bit(o2::aod::evsel::kNoTimeFrameBorder))
      return;
    if (requireVtxITSTPC && !collision.selection_bit(o2::aod::evsel::kIsVertexITSTPC))
      return;
    if (rejectSameBunchPileup && !collision.selection_bit(o2::aod::evsel::kNoSameBunchPileup))
      return;
    if (requireIsGoodZvtxFT0VsPV && !collision.selection_bit(o2::aod::evsel::kIsGoodZvtxFT0vsPV))
      return;
    if (requireIsVertexTOFmatched && !collision.selection_bit(o2::aod::evsel::kIsVertexTOFmatched))
      return;

    // Initialize variable to store the maximum pt in the event
    double ptMax(0.0);

    // Loop over reconstructed tracks
    int id(-1);
    std::vector<fastjet::PseudoJet> fjParticles;
    for (auto const& track : tracks) {
      id++;
      if (!passedTrackSelectionForJetReconstruction(track))
        continue;
      if (track.pt() > ptMax) {
        ptMax = track.pt();
      }

      // 4-momentum representation of a particle
      fastjet::PseudoJet fourMomentum(track.px(), track.py(), track.pz(), track.energy(MassPionCharged));
      fourMomentum.set_user_index(id);
      fjParticles.emplace_back(fourMomentum);
    }

    // Reject empty events
    if (fjParticles.empty()) {
      return;
    }

    // Fill charged-particle multiplicity for events with leading track having pt>threshold
    if (ptMax > ptLeadingMin) {
      registryMult.fill(HIST("multiplicityEvtsPtLeading"), fjParticles.size());
    }

    // Cluster particles using the anti-kt algorithm
    fastjet::JetDefinition jetDef(fastjet::antikt_algorithm, rJet);
    fastjet::AreaDefinition areaDef(fastjet::active_area, fastjet::GhostedAreaSpec(1.0));
    fastjet::ClusterSequenceArea cs(fjParticles, jetDef, areaDef);
    std::vector<fastjet::PseudoJet> jets = fastjet::sorted_by_pt(cs.inclusive_jets());
    auto [rhoPerp, rhoMPerp] = jetutilities::estimateRhoPerpCone(fjParticles, jets[0], rJet);

    // Loop over reconstructed jets
    bool isAtLeastOneJetSelected = false;
    for (const auto& jet : jets) {

      // Jet must be fully contained in the acceptance
      if ((std::fabs(jet.eta()) + rJet) > (maxEta - deltaEtaEdge))
        continue;

      // Jet pt must be larger than threshold
      auto jetForSub = jet;
      fastjet::PseudoJet jetMinusBkg = backgroundSub.doRhoAreaSub(jetForSub, rhoPerp, rhoMPerp);
      if (jetMinusBkg.pt() < minJetPt)
        continue;

      // Apply area cut if required
      double normalizedJetArea = jet.area() / (PI * rJet * rJet);
      if (applyAreaCut && normalizedJetArea > maxNormalizedJetArea)
        continue;
      isAtLeastOneJetSelected = true;
    }

    // Fill histogram of charged-particle multiplicity for events containing at least one selected jet
    if (isAtLeastOneJetSelected) {
      registryMult.fill(HIST("multiplicityEvtsWithJet"), fjParticles.size());
    }
  }
  PROCESS_SWITCH(AntinucleiInJets, processMultEvents, "Process Mult Events", false);

  // Process QC
  void processQC(SelectedCollisions::iterator const& collision, AntiNucleiTracks const& tracks)
  {
    // Apply event selection
    if (!collision.sel8() || std::fabs(collision.posZ()) > zVtx)
      return;
    if (rejectITSROFBorder && !collision.selection_bit(o2::aod::evsel::kNoITSROFrameBorder))
      return;
    if (rejectTFBorder && !collision.selection_bit(o2::aod::evsel::kNoTimeFrameBorder))
      return;
    if (requireVtxITSTPC && !collision.selection_bit(o2::aod::evsel::kIsVertexITSTPC))
      return;
    if (rejectSameBunchPileup && !collision.selection_bit(o2::aod::evsel::kNoSameBunchPileup))
      return;
    if (requireIsGoodZvtxFT0VsPV && !collision.selection_bit(o2::aod::evsel::kIsGoodZvtxFT0vsPV))
      return;
    if (requireIsVertexTOFmatched && !collision.selection_bit(o2::aod::evsel::kIsVertexTOFmatched))
      return;

    // Loop over reconstructed tracks
    std::vector<fastjet::PseudoJet> fjParticles;
    for (auto const& track : tracks) {
      if (!passedTrackSelectionForJetReconstruction(track))
        continue;

      // 4-momentum representation of a particle
      fastjet::PseudoJet fourMomentum(track.px(), track.py(), track.pz(), track.energy(MassPionCharged));
      fjParticles.emplace_back(fourMomentum);
    }

    // Reject empty events
    if (fjParticles.empty())
      return;

    // Cluster particles using the anti-kt algorithm
    fastjet::JetDefinition jetDef(fastjet::antikt_algorithm, rJet);
    fastjet::AreaDefinition areaDef(fastjet::active_area, fastjet::GhostedAreaSpec(1.0));
    fastjet::ClusterSequenceArea cs(fjParticles, jetDef, areaDef);
    std::vector<fastjet::PseudoJet> jets = fastjet::sorted_by_pt(cs.inclusive_jets());
    auto [rhoPerp, rhoMPerp] = jetutilities::estimateRhoPerpCone(fjParticles, jets[0], rJet);

    // Loop over reconstructed jets
    int njetsInAcc(0);
    int njetsHighPt(0);
    for (const auto& jet : jets) {

      // Jet must be fully contained in the acceptance
      if ((std::fabs(jet.eta()) + rJet) > (maxEta - deltaEtaEdge))
        continue;
      njetsInAcc++;
      registryQC.fill(HIST("sumPtJetCone"), jet.pt());
      double ptJetBeforeSub = jet.pt();

      // Jet pt must be larger than threshold
      auto jetForSub = jet;
      fastjet::PseudoJet jetMinusBkg = backgroundSub.doRhoAreaSub(jetForSub, rhoPerp, rhoMPerp);
      double ptJetAfterSub = jetForSub.pt();
      registryQC.fill(HIST("jetPtDifference"), ptJetAfterSub - ptJetBeforeSub);
      registryQC.fill(HIST("ptDistributionJetCone"), ptJetBeforeSub);
      registryQC.fill(HIST("ptDistributionJet"), ptJetAfterSub);

      if (jetMinusBkg.pt() < minJetPt)
        continue;
      njetsHighPt++;
      registryQC.fill(HIST("sumPtJet"), jet.pt());

      // Jet properties and perpendicular cone
      std::vector<fastjet::PseudoJet> jetConstituents = jet.constituents();
      TVector3 jetAxis(jet.px(), jet.py(), jet.pz());
      double coneRadius = std::sqrt(jet.area() / PI);
      TVector3 ueAxis1(0, 0, 0), ueAxis2(0, 0, 0);
      getPerpendicularDirections(jetAxis, ueAxis1, ueAxis2);
      if (ueAxis1.Mag() == 0 || ueAxis2.Mag() == 0) {
        continue;
      }

      registryQC.fill(HIST("NchJetCone"), static_cast<int>(jetConstituents.size()));

      // Loop over jet constituents
      for (const auto& particle : jetConstituents) {

        double deltaEta = particle.eta() - jetAxis.Eta();
        double deltaPhi = getDeltaPhi(particle.phi(), jetAxis.Phi());
        registryQC.fill(HIST("deltaEta_deltaPhi_jet"), deltaEta, deltaPhi);
        registryQC.fill(HIST("eta_phi_jet"), particle.eta(), particle.phi());
      }

      // Loop over particles in perpendicular cones
      double nParticlesPerp(0);
      double ptPerp(0);
      for (auto const& track : tracks) {

        if (!passedTrackSelectionForJetReconstruction(track))
          continue;

        double deltaEtaUe1 = track.eta() - ueAxis1.Eta();
        double deltaPhiUe1 = getDeltaPhi(track.phi(), ueAxis1.Phi());
        double deltaRUe1 = std::sqrt(deltaEtaUe1 * deltaEtaUe1 + deltaPhiUe1 * deltaPhiUe1);
        double deltaEtaUe2 = track.eta() - ueAxis2.Eta();
        double deltaPhiUe2 = getDeltaPhi(track.phi(), ueAxis2.Phi());
        double deltaRUe2 = std::sqrt(deltaEtaUe2 * deltaEtaUe2 + deltaPhiUe2 * deltaPhiUe2);
        if (deltaRUe1 > coneRadius && deltaRUe2 > coneRadius)
          continue;

        ptPerp = ptPerp + track.pt();
        nParticlesPerp++;
        registryQC.fill(HIST("deltaEta_deltaPhi_ue"), deltaEtaUe1, deltaPhiUe1);
        registryQC.fill(HIST("deltaEta_deltaPhi_ue"), deltaEtaUe2, deltaPhiUe2);
        registryQC.fill(HIST("eta_phi_ue"), track.eta(), track.phi());
      }
      registryQC.fill(HIST("NchUE"), 0.5 * nParticlesPerp);
      registryQC.fill(HIST("NchJet"), static_cast<double>(jetConstituents.size()) - 0.5 * nParticlesPerp);
      registryQC.fill(HIST("sumPtUE"), 0.5 * ptPerp);
    }
    registryQC.fill(HIST("nJetsFound"), static_cast<int>(jets.size()));
    registryQC.fill(HIST("nJetsInAcceptance"), njetsInAcc);
    registryQC.fill(HIST("nJetsSelectedHighPt"), njetsHighPt);
  }
  PROCESS_SWITCH(AntinucleiInJets, processQC, "Process QC", false);

  // Define preslices to group MC tracks and MC particles by their associated MC collision
  Preslice<AntiNucleiTracksMc> mcTracksPerMcCollision = o2::aod::track::collisionId;
  Preslice<aod::McParticles> mcParticlesPerMcCollision = o2::aod::mcparticle::mcCollisionId;

  // Antinuclei reconstruction efficiency
  void processAntinucleiEfficiency(GenCollisionsMc const& genCollisions, RecCollisionsMc const& recCollisions, AntiNucleiTracksMc const& mcTracks, aod::McParticles const& mcParticles)
  {
    // Loop over generated collisions
    for (const auto& collision : genCollisions) {

      // Apply event selection: require vertex position to be within the allowed z range
      if (std::fabs(collision.posZ()) > zVtx)
        continue;

      // Get particles in this MC collision
      const auto mcParticlesThisMcColl = mcParticles.sliceBy(mcParticlesPerMcCollision, collision.globalIndex());

      // Loop over all generated Monte Carlo particles for the selected event
      for (const auto& particle : mcParticlesThisMcColl) {

        // Select primary particles
        if (!particle.isPhysicalPrimary())
          continue;

        // Select particles within the specified pseudorapidity interval
        if (particle.eta() < minEta || particle.eta() > maxEta)
          continue;

        // Process different particle species based on PDG code
        switch (particle.pdgCode()) {
          case PDG_t::kProtonBar:
            registryMC.fill(HIST("antip_gen_jet"), particle.pt());
            registryMC.fill(HIST("antip_gen_ue"), particle.pt());
            registryMC.fill(HIST("protonBar"), particle.pt());
            break;
          case o2::constants::physics::Pdg::kDeuteron:
            registryMC.fill(HIST("deuteron_gen_jet"), particle.pt());
            registryMC.fill(HIST("deuteron_gen_ue"), particle.pt());
            break;
          case -o2::constants::physics::Pdg::kDeuteron:
            registryMC.fill(HIST("antideuteron_gen_jet"), particle.pt());
            registryMC.fill(HIST("antideuteron_gen_ue"), particle.pt());
            break;
          case o2::constants::physics::Pdg::kHelium3:
            registryMC.fill(HIST("helium3_gen_jet"), particle.pt());
            registryMC.fill(HIST("helium3_gen_ue"), particle.pt());
            break;
          case -o2::constants::physics::Pdg::kHelium3:
            registryMC.fill(HIST("antihelium3_gen_jet"), particle.pt());
            registryMC.fill(HIST("antihelium3_gen_ue"), particle.pt());
            break;
          // Histograms for re-weighting
          case PDG_t::kLambda0Bar:
            registryMC.fill(HIST("lambdaBar"), particle.pt());
            break;
          case PDG_t::kXiPlusBar:
            registryMC.fill(HIST("xiBar"), particle.pt());
            break;
          case PDG_t::kOmegaPlusBar:
            registryMC.fill(HIST("omegaBar"), particle.pt());
            break;
          case PDG_t::kSigmaBarMinus:
            registryMC.fill(HIST("sigmaBar"), particle.pt());
            break;
        }
      }
    }

    // Loop over all reconstructed collisions
    for (const auto& collision : recCollisions) {

      // Count all generated events before applying any event selection criteria
      registryMC.fill(HIST("number_of_events_mc_nuclei_efficiency"), 0.5);

      // Apply event selection: require sel8 and vertex position within the allowed z range
      if (!collision.sel8() || std::fabs(collision.posZ()) > zVtx)
        continue;

      // Count events that pass the selection criteria
      registryMC.fill(HIST("number_of_events_mc_nuclei_efficiency"), 1.5);

      // Reject events near the ITS Read-Out Frame border
      if (rejectITSROFBorder && !collision.selection_bit(o2::aod::evsel::kNoITSROFrameBorder))
        continue;
      registryMC.fill(HIST("number_of_events_mc_nuclei_efficiency"), 2.5);

      // Reject events at the Time Frame border
      if (rejectTFBorder && !collision.selection_bit(o2::aod::evsel::kNoTimeFrameBorder))
        continue;
      registryMC.fill(HIST("number_of_events_mc_nuclei_efficiency"), 3.5);

      // Require at least one ITS-TPC matched track
      if (requireVtxITSTPC && !collision.selection_bit(o2::aod::evsel::kIsVertexITSTPC))
        continue;
      registryMC.fill(HIST("number_of_events_mc_nuclei_efficiency"), 4.5);

      // Reject events with same-bunch pileup
      if (rejectSameBunchPileup && !collision.selection_bit(o2::aod::evsel::kNoSameBunchPileup))
        continue;
      registryMC.fill(HIST("number_of_events_mc_nuclei_efficiency"), 5.5);

      // Require consistent FT0 vs PV z-vertex
      if (requireIsGoodZvtxFT0VsPV && !collision.selection_bit(o2::aod::evsel::kIsGoodZvtxFT0vsPV))
        continue;
      registryMC.fill(HIST("number_of_events_mc_nuclei_efficiency"), 6.5);

      // Require TOF match for at least one vertex track
      if (requireIsVertexTOFmatched && !collision.selection_bit(o2::aod::evsel::kIsVertexTOFmatched))
        continue;
      registryMC.fill(HIST("number_of_events_mc_nuclei_efficiency"), 7.5);

      // Get tracks in this MC collision
      const auto mcTracksThisMcColl = mcTracks.sliceBy(mcTracksPerMcCollision, collision.globalIndex());

      // Loop over all reconstructed MC tracks
      for (auto const& track : mcTracksThisMcColl) {

        // Apply standard track selection criteria
        if (!passedTrackSelection(track))
          continue;

        // Cut on transverse and longitudinal distance of closest approach
        if (std::fabs(track.dcaXY()) > maxDcaxy || std::fabs(track.dcaZ()) > maxDcaz)
          continue;

        // Skip tracks that are not associated with a true MC particle
        if (!track.has_mcParticle())
          continue;
        const auto particle = track.mcParticle();

        // ****************************************************************************************************************

        // Systematic uncertainty on primary fraction
        if (track.sign() < 0 && particle.pdgCode() == PDG_t::kProtonBar) {

          // Primary antiprotons
          if (particle.isPhysicalPrimary()) {

            // Initialize weights
            double wPrimStd(1.0), wPrimUp(1.0), wPrimLow(1.0);

            // Weight assignment
            if (particle.pt() < primaryAntiprotons->GetXaxis()->GetXmax()) {
              int ipt = primaryAntiprotons->FindBin(particle.pt());
              wPrimStd = primaryAntiprotons->GetBinContent(ipt);
              wPrimUp = wPrimStd + primaryAntiprotons->GetBinError(ipt);
              wPrimLow = wPrimStd - primaryAntiprotons->GetBinError(ipt);
            }

            // Fill histograms
            registryMC.fill(HIST("antip_prim_pythia"), track.pt());
            registryMC.fill(HIST("antip_prim_std"), track.pt(), wPrimStd);
            registryMC.fill(HIST("antip_prim_up"), track.pt(), wPrimUp);
            registryMC.fill(HIST("antip_prim_low"), track.pt(), wPrimLow);
          }

          // Secondary antiprotons from material
          if (!particle.isPhysicalPrimary() && !particle.has_mothers()) {

            // Fill histograms
            registryMC.fill(HIST("antip_sec_pythia"), track.pt());
            registryMC.fill(HIST("antip_sec_std"), track.pt());
            registryMC.fill(HIST("antip_sec_up"), track.pt());
            registryMC.fill(HIST("antip_sec_low"), track.pt());
          }

          // Secondary antiprotons from weak decays
          if (!particle.isPhysicalPrimary() && particle.has_mothers()) {

            // Get first ancestor
            auto ancestor = getFirstAncestor(particle, mcParticles);
            double wSecStd(1.0), wSecUp(1.0), wSecLow(1.0);

            // Antiprotons from antiSigma
            if (ancestor.pdgCode() == PDG_t::kSigmaBarMinus && ancestor.pt() < primaryAntiSigma->GetXaxis()->GetXmax()) {
              int ipt = primaryAntiSigma->FindBin(ancestor.pt());
              wSecStd = primaryAntiSigma->GetBinContent(ipt);
              wSecUp = wSecStd + primaryAntiSigma->GetBinError(ipt);
              wSecLow = wSecStd - primaryAntiSigma->GetBinError(ipt);
            }

            // Antiprotons from antiLambda0
            if (ancestor.pdgCode() == PDG_t::kLambda0Bar && ancestor.pt() < primaryAntiLambda->GetXaxis()->GetXmax()) {
              int ipt = primaryAntiLambda->FindBin(ancestor.pt());
              wSecStd = primaryAntiLambda->GetBinContent(ipt);
              wSecUp = wSecStd + primaryAntiLambda->GetBinError(ipt);
              wSecLow = wSecStd - primaryAntiLambda->GetBinError(ipt);
            }

            // Antiprotons from antiXi
            if (ancestor.pdgCode() == PDG_t::kXiPlusBar && ancestor.pt() < primaryAntiXi->GetXaxis()->GetXmax()) {
              int ipt = primaryAntiXi->FindBin(ancestor.pt());
              wSecStd = primaryAntiXi->GetBinContent(ipt);
              wSecUp = wSecStd + primaryAntiXi->GetBinError(ipt);
              wSecLow = wSecStd - primaryAntiXi->GetBinError(ipt);
            }

            // Antiprotons from antiXi0
            if (ancestor.pdgCode() == -o2::constants::physics::Pdg::kXi0 && ancestor.pt() < primaryAntiXi->GetXaxis()->GetXmax()) {
              int ipt = primaryAntiXi->FindBin(ancestor.pt());
              wSecStd = primaryAntiXi->GetBinContent(ipt);
              wSecUp = wSecStd + primaryAntiXi->GetBinError(ipt);
              wSecLow = wSecStd - primaryAntiXi->GetBinError(ipt);
            }

            // Antiprotons from antiOmega
            if (ancestor.pdgCode() == PDG_t::kOmegaPlusBar && ancestor.pt() < primaryAntiOmega->GetXaxis()->GetXmax()) {
              int ipt = primaryAntiOmega->FindBin(ancestor.pt());
              wSecStd = primaryAntiOmega->GetBinContent(ipt);
              wSecUp = wSecStd + primaryAntiOmega->GetBinError(ipt);
              wSecLow = wSecStd - primaryAntiOmega->GetBinError(ipt);
            }

            // Fill histograms
            registryMC.fill(HIST("antip_sec_pythia"), track.pt());
            registryMC.fill(HIST("antip_sec_std"), track.pt(), wSecStd);
            registryMC.fill(HIST("antip_sec_up"), track.pt(), wSecUp);
            registryMC.fill(HIST("antip_sec_low"), track.pt(), wSecLow);
          }
        }

        // ****************************************************************************************************************

        // Select only physical primary particles
        if (!particle.isPhysicalPrimary())
          continue;

        // Retrieve PID responses from TPC and TOF detectors for proton, deuteron, helium-3
        double nsigmaTPCPr = track.tpcNSigmaPr();
        double nsigmaTOFPr = track.tofNSigmaPr();
        double nsigmaTPCDe = track.tpcNSigmaDe();
        double nsigmaTOFDe = track.tofNSigmaDe();
        double nsigmaTPCHe = track.tpcNSigmaHe();
        double pt = track.pt();

        // particle identification using the ITS cluster size
        bool passedItsPidProt(true), passedItsPidDeut(true), passedItsPidHel(true);
        double nSigmaITSprot = static_cast<double>(itsResponse.nSigmaITS<o2::track::PID::Proton>(track));
        double nSigmaITSdeut = static_cast<double>(itsResponse.nSigmaITS<o2::track::PID::Deuteron>(track));
        double nSigmaITShel3 = static_cast<double>(itsResponse.nSigmaITS<o2::track::PID::Helium3>(track));

        if (applyItsPid && pt < ptMaxItsPidProt && (nSigmaITSprot < nSigmaItsMin || nSigmaITSprot > nSigmaItsMax)) {
          passedItsPidProt = false;
        }
        if (applyItsPid && pt < ptMaxItsPidDeut && (nSigmaITSdeut < nSigmaItsMin || nSigmaITSdeut > nSigmaItsMax)) {
          passedItsPidDeut = false;
        }
        if (applyItsPid && (2.0 * pt) < ptMaxItsPidHel && (nSigmaITShel3 < nSigmaItsMin || nSigmaITShel3 > nSigmaItsMax)) {
          passedItsPidHel = false;
        }

        // Fill nsigmaITS for antiproton candidates
        if (track.sign() < 0 && particle.pdgCode() == PDG_t::kProtonBar && isHighPurityAntiproton(track)) {
          registryMC.fill(HIST("antiproton_nsigma_its_mc"), pt, nSigmaITSprot);
        }

        // Fill histograms of antiprotons
        if (track.sign() < 0 && particle.pdgCode() == PDG_t::kProtonBar && passedItsPidProt) {
          if (nsigmaTPCPr > minNsigmaTpc && nsigmaTPCPr < maxNsigmaTpc) {
            registryMC.fill(HIST("antip_rec_tpc_jet"), track.pt());
            registryMC.fill(HIST("antip_rec_tpc_ue"), track.pt());

            if (track.hasTOF() && nsigmaTOFPr > minNsigmaTof && nsigmaTOFPr < maxNsigmaTof) {
              registryMC.fill(HIST("antip_rec_tof_jet"), track.pt());
              registryMC.fill(HIST("antip_rec_tof_ue"), track.pt());
            }
          }
        }

        // Fill histograms of antideuterons
        if (track.sign() < 0 && particle.pdgCode() == -o2::constants::physics::Pdg::kDeuteron && passedItsPidDeut) {
          if (nsigmaTPCDe > minNsigmaTpc && nsigmaTPCDe < maxNsigmaTpc) {
            registryMC.fill(HIST("antideuteron_rec_tpc_jet"), track.pt());
            registryMC.fill(HIST("antideuteron_rec_tpc_ue"), track.pt());

            if (track.hasTOF() && nsigmaTOFDe > minNsigmaTof && nsigmaTOFDe < maxNsigmaTof) {
              registryMC.fill(HIST("antideuteron_rec_tof_jet"), track.pt());
              registryMC.fill(HIST("antideuteron_rec_tof_ue"), track.pt());
            }
          }
        }

        // Fill histograms of deuterons
        if (track.sign() > 0 && particle.pdgCode() == o2::constants::physics::Pdg::kDeuteron && passedItsPidDeut) {
          if (nsigmaTPCDe > minNsigmaTpc && nsigmaTPCDe < maxNsigmaTpc) {
            registryMC.fill(HIST("deuteron_rec_tpc_jet"), track.pt());
            registryMC.fill(HIST("deuteron_rec_tpc_ue"), track.pt());
            if (track.hasTOF() && nsigmaTOFDe > minNsigmaTof && nsigmaTOFDe < maxNsigmaTof) {
              registryMC.fill(HIST("deuteron_rec_tof_jet"), track.pt());
              registryMC.fill(HIST("deuteron_rec_tof_ue"), track.pt());
            }
          }
        }

        // Fill histograms of antihelium3
        if (track.sign() < 0 && particle.pdgCode() == -o2::constants::physics::Pdg::kHelium3 && passedItsPidHel) {
          if (nsigmaTPCHe > minNsigmaTpc && nsigmaTPCHe < maxNsigmaTpc) {
            registryMC.fill(HIST("antihelium3_rec_tpc_jet"), 2.0 * track.pt());
            registryMC.fill(HIST("antihelium3_rec_tpc_ue"), 2.0 * track.pt());
          }
        }

        // Fill histograms of helium3
        if (track.sign() > 0 && particle.pdgCode() == o2::constants::physics::Pdg::kHelium3 && passedItsPidHel) {
          if (nsigmaTPCHe > minNsigmaTpc && nsigmaTPCHe < maxNsigmaTpc) {
            registryMC.fill(HIST("helium3_rec_tpc_jet"), 2.0 * track.pt());
            registryMC.fill(HIST("helium3_rec_tpc_ue"), 2.0 * track.pt());
          }
        }
      }
    }
  }
  PROCESS_SWITCH(AntinucleiInJets, processAntinucleiEfficiency, "process antinuclei efficiency", false);

  // Generated events
  void processJetsMCgen(GenCollisionsMc const& collisions, aod::McParticles const& mcParticles)
  {
    // Define per-event particle containers
    std::vector<fastjet::PseudoJet> fjParticles;
    std::vector<TVector3> protonMomentum;

    // Event counter
    int eventCounter = 0;

    // Jet and area definitions
    fastjet::JetDefinition jetDef(fastjet::antikt_algorithm, rJet);
    fastjet::AreaDefinition areaDef(fastjet::active_area, fastjet::GhostedAreaSpec(1.0));

    // Loop over all simulated collisions
    for (const auto& collision : collisions) {

      // Increment event counter
      eventCounter++;

      // Clear containers at the start of the event loop
      fjParticles.clear();
      protonMomentum.clear();

      // Event counter: before event selection
      registryMC.fill(HIST("genEvents"), 0.5);

      // Apply event selection: require vertex position to be within the allowed z range
      if (std::fabs(collision.posZ()) > zVtx)
        continue;

      // Event counter: after event selection
      registryMC.fill(HIST("genEvents"), 1.5);

      // Get particles in this MC collision
      const auto mcParticlesThisMcColl = mcParticles.sliceBy(mcParticlesPerMcCollision, collision.globalIndex());

      // Loop over MC particles
      for (const auto& particle : mcParticlesThisMcColl) {

        // Select physical primary particles or HF decay products
        if (!isPhysicalPrimaryOrFromHF(particle, mcParticles))
          continue;

        // Select particles within acceptance
        static constexpr double MinPtParticle = 0.1;
        if (particle.eta() < minEta || particle.eta() > maxEta || particle.pt() < MinPtParticle)
          continue;

        // Store 3-momentum vectors of antiprotons for further analysis
        if (particle.pdgCode() == PDG_t::kProtonBar) {
          TVector3 pVec(particle.px(), particle.py(), particle.pz());
          protonMomentum.emplace_back(pVec);
          registryMC.fill(HIST("antiproton_gen_full"), particle.pt());
        }

        // 4-momentum representation of a particle
        double energy = std::sqrt(particle.p() * particle.p() + MassPionCharged * MassPionCharged);
        fastjet::PseudoJet fourMomentum(particle.px(), particle.py(), particle.pz(), energy);
        fourMomentum.set_user_index(particle.pdgCode());
        fjParticles.emplace_back(fourMomentum);
      }

      // Reject empty events
      if (fjParticles.empty())
        continue;
      registryMC.fill(HIST("genEvents"), 2.5);

      // Size of particle array
      registryMC.fill(HIST("sizeParticleArray"), fjParticles.size());

      // Cluster MC particles into jets using anti-kt algorithm
      fastjet::ClusterSequenceArea cs(fjParticles, jetDef, areaDef);
      std::vector<fastjet::PseudoJet> jets = fastjet::sorted_by_pt(cs.inclusive_jets());
      auto [rhoPerp, rhoMPerp] = jetutilities::estimateRhoPerpCone(fjParticles, jets[0], rJet);

      // Loop over clustered jets
      bool isAtLeastOneJetSelected = false;
      for (const auto& jet : jets) {

        // Jet must be fully contained in the acceptance
        if ((std::fabs(jet.eta()) + rJet) > (maxEta - deltaEtaEdge))
          continue;

        // Jet pt must be larger than threshold
        auto jetForSub = jet;
        fastjet::PseudoJet jetMinusBkg = backgroundSub.doRhoAreaSub(jetForSub, rhoPerp, rhoMPerp);
        if (jetMinusBkg.pt() < minJetPt)
          continue;

        // Apply area cut if required
        double normalizedJetArea = jet.area() / (PI * rJet * rJet);
        if (applyAreaCut && normalizedJetArea > maxNormalizedJetArea)
          continue;
        isAtLeastOneJetSelected = true;

        // Generated jets
        registryMC.fill(HIST("genJets"), 0.5);

        // Analyze jet constituents
        std::vector<fastjet::PseudoJet> jetConstituents = jet.constituents();
        for (const auto& particle : jetConstituents) {
          if (particle.user_index() != PDG_t::kProtonBar)
            continue;

          if (particle.eta() < minEta || particle.eta() > maxEta)
            continue;

          // Fill normalization histogram
          registryMC.fill(HIST("antiproton_deltay_deltaphi_jet"), particle.eta() - jet.eta(), getDeltaPhi(particle.phi(), jet.phi()));

          // Calculate weight
          double weightJet(1.0);
          if (applyReweighting && particle.pt() < antiprotonsInsideJets->GetXaxis()->GetXmax()) {
            int ipt = antiprotonsInsideJets->FindBin(particle.pt());
            weightJet = antiprotonsInsideJets->GetBinContent(ipt);
          }

          // Fill histogram for generated antiprotons
          registryMC.fill(HIST("antiproton_gen_jet"), particle.pt(), weightJet);

          // Fill 2d (pt,eta) distribution of antiprotons
          registryMC.fill(HIST("antiproton_eta_pt_jet"), particle.pt(), particle.eta(), weightJet);
        }

        // Set up two perpendicular cone axes for underlying event estimation
        TVector3 jetAxis(jet.px(), jet.py(), jet.pz());
        double coneRadius = std::sqrt(jet.area() / PI);
        TVector3 ueAxis1(0, 0, 0), ueAxis2(0, 0, 0);
        getPerpendicularDirections(jetAxis, ueAxis1, ueAxis2);
        if (ueAxis1.Mag() == 0 || ueAxis2.Mag() == 0) {
          continue;
        }

        // Loop over MC particles to analyze underlying event region
        for (const auto& protonVec : protonMomentum) {

          // Compute distance of particle from both perpendicular cone axes
          double deltaEtaUe1 = protonVec.Eta() - ueAxis1.Eta();
          double deltaPhiUe1 = getDeltaPhi(protonVec.Phi(), ueAxis1.Phi());
          double deltaRUe1 = std::sqrt(deltaEtaUe1 * deltaEtaUe1 + deltaPhiUe1 * deltaPhiUe1);
          double deltaEtaUe2 = protonVec.Eta() - ueAxis2.Eta();
          double deltaPhiUe2 = getDeltaPhi(protonVec.Phi(), ueAxis2.Phi());
          double deltaRUe2 = std::sqrt(deltaEtaUe2 * deltaEtaUe2 + deltaPhiUe2 * deltaPhiUe2);

          // Determine the maximum allowed distance from UE axes for particle selection
          double maxConeRadius = coneRadius;
          if (applyAreaCut) {
            maxConeRadius = std::sqrt(maxNormalizedJetArea) * rJet;
          }

          // Reject tracks that lie outside the maxConeRadius from both UE axes
          if (deltaRUe1 > maxConeRadius && deltaRUe2 > maxConeRadius)
            continue;

          // Fill normalization histogram
          registryMC.fill(HIST("antiproton_deltay_deltaphi_ue"), protonVec.Eta() - ueAxis1.Eta(), getDeltaPhi(protonVec.Phi(), ueAxis1.Phi()));
          registryMC.fill(HIST("antiproton_deltay_deltaphi_ue"), protonVec.Eta() - ueAxis2.Eta(), getDeltaPhi(protonVec.Phi(), ueAxis2.Phi()));

          // Calculate weight
          double weightUe(1.0);
          if (applyReweighting && protonVec.Pt() < antiprotonsPerpCone->GetXaxis()->GetXmax()) {
            int ipt = antiprotonsPerpCone->FindBin(protonVec.Pt());
            weightUe = antiprotonsPerpCone->GetBinContent(ipt);
          }

          // Fill histogram for antiprotons in the UE
          registryMC.fill(HIST("antiproton_gen_ue"), protonVec.Pt(), weightUe);

          // Fill 2d (pt,eta) distribution of antiprotons
          registryMC.fill(HIST("antiproton_eta_pt_ue"), protonVec.Pt(), protonVec.Eta(), weightUe);
        }
      }
      if (isAtLeastOneJetSelected) {
        registryMC.fill(HIST("genEvents"), 3.5);
      }

      // Shrink large vectors
      if (eventCounter % shrinkInterval == 0) {
        std::vector<fastjet::PseudoJet>().swap(fjParticles);
        std::vector<TVector3>().swap(protonMomentum);
      }
    }
  }
  PROCESS_SWITCH(AntinucleiInJets, processJetsMCgen, "process jets mc gen", false);

  // Reconstructed events
  void processJetsMCrec(RecCollisionsMc const& collisions, AntiNucleiTracksMc const& mcTracks, McParticles const&)
  {
    // Define per-event containers
    std::vector<fastjet::PseudoJet> fjParticles;
    std::vector<int> antiprotonTrackIndex;

    // Jet and area definitions
    fastjet::JetDefinition jetDef(fastjet::antikt_algorithm, rJet);
    fastjet::AreaDefinition areaDef(fastjet::active_area, fastjet::GhostedAreaSpec(1.0));

    // Event counter
    int eventCounter = 0;

    // Loop over all reconstructed collisions
    for (const auto& collision : collisions) {

      // Configuration
      registryMC.fill(HIST("settingMC"), minJetPt.value, rJet.value);

      // Increment event counter
      eventCounter++;

      // Clear containers at the start of the event loop
      fjParticles.clear();
      antiprotonTrackIndex.clear();

      // Event counter: before event selection
      registryMC.fill(HIST("recEvents"), 0.5);

      // Apply event selection: require sel8 and vertex position to be within the allowed z range
      if (!collision.sel8() || std::fabs(collision.posZ()) > zVtx)
        continue;

      // Event counter: after event selection
      registryMC.fill(HIST("recEvents"), 1.5);

      // Reject events near the ITS Read-Out Frame border
      if (rejectITSROFBorder && !collision.selection_bit(o2::aod::evsel::kNoITSROFrameBorder))
        continue;
      registryMC.fill(HIST("recEvents"), 2.5);

      // Reject events at the Time Frame border
      if (rejectTFBorder && !collision.selection_bit(o2::aod::evsel::kNoTimeFrameBorder))
        continue;
      registryMC.fill(HIST("recEvents"), 3.5);

      // Require at least one ITS-TPC matched track
      if (requireVtxITSTPC && !collision.selection_bit(o2::aod::evsel::kIsVertexITSTPC))
        continue;
      registryMC.fill(HIST("recEvents"), 4.5);

      // Reject events with same-bunch pileup
      if (rejectSameBunchPileup && !collision.selection_bit(o2::aod::evsel::kNoSameBunchPileup))
        continue;
      registryMC.fill(HIST("recEvents"), 5.5);

      // Require consistent FT0 vs PV z-vertex
      if (requireIsGoodZvtxFT0VsPV && !collision.selection_bit(o2::aod::evsel::kIsGoodZvtxFT0vsPV))
        continue;
      registryMC.fill(HIST("recEvents"), 6.5);

      // Require TOF match for at least one vertex track
      if (requireIsVertexTOFmatched && !collision.selection_bit(o2::aod::evsel::kIsVertexTOFmatched))
        continue;
      registryMC.fill(HIST("recEvents"), 7.5);

      // Get tracks in this MC collision
      const auto mcTracksThisMcColl = mcTracks.sliceBy(mcTracksPerMcCollision, collision.globalIndex());

      // Loop over reconstructed tracks
      int id(-1);
      for (auto const& track : mcTracksThisMcColl) {
        id++;

        // Get corresponding MC particle
        if (!track.has_mcParticle())
          continue;
        const auto mcparticle = track.mcParticle();

        // Store track index for antiproton tracks
        if (passedTrackSelection(track) && track.sign() < 0 && mcparticle.pdgCode() == PDG_t::kProtonBar) {
          antiprotonTrackIndex.emplace_back(id);

          double nsigmaTPCPr = track.tpcNSigmaPr();
          double nsigmaTOFPr = track.tofNSigmaPr();
          double pt = track.pt();
          double dcaxy = track.dcaXY();
          double dcaz = track.dcaZ();

          if (mcparticle.isPhysicalPrimary() && std::fabs(dcaxy) < maxDcaxy && std::fabs(dcaz) < maxDcaz && nsigmaTPCPr > minNsigmaTpc && nsigmaTPCPr < maxNsigmaTpc) {
            registryMC.fill(HIST("antiproton_rec_tpc_full"), pt);
            if (track.hasTOF() && nsigmaTOFPr > minNsigmaTof && nsigmaTOFPr < maxNsigmaTof) {
              registryMC.fill(HIST("antiproton_rec_tof_full"), pt);
            }
          }
        }

        // Apply track selection for jet reconstruction
        if (!passedTrackSelectionForJetReconstruction(track))
          continue;

        // 4-momentum representation of a particle
        fastjet::PseudoJet fourMomentum(track.px(), track.py(), track.pz(), track.energy(MassPionCharged));
        fourMomentum.set_user_index(id);
        fjParticles.emplace_back(fourMomentum);
      }

      // Reject empty events
      if (fjParticles.empty())
        continue;
      registryMC.fill(HIST("recEvents"), 8.5);

      // Cluster particles using the anti-kt algorithm
      fastjet::ClusterSequenceArea cs(fjParticles, jetDef, areaDef);
      std::vector<fastjet::PseudoJet> jets = fastjet::sorted_by_pt(cs.inclusive_jets());
      auto [rhoPerp, rhoMPerp] = jetutilities::estimateRhoPerpCone(fjParticles, jets[0], rJet);

      // Loop over reconstructed jets
      bool isAtLeastOneJetSelected = false;
      for (const auto& jet : jets) {

        // Jet must be fully contained in the acceptance
        if ((std::fabs(jet.eta()) + rJet) > (maxEta - deltaEtaEdge))
          continue;

        // Jet pt must be larger than threshold
        auto jetForSub = jet;
        fastjet::PseudoJet jetMinusBkg = backgroundSub.doRhoAreaSub(jetForSub, rhoPerp, rhoMPerp);
        if (jetMinusBkg.pt() < minJetPt)
          continue;

        // Apply area cut if required
        double normalizedJetArea = jet.area() / (PI * rJet * rJet);
        if (applyAreaCut && normalizedJetArea > maxNormalizedJetArea)
          continue;
        isAtLeastOneJetSelected = true;

        // Reconstructed jets
        registryMC.fill(HIST("recJets"), 0.5);

        // Set up two perpendicular cone axes for underlying event estimation
        double coneRadius = std::sqrt(jet.area() / PI);
        TVector3 jetAxis(jet.px(), jet.py(), jet.pz());
        TVector3 ueAxis1(0, 0, 0), ueAxis2(0, 0, 0);
        getPerpendicularDirections(jetAxis, ueAxis1, ueAxis2);
        if (ueAxis1.Mag() == 0 || ueAxis2.Mag() == 0) {
          continue;
        }

        // Get jet constituents
        std::vector<fastjet::PseudoJet> jetConstituents = jet.constituents();

        // Loop over jet constituents
        for (const auto& particle : jetConstituents) {

          // Get corresponding track and apply track selection criteria
          auto const& track = mcTracksThisMcColl.iteratorAt(particle.user_index());
          if (!passedTrackSelection(track))
            continue;

          // Antimatter selection
          if (track.sign() > 0)
            continue;

          // Get corresponding MC particle
          if (!track.has_mcParticle())
            continue;
          const auto mcparticle = track.mcParticle();

          // Define variables
          double nsigmaTPCPr = track.tpcNSigmaPr();
          double nsigmaTOFPr = track.tofNSigmaPr();
          double pt = track.pt();
          double dcaxy = track.dcaXY();
          double dcaz = track.dcaZ();

          // Fill nsigmaTOF template
          if (track.hasTOF() && std::fabs(dcaxy) < maxDcaxy && std::fabs(dcaz) < maxDcaz && mcparticle.isPhysicalPrimary() && nsigmaTPCPr > minNsigmaTpc && nsigmaTPCPr < maxNsigmaTpc && mcparticle.pdgCode() != PDG_t::kProtonBar) {
            registryMC.fill(HIST("antiproton_nsigma_tof_jet_mc"), pt, nsigmaTOFPr);
          }

          // Antiproton selection based on the PDG
          if (mcparticle.pdgCode() != PDG_t::kProtonBar)
            continue;

          // Fill DCA templates
          if (std::fabs(dcaz) < maxDcaz) {
            if (mcparticle.isPhysicalPrimary()) {
              registryMC.fill(HIST("antiproton_prim_dca_jet"), pt, dcaxy);
            } else {
              registryMC.fill(HIST("antiproton_all_dca_jet"), pt, dcaxy);
            }
          }

          // Apply DCA selections
          if (std::fabs(dcaxy) > maxDcaxy || std::fabs(dcaz) > maxDcaz)
            continue;

          // nsigmaITS for antiprotons
          double nSigmaITSprot = static_cast<double>(itsResponse.nSigmaITS<o2::track::PID::Proton>(track));

          // Particle identification using the ITS cluster size
          bool passedItsPidProt(true);
          if (applyItsPid && pt < ptMaxItsPidProt && (nSigmaITSprot < nSigmaItsMin || nSigmaITSprot > nSigmaItsMax)) {
            passedItsPidProt = false;
          }

          // Fill inclusive antiproton spectrum
          registryMC.fill(HIST("antiproton_incl_jet"), pt);

          // Select physical primary antiprotons
          if (!mcparticle.isPhysicalPrimary())
            continue;

          // Fill antiproton spectrum for physical primaries
          registryMC.fill(HIST("antiproton_prim_jet"), pt);

          // Calculate weight
          double weightJet(1.0);
          if (applyReweighting && mcparticle.pt() < antiprotonsInsideJets->GetXaxis()->GetXmax()) {
            int ipt = antiprotonsInsideJets->FindBin(mcparticle.pt());
            weightJet = antiprotonsInsideJets->GetBinContent(ipt);
          }

          // Fill histograms (TPC and TOF) only for selected candidates
          if (passedItsPidProt && nsigmaTPCPr > minNsigmaTpc && nsigmaTPCPr < maxNsigmaTpc) {
            registryMC.fill(HIST("antiproton_rec_tpc_jet"), pt, weightJet);
            if (track.hasTOF() && nsigmaTOFPr > minNsigmaTof && nsigmaTOFPr < maxNsigmaTof) {
              registryMC.fill(HIST("antiproton_rec_tof_jet"), pt, weightJet);
            }
          }
        }

        // Loop over tracks in the underlying event
        for (auto const& index : antiprotonTrackIndex) {

          // retrieve track associated to index
          auto const& track = mcTracksThisMcColl.iteratorAt(index);

          // Get corresponding MC particle
          if (!track.has_mcParticle())
            continue;
          const auto mcparticle = track.mcParticle();

          // Define variables
          double nsigmaTPCPr = track.tpcNSigmaPr();
          double nsigmaTOFPr = track.tofNSigmaPr();
          double pt = track.pt();
          double dcaxy = track.dcaXY();
          double dcaz = track.dcaZ();

          // Fill DCA templates
          if (std::fabs(dcaz) < maxDcaz) {
            if (mcparticle.isPhysicalPrimary()) {
              registryMC.fill(HIST("antiproton_prim_dca_ue"), pt, dcaxy);
            } else {
              registryMC.fill(HIST("antiproton_all_dca_ue"), pt, dcaxy);
            }
          }

          // Apply DCA selection
          if (std::fabs(dcaxy) > maxDcaxy || std::fabs(dcaz) > maxDcaz)
            continue;

          // Calculate the angular distance between the track and underlying event axes in eta-phi space
          double deltaEtaUe1 = track.eta() - ueAxis1.Eta();
          double deltaPhiUe1 = getDeltaPhi(track.phi(), ueAxis1.Phi());
          double deltaRUe1 = std::sqrt(deltaEtaUe1 * deltaEtaUe1 + deltaPhiUe1 * deltaPhiUe1);
          double deltaEtaUe2 = track.eta() - ueAxis2.Eta();
          double deltaPhiUe2 = getDeltaPhi(track.phi(), ueAxis2.Phi());
          double deltaRUe2 = std::sqrt(deltaEtaUe2 * deltaEtaUe2 + deltaPhiUe2 * deltaPhiUe2);

          // Determine the maximum allowed distance from UE axes for particle selection
          double maxConeRadius = coneRadius;
          if (applyAreaCut) {
            maxConeRadius = std::sqrt(maxNormalizedJetArea) * rJet;
          }

          // Reject tracks that lie outside the maxConeRadius from both UE axes
          if (deltaRUe1 > maxConeRadius && deltaRUe2 > maxConeRadius)
            continue;

          // Particle identification using the ITS cluster size
          bool passedItsPidProt(true);
          double nSigmaITSprot = static_cast<double>(itsResponse.nSigmaITS<o2::track::PID::Proton>(track));
          if (applyItsPid && pt < ptMaxItsPidProt && (nSigmaITSprot < nSigmaItsMin || nSigmaITSprot > nSigmaItsMax)) {
            passedItsPidProt = false;
          }

          // Fill inclusive antiproton spectrum
          registryMC.fill(HIST("antiproton_incl_ue"), pt);

          // Select physical primary antiprotons
          if (!mcparticle.isPhysicalPrimary())
            continue;

          // Fill antiproton spectrum for physical primaries
          registryMC.fill(HIST("antiproton_prim_ue"), pt);

          // Calculate weight
          double weightUe(1.0);
          if (applyReweighting && mcparticle.pt() < antiprotonsPerpCone->GetXaxis()->GetXmax()) {
            int ipt = antiprotonsPerpCone->FindBin(mcparticle.pt());
            weightUe = antiprotonsPerpCone->GetBinContent(ipt);
          }

          // Fill histograms (TPC and TOF) only for selected candidates
          if (passedItsPidProt && nsigmaTPCPr > minNsigmaTpc && nsigmaTPCPr < maxNsigmaTpc) {
            registryMC.fill(HIST("antiproton_rec_tpc_ue"), pt, weightUe);
            if (track.hasTOF() && nsigmaTOFPr > minNsigmaTof && nsigmaTOFPr < maxNsigmaTof) {
              registryMC.fill(HIST("antiproton_rec_tof_ue"), pt, weightUe);
            }
          }
        }
      }
      if (isAtLeastOneJetSelected) {
        registryMC.fill(HIST("recEvents"), 9.5);
      }

      // Shrink large vectors
      if (eventCounter % shrinkInterval == 0) {
        std::vector<fastjet::PseudoJet>().swap(fjParticles);
        std::vector<int>().swap(antiprotonTrackIndex);
      }
    }
  }
  PROCESS_SWITCH(AntinucleiInJets, processJetsMCrec, "process jets MC rec", false);

  // Process real data with systematic variations of analysis parameters
  void processSystData(SelectedCollisions::iterator const& collision, AntiNucleiTracks const& tracks)
  {
    // Event counter: before event selection
    registryData.fill(HIST("number_of_events_data_syst"), 0.5);

    // Apply standard event selection
    if (!collision.sel8() || std::fabs(collision.posZ()) > zVtx)
      return;

    // Event counter: after event selection
    registryData.fill(HIST("number_of_events_data_syst"), 1.5);

    // Reject events near the ITS Read-Out Frame border
    if (rejectITSROFBorder && !collision.selection_bit(o2::aod::evsel::kNoITSROFrameBorder))
      return;
    registryData.fill(HIST("number_of_events_data_syst"), 2.5);

    // Reject events at the Time Frame border
    if (rejectTFBorder && !collision.selection_bit(o2::aod::evsel::kNoTimeFrameBorder))
      return;
    registryData.fill(HIST("number_of_events_data_syst"), 3.5);

    // Require at least one ITS-TPC matched track
    if (requireVtxITSTPC && !collision.selection_bit(o2::aod::evsel::kIsVertexITSTPC))
      return;
    registryData.fill(HIST("number_of_events_data_syst"), 4.5);

    // Reject events with same-bunch pileup
    if (rejectSameBunchPileup && !collision.selection_bit(o2::aod::evsel::kNoSameBunchPileup))
      return;
    registryData.fill(HIST("number_of_events_data_syst"), 5.5);

    // Require consistent FT0 vs PV z-vertex
    if (requireIsGoodZvtxFT0VsPV && !collision.selection_bit(o2::aod::evsel::kIsGoodZvtxFT0vsPV))
      return;
    registryData.fill(HIST("number_of_events_data_syst"), 6.5);

    // Require TOF match for at least one vertex track
    if (requireIsVertexTOFmatched && !collision.selection_bit(o2::aod::evsel::kIsVertexTOFmatched))
      return;
    registryData.fill(HIST("number_of_events_data_syst"), 7.5);

    // Cut settings
    static std::vector<double> maxDcaxySyst = {
      0.071, 0.060, 0.066, 0.031, 0.052, 0.078, 0.045, 0.064, 0.036, 0.074,
      0.079, 0.043, 0.067, 0.059, 0.032, 0.070, 0.048, 0.077, 0.062, 0.034,
      0.057, 0.055, 0.073, 0.038, 0.050, 0.075, 0.041, 0.061, 0.033, 0.069,
      0.035, 0.044, 0.076, 0.049, 0.037, 0.054, 0.072, 0.046, 0.058, 0.040,
      0.068, 0.042, 0.056, 0.039, 0.047, 0.065, 0.051, 0.053, 0.063, 0.030};

    static std::vector<double> maxDcazSyst = {
      0.064, 0.047, 0.032, 0.076, 0.039, 0.058, 0.043, 0.069, 0.050, 0.035,
      0.074, 0.061, 0.045, 0.033, 0.068, 0.055, 0.037, 0.071, 0.042, 0.053,
      0.077, 0.038, 0.065, 0.049, 0.036, 0.059, 0.044, 0.067, 0.041, 0.034,
      0.073, 0.052, 0.040, 0.063, 0.046, 0.031, 0.070, 0.054, 0.037, 0.062,
      0.048, 0.035, 0.075, 0.051, 0.039, 0.066, 0.043, 0.060, 0.032, 0.056};

    static std::vector<double> nSigmaItsMinSyst = {
      -2.9, -2.8, -3.0, -3.4, -2.7, -3.3, -3.0, -3.1, -3.4, -3.1,
      -3.0, -2.8, -3.2, -2.6, -2.7, -3.4, -2.9, -3.0, -3.0, -2.7,
      -2.9, -3.3, -3.0, -3.1, -3.2, -3.0, -2.9, -2.7, -3.3, -3.0,
      -2.8, -3.3, -2.7, -3.3, -2.8, -3.4, -2.8, -3.4, -2.9, -3.1,
      -3.2, -2.6, -3.1, -2.9, -3.1, -2.8, -2.9, -3.3, -3.0, -2.8};

    static std::vector<double> nSigmaItsMaxSyst = {
      2.9, 2.8, 3.0, 3.4, 2.7, 3.3, 3.0, 3.1, 3.4, 3.1,
      3.0, 2.8, 3.2, 2.6, 2.7, 3.4, 2.9, 3.0, 3.0, 2.7,
      2.9, 3.3, 3.0, 3.1, 3.2, 3.0, 2.9, 2.7, 3.3, 3.0,
      2.8, 3.3, 2.7, 3.3, 2.8, 3.4, 2.8, 3.4, 2.9, 3.1,
      3.2, 2.6, 3.1, 2.9, 3.1, 2.8, 2.9, 3.3, 3.0, 2.8};

    static std::vector<double> minNsigmaTpcSyst = {
      -3.2, -2.9, -3.1, -2.9, -3.5, -2.6, -3.3, -3.0, -3.5, -2.7,
      -3.0, -2.6, -3.3, -3.4, -2.8, -3.1, -2.6, -3.2, -3.1, -2.8,
      -3.4, -2.7, -3.4, -2.9, -3.0, -2.5, -3.3, -2.8, -3.1, -2.7,
      -3.4, -2.8, -3.3, -2.6, -3.1, -2.5, -3.4, -3.0, -3.2, -2.6,
      -3.4, -2.8, -3.1, -2.6, -3.3, -2.7, -3.2, -2.7, -3.4, -2.9};

    static std::vector<double> maxNsigmaTpcSyst = {
      3.2, 2.9, 3.1, 2.9, 3.5, 2.6, 3.3, 3.0, 3.5, 2.7,
      3.0, 2.6, 3.3, 3.4, 2.8, 3.1, 2.6, 3.2, 3.1, 2.8,
      3.4, 2.7, 3.4, 2.9, 3.0, 2.5, 3.3, 2.8, 3.1, 2.7,
      3.4, 2.8, 3.3, 2.6, 3.1, 2.5, 3.4, 3.0, 3.2, 2.6,
      3.4, 2.8, 3.1, 2.6, 3.3, 2.7, 3.2, 2.7, 3.4, 2.9};

    // Loop over reconstructed tracks
    for (auto const& track : tracks) {

      // Select only antimatter
      if (track.sign() > 0)
        continue;

      // Loop over different cut settings
      for (int isyst = 0; isyst < nSyst; isyst++) {

        // Apply track selection
        if (!passedTrackSelectionSyst(track, isyst))
          continue;

        // Define variables
        double nsigmaTPCPr = track.tpcNSigmaPr();
        double nsigmaTOFPr = track.tofNSigmaPr();
        double nsigmaTPCDe = track.tpcNSigmaDe();
        double nsigmaTOFDe = track.tofNSigmaDe();
        double nsigmaTPCHe = track.tpcNSigmaHe();
        double pt = track.pt();
        double dcaxy = track.dcaXY();
        double dcaz = track.dcaZ();

        // Apply DCA selections
        if (std::fabs(dcaxy) > maxDcaxySyst[isyst] || std::fabs(dcaz) > maxDcazSyst[isyst])
          continue;

        // Particle identification using the ITS cluster size (vary also PID ITS)
        bool passedItsPidProt(true), passedItsPidDeut(true), passedItsPidHel(true);
        double nSigmaITSprot = static_cast<double>(itsResponse.nSigmaITS<o2::track::PID::Proton>(track));
        double nSigmaITSdeut = static_cast<double>(itsResponse.nSigmaITS<o2::track::PID::Deuteron>(track));
        double nSigmaITShel3 = static_cast<double>(itsResponse.nSigmaITS<o2::track::PID::Helium3>(track));

        if (applyItsPid && pt < ptMaxItsPidProt && (nSigmaITSprot < nSigmaItsMinSyst[isyst] || nSigmaITSprot > nSigmaItsMaxSyst[isyst])) {
          passedItsPidProt = false;
        }
        if (applyItsPid && pt < ptMaxItsPidDeut && (nSigmaITSdeut < nSigmaItsMinSyst[isyst] || nSigmaITSdeut > nSigmaItsMaxSyst[isyst])) {
          passedItsPidDeut = false;
        }
        if (applyItsPid && (2.0 * pt) < ptMaxItsPidHel && (nSigmaITShel3 < nSigmaItsMinSyst[isyst] || nSigmaITShel3 > nSigmaItsMaxSyst[isyst])) {
          passedItsPidHel = false;
        }

        // Fill histograms
        if (passedItsPidProt) {
          registryData.fill(HIST("antiproton_tpc_syst"), isyst, pt, nsigmaTPCPr);
          if (nsigmaTPCPr > minNsigmaTpcSyst[isyst] && nsigmaTPCPr < maxNsigmaTpcSyst[isyst] && track.hasTOF())
            registryData.fill(HIST("antiproton_tof_syst"), isyst, pt, nsigmaTOFPr);
        }
        if (passedItsPidDeut) {
          registryData.fill(HIST("antideuteron_tpc_syst"), isyst, pt, nsigmaTPCDe);
          if (nsigmaTPCDe > minNsigmaTpcSyst[isyst] && nsigmaTPCDe < maxNsigmaTpcSyst[isyst] && track.hasTOF())
            registryData.fill(HIST("antideuteron_tof_syst"), isyst, pt, nsigmaTOFDe);
        }
        if (passedItsPidHel) {
          registryData.fill(HIST("antihelium3_tpc_syst"), isyst, 2.0 * pt, nsigmaTPCHe);
        }
      }
    }
  }
  PROCESS_SWITCH(AntinucleiInJets, processSystData, "Process syst data", false);

  // Process MC with systematic variations of analysis parameters
  void processSystEff(GenCollisionsMc const& genCollisions, RecCollisionsMc const& recCollisions, AntiNucleiTracksMc const& mcTracks, aod::McParticles const& mcParticles)
  {
    // Cut settings
    static std::vector<double> maxDcaxySyst = {
      0.071, 0.060, 0.066, 0.031, 0.052, 0.078, 0.045, 0.064, 0.036, 0.074,
      0.079, 0.043, 0.067, 0.059, 0.032, 0.070, 0.048, 0.077, 0.062, 0.034,
      0.057, 0.055, 0.073, 0.038, 0.050, 0.075, 0.041, 0.061, 0.033, 0.069,
      0.035, 0.044, 0.076, 0.049, 0.037, 0.054, 0.072, 0.046, 0.058, 0.040,
      0.068, 0.042, 0.056, 0.039, 0.047, 0.065, 0.051, 0.053, 0.063, 0.030};

    static std::vector<double> maxDcazSyst = {
      0.064, 0.047, 0.032, 0.076, 0.039, 0.058, 0.043, 0.069, 0.050, 0.035,
      0.074, 0.061, 0.045, 0.033, 0.068, 0.055, 0.037, 0.071, 0.042, 0.053,
      0.077, 0.038, 0.065, 0.049, 0.036, 0.059, 0.044, 0.067, 0.041, 0.034,
      0.073, 0.052, 0.040, 0.063, 0.046, 0.031, 0.070, 0.054, 0.037, 0.062,
      0.048, 0.035, 0.075, 0.051, 0.039, 0.066, 0.043, 0.060, 0.032, 0.056};

    static std::vector<double> nSigmaItsMinSyst = {
      -2.9, -2.8, -3.0, -3.4, -2.7, -3.3, -3.0, -3.1, -3.4, -3.1,
      -3.0, -2.8, -3.2, -2.6, -2.7, -3.4, -2.9, -3.0, -3.0, -2.7,
      -2.9, -3.3, -3.0, -3.1, -3.2, -3.0, -2.9, -2.7, -3.3, -3.0,
      -2.8, -3.3, -2.7, -3.3, -2.8, -3.4, -2.8, -3.4, -2.9, -3.1,
      -3.2, -2.6, -3.1, -2.9, -3.1, -2.8, -2.9, -3.3, -3.0, -2.8};

    static std::vector<double> nSigmaItsMaxSyst = {
      2.9, 2.8, 3.0, 3.4, 2.7, 3.3, 3.0, 3.1, 3.4, 3.1,
      3.0, 2.8, 3.2, 2.6, 2.7, 3.4, 2.9, 3.0, 3.0, 2.7,
      2.9, 3.3, 3.0, 3.1, 3.2, 3.0, 2.9, 2.7, 3.3, 3.0,
      2.8, 3.3, 2.7, 3.3, 2.8, 3.4, 2.8, 3.4, 2.9, 3.1,
      3.2, 2.6, 3.1, 2.9, 3.1, 2.8, 2.9, 3.3, 3.0, 2.8};

    static std::vector<double> minNsigmaTpcSyst = {
      -3.2, -2.9, -3.1, -2.9, -3.5, -2.6, -3.3, -3.0, -3.5, -2.7,
      -3.0, -2.6, -3.3, -3.4, -2.8, -3.1, -2.6, -3.2, -3.1, -2.8,
      -3.4, -2.7, -3.4, -2.9, -3.0, -2.5, -3.3, -2.8, -3.1, -2.7,
      -3.4, -2.8, -3.3, -2.6, -3.1, -2.5, -3.4, -3.0, -3.2, -2.6,
      -3.4, -2.8, -3.1, -2.6, -3.3, -2.7, -3.2, -2.7, -3.4, -2.9};

    static std::vector<double> maxNsigmaTpcSyst = {
      3.2, 2.9, 3.1, 2.9, 3.5, 2.6, 3.3, 3.0, 3.5, 2.7,
      3.0, 2.6, 3.3, 3.4, 2.8, 3.1, 2.6, 3.2, 3.1, 2.8,
      3.4, 2.7, 3.4, 2.9, 3.0, 2.5, 3.3, 2.8, 3.1, 2.7,
      3.4, 2.8, 3.3, 2.6, 3.1, 2.5, 3.4, 3.0, 3.2, 2.6,
      3.4, 2.8, 3.1, 2.6, 3.3, 2.7, 3.2, 2.7, 3.4, 2.9};

    static std::vector<double> minNsigmaTofSyst = {
      -3.2, -2.9, -3.1, -2.9, -3.5, -2.6, -3.3, -3.0, -3.5, -2.7,
      -3.0, -2.6, -3.3, -3.4, -2.8, -3.1, -2.6, -3.2, -3.1, -2.8,
      -3.4, -2.7, -3.4, -2.9, -3.0, -2.5, -3.3, -2.8, -3.1, -2.7,
      -3.4, -2.8, -3.3, -2.6, -3.1, -2.5, -3.4, -3.0, -3.2, -2.6,
      -3.4, -2.8, -3.1, -2.6, -3.3, -2.7, -3.2, -2.7, -3.4, -2.9};

    static std::vector<double> maxNsigmaTofSyst = {
      3.9, 3.6, 3.8, 3.2, 3.2, 3.5, 3.1, 3.8, 3.5, 3.4,
      3.9, 3.8, 3.7, 3.0, 3.6, 3.1, 3.7, 3.4, 4.0, 3.0,
      3.7, 3.3, 3.9, 3.1, 3.3, 3.5, 3.6, 3.2, 3.5, 3.3,
      3.9, 3.0, 3.4, 3.2, 3.1, 3.9, 3.6, 3.1, 3.2, 4.0,
      3.1, 3.7, 3.6, 3.1, 3.3, 3.5, 3.3, 3.4, 3.1, 3.8};

    // Loop over generated collisions
    for (const auto& collision : genCollisions) {

      // Apply event selection: require vertex position to be within the allowed z range
      if (std::fabs(collision.posZ()) > zVtx)
        continue;

      // Get particles in this MC collision
      const auto mcParticlesThisMcColl = mcParticles.sliceBy(mcParticlesPerMcCollision, collision.globalIndex());

      // Loop over all generated Monte Carlo particles for the selected event
      for (const auto& particle : mcParticlesThisMcColl) {

        // Select primary particles
        if (!particle.isPhysicalPrimary())
          continue;

        // Select particles within the specified pseudorapidity interval
        if (particle.eta() < minEta || particle.eta() > maxEta)
          continue;

        // Process different particle species based on PDG code
        switch (particle.pdgCode()) {
          case PDG_t::kProtonBar:
            registryMC.fill(HIST("antiproton_gen_syst"), particle.pt());
            break;
          case -o2::constants::physics::Pdg::kDeuteron:
            registryMC.fill(HIST("antideuteron_gen_syst"), particle.pt());
            break;
          case -o2::constants::physics::Pdg::kHelium3:
            registryMC.fill(HIST("antihelium3_gen_syst"), particle.pt());
            break;
        }
      }
    }

    // Loop over reconstructed collisions
    for (const auto& collision : recCollisions) {

      // Apply standard event selection
      if (!collision.sel8() || std::fabs(collision.posZ()) > zVtx)
        continue;

      // Reject events near the ITS Read-Out Frame border
      if (rejectITSROFBorder && !collision.selection_bit(o2::aod::evsel::kNoITSROFrameBorder))
        continue;

      // Reject events at the Time Frame border
      if (rejectTFBorder && !collision.selection_bit(o2::aod::evsel::kNoTimeFrameBorder))
        continue;

      // Require at least one ITS-TPC matched track
      if (requireVtxITSTPC && !collision.selection_bit(o2::aod::evsel::kIsVertexITSTPC))
        continue;

      // Reject events with same-bunch pileup
      if (rejectSameBunchPileup && !collision.selection_bit(o2::aod::evsel::kNoSameBunchPileup))
        continue;

      // Require consistent FT0 vs PV z-vertex
      if (requireIsGoodZvtxFT0VsPV && !collision.selection_bit(o2::aod::evsel::kIsGoodZvtxFT0vsPV))
        continue;

      // Require TOF match for at least one vertex track
      if (requireIsVertexTOFmatched && !collision.selection_bit(o2::aod::evsel::kIsVertexTOFmatched))
        continue;

      // Get tracks in this MC collision
      const auto mcTracksThisMcColl = mcTracks.sliceBy(mcTracksPerMcCollision, collision.globalIndex());

      // Loop over reconstructed tracks
      for (auto const& track : mcTracksThisMcColl) {

        // Select only antimatter
        if (track.sign() > 0)
          continue;

        // Get corresponding MC particle
        if (!track.has_mcParticle())
          continue;
        const auto mcparticle = track.mcParticle();

        // Loop over different cut settings
        for (int isyst = 0; isyst < nSyst; isyst++) {

          // Apply track selection
          if (!passedTrackSelectionSyst(track, isyst))
            continue;

          // Define variables
          double nsigmaTPCPr = track.tpcNSigmaPr();
          double nsigmaTOFPr = track.tofNSigmaPr();
          double nsigmaTPCDe = track.tpcNSigmaDe();
          double nsigmaTOFDe = track.tofNSigmaDe();
          double nsigmaTPCHe = track.tpcNSigmaHe();
          double pt = track.pt();
          double dcaxy = track.dcaXY();
          double dcaz = track.dcaZ();

          // Apply DCA selections
          if (std::fabs(dcaxy) > maxDcaxySyst[isyst] || std::fabs(dcaz) > maxDcazSyst[isyst])
            continue;

          // Fill inclusive antiproton spectrum
          registryMC.fill(HIST("antiproton_incl_syst"), isyst, pt);

          // Select physical primary antiprotons
          if (!mcparticle.isPhysicalPrimary())
            continue;

          // Fill antiproton spectrum for physical primaries
          registryMC.fill(HIST("antiproton_prim_syst"), isyst, pt);

          // Particle identification using the ITS cluster size (vary also PID ITS)
          bool passedItsPidProt(true), passedItsPidDeut(true), passedItsPidHel(true);
          double nSigmaITSprot = static_cast<double>(itsResponse.nSigmaITS<o2::track::PID::Proton>(track));
          double nSigmaITSdeut = static_cast<double>(itsResponse.nSigmaITS<o2::track::PID::Deuteron>(track));
          double nSigmaITShel3 = static_cast<double>(itsResponse.nSigmaITS<o2::track::PID::Helium3>(track));

          if (applyItsPid && pt < ptMaxItsPidProt && (nSigmaITSprot < nSigmaItsMinSyst[isyst] || nSigmaITSprot > nSigmaItsMaxSyst[isyst])) {
            passedItsPidProt = false;
          }
          if (applyItsPid && pt < ptMaxItsPidDeut && (nSigmaITSdeut < nSigmaItsMinSyst[isyst] || nSigmaITSdeut > nSigmaItsMaxSyst[isyst])) {
            passedItsPidDeut = false;
          }
          if (applyItsPid && (2.0 * pt) < ptMaxItsPidHel && (nSigmaITShel3 < nSigmaItsMinSyst[isyst] || nSigmaITShel3 > nSigmaItsMaxSyst[isyst])) {
            passedItsPidHel = false;
          }

          // Fill histograms for antiprotons
          if (passedItsPidProt && mcparticle.pdgCode() == PDG_t::kProtonBar && nsigmaTPCPr > minNsigmaTpcSyst[isyst] && nsigmaTPCPr < maxNsigmaTpcSyst[isyst]) {
            registryMC.fill(HIST("antiproton_rec_tpc_syst"), isyst, pt);
            if (track.hasTOF() && nsigmaTOFPr > minNsigmaTofSyst[isyst] && nsigmaTOFPr < maxNsigmaTofSyst[isyst])
              registryMC.fill(HIST("antiproton_rec_tof_syst"), isyst, pt);
          }
          // Fill histograms for antideuterons
          if (passedItsPidDeut && mcparticle.pdgCode() == -o2::constants::physics::Pdg::kDeuteron && nsigmaTPCDe > minNsigmaTpcSyst[isyst] && nsigmaTPCDe < maxNsigmaTpcSyst[isyst]) {
            registryMC.fill(HIST("antideuteron_rec_tpc_syst"), isyst, pt);
            if (track.hasTOF() && nsigmaTOFDe > minNsigmaTofSyst[isyst] && nsigmaTOFDe < maxNsigmaTofSyst[isyst])
              registryMC.fill(HIST("antideuteron_rec_tof_syst"), isyst, pt);
          }
          // Fill histograms for antihelium3
          if (passedItsPidHel && mcparticle.pdgCode() == -o2::constants::physics::Pdg::kHelium3 && nsigmaTPCHe > minNsigmaTpcSyst[isyst] && nsigmaTPCHe < maxNsigmaTpcSyst[isyst]) {
            registryMC.fill(HIST("antihelium3_rec_tpc_syst"), isyst, 2.0 * pt);
          }
        }
      }
    }
  }
  PROCESS_SWITCH(AntinucleiInJets, processSystEff, "process syst mc", false);

  // Process correlation
  void processCorr(SelectedCollisions::iterator const& collision, AntiNucleiTracks const& tracks)
  {
    // Event counter: before event selection
    registryCorr.fill(HIST("eventCounter"), 0.5);

    // Apply standard event selection
    if (!collision.sel8() || std::fabs(collision.posZ()) > zVtx)
      return;

    // Event counter: after event selection
    registryCorr.fill(HIST("eventCounter"), 1.5);

    // Reject events near the ITS Read-Out Frame border
    if (rejectITSROFBorder && !collision.selection_bit(o2::aod::evsel::kNoITSROFrameBorder))
      return;
    registryCorr.fill(HIST("eventCounter"), 2.5);

    // Reject events at the Time Frame border
    if (rejectTFBorder && !collision.selection_bit(o2::aod::evsel::kNoTimeFrameBorder))
      return;
    registryCorr.fill(HIST("eventCounter"), 3.5);

    // Require at least one ITS-TPC matched track
    if (requireVtxITSTPC && !collision.selection_bit(o2::aod::evsel::kIsVertexITSTPC))
      return;
    registryCorr.fill(HIST("eventCounter"), 4.5);

    // Reject events with same-bunch pileup
    if (rejectSameBunchPileup && !collision.selection_bit(o2::aod::evsel::kNoSameBunchPileup))
      return;
    registryCorr.fill(HIST("eventCounter"), 5.5);

    // Require consistent FT0 vs PV z-vertex
    if (requireIsGoodZvtxFT0VsPV && !collision.selection_bit(o2::aod::evsel::kIsGoodZvtxFT0vsPV))
      return;
    registryCorr.fill(HIST("eventCounter"), 6.5);

    // Require TOF match for at least one vertex track
    if (requireIsVertexTOFmatched && !collision.selection_bit(o2::aod::evsel::kIsVertexTOFmatched))
      return;
    registryCorr.fill(HIST("eventCounter"), 7.5);

    // Assign event to a random subsample (0-19)
    double sampleId = mRand.Integer(nSubsamples) + 0.5;

    // Multiplicity percentile
    const float multiplicity = collision.centFT0M();

    // Fill event counter vs centrality (full Event region)
    registryCorr.fill(HIST("eventCounter_centrality_fullEvent"), multiplicity, sampleId);

    // pt/A bins
    std::vector<double> ptOverAbins = {0.3, 0.4, 0.5, 0.6, 0.7, 0.8, 0.9, 1.0};
    const int nBins = ptOverAbins.size() - 1;

    // Particle counters
    std::vector<int> nAntiprotonFullEvent(nBins, 0);
    std::vector<int> nAntideuteronFullEvent(nBins, 0);
    int nTotProtonFullEvent(0);
    int nTotDeuteronFullEvent(0);
    int nTotAntiprotonFullEvent(0);
    int nTotAntideuteronFullEvent(0);

    // Loop over reconstructed tracks
    for (auto const& track : tracks) {

      // Apply track selection
      if (!passedTrackSelection(track))
        continue;

      // Apply DCA selections
      if (std::fabs(track.dcaXY()) > maxDcaxy || std::fabs(track.dcaZ()) > maxDcaz)
        continue;

      // Particle identification using the ITS cluster size
      bool passedItsPidProt(true), passedItsPidDeut(true);
      double nSigmaITSprot = static_cast<double>(itsResponse.nSigmaITS<o2::track::PID::Proton>(track));
      double nSigmaITSdeut = static_cast<double>(itsResponse.nSigmaITS<o2::track::PID::Deuteron>(track));

      if (applyItsPid && track.pt() < ptMaxItsPidProt && (nSigmaITSprot < nSigmaItsMin || nSigmaITSprot > nSigmaItsMax)) {
        passedItsPidProt = false;
      }
      if (applyItsPid && track.pt() < ptMaxItsPidDeut && (nSigmaITSdeut < nSigmaItsMin || nSigmaITSdeut > nSigmaItsMax)) {
        passedItsPidDeut = false;
      }

      // Kinematic range selection
      if (isProton(track) && passedItsPidProt) {
        if (track.pt() < ptOverAbins[0] || track.pt() >= ptOverAbins[nBins]) {
          continue;
        }
      } else if (isDeuteron(track) && passedItsPidDeut) {
        double ptPerNucleon = 0.5 * track.pt();
        if (ptPerNucleon < ptOverAbins[0] || ptPerNucleon >= ptOverAbins[nBins]) {
          continue;
        }
      } else {
        continue;
      }

      // (Anti)protons
      if (isProton(track) && passedItsPidProt) {
        if (track.sign() > 0) {
          nTotProtonFullEvent++;
        } else if (track.sign() < 0) {
          nTotAntiprotonFullEvent++;
          int ibin = findBin(ptOverAbins, track.pt());
          nAntiprotonFullEvent[ibin]++;
        }
      }

      // (Anti)deuterons
      if (isDeuteron(track) && passedItsPidDeut) {
        const double ptPerNucleon = 0.5 * track.pt();

        if (track.sign() > 0) {
          nTotDeuteronFullEvent++;
        } else if (track.sign() < 0) {
          nTotAntideuteronFullEvent++;
          int ibin = findBin(ptOverAbins, ptPerNucleon);
          nAntideuteronFullEvent[ibin]++;
        }
      }
    }

    // Fill correlation histograms
    int netProtonFullEvent = nTotProtonFullEvent - nTotAntiprotonFullEvent;
    int netDeuteronFullEvent = nTotDeuteronFullEvent - nTotAntideuteronFullEvent;

    registryCorr.fill(HIST("rho_fullEvent"), nTotAntideuteronFullEvent, nTotAntiprotonFullEvent, multiplicity, sampleId);
    registryCorr.fill(HIST("rho_netP_netD_fullEvent"), netDeuteronFullEvent, netProtonFullEvent, sampleId);

    // Fill efficiency histograms
    for (int i = 0; i < nBins; i++) {
      double ptAcenteri = 0.5 * (ptOverAbins[i] + ptOverAbins[i + 1]);

      registryCorr.fill(HIST("q1d_fullEvent"), nAntideuteronFullEvent[i], ptAcenteri, multiplicity, sampleId);
      registryCorr.fill(HIST("q1p_fullEvent"), nAntiprotonFullEvent[i], ptAcenteri, multiplicity, sampleId);
      for (int j = 0; j < nBins; j++) {
        double ptAcenterj = 0.5 * (ptOverAbins[j] + ptOverAbins[j + 1]);
        registryCorr.fill(HIST("q1d_square_fullEvent"), ptAcenteri, ptAcenterj, (nAntideuteronFullEvent[i] * nAntideuteronFullEvent[j]), multiplicity, sampleId);
        registryCorr.fill(HIST("q1p_square_fullEvent"), ptAcenteri, ptAcenterj, (nAntiprotonFullEvent[i] * nAntiprotonFullEvent[j]), multiplicity, sampleId);
        registryCorr.fill(HIST("q1d_q1p_fullEvent"), ptAcenteri, ptAcenterj, (nAntideuteronFullEvent[i] * nAntiprotonFullEvent[j]), multiplicity, sampleId);
      }
    }

    /*
    // Loop over reconstructed tracks (refactoring: this part can be incorporated above)
    int id(-1);
    std::vector<fastjet::PseudoJet> fjParticles;
    for (auto const& track : tracks) {
      id++;
      if (!passedTrackSelectionForJetReconstruction(track))
        continue;

      // 4-momentum representation of a particle
      fastjet::PseudoJet fourMomentum(track.px(), track.py(), track.pz(), track.energy(MassPionCharged));
      fourMomentum.set_user_index(id);
      fjParticles.emplace_back(fourMomentum);
    }

    // Reject empty events
    if (fjParticles.empty())
      return;
    registryCorr.fill(HIST("eventCounter"), 8.5);

    // Cluster particles using the anti-kt algorithm
    fastjet::JetDefinition jetDef(fastjet::antikt_algorithm, rJet);
    fastjet::AreaDefinition areaDef(fastjet::active_area, fastjet::GhostedAreaSpec(1.0));
    fastjet::ClusterSequenceArea cs(fjParticles, jetDef, areaDef);
    std::vector<fastjet::PseudoJet> jets = fastjet::sorted_by_pt(cs.inclusive_jets());
    auto [rhoPerp, rhoMPerp] = jetutilities::estimateRhoPerpCone(fjParticles, jets[0], rJet);

    // Loop over reconstructed jets
    bool isAtLeastOneJetSelected = false;
    for (const auto& jet : jets) {

      // Jet must be fully contained in the acceptance
      if ((std::fabs(jet.eta()) + rJet) > (maxEta - deltaEtaEdge))
        continue;

      // Jet pt must be larger than threshold
      auto jetForSub = jet;
      fastjet::PseudoJet jetMinusBkg = backgroundSub.doRhoAreaSub(jetForSub, rhoPerp, rhoMPerp);
      if (jetMinusBkg.pt() < minJetPt)
        continue;

      // Apply area cut if required
      double normalizedJetArea = jet.area() / (PI * rJet * rJet);
      if (applyAreaCut && normalizedJetArea > maxNormalizedJetArea)
        continue;
      isAtLeastOneJetSelected = true;

      // Perpendicular cones
      double coneRadius = std::sqrt(jet.area() / PI);
      TVector3 jetAxis(jet.px(), jet.py(), jet.pz());
      TVector3 ueAxis1(0, 0, 0), ueAxis2(0, 0, 0);
      getPerpendicularDirections(jetAxis, ueAxis1, ueAxis2);
      if (ueAxis1.Mag() == 0 || ueAxis2.Mag() == 0) {
        continue;
      }

      // Get jet constituents
      std::vector<fastjet::PseudoJet> jetConstituents = jet.constituents();

      // Particle counters
      std::vector<int> nAntiprotonJet(nBins, 0);
      std::vector<int> nAntideuteronJet(nBins, 0);
      int nTotProtonJet(0);
      int nTotDeuteronJet(0);
      int nTotAntiprotonJet(0);
      int nTotAntideuteronJet(0);

      // Loop over jet constituents
      for (const auto& particle : jetConstituents) {

        // Get corresponding track and apply track selection criteria
        auto const& track = tracks.iteratorAt(particle.user_index());
        if (!passedTrackSelection(track))
          continue;

        // Apply DCA selections
        if (std::fabs(track.dcaXY()) > maxDcaxy || std::fabs(track.dcaZ()) > maxDcaz)
          continue;

        // Particle identification using the ITS cluster size
        bool passedItsPidProt(true), passedItsPidDeut(true);
        double nSigmaITSprot = static_cast<double>(itsResponse.nSigmaITS<o2::track::PID::Proton>(track));
        double nSigmaITSdeut = static_cast<double>(itsResponse.nSigmaITS<o2::track::PID::Deuteron>(track));

        if (applyItsPid && track.pt() < ptMaxItsPidProt && (nSigmaITSprot < nSigmaItsMin || nSigmaITSprot > nSigmaItsMax)) {
          passedItsPidProt = false;
        }
        if (applyItsPid && track.pt() < ptMaxItsPidDeut && (nSigmaITSdeut < nSigmaItsMin || nSigmaITSdeut > nSigmaItsMax)) {
          passedItsPidDeut = false;
        }

        // Kinematic range selection
        if (isProton(track) && passedItsPidProt) {
          if (track.pt() < ptOverAbins[0] || track.pt() >= ptOverAbins[nBins]) {
            continue;
          }
        } else if (isDeuteron(track) && passedItsPidDeut) {
          double ptPerNucleon = 0.5 * track.pt();
          if (ptPerNucleon < ptOverAbins[0] || ptPerNucleon >= ptOverAbins[nBins]) {
            continue;
          }
        } else {
          continue;
        }

        // (Anti)protons
        if (isProton(track) && passedItsPidProt) {
          if (track.sign() > 0) {
            nTotProtonJet++;
          } else if (track.sign() < 0) {
            nTotAntiprotonJet++;
            int ibin = findBin(ptOverAbins, track.pt());
            nAntiprotonJet[ibin]++;
          }
        }

        // (Anti)deuterons
        if (isDeuteron(track) && passedItsPidDeut) {
          const double ptPerNucleon = 0.5 * track.pt();

          if (track.sign() > 0) {
            nTotDeuteronJet++;
          } else if (track.sign() < 0) {
            nTotAntideuteronJet++;
            int ibin = findBin(ptOverAbins, ptPerNucleon);
            nAntideuteronJet[ibin]++;
          }
        }
      } // end of loop over constituents

      // Fill correlation histograms
      int netProtonJet = nTotProtonJet - nTotAntiprotonJet;
      int netDeuteronJet = nTotDeuteronJet - nTotAntideuteronJet;
      registryCorr.fill(HIST("rho_jet"), nTotAntideuteronJet, nTotAntiprotonJet, multiplicity);
      registryCorr.fill(HIST("rho_netP_netD_jet"), netDeuteronJet, netProtonJet);

      // Fill efficiency histograms
      for (int i = 0; i < nBins; i++) {
        double ptAcenteri = 0.5 * (ptOverAbins[i] + ptOverAbins[i + 1]);

        registryCorr.fill(HIST("q1d_jet"), nAntideuteronJet[i], ptAcenteri, multiplicity);
        registryCorr.fill(HIST("q1p_jet"), nAntiprotonJet[i], ptAcenteri, multiplicity);
        for (int j = 0; j < nBins; j++) {
          double ptAcenterj = 0.5 * (ptOverAbins[j] + ptOverAbins[j + 1]);
          registryCorr.fill(HIST("q1d_square_jet"), ptAcenteri, ptAcenterj, nAntideuteronJet[i] * nAntideuteronJet[j], multiplicity);
          registryCorr.fill(HIST("q1p_square_jet"), ptAcenteri, ptAcenterj, nAntiprotonJet[i] * nAntiprotonJet[j], multiplicity);
          registryCorr.fill(HIST("q1d_q1p_jet"), ptAcenteri, ptAcenterj, nAntideuteronJet[i] * nAntiprotonJet[j], multiplicity);
        }
      }

      // Particle counters
      std::vector<int> nAntiprotonUE(nBins, 0);
      std::vector<int> nAntideuteronUE(nBins, 0);
      int nTotProtonUE(0);
      int nTotDeuteronUE(0);
      int nTotAntiprotonUE(0);
      int nTotAntideuteronUE(0);

      // Loop over tracks in the underlying event
      for (auto const& track : tracks) {

        // Get corresponding track and apply track selection criteria
        if (!passedTrackSelection(track))
          continue;

        // Apply DCA selections
        if (std::fabs(track.dcaXY()) > maxDcaxy || std::fabs(track.dcaZ()) > maxDcaz)
          continue;

        // Calculate the angular distance between the track and underlying event axes in eta-phi space
        double deltaEtaUe1 = track.eta() - ueAxis1.Eta();
        double deltaPhiUe1 = getDeltaPhi(track.phi(), ueAxis1.Phi());
        double deltaRUe1 = std::sqrt(deltaEtaUe1 * deltaEtaUe1 + deltaPhiUe1 * deltaPhiUe1);
        double deltaEtaUe2 = track.eta() - ueAxis2.Eta();
        double deltaPhiUe2 = getDeltaPhi(track.phi(), ueAxis2.Phi());
        double deltaRUe2 = std::sqrt(deltaEtaUe2 * deltaEtaUe2 + deltaPhiUe2 * deltaPhiUe2);

        // Determine the maximum allowed distance from UE axes for particle selection
        double maxConeRadius = coneRadius;
        if (applyAreaCut) {
          maxConeRadius = std::sqrt(maxNormalizedJetArea) * rJet;
        }

        // Reject tracks that lie outside the maxConeRadius from both UE axes
        if (deltaRUe1 > maxConeRadius && deltaRUe2 > maxConeRadius)
          continue;

        // Particle identification using the ITS cluster size
        bool passedItsPidProt(true), passedItsPidDeut(true);
        double nSigmaITSprot = static_cast<double>(itsResponse.nSigmaITS<o2::track::PID::Proton>(track));
        double nSigmaITSdeut = static_cast<double>(itsResponse.nSigmaITS<o2::track::PID::Deuteron>(track));

        if (applyItsPid && track.pt() < ptMaxItsPidProt && (nSigmaITSprot < nSigmaItsMin || nSigmaITSprot > nSigmaItsMax)) {
          passedItsPidProt = false;
        }
        if (applyItsPid && track.pt() < ptMaxItsPidDeut && (nSigmaITSdeut < nSigmaItsMin || nSigmaITSdeut > nSigmaItsMax)) {
          passedItsPidDeut = false;
        }

        // Kinematic range selection
        if (isProton(track) && passedItsPidProt) {
          if (track.pt() < ptOverAbins[0] || track.pt() >= ptOverAbins[nBins]) {
            continue;
          }
        } else if (isDeuteron(track) && passedItsPidDeut) {
          double ptPerNucleon = 0.5 * track.pt();
          if (ptPerNucleon < ptOverAbins[0] || ptPerNucleon >= ptOverAbins[nBins]) {
            continue;
          }
        } else {
          continue;
        }

        // (Anti)protons
        if (isProton(track) && passedItsPidProt) {
          if (track.sign() > 0) {
            nTotProtonUE++;
          } else if (track.sign() < 0) {
            nTotAntiprotonUE++;
            int ibin = findBin(ptOverAbins, track.pt());
            nAntiprotonUE[ibin]++;
          }
        }

        // (Anti)deuterons
        if (isDeuteron(track) && passedItsPidDeut) {
          const double ptPerNucleon = 0.5 * track.pt();

          if (track.sign() > 0) {
            nTotDeuteronUE++;
          } else if (track.sign() < 0) {
            nTotAntideuteronUE++;
            int ibin = findBin(ptOverAbins, ptPerNucleon);
            nAntideuteronUE[ibin]++;
          }
        }
      }

      // Fill correlation histograms
      int netProtonUE = nTotProtonUE - nTotAntiprotonUE;
      int netDeuteronUE = nTotDeuteronUE - nTotAntideuteronUE;
      registryCorr.fill(HIST("rho_ue"), nTotAntideuteronUE, nTotAntiprotonUE, multiplicity);
      registryCorr.fill(HIST("rho_netP_netD_ue"), netDeuteronUE, netProtonUE);

      // Fill efficiency histograms
      for (int i = 0; i < nBins; i++) {
        double ptAcenteri = 0.5 * (ptOverAbins[i] + ptOverAbins[i + 1]);

        registryCorr.fill(HIST("q1d_ue"), nAntideuteronUE[i], ptAcenteri, multiplicity);
        registryCorr.fill(HIST("q1p_ue"), nAntiprotonUE[i], ptAcenteri, multiplicity);
        for (int j = 0; j < nBins; j++) {
          double ptAcenterj = 0.5 * (ptOverAbins[j] + ptOverAbins[j + 1]);
          registryCorr.fill(HIST("q1d_square_ue"), ptAcenteri, ptAcenterj, nAntideuteronUE[i] * nAntideuteronUE[j], multiplicity);
          registryCorr.fill(HIST("q1p_square_ue"), ptAcenteri, ptAcenterj, nAntiprotonUE[i] * nAntiprotonUE[j], multiplicity);
          registryCorr.fill(HIST("q1d_q1p_ue"), ptAcenteri, ptAcenterj, nAntideuteronUE[i] * nAntiprotonUE[j], multiplicity);
        }
      }
      // Fill event counter vs centrality (ue region)
      registryCorr.fill(HIST("eventCounter_centrality_ue"), multiplicity);
    }
    // Event counter: events with at least one jet selected
    if (isAtLeastOneJetSelected) {
      registryCorr.fill(HIST("eventCounter"), 9.5);
      registryCorr.fill(HIST("eventCounter_centrality_jet"), multiplicity);
    }
    */
  }
  PROCESS_SWITCH(AntinucleiInJets, processCorr, "Process Correlation analysis", false);

<<<<<<< HEAD
  // Process correlation analysis with systematic variations of analysis parameters
  void processSystCorr(SelectedCollisions::iterator const& collision, AntiNucleiTracks const& tracks)
  {
    // cut settings (from processSystData)
    static std::vector<double> maxDcaxySyst = { 0.071, 0.060, 0.066, 0.031, 0.052, 0.078, 0.045, 0.064, 0.036, 0.074, 0.079, 0.043, 0.067, 0.059, 0.032, 0.070, 0.048, 0.077, 0.062, 0.034, 0.057, 0.055, 0.073, 0.038, 0.050, 0.075, 0.041, 0.061, 0.033, 0.069, 0.035, 0.044, 0.076, 0.049, 0.037, 0.054, 0.072, 0.046, 0.058, 0.040, 0.068, 0.042, 0.056, 0.039, 0.047, 0.065, 0.051, 0.053, 0.063, 0.030};

    static std::vector<double> maxDcazSyst = { 0.064, 0.047, 0.032, 0.076, 0.039, 0.058, 0.043, 0.069, 0.050, 0.035, 0.074, 0.061, 0.045, 0.033, 0.068, 0.055, 0.037, 0.071, 0.042, 0.053, 0.077, 0.038, 0.065, 0.049, 0.036, 0.059, 0.044, 0.067, 0.041, 0.034, 0.073, 0.052, 0.040, 0.063, 0.046, 0.031, 0.070, 0.054, 0.037, 0.062, 0.048, 0.035, 0.075, 0.051, 0.039, 0.066, 0.043, 0.060, 0.032, 0.056};

    static std::vector<double> nSigmaItsMinSyst = { -2.9, -2.8, -3.0, -3.4, -2.7, -3.3, -3.0, -3.1, -3.4, -3.1, -3.0, -2.8, -3.2, -2.6, -2.7, -3.4, -2.9, -3.0, -3.0, -2.7, -2.9, -3.3, -3.0, -3.1, -3.2, -3.0, -2.9, -2.7, -3.3, -3.0, -2.8, -3.3, -2.7, -3.3, -2.8, -3.4, -2.8, -3.4, -2.9, -3.1, -3.2, -2.6, -3.1, -2.9, -3.1, -2.8, -2.9, -3.3, -3.0, -2.8};

    static std::vector<double> nSigmaItsMaxSyst = { 2.9, 2.8, 3.0, 3.4, 2.7, 3.3, 3.0, 3.1, 3.4, 3.1, 3.0, 2.8, 3.2, 2.6, 2.7, 3.4, 2.9, 3.0, 3.0, 2.7, 2.9, 3.3, 3.0, 3.1, 3.2, 3.0, 2.9, 2.7, 3.3, 3.0, 2.8, 3.3, 2.7, 3.3, 2.8, 3.4, 2.8, 3.4, 2.9, 3.1, 3.2, 2.6, 3.1, 2.9, 3.1, 2.8, 2.9, 3.3, 3.0, 2.8};

    static std::vector<double> minNsigmaTpcSyst = { -3.2, -2.9, -3.1, -2.9, -3.5, -2.6, -3.3, -3.0, -3.5, -2.7, -3.0, -2.6, -3.3, -3.4, -2.8, -3.1, -2.6, -3.2, -3.1, -2.8, -3.4, -2.7, -3.4, -2.9, -3.0, -2.5, -3.3, -2.8, -3.1, -2.7, -3.4, -2.8, -3.3, -2.6, -3.1, -2.5, -3.4, -3.0, -3.2, -2.6, -3.4, -2.8, -3.1, -2.6, -3.3, -2.7, -3.2, -2.7, -3.4, -2.9};

    static std::vector<double> maxNsigmaTpcSyst = { 3.2, 2.9, 3.1, 2.9, 3.5, 2.6, 3.3, 3.0, 3.5, 2.7, 3.0, 2.6, 3.3, 3.4, 2.8, 3.1, 2.6, 3.2, 3.1, 2.8, 3.4, 2.7, 3.4, 2.9, 3.0, 2.5, 3.3, 2.8, 3.1, 2.7, 3.4, 2.8, 3.3, 2.6, 3.1, 2.5, 3.4, 3.0, 3.2, 2.6, 3.4, 2.8, 3.1, 2.6, 3.3, 2.7, 3.2, 2.7, 3.4, 2.9};

    static std::vector<double> minNsigmaTofSyst = { -3.2, -2.9, -3.1, -2.9, -3.5, -2.6, -3.3, -3.0, -3.5, -2.7, -3.0, -2.6, -3.3, -3.4, -2.8, -3.1, -2.6, -3.2, -3.1, -2.8, -3.4, -2.7, -3.4, -2.9, -3.0, -2.5, -3.3, -2.8, -3.1, -2.7, -3.4, -2.8, -3.3, -2.6, -3.1, -2.5, -3.4, -3.0, -3.2, -2.6, -3.4, -2.8, -3.1, -2.6, -3.3, -2.7, -3.2, -2.7, -3.4, -2.9};

    static std::vector<double> maxNsigmaTofSyst = { 3.9, 3.6, 3.8, 3.2, 3.2, 3.5, 3.1, 3.8, 3.5, 3.4, 3.9, 3.8, 3.7, 3.0, 3.6, 3.1, 3.7, 3.4, 4.0, 3.0, 3.7, 3.3, 3.9, 3.1, 3.3, 3.5, 3.6, 3.2, 3.5, 3.3, 3.9, 3.0, 3.4, 3.2, 3.1, 3.9, 3.6, 3.1, 3.2, 4.0, 3.1, 3.7, 3.6, 3.1, 3.3, 3.5, 3.3, 3.4, 3.1, 3.8};

    // Event counter: before event selection
    registryCorr.fill(HIST("eventCounter_syst"), 0.5);

    // Apply standard event selection (Same as processCorr)
    if (!collision.sel8() || std::fabs(collision.posZ()) > zVtx)
      return;

    registryCorr.fill(HIST("eventCounter_syst"), 1.5);

    if (rejectITSROFBorder && !collision.selection_bit(o2::aod::evsel::kNoITSROFrameBorder))
      return;
    registryCorr.fill(HIST("eventCounter_syst"), 2.5);

    if (rejectTFBorder && !collision.selection_bit(o2::aod::evsel::kNoTimeFrameBorder))
      return;
    registryCorr.fill(HIST("eventCounter_syst"), 3.5);

    if (requireVtxITSTPC && !collision.selection_bit(o2::aod::evsel::kIsVertexITSTPC))
      return;
    registryCorr.fill(HIST("eventCounter_syst"), 4.5);

    if (rejectSameBunchPileup && !collision.selection_bit(o2::aod::evsel::kNoSameBunchPileup))
      return;
    registryCorr.fill(HIST("eventCounter_syst"), 5.5);

    if (requireIsGoodZvtxFT0VsPV && !collision.selection_bit(o2::aod::evsel::kIsGoodZvtxFT0vsPV))
      return;
    registryCorr.fill(HIST("eventCounter_syst"), 6.5);

    if (requireIsVertexTOFmatched && !collision.selection_bit(o2::aod::evsel::kIsVertexTOFmatched))
      return;
    registryCorr.fill(HIST("eventCounter_syst"), 7.5);

    const float multiplicity = collision.centFT0M();

    // Bins setup
    static const std::vector<double> ptOverAbins = {0.3, 0.4, 0.5, 0.6, 0.7, 0.8, 0.9, 1.0};
    const int nBins = ptOverAbins.size() - 1;

    // Loop over systematic variations
    for (int isyst = 0; isyst < nSyst; isyst++) {

      // Fill event counter for this systematic
      registryCorr.fill(HIST("eventCounter_centrality_fullEvent_syst"), multiplicity, static_cast<double>(isyst));

      // Particle counters for this specific cut setting
      std::vector<int> nAntiprotonFullEvent(nBins, 0);
      std::vector<int> nAntideuteronFullEvent(nBins, 0);
      int nTotProtonFullEvent(0);
      int nTotDeuteronFullEvent(0);
      int nTotAntiprotonFullEvent(0);
      int nTotAntideuteronFullEvent(0);

      // Loop over tracks
      for (auto const& track : tracks) {

        // Apply track selection (from processSystData)
        if (!passedTrackSelectionSyst(track, isyst))
          continue;

        // Apply DCA selections (from processSystData)
        if (std::fabs(track.dcaXY()) > maxDcaxySyst[isyst] || std::fabs(track.dcaZ()) > maxDcazSyst[isyst])
          continue;

        // Particle identification using the ITS cluster size (vary also PID ITS) (from processSystData)
        bool passedItsPidProt(true), passedItsPidDeut(true);
        double nSigmaITSprot = static_cast<double>(itsResponse.nSigmaITS<o2::track::PID::Proton>(track));
        double nSigmaITSdeut = static_cast<double>(itsResponse.nSigmaITS<o2::track::PID::Deuteron>(track));

        if (applyItsPid && track.pt() < ptMaxItsPidProt && (nSigmaITSprot < nSigmaItsMinSyst[isyst] || nSigmaITSprot > nSigmaItsMaxSyst[isyst])) {
          passedItsPidProt = false;
        }
        if (applyItsPid && track.pt() < ptMaxItsPidDeut && (nSigmaITSdeut < nSigmaItsMinSyst[isyst] || nSigmaITSdeut > nSigmaItsMaxSyst[isyst])) {
          passedItsPidDeut = false;
        }

        // Check Identity (Proton/Deuteron) using TPC/TOF
        bool isProt = isProtonSyst(track, minNsigmaTpcSyst[isyst], maxNsigmaTpcSyst[isyst], minNsigmaTofSyst[isyst], maxNsigmaTofSyst[isyst]);
        bool isDeut = isDeuteronSyst(track, minNsigmaTpcSyst[isyst], maxNsigmaTpcSyst[isyst], minNsigmaTofSyst[isyst], maxNsigmaTofSyst[isyst]);

        // Kinematic range selection & counting
        // (Anti)protons
        if (isProt && passedItsPidProt) {
          if (track.pt() >= ptOverAbins[0] && track.pt() < ptOverAbins[nBins]) {
            if (track.sign() > 0) {
              nTotProtonFullEvent++;
            } else if (track.sign() < 0) {
              nTotAntiprotonFullEvent++;
              int ibin = findBin(ptOverAbins, track.pt());
              nAntiprotonFullEvent[ibin]++;
            }
          }
        }

        // (Anti)deuterons
        if (isDeut && passedItsPidDeut) {
          double ptPerNucleon = 0.5 * track.pt();
          if (ptPerNucleon >= ptOverAbins[0] && ptPerNucleon < ptOverAbins[nBins]) {
            if (track.sign() > 0) {
              nTotDeuteronFullEvent++;
            } else if (track.sign() < 0) {
              nTotAntideuteronFullEvent++;
              int ibin = findBin(ptOverAbins, ptPerNucleon);
              nAntideuteronFullEvent[ibin]++;
            }
          }
        }
      }

      // Fill Correlation Histograms for systematic variations
      int netProtonFullEvent = nTotProtonFullEvent - nTotAntiprotonFullEvent;
      int netDeuteronFullEvent = nTotDeuteronFullEvent - nTotAntideuteronFullEvent;

      registryCorr.fill(HIST("rho_fullEvent_syst"), nTotAntideuteronFullEvent, nTotAntiprotonFullEvent, multiplicity, static_cast<double>(isyst));
      registryCorr.fill(HIST("rho_netP_netD_fullEvent_syst"), netDeuteronFullEvent, netProtonFullEvent, static_cast<double>(isyst));

      // Fill efficiency histograms for systematic variations
      for (int i = 0; i < nBins; i++) {
        double ptAcenteri = 0.5 * (ptOverAbins[i] + ptOverAbins[i + 1]);

        registryCorr.fill(HIST("q1d_fullEvent_syst"), nAntideuteronFullEvent[i], ptAcenteri, multiplicity, static_cast<double>(isyst));
        registryCorr.fill(HIST("q1p_fullEvent_syst"), nAntiprotonFullEvent[i], ptAcenteri, multiplicity, static_cast<double>(isyst));
        for (int j = 0; j < nBins; j++) {
          double ptAcenterj = 0.5 * (ptOverAbins[j] + ptOverAbins[j + 1]);
          registryCorr.fill(HIST("q1d_square_fullEvent_syst"), ptAcenteri, ptAcenterj, (nAntideuteronFullEvent[i] * nAntideuteronFullEvent[j]), multiplicity, static_cast<double>(isyst));
          registryCorr.fill(HIST("q1p_square_fullEvent_syst"), ptAcenteri, ptAcenterj, (nAntiprotonFullEvent[i] * nAntiprotonFullEvent[j]), multiplicity, static_cast<double>(isyst));
          registryCorr.fill(HIST("q1d_q1p_fullEvent_syst"), ptAcenteri, ptAcenterj, (nAntideuteronFullEvent[i] * nAntiprotonFullEvent[j]), multiplicity, static_cast<double>(isyst));
        }
      }
    }
  }
  PROCESS_SWITCH(AntinucleiInJets, processSystCorr, "Process Correlation systematics", false);

=======
>>>>>>> 38a8e659
  // Process coalescence
  void processCoalescence(GenCollisionsMc const& collisions, aod::McParticles const& mcParticles)
  {
    // Deuteron Mass and minimum pt
    double massDeut = o2::constants::physics::MassDeuteron;
    static constexpr double MinPtParticle = 0.1;

    // Define per-event particle containers
    std::vector<ReducedParticle> chargedParticles;
    std::vector<ReducedParticle> protons;
    std::vector<ReducedParticle> neutrons;
    std::vector<fastjet::PseudoJet> fjParticles;

    // Jet and area definitions
    fastjet::JetDefinition jetDef(fastjet::antikt_algorithm, rJet);
    fastjet::AreaDefinition areaDef(fastjet::active_area, fastjet::GhostedAreaSpec(1.0));

    // Loop over all simulated collisions
    for (const auto& collision : collisions) {

      // Clear containers at the start of the event loop
      chargedParticles.clear();
      protons.clear();
      neutrons.clear();
      fjParticles.clear();

      // Event counter: before event selection
      registryMC.fill(HIST("genEventsCoalescence"), 0.5);

      // Apply event selection: require vertex position to be within the allowed z range
      if (std::fabs(collision.posZ()) > zVtx)
        continue;

      // Event counter: after event selection
      registryMC.fill(HIST("genEventsCoalescence"), 1.5);

      // Get particles in this MC collision
      const auto mcParticlesThisMcColl = mcParticles.sliceBy(mcParticlesPerMcCollision, collision.globalIndex());

      // Loop over MC particles
      for (const auto& particle : mcParticlesThisMcColl) {

        // Monte Carlo index
        int mcId = particle.globalIndex();

        // Store Protons
        if (particle.isPhysicalPrimary() && std::abs(particle.pdgCode()) == PDG_t::kProton) {
          protons.push_back({particle.px(), particle.py(), particle.pz(), particle.pdgCode(), mcId, false});
        }

        // Store Neutrons
        if (particle.isPhysicalPrimary() && std::abs(particle.pdgCode()) == PDG_t::kNeutron) {
          neutrons.push_back({particle.px(), particle.py(), particle.pz(), particle.pdgCode(), mcId, false});
        }

        // Select physical primary particles or HF decay products
        if (!isPhysicalPrimaryOrFromHF(particle, mcParticles))
          continue;

        // Select particles within acceptance
        if (particle.eta() < minEta || particle.eta() > maxEta || particle.pt() < MinPtParticle)
          continue;
        chargedParticles.push_back({particle.px(), particle.py(), particle.pz(), particle.pdgCode(), mcId, false});
      }

      // Reject empty events
      if (chargedParticles.empty())
        continue;
      registryMC.fill(HIST("genEventsCoalescence"), 2.5);

      // Build deuterons
      for (int ip = 0; ip < static_cast<int>(protons.size()); ip++) {
        auto& proton = protons[ip];
        if (proton.used)
          continue;

        for (int in = 0; in < static_cast<int>(neutrons.size()); in++) {
          auto& neutron = neutrons[in];
          if (neutron.used)
            continue;

          if (passDeuteronCoalescence(proton, neutron, coalescenceMomentum, mRand)) {

            int sign = (proton.pdgCode > 0) ? +1 : -1;
            int deuteronPdg = sign * o2::constants::physics::Pdg::kDeuteron;

            double pxDeut = proton.px + neutron.px;
            double pyDeut = proton.py + neutron.py;
            double pzDeut = proton.pz + neutron.pz;
            double energyDeut = std::sqrt(pxDeut * pxDeut + pyDeut * pyDeut + pzDeut * pzDeut + massDeut * massDeut);
            LorentzVector pd(pxDeut, pyDeut, pzDeut, energyDeut);
            if (pd.Eta() < minEta || pd.Eta() > maxEta || pd.Pt() < MinPtParticle)
              continue;

            // Store Deuteron
            chargedParticles.push_back({pxDeut, pyDeut, pzDeut, deuteronPdg, proton.mcIndex, false});

            neutron.used = true;
            proton.used = true;
            break;
          }
        }
      }
<<<<<<< HEAD
          
      for (const auto& part : chargedParticles) {
        if (part.used)
          continue;

        // Fill histograms for Full Event
        if (part.pdgCode == PDG_t::kProtonBar) {
          registryMC.fill(HIST("antiproton_coal_fullEvent"), part.pt());
        }
        if (part.pdgCode == -o2::constants::physics::Pdg::kDeuteron) {
          registryMC.fill(HIST("antideuteron_coal_fullEvent"), part.pt());
        }
      }
=======
>>>>>>> 38a8e659

      // Fill particle array to feed to Fastjet
      for (const auto& part : chargedParticles) {

        if (part.used)
          continue;

        double energy = std::sqrt(part.px * part.px + part.py * part.py + part.pz * part.pz + MassPionCharged * MassPionCharged);
        fastjet::PseudoJet fourMomentum(part.px, part.py, part.pz, energy);
        fourMomentum.set_user_index(part.pdgCode);
        fjParticles.emplace_back(fourMomentum);
      }

      // Reject empty events
      if (fjParticles.empty())
        continue;
      registryMC.fill(HIST("genEventsCoalescence"), 3.5);

      // Cluster MC particles into jets using anti-kt algorithm
      fastjet::ClusterSequenceArea cs(fjParticles, jetDef, areaDef);
      std::vector<fastjet::PseudoJet> jets = fastjet::sorted_by_pt(cs.inclusive_jets());
      if (jets.empty())
        continue;
      registryMC.fill(HIST("genEventsCoalescence"), 4.5);
      auto [rhoPerp, rhoMPerp] = jetutilities::estimateRhoPerpCone(fjParticles, jets[0], rJet);

      // Loop over clustered jets
      bool isAtLeastOneJetSelected = false;
      for (const auto& jet : jets) {

        // Jet must be fully contained in the acceptance
        if ((std::fabs(jet.eta()) + rJet) > (maxEta - deltaEtaEdge))
          continue;

        // Jet pt must be larger than threshold
        auto jetForSub = jet;
        fastjet::PseudoJet jetMinusBkg = backgroundSub.doRhoAreaSub(jetForSub, rhoPerp, rhoMPerp);
        if (jetMinusBkg.pt() < minJetPt)
          continue;

        // Apply area cut if required
        double normalizedJetArea = jet.area() / (PI * rJet * rJet);
        if (applyAreaCut && normalizedJetArea > maxNormalizedJetArea)
          continue;
        isAtLeastOneJetSelected = true;

        // Analyze jet constituents
        std::vector<fastjet::PseudoJet> jetConstituents = jet.constituents();
        for (const auto& particle : jetConstituents) {
          if (particle.user_index() == PDG_t::kProtonBar)
            registryMC.fill(HIST("antiproton_coal_jet"), particle.pt());
          if (particle.user_index() == -o2::constants::physics::Pdg::kDeuteron)
            registryMC.fill(HIST("antideuteron_coal_jet"), particle.pt());
        }

        // Set up two perpendicular cone axes for underlying event estimation
        TVector3 jetAxis(jet.px(), jet.py(), jet.pz());
        double coneRadius = std::sqrt(jet.area() / PI);
        TVector3 ueAxis1(0, 0, 0), ueAxis2(0, 0, 0);
        getPerpendicularDirections(jetAxis, ueAxis1, ueAxis2);
        if (ueAxis1.Mag() == 0 || ueAxis2.Mag() == 0) {
          continue;
        }

        // Loop over MC particles to analyze underlying event region
        for (const auto& chParticle : chargedParticles) {

          // Skip used particles
          if (chParticle.used)
            continue;

          // Compute distance of particle from both perpendicular cone axes
          double deltaEtaUe1 = chParticle.eta() - ueAxis1.Eta();
          double deltaPhiUe1 = getDeltaPhi(chParticle.phi(), ueAxis1.Phi());
          double deltaRUe1 = std::sqrt(deltaEtaUe1 * deltaEtaUe1 + deltaPhiUe1 * deltaPhiUe1);
          double deltaEtaUe2 = chParticle.eta() - ueAxis2.Eta();
          double deltaPhiUe2 = getDeltaPhi(chParticle.phi(), ueAxis2.Phi());
          double deltaRUe2 = std::sqrt(deltaEtaUe2 * deltaEtaUe2 + deltaPhiUe2 * deltaPhiUe2);

          // Determine the maximum allowed distance from UE axes for particle selection
          double maxConeRadius = coneRadius;
          if (applyAreaCut) {
            maxConeRadius = std::sqrt(maxNormalizedJetArea) * rJet;
          }

          // Reject tracks that lie outside the maxConeRadius from both UE axes
          if (deltaRUe1 > maxConeRadius && deltaRUe2 > maxConeRadius)
            continue;

          // Fill histograms for UE
          if (chParticle.pdgCode == PDG_t::kProtonBar)
            registryMC.fill(HIST("antiproton_coal_ue"), chParticle.pt());
          if (chParticle.pdgCode == -o2::constants::physics::Pdg::kDeuteron)
            registryMC.fill(HIST("antideuteron_coal_ue"), chParticle.pt());
        }
      }
      if (isAtLeastOneJetSelected) {
        registryMC.fill(HIST("genEventsCoalescence"), 5.5);
      }
    }
  }
  PROCESS_SWITCH(AntinucleiInJets, processCoalescence, "process coalescence", false);
};

WorkflowSpec defineDataProcessing(ConfigContext const& cfgc)
{
  return WorkflowSpec{adaptAnalysisTask<AntinucleiInJets>(cfgc)};
}<|MERGE_RESOLUTION|>--- conflicted
+++ resolved
@@ -476,15 +476,8 @@
     // Coalescence
     if (doprocessCoalescence) {
       registryMC.add("genEventsCoalescence", "genEventsCoalescence", HistType::kTH1F, {{20, 0, 20, "counter"}});
-<<<<<<< HEAD
-      registryMC.add("antideuteron_coal_fullEvent", "antideuteron_coal_fullEvent", HistType::kTH1F, {{nbins, 2 * min, 2 * max, "#it{p}_{T} (GeV/#it{c})"}});
       registryMC.add("antideuteron_coal_jet", "antideuteron_coal_jet", HistType::kTH1F, {{nbins, 2 * min, 2 * max, "#it{p}_{T} (GeV/#it{c})"}});
       registryMC.add("antideuteron_coal_ue", "antideuteron_coal_ue", HistType::kTH1F, {{nbins, 2 * min, 2 * max, "#it{p}_{T} (GeV/#it{c})"}});
-      registryMC.add("antiproton_coal_fullEvent", "antiproton_coal_fullEvent", HistType::kTH1F, {{nbins, min, max, "#it{p}_{T} (GeV/#it{c})"}});
-=======
-      registryMC.add("antideuteron_coal_jet", "antideuteron_coal_jet", HistType::kTH1F, {{nbins, 2 * min, 2 * max, "#it{p}_{T} (GeV/#it{c})"}});
-      registryMC.add("antideuteron_coal_ue", "antideuteron_coal_ue", HistType::kTH1F, {{nbins, 2 * min, 2 * max, "#it{p}_{T} (GeV/#it{c})"}});
->>>>>>> 38a8e659
       registryMC.add("antiproton_coal_jet", "antiproton_coal_jet", HistType::kTH1F, {{nbins, min, max, "#it{p}_{T} (GeV/#it{c})"}});
       registryMC.add("antiproton_coal_ue", "antiproton_coal_ue", HistType::kTH1F, {{nbins, min, max, "#it{p}_{T} (GeV/#it{c})"}});
     }
@@ -1016,57 +1009,6 @@
 
     // High-pt: require valid TOF match and pass TOF PID
     return (track.hasTOF() && std::abs(nsigmaTOF) < NsigmaMax);
-<<<<<<< HEAD
-  }
-
-  // Selection of (anti)protons with systematic variations
-  template <typename ProtonTrack>
-  bool isProtonSyst(const ProtonTrack& track, double minSigTPC, double maxSigTPC, double minSigTOF, double maxSigTOF)
-  {
-    // Constant
-    static constexpr double PtThreshold = 0.6;
-
-    // PID variables and transverse momentum of the track
-    const double nsigmaTPC = track.tpcNSigmaPr();
-    const double nsigmaTOF = track.tofNSigmaPr();
-    const double pt = track.pt();
-
-    // Apply TPC PID cut (with systematic variations)
-    if (nsigmaTPC < minSigTPC || nsigmaTPC > maxSigTPC)
-      return false;
-
-    // Low-pt: TPC PID is sufficient
-    if (pt < PtThreshold)
-      return true;
-
-    // High-pt: require valid TOF match and pass TOF PID (with systematic variations)
-    return (track.hasTOF() && nsigmaTOF > minSigTOF && nsigmaTOF < maxSigTOF);
-  }
-
-  // Selection of (anti)deuterons with systematic variations
-  template <typename DeuteronTrack>
-  bool isDeuteronSyst(const DeuteronTrack& track, double minSigTPC, double maxSigTPC, double minSigTOF, double maxSigTOF)
-  {
-    // Constant
-    static constexpr double PtThreshold = 1.0;
-
-    // PID variables and transverse momentum of the track
-    const double nsigmaTPC = track.tpcNSigmaDe();
-    const double nsigmaTOF = track.tofNSigmaDe();
-    const double pt = track.pt();
-
-    // Apply TPC PID cut (with systematic variations)
-    if (nsigmaTPC < minSigTPC || nsigmaTPC > maxSigTPC)
-      return false;
-
-    // Low-pt: TPC PID is sufficient
-    if (pt < PtThreshold)
-      return true;
-
-    // High-pt: require valid TOF match and pass TOF PID (with systematic variations)
-    return (track.hasTOF() && nsigmaTOF > minSigTOF && nsigmaTOF < maxSigTOF);
-=======
->>>>>>> 38a8e659
   }
 
   // Process Data
@@ -3188,162 +3130,6 @@
   }
   PROCESS_SWITCH(AntinucleiInJets, processCorr, "Process Correlation analysis", false);
 
-<<<<<<< HEAD
-  // Process correlation analysis with systematic variations of analysis parameters
-  void processSystCorr(SelectedCollisions::iterator const& collision, AntiNucleiTracks const& tracks)
-  {
-    // cut settings (from processSystData)
-    static std::vector<double> maxDcaxySyst = { 0.071, 0.060, 0.066, 0.031, 0.052, 0.078, 0.045, 0.064, 0.036, 0.074, 0.079, 0.043, 0.067, 0.059, 0.032, 0.070, 0.048, 0.077, 0.062, 0.034, 0.057, 0.055, 0.073, 0.038, 0.050, 0.075, 0.041, 0.061, 0.033, 0.069, 0.035, 0.044, 0.076, 0.049, 0.037, 0.054, 0.072, 0.046, 0.058, 0.040, 0.068, 0.042, 0.056, 0.039, 0.047, 0.065, 0.051, 0.053, 0.063, 0.030};
-
-    static std::vector<double> maxDcazSyst = { 0.064, 0.047, 0.032, 0.076, 0.039, 0.058, 0.043, 0.069, 0.050, 0.035, 0.074, 0.061, 0.045, 0.033, 0.068, 0.055, 0.037, 0.071, 0.042, 0.053, 0.077, 0.038, 0.065, 0.049, 0.036, 0.059, 0.044, 0.067, 0.041, 0.034, 0.073, 0.052, 0.040, 0.063, 0.046, 0.031, 0.070, 0.054, 0.037, 0.062, 0.048, 0.035, 0.075, 0.051, 0.039, 0.066, 0.043, 0.060, 0.032, 0.056};
-
-    static std::vector<double> nSigmaItsMinSyst = { -2.9, -2.8, -3.0, -3.4, -2.7, -3.3, -3.0, -3.1, -3.4, -3.1, -3.0, -2.8, -3.2, -2.6, -2.7, -3.4, -2.9, -3.0, -3.0, -2.7, -2.9, -3.3, -3.0, -3.1, -3.2, -3.0, -2.9, -2.7, -3.3, -3.0, -2.8, -3.3, -2.7, -3.3, -2.8, -3.4, -2.8, -3.4, -2.9, -3.1, -3.2, -2.6, -3.1, -2.9, -3.1, -2.8, -2.9, -3.3, -3.0, -2.8};
-
-    static std::vector<double> nSigmaItsMaxSyst = { 2.9, 2.8, 3.0, 3.4, 2.7, 3.3, 3.0, 3.1, 3.4, 3.1, 3.0, 2.8, 3.2, 2.6, 2.7, 3.4, 2.9, 3.0, 3.0, 2.7, 2.9, 3.3, 3.0, 3.1, 3.2, 3.0, 2.9, 2.7, 3.3, 3.0, 2.8, 3.3, 2.7, 3.3, 2.8, 3.4, 2.8, 3.4, 2.9, 3.1, 3.2, 2.6, 3.1, 2.9, 3.1, 2.8, 2.9, 3.3, 3.0, 2.8};
-
-    static std::vector<double> minNsigmaTpcSyst = { -3.2, -2.9, -3.1, -2.9, -3.5, -2.6, -3.3, -3.0, -3.5, -2.7, -3.0, -2.6, -3.3, -3.4, -2.8, -3.1, -2.6, -3.2, -3.1, -2.8, -3.4, -2.7, -3.4, -2.9, -3.0, -2.5, -3.3, -2.8, -3.1, -2.7, -3.4, -2.8, -3.3, -2.6, -3.1, -2.5, -3.4, -3.0, -3.2, -2.6, -3.4, -2.8, -3.1, -2.6, -3.3, -2.7, -3.2, -2.7, -3.4, -2.9};
-
-    static std::vector<double> maxNsigmaTpcSyst = { 3.2, 2.9, 3.1, 2.9, 3.5, 2.6, 3.3, 3.0, 3.5, 2.7, 3.0, 2.6, 3.3, 3.4, 2.8, 3.1, 2.6, 3.2, 3.1, 2.8, 3.4, 2.7, 3.4, 2.9, 3.0, 2.5, 3.3, 2.8, 3.1, 2.7, 3.4, 2.8, 3.3, 2.6, 3.1, 2.5, 3.4, 3.0, 3.2, 2.6, 3.4, 2.8, 3.1, 2.6, 3.3, 2.7, 3.2, 2.7, 3.4, 2.9};
-
-    static std::vector<double> minNsigmaTofSyst = { -3.2, -2.9, -3.1, -2.9, -3.5, -2.6, -3.3, -3.0, -3.5, -2.7, -3.0, -2.6, -3.3, -3.4, -2.8, -3.1, -2.6, -3.2, -3.1, -2.8, -3.4, -2.7, -3.4, -2.9, -3.0, -2.5, -3.3, -2.8, -3.1, -2.7, -3.4, -2.8, -3.3, -2.6, -3.1, -2.5, -3.4, -3.0, -3.2, -2.6, -3.4, -2.8, -3.1, -2.6, -3.3, -2.7, -3.2, -2.7, -3.4, -2.9};
-
-    static std::vector<double> maxNsigmaTofSyst = { 3.9, 3.6, 3.8, 3.2, 3.2, 3.5, 3.1, 3.8, 3.5, 3.4, 3.9, 3.8, 3.7, 3.0, 3.6, 3.1, 3.7, 3.4, 4.0, 3.0, 3.7, 3.3, 3.9, 3.1, 3.3, 3.5, 3.6, 3.2, 3.5, 3.3, 3.9, 3.0, 3.4, 3.2, 3.1, 3.9, 3.6, 3.1, 3.2, 4.0, 3.1, 3.7, 3.6, 3.1, 3.3, 3.5, 3.3, 3.4, 3.1, 3.8};
-
-    // Event counter: before event selection
-    registryCorr.fill(HIST("eventCounter_syst"), 0.5);
-
-    // Apply standard event selection (Same as processCorr)
-    if (!collision.sel8() || std::fabs(collision.posZ()) > zVtx)
-      return;
-
-    registryCorr.fill(HIST("eventCounter_syst"), 1.5);
-
-    if (rejectITSROFBorder && !collision.selection_bit(o2::aod::evsel::kNoITSROFrameBorder))
-      return;
-    registryCorr.fill(HIST("eventCounter_syst"), 2.5);
-
-    if (rejectTFBorder && !collision.selection_bit(o2::aod::evsel::kNoTimeFrameBorder))
-      return;
-    registryCorr.fill(HIST("eventCounter_syst"), 3.5);
-
-    if (requireVtxITSTPC && !collision.selection_bit(o2::aod::evsel::kIsVertexITSTPC))
-      return;
-    registryCorr.fill(HIST("eventCounter_syst"), 4.5);
-
-    if (rejectSameBunchPileup && !collision.selection_bit(o2::aod::evsel::kNoSameBunchPileup))
-      return;
-    registryCorr.fill(HIST("eventCounter_syst"), 5.5);
-
-    if (requireIsGoodZvtxFT0VsPV && !collision.selection_bit(o2::aod::evsel::kIsGoodZvtxFT0vsPV))
-      return;
-    registryCorr.fill(HIST("eventCounter_syst"), 6.5);
-
-    if (requireIsVertexTOFmatched && !collision.selection_bit(o2::aod::evsel::kIsVertexTOFmatched))
-      return;
-    registryCorr.fill(HIST("eventCounter_syst"), 7.5);
-
-    const float multiplicity = collision.centFT0M();
-
-    // Bins setup
-    static const std::vector<double> ptOverAbins = {0.3, 0.4, 0.5, 0.6, 0.7, 0.8, 0.9, 1.0};
-    const int nBins = ptOverAbins.size() - 1;
-
-    // Loop over systematic variations
-    for (int isyst = 0; isyst < nSyst; isyst++) {
-
-      // Fill event counter for this systematic
-      registryCorr.fill(HIST("eventCounter_centrality_fullEvent_syst"), multiplicity, static_cast<double>(isyst));
-
-      // Particle counters for this specific cut setting
-      std::vector<int> nAntiprotonFullEvent(nBins, 0);
-      std::vector<int> nAntideuteronFullEvent(nBins, 0);
-      int nTotProtonFullEvent(0);
-      int nTotDeuteronFullEvent(0);
-      int nTotAntiprotonFullEvent(0);
-      int nTotAntideuteronFullEvent(0);
-
-      // Loop over tracks
-      for (auto const& track : tracks) {
-
-        // Apply track selection (from processSystData)
-        if (!passedTrackSelectionSyst(track, isyst))
-          continue;
-
-        // Apply DCA selections (from processSystData)
-        if (std::fabs(track.dcaXY()) > maxDcaxySyst[isyst] || std::fabs(track.dcaZ()) > maxDcazSyst[isyst])
-          continue;
-
-        // Particle identification using the ITS cluster size (vary also PID ITS) (from processSystData)
-        bool passedItsPidProt(true), passedItsPidDeut(true);
-        double nSigmaITSprot = static_cast<double>(itsResponse.nSigmaITS<o2::track::PID::Proton>(track));
-        double nSigmaITSdeut = static_cast<double>(itsResponse.nSigmaITS<o2::track::PID::Deuteron>(track));
-
-        if (applyItsPid && track.pt() < ptMaxItsPidProt && (nSigmaITSprot < nSigmaItsMinSyst[isyst] || nSigmaITSprot > nSigmaItsMaxSyst[isyst])) {
-          passedItsPidProt = false;
-        }
-        if (applyItsPid && track.pt() < ptMaxItsPidDeut && (nSigmaITSdeut < nSigmaItsMinSyst[isyst] || nSigmaITSdeut > nSigmaItsMaxSyst[isyst])) {
-          passedItsPidDeut = false;
-        }
-
-        // Check Identity (Proton/Deuteron) using TPC/TOF
-        bool isProt = isProtonSyst(track, minNsigmaTpcSyst[isyst], maxNsigmaTpcSyst[isyst], minNsigmaTofSyst[isyst], maxNsigmaTofSyst[isyst]);
-        bool isDeut = isDeuteronSyst(track, minNsigmaTpcSyst[isyst], maxNsigmaTpcSyst[isyst], minNsigmaTofSyst[isyst], maxNsigmaTofSyst[isyst]);
-
-        // Kinematic range selection & counting
-        // (Anti)protons
-        if (isProt && passedItsPidProt) {
-          if (track.pt() >= ptOverAbins[0] && track.pt() < ptOverAbins[nBins]) {
-            if (track.sign() > 0) {
-              nTotProtonFullEvent++;
-            } else if (track.sign() < 0) {
-              nTotAntiprotonFullEvent++;
-              int ibin = findBin(ptOverAbins, track.pt());
-              nAntiprotonFullEvent[ibin]++;
-            }
-          }
-        }
-
-        // (Anti)deuterons
-        if (isDeut && passedItsPidDeut) {
-          double ptPerNucleon = 0.5 * track.pt();
-          if (ptPerNucleon >= ptOverAbins[0] && ptPerNucleon < ptOverAbins[nBins]) {
-            if (track.sign() > 0) {
-              nTotDeuteronFullEvent++;
-            } else if (track.sign() < 0) {
-              nTotAntideuteronFullEvent++;
-              int ibin = findBin(ptOverAbins, ptPerNucleon);
-              nAntideuteronFullEvent[ibin]++;
-            }
-          }
-        }
-      }
-
-      // Fill Correlation Histograms for systematic variations
-      int netProtonFullEvent = nTotProtonFullEvent - nTotAntiprotonFullEvent;
-      int netDeuteronFullEvent = nTotDeuteronFullEvent - nTotAntideuteronFullEvent;
-
-      registryCorr.fill(HIST("rho_fullEvent_syst"), nTotAntideuteronFullEvent, nTotAntiprotonFullEvent, multiplicity, static_cast<double>(isyst));
-      registryCorr.fill(HIST("rho_netP_netD_fullEvent_syst"), netDeuteronFullEvent, netProtonFullEvent, static_cast<double>(isyst));
-
-      // Fill efficiency histograms for systematic variations
-      for (int i = 0; i < nBins; i++) {
-        double ptAcenteri = 0.5 * (ptOverAbins[i] + ptOverAbins[i + 1]);
-
-        registryCorr.fill(HIST("q1d_fullEvent_syst"), nAntideuteronFullEvent[i], ptAcenteri, multiplicity, static_cast<double>(isyst));
-        registryCorr.fill(HIST("q1p_fullEvent_syst"), nAntiprotonFullEvent[i], ptAcenteri, multiplicity, static_cast<double>(isyst));
-        for (int j = 0; j < nBins; j++) {
-          double ptAcenterj = 0.5 * (ptOverAbins[j] + ptOverAbins[j + 1]);
-          registryCorr.fill(HIST("q1d_square_fullEvent_syst"), ptAcenteri, ptAcenterj, (nAntideuteronFullEvent[i] * nAntideuteronFullEvent[j]), multiplicity, static_cast<double>(isyst));
-          registryCorr.fill(HIST("q1p_square_fullEvent_syst"), ptAcenteri, ptAcenterj, (nAntiprotonFullEvent[i] * nAntiprotonFullEvent[j]), multiplicity, static_cast<double>(isyst));
-          registryCorr.fill(HIST("q1d_q1p_fullEvent_syst"), ptAcenteri, ptAcenterj, (nAntideuteronFullEvent[i] * nAntiprotonFullEvent[j]), multiplicity, static_cast<double>(isyst));
-        }
-      }
-    }
-  }
-  PROCESS_SWITCH(AntinucleiInJets, processSystCorr, "Process Correlation systematics", false);
-
-=======
->>>>>>> 38a8e659
   // Process coalescence
   void processCoalescence(GenCollisionsMc const& collisions, aod::McParticles const& mcParticles)
   {
@@ -3447,22 +3233,6 @@
           }
         }
       }
-<<<<<<< HEAD
-          
-      for (const auto& part : chargedParticles) {
-        if (part.used)
-          continue;
-
-        // Fill histograms for Full Event
-        if (part.pdgCode == PDG_t::kProtonBar) {
-          registryMC.fill(HIST("antiproton_coal_fullEvent"), part.pt());
-        }
-        if (part.pdgCode == -o2::constants::physics::Pdg::kDeuteron) {
-          registryMC.fill(HIST("antideuteron_coal_fullEvent"), part.pt());
-        }
-      }
-=======
->>>>>>> 38a8e659
 
       // Fill particle array to feed to Fastjet
       for (const auto& part : chargedParticles) {
