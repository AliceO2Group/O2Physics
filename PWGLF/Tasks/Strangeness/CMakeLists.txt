# Copyright 2019-2020 CERN and copyright holders of ALICE O2.
# See https://alice-o2.web.cern.ch/copyright for details of the copyright holders.
# All rights not expressly granted are reserved.
#
# This software is distributed under the terms of the GNU General Public
# License v3 (GPL Version 3), copied verbatim in the file "COPYING".
#
# In applying this license CERN does not waive the privileges and immunities
# granted to it by virtue of its status as an Intergovernmental Organization
# or submit itself to any jurisdiction.

o2physics_add_dpl_workflow(hyperon-reco-test
    SOURCES hyperon-reco-test.cxx
    PUBLIC_LINK_LIBRARIES O2Physics::AnalysisCore
    COMPONENT_NAME Analysis)

o2physics_add_dpl_workflow(derivedlambdakzeroanalysis
    SOURCES derivedlambdakzeroanalysis.cxx
    PUBLIC_LINK_LIBRARIES O2Physics::AnalysisCore O2Physics::MLCore
    COMPONENT_NAME Analysis)

o2physics_add_dpl_workflow(lambdakzeroanalysis-mc
    SOURCES lambdakzeroanalysisMC.cxx
    PUBLIC_LINK_LIBRARIES O2Physics::AnalysisCore
    COMPONENT_NAME Analysis)

o2physics_add_dpl_workflow(cascadeanalysis
    SOURCES cascadeanalysis.cxx
    PUBLIC_LINK_LIBRARIES O2Physics::AnalysisCore
    COMPONENT_NAME Analysis)

o2physics_add_dpl_workflow(cascadeanalysismc
    SOURCES cascadeanalysisMC.cxx
    PUBLIC_LINK_LIBRARIES O2Physics::AnalysisCore
    COMPONENT_NAME Analysis)

o2physics_add_dpl_workflow(v0postprocessing
    SOURCES v0postprocessing.cxx
    PUBLIC_LINK_LIBRARIES O2Physics::AnalysisCore
    COMPONENT_NAME Analysis)

o2physics_add_dpl_workflow(cascadecorrelations
    SOURCES cascadecorrelations.cxx
    PUBLIC_LINK_LIBRARIES O2Physics::AnalysisCore
    COMPONENT_NAME Analysis)

o2physics_add_dpl_workflow(non-prompt-cascade
    SOURCES nonPromptCascade.cxx
    PUBLIC_LINK_LIBRARIES O2::Framework O2::ReconstructionDataFormats O2Physics::AnalysisCore O2::DetectorsBase
    COMPONENT_NAME Analysis)

o2physics_add_dpl_workflow(kinkanalysis
    SOURCES kinkAnalysis.cxx
    PUBLIC_LINK_LIBRARIES O2::DCAFitter O2Physics::AnalysisCore
    COMPONENT_NAME Analysis)

o2physics_add_dpl_workflow(k0mixedevents
    SOURCES k0_mixed_events.cxx
    PUBLIC_LINK_LIBRARIES O2Physics::AnalysisCore
    COMPONENT_NAME Analysis)

o2physics_add_dpl_workflow(vzero-cascade-absorption
    SOURCES vzero_cascade_absorption.cxx
    PUBLIC_LINK_LIBRARIES O2Physics::AnalysisCore
    COMPONENT_NAME Analysis)

o2physics_add_dpl_workflow(derivedcascadeanalysis
    SOURCES derivedcascadeanalysis.cxx
    PUBLIC_LINK_LIBRARIES O2Physics::AnalysisCore
    COMPONENT_NAME Analysis)

o2physics_add_dpl_workflow(cascpostprocessing
    SOURCES cascpostprocessing.cxx
    PUBLIC_LINK_LIBRARIES O2Physics::AnalysisCore
    COMPONENT_NAME Analysis)

o2physics_add_dpl_workflow(hstrangecorrelation
    SOURCES hStrangeCorrelation.cxx
    PUBLIC_LINK_LIBRARIES O2::Framework O2::DetectorsBase O2Physics::AnalysisCore
    COMPONENT_NAME Analysis)

o2physics_add_dpl_workflow(sigmaanalysis
    SOURCES sigmaanalysis.cxx
    PUBLIC_LINK_LIBRARIES O2Physics::AnalysisCore
    COMPONENT_NAME Analysis)

o2physics_add_dpl_workflow(phik0shortanalysis
    SOURCES phik0sanalysis.cxx
    PUBLIC_LINK_LIBRARIES O2Physics::AnalysisCore
    COMPONENT_NAME Analysis)

o2physics_add_dpl_workflow(lambdapolarization
    SOURCES lambdapolarization.cxx
    PUBLIC_LINK_LIBRARIES O2Physics::AnalysisCore
    COMPONENT_NAME Analysis)

o2physics_add_dpl_workflow(strangeness-in-jets
    SOURCES strangeness_in_jets.cxx
    PUBLIC_LINK_LIBRARIES O2Physics::AnalysisCore
    COMPONENT_NAME Analysis)

o2physics_add_dpl_workflow(v0topologicalcuts
    SOURCES v0topologicalcuts.cxx
    PUBLIC_LINK_LIBRARIES O2Physics::AnalysisCore
    COMPONENT_NAME Analysis)

<<<<<<< HEAD
o2physics_add_dpl_workflow(strange-yield-pbpb
    SOURCES strange-yield-pbpb.cxx
=======
o2physics_add_dpl_workflow(v0ptinvmassplots
    SOURCES v0ptinvmassplots.cxx
>>>>>>> 7794b11f
    PUBLIC_LINK_LIBRARIES O2Physics::AnalysisCore
    COMPONENT_NAME Analysis)<|MERGE_RESOLUTION|>--- conflicted
+++ resolved
@@ -104,12 +104,12 @@
     PUBLIC_LINK_LIBRARIES O2Physics::AnalysisCore
     COMPONENT_NAME Analysis)
 
-<<<<<<< HEAD
+o2physics_add_dpl_workflow(v0ptinvmassplots
+    SOURCES v0ptinvmassplots.cxx
+    PUBLIC_LINK_LIBRARIES O2Physics::AnalysisCore
+    COMPONENT_NAME Analysis)
+
 o2physics_add_dpl_workflow(strange-yield-pbpb
     SOURCES strange-yield-pbpb.cxx
-=======
-o2physics_add_dpl_workflow(v0ptinvmassplots
-    SOURCES v0ptinvmassplots.cxx
->>>>>>> 7794b11f
     PUBLIC_LINK_LIBRARIES O2Physics::AnalysisCore
     COMPONENT_NAME Analysis)