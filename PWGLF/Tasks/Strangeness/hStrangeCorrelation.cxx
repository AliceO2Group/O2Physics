--- conflicted
+++ resolved
@@ -839,16 +839,7 @@
           efficiency = hEfficiencyV0[index]->Interpolate(v0Data.pt(), v0Data.eta());
         }
         float weight = applyEfficiencyCorrection ? 1. / efficiency : 1.0f;
-<<<<<<< HEAD
-        if (v0.compatible(index, systCuts.dEdxCompatibility) && (!doMCassociation || v0.mcTrue(index)) && (!doAssocPhysicalPrimary || v0.mcPhysicalPrimary()) && bitcheck(doCorrelation, index) && (!applyEfficiencyCorrection || efficiency != 0)) {
-          histos.fill(HIST("h3d") + HIST(v0names[index]) + HIST("Spectrum"), v0Data.pt(), collision.centFT0M(), v0.invMassRegion(index), weight);
-          if (std::abs(v0Data.rapidity(index)) < 0.5) {
-            histos.fill(HIST("h3d") + HIST(v0names[index]) + HIST("SpectrumY"), v0Data.pt(), collision.centFT0M(), v0.invMassRegion(index), weight);
-          }
-=======
-        if (v0.compatible(index) && (!doMCassociation || v0.mcTrue(index)) && (!doAssocPhysicalPrimary || v0.mcPhysicalPrimary()) && (!applyEfficiencyCorrection || efficiency != 0)) {
-
->>>>>>> f4d35127
+        if (v0.compatible(index, systCuts.dEdxCompatibility) && (!doMCassociation || v0.mcTrue(index)) && (!doAssocPhysicalPrimary || v0.mcPhysicalPrimary()) && (!applyEfficiencyCorrection || efficiency != 0)) {
           if (v0.invMassRegionCheck(index, 2))
             histos.fill(HIST("h") + HIST(v0names[index]) + HIST("EtaVsPtVsPhi"), v0Data.pt(), v0Data.eta(), v0Data.phi(), weight);
           if (v0.invMassRegionCheck(index, 1) || v0.invMassRegionCheck(index, 3))
@@ -948,19 +939,12 @@
           efficiency = hEfficiencyCascade[index]->Interpolate(cascData.pt(), cascData.eta());
         }
         float weight = applyEfficiencyCorrection ? 1. / efficiency : 1.0f;
-<<<<<<< HEAD
-        if (casc.compatible(index, systCuts.dEdxCompatibility) && (!doMCassociation || casc.mcTrue(index)) && (!doAssocPhysicalPrimary || casc.mcPhysicalPrimary()) && bitcheck(doCorrelation, index + 3) && (!applyEfficiencyCorrection || efficiency != 0)) {
-          histos.fill(HIST("h3d") + HIST(cascadenames[index]) + HIST("Spectrum"), cascData.pt(), collision.centFT0M(), casc.invMassRegion(index), weight);
-          if (std::abs(cascData.rapidity(index)) < 0.5) {
-            histos.fill(HIST("h3d") + HIST(cascadenames[index]) + HIST("SpectrumY"), cascData.pt(), collision.centFT0M(), casc.invMassRegion(index), weight);
-=======
-        if (casc.compatible(index) && (!doMCassociation || casc.mcTrue(index)) && (!doAssocPhysicalPrimary || casc.mcPhysicalPrimary()) && (!applyEfficiencyCorrection || efficiency != 0)) {
+        if (casc.compatible(index, systCuts.dEdxCompatibility) && (!doMCassociation || casc.mcTrue(index)) && (!doAssocPhysicalPrimary || casc.mcPhysicalPrimary()) && (!applyEfficiencyCorrection || efficiency != 0)) {
           if (bitcheck(doCorrelation, index + 3)) {
             histos.fill(HIST("h3d") + HIST(cascadenames[index]) + HIST("Spectrum"), cascData.pt(), collision.centFT0M(), casc.invMassRegion(index), weight);
             if (std::abs(cascData.rapidity(index)) < 0.5) {
               histos.fill(HIST("h3d") + HIST(cascadenames[index]) + HIST("SpectrumY"), cascData.pt(), collision.centFT0M(), casc.invMassRegion(index), weight);
             }
->>>>>>> f4d35127
           }
           if (casc.invMassRegionCheck(index, 2))
             histos.fill(HIST("h") + HIST(cascadenames[index]) + HIST("EtaVsPtVsPhi"), cascData.pt(), cascData.eta(), cascData.phi(), weight);
