// Copyright 2019-2020 CERN and copyright holders of ALICE O2.
// See https://alice-o2.web.cern.ch/copyright for details of the copyright holders.
// All rights not expressly granted are reserved.
//
// This software is distributed under the terms of the GNU General Public
// License v3 (GPL Version 3), copied verbatim in the file "COPYING".
//
// In applying this license CERN does not waive the privileges and immunities
// granted to it by virtue of its status as an Intergovernmental Organization
// or submit itself to any jurisdiction.
//
/// \file k0_mixed_events.cxx
/// \brief Femto3D pair mixing task
/// \author Sofia Tomassini, Gleb Romanenko, Nicolò Jacazio
/// \since 31 May 2023

#include <vector>
#include <map>
#include <memory>
#include <string>
#include <utility>

#include <TParameter.h>
#include <TH1F.h>
#include <TLorentzVector.h>

#include "Framework/runDataProcessing.h"
#include "Framework/AnalysisTask.h"
#include "Framework/HistogramRegistry.h"
#include "Framework/ASoA.h"
#include "Framework/DataTypes.h"
#include "Framework/AnalysisDataModel.h"
#include "Framework/Expressions.h"
#include "Framework/StaticFor.h"

#include "MathUtils/Utils.h"
#include "Common/DataModel/Multiplicity.h"

#include "PWGCF/Femto3D/DataModel/singletrackselector.h"
#include "PWGCF/Femto3D/Core/femto3dPairTask.h"
#include "Common/DataModel/Centrality.h"
#include "PWGLF/DataModel/mcCentrality.h"
#include "Framework/O2DatabasePDGPlugin.h"
#include "PWGLF/Utils/inelGt.h"
#include "Common/DataModel/TrackSelectionTables.h"
#include "Common/DataModel/PIDResponse.h"
#include "CCDB/BasicCCDBManager.h"
#include "DetectorsBase/Propagator.h"
#include "DataFormatsParameters/GRPObject.h"
#include "DataFormatsParameters/GRPMagField.h"

using namespace o2;
using namespace o2::soa;
using namespace o2::aod;
using namespace o2::framework;
using namespace o2::framework::expressions;

using FilteredCollisions = soa::Filtered<aod::SingleCollSels>;
using FilteredTracks = soa::Filtered<soa::Join<aod::SingleTrackSels, aod::SinglePIDEls, aod::SinglePIDPis, aod::SinglePIDKas, aod::SinglePIDPrs, aod::SinglePIDDes, aod::SinglePIDTrs, aod::SinglePIDHes>>;

using RecoTracks = soa::Join<aod::Tracks, aod::TracksExtra,
                             aod::TracksDCA,
                             aod::pidTPCFullEl,
                             aod::pidTPCFullPi, aod::pidTPCFullKa, aod::pidTPCFullPr,
                             aod::pidTPCFullDe, aod::pidTPCFullTr, aod::pidTPCFullHe,
                             aod::pidTOFFullEl, aod::pidTOFFullMu,
                             aod::pidTOFFullPi, aod::pidTOFFullKa, aod::pidTOFFullPr,
                             aod::pidTOFFullDe, aod::pidTOFFullTr, aod::pidTOFFullHe,
                             aod::TrackSelection>;

typedef std::shared_ptr<FilteredTracks::iterator> trkType;
typedef std::shared_ptr<RecoTracks::iterator> trkTypeData;

typedef std::shared_ptr<FilteredCollisions::iterator> colType;

using MyFemtoPair = o2::aod::singletrackselector::FemtoPair<trkType>;

class ResoPair : public MyFemtoPair
{
 public:
  ResoPair() {}
  ResoPair(trkType const& first, trkType const& second) : MyFemtoPair(first, second)
  {
    setPair(first, second);
  }
  ResoPair(trkType const& first, trkType const& second, const bool& isidentical) : MyFemtoPair(first, second, isidentical) {}
  bool isClosePair() const { return MyFemtoPair::IsClosePair(mDeltaEta, mDeltaPhi, mRadius); }
  void setEtaDiff(const float deta) { mDeltaEta = deta; }
  void setPhiStarDiff(const float dphi) { mDeltaPhi = dphi; }
  void setRadius(const float r) { mRadius = r; }
  void setPair(trkType const& first, trkType const& second)
  {
    MyFemtoPair::SetPair(first, second);
    lDecayDaughter1.SetPtEtaPhiM(first->pt(), first->eta(), first->phi(), particle_mass(GetPDG1()));
    lDecayDaughter2.SetPtEtaPhiM(second->pt(), second->eta(), second->phi(), particle_mass(GetPDG2()));
    lResonance = lDecayDaughter1 + lDecayDaughter2;
  }
  void setPair(trkTypeData const& first, trkTypeData const& second)
  {
    // MyFemtoPair::SetPair(first, second);
    lDecayDaughter1.SetPtEtaPhiM(first->pt(), first->eta(), first->phi(), particle_mass(GetPDG1()));
    lDecayDaughter2.SetPtEtaPhiM(second->pt(), second->eta(), second->phi(), particle_mass(GetPDG2()));
    lResonance = lDecayDaughter1 + lDecayDaughter2;
  }
  float getInvMass() const
  {
    // LOG(info) << "Mass = " << lResonance.M() << " 1 " << lDecayDaughter1.M() << " 2 " << lDecayDaughter2.M();
    return lResonance.M();
  }
  float getPt() const { return lResonance.Pt(); }
  float getRapidity() const { return lResonance.Rapidity(); }

 private:
  TLorentzVector lDecayDaughter1, lDecayDaughter2, lResonance;
  float mDeltaEta = 0.01;
  float mDeltaPhi = 0.01;
  float mRadius = 1.2;
};

struct K0MixedEvents {
  HistogramRegistry registry{"registry", {}, OutputObjHandlingPolicy::AnalysisObject};

  Configurable<std::pair<float, float>> multPercentileCut{"multPercentileCut", std::pair<float, float>{-100.f, 1000.f}, "[min., max.] centrality range to keep events within"};
  Configurable<std::pair<float, float>> momentumCut{"momentumCut", std::pair<float, float>{0.f, 100.f}, "[min., max.] momentum range to keep candidates within"};
  Configurable<float> dcaxyCut{"dcaxyCut", -100.f, "dcaXY range to keep candidates within"};
  Configurable<float> dcazCut{"dcazCut", -100.f, "dcaZ range to keep candidates within"};
  Configurable<float> dcaxyExclusionCut{"dcaxyExclusionCut", 100.f, "dcaXY range to discard candidates within"};
  Configurable<float> dcazExclusionCut{"dcazExclusionCut", 100.f, "dcaZ range to discard candidates within"};

  Configurable<float> _eta{"eta", 100.0, "abs eta value limit"};
  Configurable<int16_t> _tpcNClsFound{"minTpcNClsFound", 0, "minimum allowed number of TPC clasters"};
  Configurable<float> _tpcChi2NCl{"tpcChi2NCl", 100.0, "upper limit for chi2 value of a fit over TPC clasters"};
  Configurable<float> _tpcCrossedRowsOverFindableCls{"tpcCrossedRowsOverFindableCls", 0, "lower limit of TPC CrossedRows/FindableCls value"};
  Configurable<int> _tpcNClsShared{"maxTpcNClsShared", 100, "maximum allowed number of TPC shared clasters"};
  Configurable<int> _itsNCls{"minItsNCls", 0, "minimum allowed number of ITS clasters"};
  Configurable<float> _itsChi2NCl{"itsChi2NCl", 100.0, "upper limit for chi2 value of a fit over ITS clasters"};
  Configurable<float> _vertexZ{"VertexZ", 10.0, "abs vertexZ value limit"};
  Configurable<float> _maxy{"_maxy", 100.0, "maximum y of both particles in a pair"};

  Configurable<int> _sign_1{"sign_1", 1, "sign of the first particle in a pair"};
  Configurable<int> _particlePDG_1{"particlePDG_1", 2212, "PDG code of the first particle in a pair to perform PID for (only proton and deurton are supported now)"};
  Configurable<std::vector<float>> _tpcNSigma_1{"tpcNSigma_1", std::vector<float>{-3.0f, 3.0f}, "first particle PID: Nsigma range in TPC before the TOF is used"};
  Configurable<float> _PIDtrshld_1{"PIDtrshld_1", 10.0, "first particle PID: value of momentum from which the PID is done with TOF (before that only TPC is used)"};
  Configurable<std::vector<float>> _tofNSigma_1{"tofNSigma_1", std::vector<float>{-3.0f, 3.0f}, "first particle PID: Nsigma range in TOF"};

  Configurable<int> _sign_2{"sign_2", 1, "sign of the second particle in a pair"};
  Configurable<int> _particlePDG_2{"particlePDG_2", 2212, "PDG code of the second particle in a pair to perform PID for (only proton and deurton are supported now)"};
  Configurable<std::vector<float>> _tpcNSigma_2{"tpcNSigma_2", std::vector<float>{-3.0f, 3.0f}, "second particle PID: Nsigma range in TPC before the TOF is used"};
  Configurable<float> _PIDtrshld_2{"PIDtrshld_2", 10.0, "second particle PID: value of momentum from which the PID is done with TOF (before that only TPC is used)"};
  Configurable<std::vector<float>> _tofNSigma_2{"tofNSigma_2", std::vector<float>{-3.0f, 3.0f}, "second particle PID: Nsigma range in TOF"};

  Configurable<int> _particlePDGtoReject{"particlePDGtoRejectFromSecond", 0, "applied only if the particles are non-identical and only to the second particle in the pair!!!"};
  Configurable<std::vector<float>> _rejectWithinNsigmaTOF{"rejectWithinNsigmaTOF", std::vector<float>{-0.0f, 0.0f}, "TOF rejection Nsigma range for the particle specified with PDG to be rejected"};

  Configurable<float> _deta{"deta", 1, "minimum allowed defference in eta between two tracks in a pair"};
  Configurable<float> _dphi{"dphi", 1, "minimum allowed defference in phi_star between two tracks in a pair"};
  Configurable<float> _radiusTPC{"radiusTPC", 1.2, "TPC radius to calculate phi_star for"};

  Configurable<bool> doMixedEvent{"doMixedEvent", false, "Do the mixed event"};
  Configurable<int> _multbinwidth{"multbinwidth", 50, "width of multiplicity bins within which the mixing is done"};
  Configurable<int> _vertexbinwidth{"vertexbinwidth", 2, "width of vertexZ bins within which the mixing is done"};

  // Mag field
  Configurable<std::string> ccdburl{"ccdb-url", "http://alice-ccdb.cern.ch", "url of the ccdb repository"};
  Configurable<std::string> grpPath{"grpPath", "GLO/GRP/GRP", "Path of the grp file"};
  Configurable<std::string> grpmagPath{"grpmagPath", "GLO/Config/GRPMagField", "CCDB path of the GRPMagField object"};

  // Event selections
  Configurable<bool> sel8{"evSelsel8", 0, "Apply sel8 event selection"};
  Configurable<bool> isTriggerTVX{"evSelisTriggerTVX", 1, "Is Trigger TVX"};
  Configurable<bool> isNoTimeFrameBorder{"evSelisNoTimeFrameBorder", 1, "Is No Time Frame Border"};
  Configurable<bool> isNoITSROFrameBorder{"evSelisNoITSROFrameBorder", 1, "Is No ITS Readout Frame Border"};
  Configurable<bool> isVertexTOFmatched{"evSelisVertexTOFmatched", 0, "Is Vertex TOF matched"};
  Configurable<bool> isGoodZvtxFT0vsPV{"evSelisGoodZvtxFT0vsPV", 0, "isGoodZvtxFT0vsPV"};
  Configurable<bool> isNoSameBunchPileup{"isNoSameBunchPileup", 0, "isNoSameBunchPileup"};
  Configurable<bool> isInelGt0{"evSelisInelGt0", 0, "isInelGt0"};

  // Binnings
  ConfigurableAxis invMassBinning{"invMassBinning", {500, 0.4, 0.6}, "k* binning of the CF (Nbins, lowlimit, uplimit)"};
  ConfigurableAxis ptBinning{"ptBinning", {1000, 0.f, 10.f}, "pT binning (Nbins, lowlimit, uplimit)"};
  ConfigurableAxis dcaXyBinning{"dcaXyBinning", {100, -1.f, 1.f}, "dcaXY binning (Nbins, lowlimit, uplimit)"};
  ConfigurableAxis multPercentileBinning{"multPercentileBinning", {VARIABLE_WIDTH, 0.0, 1.0, 5.0, 10.0, 15.0, 20.0, 30.0, 40.0, 50.0, 70.0, 100.0}, "Binning in multiplicity percentile"};

  bool IsIdentical;

  std::pair<int, std::vector<float>> TPCcuts_1;
  std::pair<int, std::vector<float>> TOFcuts_1;

  std::pair<int, std::vector<float>> TPCcuts_2;
  std::pair<int, std::vector<float>> TOFcuts_2;

  std::unique_ptr<ResoPair> Pair = std::make_unique<ResoPair>();

  Filter pFilter = o2::aod::singletrackselector::p > momentumCut.value.first&& o2::aod::singletrackselector::p < momentumCut.value.second;
  Filter etaFilter = nabs(o2::aod::singletrackselector::eta) < _eta;
  Filter tpcTrkFilter = o2::aod::singletrackselector::tpcNClsFound >= _tpcNClsFound && o2::aod::singletrackselector::tpcNClsShared <= (uint8_t)_tpcNClsShared;

  // Filter itsNClsFilter = o2::aod::singletrackselector::itsNCls >= (uint8_t)_itsNCls;

  Filter vertexFilter = nabs(o2::aod::singletrackselector::posZ) < _vertexZ;
  Filter multPercentileFilter = o2::aod::singletrackselector::multPerc > multPercentileCut.value.first&& o2::aod::singletrackselector::multPerc < multPercentileCut.value.second;

  const char* pdgToSymbol(const int pdg)
  {
    switch (std::abs(pdg)) {
      case 211:
        return "#pi";
      case 321:
        return "K";
      case 2212:
        return "p";
      case 1000010020:
        return "d";
    }
    return "X";
  }

  void init(o2::framework::InitContext&)
  {
    ccdb->setURL(ccdburl);
    ccdb->setCaching(true);
    ccdb->setLocalObjectValidityChecking();
    ccdb->setFatalWhenNull(false);

    IsIdentical = (_sign_1 * _particlePDG_1 == _sign_2 * _particlePDG_2);
    LOG(info) << "IsIdentical=" << IsIdentical << "; sign1=" << _sign_1 << "; Pdg1=" << _particlePDG_1 << "; total1=" << _sign_1 * _particlePDG_1 << " -- Pdg2=" << _particlePDG_2 << "; sign2=" << _sign_2 << "; total2=" << _sign_2 * _particlePDG_2;

    Pair->SetIdentical(IsIdentical);
    Pair->SetPDG1(_particlePDG_1);
    Pair->SetPDG2(_particlePDG_2);
    Pair->setEtaDiff(_deta);
    Pair->setPhiStarDiff(_dphi);
    Pair->setRadius(_radiusTPC);

    TPCcuts_1 = std::make_pair(_particlePDG_1, _tpcNSigma_1);
    TOFcuts_1 = std::make_pair(_particlePDG_1, _tofNSigma_1);
    TPCcuts_2 = std::make_pair(_particlePDG_2, _tpcNSigma_2);
    TOFcuts_2 = std::make_pair(_particlePDG_2, _tofNSigma_2);

    const AxisSpec invMassAxis{invMassBinning, "Inv. mass (GeV/c^{2})"};
    const AxisSpec ptAxis{ptBinning, "#it{p}_{T} (GeV/c)"};
    const AxisSpec dcaXyAxis{dcaXyBinning, "DCA_{xy} (cm)"};
    const AxisSpec dcaZAxis{dcaXyBinning, "DCA_{z} (cm)"};
    const AxisSpec multPercentileAxis{multPercentileBinning, "Mult. Perc."};

<<<<<<< HEAD
    registry.add("hNEvents", "hNEvents", {HistType::kTH1I, {{14, 0.f, 14.f}}});
=======
    registry.add("hNEvents", "hNEvents", {HistType::kTH1D, {{11, 0.f, 11.f}}});
>>>>>>> a8f9d516
    registry.get<TH1>(HIST("hNEvents"))->GetXaxis()->SetBinLabel(1, "all");
    registry.get<TH1>(HIST("hNEvents"))->GetXaxis()->SetBinLabel(2, "sel8");
    registry.get<TH1>(HIST("hNEvents"))->GetXaxis()->SetBinLabel(3, "TVX");
    registry.get<TH1>(HIST("hNEvents"))->GetXaxis()->SetBinLabel(4, "zvertex");
    registry.get<TH1>(HIST("hNEvents"))->GetXaxis()->SetBinLabel(5, "TFBorder");
    registry.get<TH1>(HIST("hNEvents"))->GetXaxis()->SetBinLabel(6, "ITSROFBorder");
    registry.get<TH1>(HIST("hNEvents"))->GetXaxis()->SetBinLabel(7, "isTOFVertexMatched");
    registry.get<TH1>(HIST("hNEvents"))->GetXaxis()->SetBinLabel(8, "isGoodZvtxFT0vsPV");
    registry.get<TH1>(HIST("hNEvents"))->GetXaxis()->SetBinLabel(9, "isNoSameBunchPileup");
    registry.get<TH1>(HIST("hNEvents"))->GetXaxis()->SetBinLabel(10, "InelGT0");
    registry.get<TH1>(HIST("hNEvents"))->GetXaxis()->SetBinLabel(11, Form("collision.centFT0M() < %f", multPercentileCut.value.second));
    registry.get<TH1>(HIST("hNEvents"))->GetXaxis()->SetBinLabel(12, Form("collision.centFT0M() > %f", multPercentileCut.value.first));
    registry.get<TH1>(HIST("hNEvents"))->GetXaxis()->SetBinLabel(13, "Applied selection");

    registry.add("Trks", "Trks", kTH1D, {{2, 0.5, 2.5, "Tracks"}});
    registry.add("VTXc", "VTXc", kTH1D, {{100, -20., 20., "vtx"}});
    registry.add("VTX", "VTX", kTH1D, {{100, -20., 20., "vtx"}});
    registry.add("multPerc", "multPerc", kTH1D, {multPercentileAxis});

    registry.add("SEcand", "SEcand", kTH1D, {{2, 0.5, 2.5}});
    registry.add("SE", "SE", kTH1D, {invMassAxis});
    registry.add("ME", "ME", kTH1D, {invMassAxis});
    registry.add("SEvsPt", "SEvsPt", kTH3F, {invMassAxis, ptAxis, multPercentileAxis});
    if (doMixedEvent) {
      registry.add("MEvsPt", "MEvsPt", kTH3F, {invMassAxis, ptAxis, multPercentileAxis});
    }
    registry.add("eta_first", Form("eta_%i", _particlePDG_1.value), kTH2F, {ptAxis, {100, -10., 10., "#eta"}});
    registry.add("p_first", Form("p_%i", _particlePDG_1.value), kTH1D, {ptAxis});
    registry.add("dcaXY_first", Form("dcaXY_%i", _particlePDG_1.value), kTH2F, {ptAxis, dcaXyAxis});
    registry.add("dcaZ_first", Form("dcaZ_%i", _particlePDG_1.value), kTH2F, {ptAxis, dcaZAxis});
    registry.add("nsigmaTOF_first", Form("nsigmaTOF_%i", _particlePDG_1.value), kTH2F, {ptAxis, {100, -10., 10., Form("N#sigma_{TOF}(%s))", pdgToSymbol(_particlePDG_1))}});
    registry.add("nsigmaTPC_first", Form("nsigmaTPC_%i", _particlePDG_1.value), kTH2F, {ptAxis, {100, -10., 10., Form("N#sigma_{TPC}(%s))", pdgToSymbol(_particlePDG_1))}});
    registry.add("rapidity_first", Form("rapidity_%i", _particlePDG_1.value), kTH2F, {ptAxis, {100, -10., 10., Form("y(%s)", pdgToSymbol(_particlePDG_1))}});

    if (!IsIdentical) {
      registry.add("p_second", Form("p_%i", _particlePDG_2.value), kTH1D, {ptAxis});
      registry.add("dcaXY_second", Form("dcaXY_%i", _particlePDG_2.value), kTH2F, {ptAxis, dcaXyAxis});
      registry.add("dcaZ_second", Form("dcaZ_%i", _particlePDG_1.value), kTH2F, {ptAxis, dcaZAxis});
      registry.add("nsigmaTOF_second", Form("nsigmaTOF_%i", _particlePDG_2.value), kTH2F, {ptAxis, {100, -10., 10., Form("N#sigma_{TOF}(%s))", pdgToSymbol(_particlePDG_2))}});
      registry.add("nsigmaTPC_second", Form("nsigmaTPC_%i", _particlePDG_2.value), kTH2F, {ptAxis, {100, -10., 10., Form("N#sigma_{TPC}(%s))", pdgToSymbol(_particlePDG_2))}});
      registry.add("rapidity_second", Form("rapidity_%i", _particlePDG_2.value), kTH2F, {ptAxis, {100, -10., 10., Form("y(%s)", pdgToSymbol(_particlePDG_2))}});
    }

    if (!doprocessMC) {
      return;
    }
    registry.add("MC/multPerc", "multPerc", kTH1D, {multPercentileAxis});
    registry.add("MC/multPercWMcCol", "multPercWMcCol", kTH1D, {multPercentileAxis});
    registry.add("MC/generatedInRecoEvs", "generatedInRecoEvs", kTH2D, {ptAxis, multPercentileAxis});
    registry.add("MC/SE", "SE", kTH1D, {invMassAxis});
    registry.add("MC/SEvsPt", "SEvsPt", kTH3F, {invMassAxis, ptAxis, multPercentileAxis});
    registry.addClone("MC/", "MCCent/");
    registry.add("MCCent/generatedInGenEvs", "generatedInGenEvs", kTH2D, {ptAxis, multPercentileAxis});
  }

  int mRunNumber = 0;
  float d_bz = 0.f;
  Service<o2::ccdb::BasicCCDBManager> ccdb;
  void initCCDB(aod::BCsWithTimestamps::iterator const& bc) // inspired by PWGLF/TableProducer/lambdakzerobuilder.cxx
  {
    if (mRunNumber == bc.runNumber()) {
      return;
    }
    d_bz = 0.f;

    auto run3grp_timestamp = bc.timestamp();
    o2::parameters::GRPObject* grpo = ccdb->getForTimeStamp<o2::parameters::GRPObject>(grpPath, run3grp_timestamp);
    o2::parameters::GRPMagField* grpmag = 0x0;
    if (grpo) {
      o2::base::Propagator::initFieldFromGRP(grpo);
      // Fetch magnetic field from ccdb for current collision
      d_bz = grpo->getNominalL3Field();
      LOG(info) << "Retrieved GRP for timestamp " << run3grp_timestamp << " with magnetic field of " << d_bz << " kZG";
    } else {
      grpmag = ccdb->getForTimeStamp<o2::parameters::GRPMagField>(grpmagPath, run3grp_timestamp);
      if (!grpmag) {
        LOG(fatal) << "Got nullptr from CCDB for path " << grpmagPath << " of object GRPMagField and " << grpPath << " of object GRPObject for timestamp " << run3grp_timestamp;
      }
      o2::base::Propagator::initFieldFromGRP(grpmag);
      // Fetch magnetic field from ccdb for current collision
      d_bz = std::lround(5.f * grpmag->getL3Current() / 30000.f);
      LOG(info) << "Retrieved GRP for timestamp " << run3grp_timestamp << " with magnetic field of " << d_bz << " kZG";
    }
    mRunNumber = bc.runNumber();
    d_bz = 0.1 * d_bz;
  }

  template <typename Type>
  void mixTracks(Type const& tracks, const float centrality)
  { // template for identical particles from the same collision

    LOG(debug) << "Mixing tracks of the same event";
    for (uint32_t trk1 = 0; trk1 < tracks.size(); trk1++) { // nested loop for all the combinations
      for (uint32_t trk2 = trk1 + 1; trk2 < tracks.size(); trk2++) {

        Pair->setPair(tracks[trk1], tracks[trk2]);

        registry.fill(HIST("SEcand"), 1.f);
        // if (!Pair->isClosePair()) {
        //   continue;
        // }
        if (std::abs(Pair->getRapidity()) > 0.5f) {
          continue;
        }
        registry.fill(HIST("SEcand"), 2.f);
        registry.fill(HIST("SE"), Pair->getInvMass());                                // close pair rejection and fillig the SE histo
        registry.fill(HIST("SEvsPt"), Pair->getInvMass(), Pair->getPt(), centrality); // close pair rejection and fillig the SE histo
      }
    }
  }

  template <bool isSameEvent = false, typename Type>
  void mixTracks(Type const& tracks1, Type const& tracks2, const float centrality)
  {
    LOG(debug) << "Mixing tracks of two different events";
    for (auto trk1 : tracks1) {
      for (auto trk2 : tracks2) {

        Pair->setPair(trk1, trk2);

        if constexpr (isSameEvent) {
          registry.fill(HIST("SEcand"), 1.f);
        }
        // if (!Pair->isClosePair()) {
        //   continue;
        // }
        if (std::abs(Pair->getRapidity()) > 0.5f) {
          continue;
        }
        if constexpr (isSameEvent) {
          registry.fill(HIST("SEcand"), 2.f);
          registry.fill(HIST("SE"), Pair->getInvMass());
          registry.fill(HIST("SEvsPt"), Pair->getInvMass(), Pair->getPt(), centrality);
        } else {
          registry.fill(HIST("ME"), Pair->getInvMass());
          registry.fill(HIST("MEvsPt"), Pair->getInvMass(), Pair->getPt(), centrality);
        }
      }
    }
  }

  template <typename TrkType>
  bool isTrackSelected(TrkType const& track)
  {
    if (track.itsChi2NCl() > 36.f)
      return false;
    if (track.itsChi2NCl() < 0.f)
      return false;
    if (track.tpcChi2NCl() < 0.f)
      return false;
    if (track.tpcChi2NCl() > 4.f)
      return false;
    if (track.itsNCls() < _itsNCls) {
      return false;
    }
    if (track.itsChi2NCl() > _itsChi2NCl) {
      return false;
    }
    if (track.tpcChi2NCl() > _tpcChi2NCl) {
      return false;
    }
    if (track.tpcCrossedRowsOverFindableCls() < _tpcCrossedRowsOverFindableCls) {
      return false;
    }
    if (std::abs(track.dcaXY()) > dcaxyCut) {
      return false;
    }
    if (std::abs(track.dcaXY()) < dcaxyExclusionCut) {
      return false;
    }
    if (std::abs(track.dcaZ()) > dcazCut) {
      return false;
    }
    if (std::abs(track.dcaZ()) < dcazExclusionCut) {
      return false;
    }
    if (track.p() < momentumCut.value.first) {
      return false;
    }
    if (track.p() > momentumCut.value.second) {
      return false;
    }
    if (std::abs(track.eta()) >= _eta) {
      return false;
    }
    if (track.tpcNClsFound() < _tpcNClsFound) {
      return false;
    }
    if (track.tpcNClsShared() > _tpcNClsShared) {
      return false;
    }

    return true;
  }

  // Event selection
  // Event selection
  template <typename TCollision>
  bool acceptEvent(TCollision const& collision, bool fill = true)
  {
    if (fill) {
      registry.fill(HIST("hNEvents"), 0.5);
    }
    if (sel8 && !collision.sel8()) {
      return false;
    }
    if (fill) {
      registry.fill(HIST("hNEvents"), 1.5);
    }
    if (isTriggerTVX && !collision.selection_bit(aod::evsel::kIsTriggerTVX)) {
      return false;
    }
    if (fill) {
      registry.fill(HIST("hNEvents"), 2.5);
    }
    if (TMath::Abs(collision.posZ()) > _vertexZ) {
      return false;
    }
    if (fill) {
      registry.fill(HIST("hNEvents"), 3.5);
    }
    if (isNoTimeFrameBorder && !collision.selection_bit(aod::evsel::kNoTimeFrameBorder)) {
      return false;
    }
    if (fill) {
      registry.fill(HIST("hNEvents"), 4.5);
    }
    if (isNoITSROFrameBorder && !collision.selection_bit(aod::evsel::kNoITSROFrameBorder)) {
      return false;
    }
    if (fill) {
      registry.fill(HIST("hNEvents"), 5.5);
    }
    if (isVertexTOFmatched && !collision.selection_bit(aod::evsel::kIsVertexTOFmatched)) {
      return false;
    }
    if (fill) {
      registry.fill(HIST("hNEvents"), 6.5);
    }
    if (isGoodZvtxFT0vsPV && !collision.selection_bit(aod::evsel::kIsGoodZvtxFT0vsPV)) {
      return false;
    }
    if (fill) {
      registry.fill(HIST("hNEvents"), 7.5);
    }
    if (isNoSameBunchPileup && !collision.selection_bit(aod::evsel::kNoSameBunchPileup)) {
      return false;
    }
    if (fill) {
      registry.fill(HIST("hNEvents"), 8.5);
    }
    if (isInelGt0 && !collision.isInelGt0()) {
      return false;
    }
    if (fill) {
      registry.fill(HIST("hNEvents"), 9.5);
    }
    if (collision.centFT0M() > multPercentileCut.value.second)
      return false;
    if (fill) {
      registry.fill(HIST("hNEvents"), 10.5);
    }
    if (collision.centFT0M() < multPercentileCut.value.first)
      return false;
    if (fill) {
      registry.fill(HIST("hNEvents"), 11.5);
    }
    if (fill) {
      registry.fill(HIST("hNEvents"), 12.5);
    }
    return true;
  }

  void processDerived(FilteredTracks const& tracks, FilteredCollisions const& collisions)
  {
    LOG(debug) << "Processing " << collisions.size() << " collisions and " << tracks.size() << " tracks";
    std::map<int64_t, std::vector<trkType>> selectedtracks_1;
    std::map<int64_t, std::vector<trkType>> selectedtracks_2;
    std::map<std::pair<int, int>, std::vector<colType>> mixbins;
    if (_particlePDG_1 == 0 || _particlePDG_2 == 0) {
      LOGF(fatal, "One of passed PDG is 0!!!");
    }
    registry.fill(HIST("Trks"), 2.f, tracks.size());
    for (auto collision : collisions) {
      LOG(debug) << "Collision index " << collision.globalIndex();
      registry.fill(HIST("VTXc"), collision.posZ());
      registry.fill(HIST("multPerc"), collision.multPerc());
    }

    for (auto track : tracks) {
      LOG(debug) << "Track index " << track.singleCollSelId();
      if (!isTrackSelected(track)) {
        continue;
      }
      registry.fill(HIST("Trks"), 1);
      const auto& col = track.singleCollSel_as<FilteredCollisions>();
      if (std::abs(col.posZ()) > _vertexZ)
        continue;
      if (col.multPerc() > multPercentileCut.value.second || col.multPerc() < multPercentileCut.value.first)
        continue;
      registry.fill(HIST("VTX"), col.posZ());
      registry.fill(HIST("eta_first"), track.pt(), track.eta());
      registry.fill(HIST("rapidity_first"), track.pt(), track.rapidity(particle_mass(_particlePDG_1)));

      if ((track.sign() == _sign_1) &&
          (track.p() < _PIDtrshld_1 ? o2::aod::singletrackselector::TPCselection(track, TPCcuts_1) : o2::aod::singletrackselector::TOFselection(track, TOFcuts_1))) { // filling the map: eventID <-> selected particles1
        selectedtracks_1[track.singleCollSelId()].push_back(std::make_shared<decltype(track)>(track));

        registry.fill(HIST("p_first"), track.p());
        registry.fill(HIST("dcaXY_first"), track.pt(), track.dcaXY());
        registry.fill(HIST("dcaZ_first"), track.pt(), track.dcaZ());
        switch (_particlePDG_1) {
          case 211:
            registry.fill(HIST("nsigmaTOF_first"), track.p(), track.tofNSigmaPi());
            registry.fill(HIST("nsigmaTPC_first"), track.p(), track.tpcNSigmaPi());
            break;
          case 321:
            registry.fill(HIST("nsigmaTOF_first"), track.p(), track.tofNSigmaKa());
            registry.fill(HIST("nsigmaTPC_first"), track.p(), track.tpcNSigmaKa());
            break;
          case 2212:
            registry.fill(HIST("nsigmaTOF_first"), track.p(), track.tofNSigmaPr());
            registry.fill(HIST("nsigmaTPC_first"), track.p(), track.tpcNSigmaPr());
            break;
          case 1000010020:
            registry.fill(HIST("nsigmaTOF_first"), track.p(), track.tofNSigmaDe());
            registry.fill(HIST("nsigmaTPC_first"), track.p(), track.tpcNSigmaDe());
            break;
          default:
            LOG(fatal) << "PDG code 1: " << _particlePDG_1 << " is not supported!!!";
        }
      }

      if (IsIdentical) {
        continue;
      } else if ((track.sign() == _sign_2) &&
                 (_particlePDGtoReject != 0 || !o2::aod::singletrackselector::TOFselection(track, std::make_pair(_particlePDGtoReject, _rejectWithinNsigmaTOF))) &&
                 (track.p() < _PIDtrshld_2 ? o2::aod::singletrackselector::TPCselection(track, TPCcuts_2) : o2::aod::singletrackselector::TOFselection(track, TOFcuts_2))) { // filling the map: eventID <-> selected particles2 if (see condition above ^)
        selectedtracks_2[track.singleCollSelId()].push_back(std::make_shared<decltype(track)>(track));

        registry.fill(HIST("p_second"), track.p());
        registry.fill(HIST("dcaXY_second"), track.pt(), track.dcaXY());
        registry.fill(HIST("dcaZ_second"), track.pt(), track.dcaZ());
        switch (_particlePDG_2) {
          case 211:
            registry.fill(HIST("nsigmaTOF_second"), track.p(), track.tofNSigmaPi());
            registry.fill(HIST("nsigmaTPC_second"), track.p(), track.tpcNSigmaPi());
            break;
          case 321:
            registry.fill(HIST("nsigmaTOF_second"), track.p(), track.tofNSigmaKa());
            registry.fill(HIST("nsigmaTPC_second"), track.p(), track.tpcNSigmaKa());
            break;
          case 2212:
            registry.fill(HIST("nsigmaTOF_second"), track.p(), track.tofNSigmaPr());
            registry.fill(HIST("nsigmaTPC_second"), track.p(), track.tpcNSigmaPr());
            break;
          case 1000010020:
            registry.fill(HIST("nsigmaTOF_second"), track.p(), track.tofNSigmaDe());
            registry.fill(HIST("nsigmaTPC_second"), track.p(), track.tpcNSigmaDe());
            break;
          default:
            LOG(fatal) << "PDG code 2: " << _particlePDG_2 << " is not supported!!!";
        }
      }
    }

    for (auto collision : collisions) {
      if (selectedtracks_1.find(collision.globalIndex()) == selectedtracks_1.end()) {
        if (IsIdentical)
          continue;
        else if (selectedtracks_2.find(collision.globalIndex()) == selectedtracks_2.end())
          continue;
      }

      mixbins[std::pair<int, int>{round(collision.posZ() / _vertexbinwidth), floor(collision.mult() / _multbinwidth)}].push_back(std::make_shared<decltype(collision)>(collision));
    }

    //====================================== mixing starts here ======================================

    if (IsIdentical) { //====================================== mixing identical ======================================

      for (auto i = mixbins.begin(); i != mixbins.end(); i++) { // iterating over all vertex&mult bins

        for (uint32_t indx1 = 0; indx1 < (i->second).size(); indx1++) { // loop over all the events in each vertex&mult bin

          auto col1 = (i->second)[indx1];

          Pair->SetMagField1(col1->magField());
          Pair->SetMagField2(col1->magField());

          mixTracks(selectedtracks_1[col1->index()], col1->multPerc()); // mixing SE identical
          if (!doMixedEvent) {
            continue;
          }

          for (uint32_t indx2 = indx1 + 1; indx2 < (i->second).size(); indx2++) { // nested loop for all the combinations of collisions in a chosen mult/vertex bin

            auto col2 = (i->second)[indx2];

            Pair->SetMagField2(col2->magField());
            mixTracks(selectedtracks_1[col1->index()], selectedtracks_1[col2->index()], col1->multPerc()); // mixing ME identical
          }
        }
      }

      //====================================== end of mixing identical ======================================
    } else {
      //====================================== mixing non-identical ======================================

      for (auto i = mixbins.begin(); i != mixbins.end(); i++) { // iterating over all vertex&mult bins

        for (uint32_t indx1 = 0; indx1 < (i->second).size(); indx1++) { // loop over all the events in each vertex&mult bin

          auto col1 = (i->second)[indx1];

          Pair->SetMagField1(col1->magField());
          Pair->SetMagField2(col1->magField());

          mixTracks<true>(selectedtracks_1[col1->index()], selectedtracks_2[col1->index()], col1->multPerc()); // mixing SE non-identical
          if (!doMixedEvent) {
            continue;
          }

          for (uint32_t indx2 = indx1 + 1; indx2 < (i->second).size(); indx2++) { // nested loop for all the combinations of collisions in a chosen mult/vertex bin

            auto col2 = (i->second)[indx2];

            Pair->SetMagField2(col2->magField());
            mixTracks(selectedtracks_1[col1->index()], selectedtracks_2[col2->index()], col1->multPerc()); // mixing ME non-identical
          }
        }
      }

    } //====================================== end of mixing non-identical ======================================

    // clearing up
    for (auto i = selectedtracks_1.begin(); i != selectedtracks_1.end(); i++)
      (i->second).clear();
    selectedtracks_1.clear();

    if (!IsIdentical) {
      for (auto i = selectedtracks_2.begin(); i != selectedtracks_2.end(); i++)
        (i->second).clear();
      selectedtracks_2.clear();
    }

    for (auto i = mixbins.begin(); i != mixbins.end(); i++)
      (i->second).clear();
    mixbins.clear();
  }
  PROCESS_SWITCH(K0MixedEvents, processDerived, "process derived", true);

  using RecoCollisions = soa::Join<aod::Collisions, aod::EvSels, aod::CentFT0Ms, aod::PVMults>;

  void processData(RecoTracks const& tracks, RecoCollisions const& collisions, BCsWithTimestamps const& bcs)
  {
    initCCDB(bcs.iteratorAt(0));
    LOG(debug) << "Processing " << collisions.size() << " collisions and " << tracks.size() << " tracks";
    std::map<int64_t, std::vector<trkTypeData>> selectedtracks_1;
    std::map<int64_t, std::vector<trkTypeData>> selectedtracks_2;
    std::map<std::pair<int, int>, std::vector<std::shared_ptr<RecoCollisions::iterator>>> mixbins;
    if (_particlePDG_1 == 0 || _particlePDG_2 == 0) {
      LOGF(fatal, "One of passed PDG is 0!!!");
    }

    registry.fill(HIST("Trks"), 2.f, tracks.size());
    for (auto collision : collisions) {
      if (!acceptEvent(collision))
        continue;
      LOG(debug) << "Collision index " << collision.globalIndex();
      registry.fill(HIST("VTXc"), collision.posZ());
      registry.fill(HIST("multPerc"), collision.centFT0M());
    }

    for (auto track : tracks) {
      if (!isTrackSelected(track)) {
        continue;
      }
      // if (!track.isGlobalTrackWoDCA()) {
      //   continue;
      // }
      if (track.trackType() != aod::track::Track) {
        continue;
      }
      if (track.tofChi2() >= 10.f) {
        continue;
      }
      if (!track.has_collision()) {
        continue;
      }
      registry.fill(HIST("Trks"), 1);
      const auto& col = track.collision_as<RecoCollisions>();
      if (!acceptEvent(col, false))
        continue;
      if (std::abs(col.posZ()) > _vertexZ)
        continue;
      if (col.centFT0M() > multPercentileCut.value.second || col.centFT0M() < multPercentileCut.value.first)
        continue;
      registry.fill(HIST("VTX"), col.posZ());
      registry.fill(HIST("eta_first"), track.pt(), track.eta());
      registry.fill(HIST("rapidity_first"), track.pt(), track.rapidity(particle_mass(_particlePDG_1)));

      if ((track.sign() == _sign_1) &&
          (track.p() < _PIDtrshld_1 ? o2::aod::singletrackselector::TPCselection(track, TPCcuts_1) : o2::aod::singletrackselector::TOFselection(track, TOFcuts_1))) { // filling the map: eventID <-> selected particles1
        selectedtracks_1[track.collisionId()].push_back(std::make_shared<decltype(track)>(track));

        registry.fill(HIST("p_first"), track.p());
        registry.fill(HIST("dcaXY_first"), track.pt(), track.dcaXY());
        registry.fill(HIST("dcaZ_first"), track.pt(), track.dcaZ());
        switch (_particlePDG_1) {
          case 211:
            registry.fill(HIST("nsigmaTOF_first"), track.p(), track.tofNSigmaPi());
            registry.fill(HIST("nsigmaTPC_first"), track.p(), track.tpcNSigmaPi());
            break;
          case 321:
            registry.fill(HIST("nsigmaTOF_first"), track.p(), track.tofNSigmaKa());
            registry.fill(HIST("nsigmaTPC_first"), track.p(), track.tpcNSigmaKa());
            break;
          case 2212:
            registry.fill(HIST("nsigmaTOF_first"), track.p(), track.tofNSigmaPr());
            registry.fill(HIST("nsigmaTPC_first"), track.p(), track.tpcNSigmaPr());
            break;
          case 1000010020:
            registry.fill(HIST("nsigmaTOF_first"), track.p(), track.tofNSigmaDe());
            registry.fill(HIST("nsigmaTPC_first"), track.p(), track.tpcNSigmaDe());
            break;
          default:
            LOG(fatal) << "PDG code 1: " << _particlePDG_1 << " is not supported!!!";
        }
      }

      if (IsIdentical) {
        continue;
      } else if ((track.sign() == _sign_2) &&
                 (_particlePDGtoReject != 0 || !o2::aod::singletrackselector::TOFselection(track, std::make_pair(_particlePDGtoReject, _rejectWithinNsigmaTOF))) &&
                 (track.p() < _PIDtrshld_2 ? o2::aod::singletrackselector::TPCselection(track, TPCcuts_2) : o2::aod::singletrackselector::TOFselection(track, TOFcuts_2))) { // filling the map: eventID <-> selected particles2 if (see condition above ^)
        selectedtracks_2[track.collisionId()].push_back(std::make_shared<decltype(track)>(track));

        registry.fill(HIST("p_second"), track.p());
        registry.fill(HIST("dcaXY_second"), track.pt(), track.dcaXY());
        registry.fill(HIST("dcaZ_second"), track.pt(), track.dcaZ());
        switch (_particlePDG_2) {
          case 211:
            registry.fill(HIST("nsigmaTOF_second"), track.p(), track.tofNSigmaPi());
            registry.fill(HIST("nsigmaTPC_second"), track.p(), track.tpcNSigmaPi());
            break;
          case 321:
            registry.fill(HIST("nsigmaTOF_second"), track.p(), track.tofNSigmaKa());
            registry.fill(HIST("nsigmaTPC_second"), track.p(), track.tpcNSigmaKa());
            break;
          case 2212:
            registry.fill(HIST("nsigmaTOF_second"), track.p(), track.tofNSigmaPr());
            registry.fill(HIST("nsigmaTPC_second"), track.p(), track.tpcNSigmaPr());
            break;
          case 1000010020:
            registry.fill(HIST("nsigmaTOF_second"), track.p(), track.tofNSigmaDe());
            registry.fill(HIST("nsigmaTPC_second"), track.p(), track.tpcNSigmaDe());
            break;
          default:
            LOG(fatal) << "PDG code 2: " << _particlePDG_2 << " is not supported!!!";
        }
      }
    }

    for (auto collision : collisions) {
      if (selectedtracks_1.find(collision.globalIndex()) == selectedtracks_1.end()) {
        if (IsIdentical)
          continue;
        else if (selectedtracks_2.find(collision.globalIndex()) == selectedtracks_2.end())
          continue;
      }

      mixbins[std::pair<int, int>{round(collision.posZ() / _vertexbinwidth), floor(collision.multNTracksPVeta1() / _multbinwidth)}].push_back(std::make_shared<decltype(collision)>(collision));
    }

    //====================================== mixing starts here ======================================

    if (IsIdentical) { //====================================== mixing identical ======================================

      for (auto i = mixbins.begin(); i != mixbins.end(); i++) { // iterating over all vertex&mult bins

        for (uint32_t indx1 = 0; indx1 < (i->second).size(); indx1++) { // loop over all the events in each vertex&mult bin

          auto col1 = (i->second)[indx1];

          Pair->SetMagField1(d_bz);
          Pair->SetMagField2(d_bz);

          mixTracks(selectedtracks_1[col1->index()], col1->centFT0M()); // mixing SE identical
          if (!doMixedEvent) {
            continue;
          }

          for (uint32_t indx2 = indx1 + 1; indx2 < (i->second).size(); indx2++) { // nested loop for all the combinations of collisions in a chosen mult/vertex bin

            auto col2 = (i->second)[indx2];

            Pair->SetMagField2(d_bz);
            mixTracks(selectedtracks_1[col1->index()], selectedtracks_1[col2->index()], col1->centFT0M()); // mixing ME identical
          }
        }
      }

      //====================================== end of mixing identical ======================================
    } else {
      //====================================== mixing non-identical ======================================

      for (auto i = mixbins.begin(); i != mixbins.end(); i++) { // iterating over all vertex&mult bins

        for (uint32_t indx1 = 0; indx1 < (i->second).size(); indx1++) { // loop over all the events in each vertex&mult bin

          auto col1 = (i->second)[indx1];

          Pair->SetMagField1(d_bz);
          Pair->SetMagField2(d_bz);

          mixTracks<true>(selectedtracks_1[col1->index()], selectedtracks_2[col1->index()], col1->centFT0M()); // mixing SE non-identical
          if (!doMixedEvent) {
            continue;
          }

          for (uint32_t indx2 = indx1 + 1; indx2 < (i->second).size(); indx2++) { // nested loop for all the combinations of collisions in a chosen mult/vertex bin

            auto col2 = (i->second)[indx2];

            Pair->SetMagField2(d_bz);
            mixTracks(selectedtracks_1[col1->index()], selectedtracks_2[col2->index()], col1->centFT0M()); // mixing ME non-identical
          }
        }
      }

    } //====================================== end of mixing non-identical ======================================

    // clearing up
    for (auto i = selectedtracks_1.begin(); i != selectedtracks_1.end(); i++)
      (i->second).clear();
    selectedtracks_1.clear();

    if (!IsIdentical) {
      for (auto i = selectedtracks_2.begin(); i != selectedtracks_2.end(); i++)
        (i->second).clear();
      selectedtracks_2.clear();
    }

    for (auto i = mixbins.begin(); i != mixbins.end(); i++)
      (i->second).clear();
    mixbins.clear();
  }
  PROCESS_SWITCH(K0MixedEvents, processData, "process data", false);

  using RecoMCCollisions = soa::Join<RecoCollisions, aod::McCollisionLabels>;
  using RecoMCTracks = soa::Join<RecoTracks, aod::McTrackLabels>;
  using GenMCCollisions = soa::Join<aod::McCollisions, aod::McCentFT0Ms>;

  Service<o2::framework::O2DatabasePDG> pdgDB;
  Preslice<aod::McParticles> perMCCol = aod::mcparticle::mcCollisionId;
  Preslice<RecoMCTracks> perCollision = aod::track::collisionId;
  SliceCache cache;
  void processMC(RecoMCCollisions const& collisions,
                 RecoMCTracks const& tracks,
                 GenMCCollisions const& mcCollisions,
                 aod::McParticles const& mcParticles)
  {
    // Loop on reconstructed tracks
    TLorentzVector lDecayDaughter1, lDecayDaughter2, lResonance;
    std::vector<std::shared_ptr<RecoMCTracks::iterator>> trkPool1;
    std::vector<std::shared_ptr<RecoMCTracks::iterator>> trkPool2;
    // Loop on reconstructed collisions
    for (const auto& col : collisions) {
      if (!col.sel8()) {
        continue;
      }
      if (std::abs(col.posZ()) > _vertexZ) {
        continue;
      }
      // Loop on tracks
      const auto& tracksInCollision = tracks.sliceByCached(aod::track::collisionId, col.globalIndex(), cache);
      for (const auto& trk : tracksInCollision) {
        if (!trk.has_mcParticle()) {
          continue;
        }
        if (!isTrackSelected(trk)) {
          continue;
        }
        // if (!trk.isGlobalTrackWoDCA()) {
        //   continue;
        // }
        if (trk.trackType() != aod::track::Track) {
          continue;
        }
        if (trk.tofChi2() >= 10.f) {
          continue;
        }
        const auto& part = trk.mcParticle();
        switch (part.pdgCode()) {
          case 211:
            trkPool1.push_back(std::make_shared<RecoMCTracks::iterator>(trk));
            break;
          case -211:
            trkPool2.push_back(std::make_shared<RecoMCTracks::iterator>(trk));
            break;
          default:
            continue;
        }
      }

      for (uint32_t trk1 = 0; trk1 < trkPool1.size(); trk1++) { // nested loop for all the combinations
        lDecayDaughter1.SetPtEtaPhiM(trkPool1[trk1]->pt(), trkPool1[trk1]->eta(), trkPool1[trk1]->phi(), particle_mass(_particlePDG_1));
        for (uint32_t trk2 = 0; trk2 < trkPool2.size(); trk2++) {
          lDecayDaughter2.SetPtEtaPhiM(trkPool2[trk2]->pt(), trkPool2[trk2]->eta(), trkPool2[trk2]->phi(), particle_mass(_particlePDG_2));
          // if (!Pair->isClosePair()) {
          //   continue;
          // }
          lResonance = lDecayDaughter1 + lDecayDaughter2;
          if (std::abs(lResonance.Rapidity()) > 0.5f) {
            continue;
          }
          registry.fill(HIST("MC/SE"), lResonance.M());                                      // close pair rejection and fillig the SE histo
          registry.fill(HIST("MC/SEvsPt"), lResonance.M(), lResonance.Pt(), col.centFT0M()); // close pair rejection and fillig the SE histo
          if (col.has_mcCollision()) {
            registry.fill(HIST("MCCent/SE"), lResonance.M());                                                                        // close pair rejection and fillig the SE histo
            registry.fill(HIST("MCCent/SEvsPt"), lResonance.M(), lResonance.Pt(), col.mcCollision_as<GenMCCollisions>().centFT0M()); // close pair rejection and fillig the SE histo
          }
        }
      }
      trkPool1.clear();
      trkPool2.clear();

      registry.fill(HIST("MC/multPerc"), col.centFT0M());
      if (!col.has_mcCollision()) {
        continue;
      }
      const auto& mcCollision = col.mcCollision_as<GenMCCollisions>();
      registry.fill(HIST("MC/multPercWMcCol"), col.centFT0M());
      registry.fill(HIST("MCCent/multPercWMcCol"), mcCollision.centFT0M());

      // Loop on particles
      const auto& particlesInCollision = mcParticles.sliceByCached(aod::mcparticle::mcCollisionId, mcCollision.globalIndex(), cache);
      for (const auto& mcParticle : particlesInCollision) {
        switch (mcParticle.pdgCode()) {
          case 310:
            break;
          default:
            continue;
        }
        if (mcParticle.pdgCode() != 310) {
          LOG(fatal) << "Fatal in PDG";
        }
        if (std::abs(mcParticle.y()) > 0.5) {
          continue;
        }
        registry.fill(HIST("MC/generatedInRecoEvs"), mcParticle.pt(), col.centFT0M());
        registry.fill(HIST("MCCent/generatedInRecoEvs"), mcParticle.pt(), mcCollision.centFT0M());
      }
    }

    // Loop on generated collisions
    for (const auto& mcCollision : mcCollisions) {
      if (std::abs(mcCollision.posZ()) > _vertexZ) {
        continue;
      }
      const auto& particlesInCollision = mcParticles.sliceByCached(aod::mcparticle::mcCollisionId, mcCollision.globalIndex(), cache);
      if (!o2::pwglf::isINELgt0mc(particlesInCollision, pdgDB)) {
        continue;
      }
      registry.fill(HIST("MCCent/multPerc"), mcCollision.centFT0M());
      for (const auto& mcParticle : particlesInCollision) {
        switch (mcParticle.pdgCode()) {
          case 310:
            break;
          default:
            continue;
        }
        if (mcParticle.pdgCode() != 310) {
          LOG(fatal) << "Fatal in PDG";
        }
        if (std::abs(mcParticle.y()) > 0.5) {
          continue;
        }
        registry.fill(HIST("MCCent/generatedInGenEvs"), mcParticle.pt(), mcCollision.centFT0M());
      }
    }
  }

  PROCESS_SWITCH(K0MixedEvents, processMC, "process mc", false);
};

WorkflowSpec defineDataProcessing(ConfigContext const& cfgc) { return WorkflowSpec{adaptAnalysisTask<K0MixedEvents>(cfgc)}; }<|MERGE_RESOLUTION|>--- conflicted
+++ resolved
@@ -243,11 +243,7 @@
     const AxisSpec dcaZAxis{dcaXyBinning, "DCA_{z} (cm)"};
     const AxisSpec multPercentileAxis{multPercentileBinning, "Mult. Perc."};
 
-<<<<<<< HEAD
-    registry.add("hNEvents", "hNEvents", {HistType::kTH1I, {{14, 0.f, 14.f}}});
-=======
-    registry.add("hNEvents", "hNEvents", {HistType::kTH1D, {{11, 0.f, 11.f}}});
->>>>>>> a8f9d516
+    registry.add("hNEvents", "hNEvents", {HistType::kTH1D, {{14, 0.f, 14.f}}});
     registry.get<TH1>(HIST("hNEvents"))->GetXaxis()->SetBinLabel(1, "all");
     registry.get<TH1>(HIST("hNEvents"))->GetXaxis()->SetBinLabel(2, "sel8");
     registry.get<TH1>(HIST("hNEvents"))->GetXaxis()->SetBinLabel(3, "TVX");
