--- conflicted
+++ resolved
@@ -1138,19 +1138,12 @@
     if (minOccupancy > 0 && collision.trackOccupancyInTimeRange() < minOccupancy) {
       return;
     }
-<<<<<<< HEAD
-    histos.fill(HIST("hEventSelection"), 17 /* Above min occupancy */);
+
+    histos.fill(HIST("hEventSelection"), 12 /* Above min occupancy */);
     if (maxOccupancy > 0 && collision.trackOccupancyInTimeRange() > maxOccupancy) {
       return;
     }
-    histos.fill(HIST("hEventSelection"), 18 /* Below max occupancy */);
-=======
-    histos.fill(HIST("hEventSelection"), 12 /* Below min occupancy */);
-    if (maxOccupancy > 0 && collision.trackOccupancyInTimeRange() > maxOccupancy) {
-      return;
-    }
-    histos.fill(HIST("hEventSelection"), 13 /* Above max occupancy */);
->>>>>>> 7485e0c6
+    histos.fill(HIST("hEventSelection"), 13 /* Below max occupancy */);
 
     float centrality = collision.centFT0C();
     if (qaCentrality) {
@@ -1250,11 +1243,11 @@
     if (minOccupancy > 0 && collision.trackOccupancyInTimeRange() < minOccupancy) {
       return;
     }
-    histos.fill(HIST("hEventSelection"), 12 /* Below min occupancy */);
+    histos.fill(HIST("hEventSelection"), 12 /* Above min occupancy */);
     if (maxOccupancy > 0 && collision.trackOccupancyInTimeRange() > maxOccupancy) {
       return;
     }
-    histos.fill(HIST("hEventSelection"), 13 /* Above max occupancy */);
+    histos.fill(HIST("hEventSelection"), 13 /* Below max occupancy */);
 
     float centrality = collision.centFT0C();
     if (qaCentrality) {
