// Copyright 2019-2020 CERN and copyright holders of ALICE O2.
// See https://alice-o2.web.cern.ch/copyright for details of the copyright holders.
// All rights not expressly granted are reserved.
//
// This software is distributed under the terms of the GNU General Public
// License v3 (GPL Version 3), copied verbatim in the file "COPYING".
//
// In applying this license CERN does not waive the privileges and immunities
// granted to it by virtue of its status as an Intergovernmental Organization
// or submit itself to any jurisdiction.

///
/// \file   spectraTOF.cxx
/// \author Nicolò Jacazio nicolo.jacazio@cern.ch
///
/// \brief Task for the analysis of the spectra with the TOF detector.
///        Depending on the configuration it can also run on tiny tables.
///

// O2 includes
#include "ReconstructionDataFormats/Track.h"
#include "Framework/runDataProcessing.h"
#include "Framework/AnalysisTask.h"
#include "Framework/HistogramRegistry.h"
#include "Common/DataModel/PIDResponse.h"
#include "Common/DataModel/TrackSelectionTables.h"
#include "Common/DataModel/EventSelection.h"
#include "Common/DataModel/Centrality.h"
#include "Common/DataModel/Multiplicity.h"
#include "Common/Core/TrackSelection.h"
#include "Framework/StaticFor.h"
#include "Common/Core/TrackSelectionDefaults.h"
#include "PWGLF/DataModel/LFParticleIdentification.h"
#include "spectraTOF.h"

#include "TPDGCode.h"

using namespace o2;
using namespace o2::track;
using namespace o2::framework;
using namespace o2::framework::expressions;

// Spectra task
struct tofSpectra {
  Configurable<float> cfgNSigmaCut{"cfgNSigmaCut", 3, "Value of the Nsigma cut"};
  Configurable<float> cfgCutVertex{"cfgCutVertex", 10.0f, "Accepted z-vertex range"};
  Configurable<float> cfgCutEta{"cfgCutEta", 0.8f, "Eta range for tracks"};
  Configurable<float> cfgCutY{"cfgCutY", 0.5f, "Y range for tracks"};
  Configurable<bool> enableDcaGoodEvents{"enableDcaGoodEvents", true, "Enables the MC plots with the correct match between data and MC"};
  Configurable<bool> enableTrackCutHistograms{"enableTrackCutHistograms", true, "Enables track cut histograms, before and after the cut"};
  Configurable<bool> enableDeltaHistograms{"enableDeltaHistograms", true, "Enables the delta TPC and TOF histograms"};
  Configurable<bool> enableTPCTOFHistograms{"enableTPCTOFHistograms", true, "Enables TPC TOF histograms"};
  Configurable<int> lastRequiredTrdCluster{"lastRequiredTrdCluster", 5, "Last cluster to require in TRD for track selection. -1 does not require any TRD cluster"};
  Configurable<bool> requireTrdOnly{"requireTrdOnly", false, "Require only tracks from TRD"};
  Configurable<bool> requireNoTrd{"requireNoTrd", false, "Require tracks without TRD"};
  Configurable<int> selectEvTime{"selectEvTime", 0, "Select event time flags; 0: any event time, 1: isEvTimeDefined, 2: IsEvTimeTOF, 3: IsEvTimeT0AC, 4: IsEvTimeTOFT0AV, 5: NOT isEvTimeDefined"};
  ConfigurableAxis binsPt{"binsPt", {VARIABLE_WIDTH, 0.0, 0.1, 0.12, 0.14, 0.16, 0.18, 0.2, 0.25, 0.3, 0.35, 0.4, 0.45, 0.5, 0.55, 0.6, 0.65, 0.7, 0.75, 0.8, 0.85, 0.9, 0.95, 1.0, 1.1, 1.2, 1.3, 1.4, 1.5, 1.6, 1.7, 1.8, 1.9, 2.0, 2.2, 2.4, 2.6, 2.8, 3.0, 3.2, 3.4, 3.6, 3.8, 4.0, 4.2, 4.4, 4.6, 4.8, 5.0}, "Binning of the pT axis"};
  ConfigurableAxis binsnsigmaTPC{"binsnsigmaTPC", {200, -10, 10}, "Binning of the nsigmaTPC axis"};
  ConfigurableAxis binsnsigmaTOF{"binsnsigmaTOF", {200, -10, 10}, "Binning of the nsigmaTOF axis"};
  ConfigurableAxis binsdeltaTPC{"binsdeltaTPC", {500, -1000, 1000}, "Binning of the nsigmaTPC axis"};
  ConfigurableAxis binsdeltaTOF{"binsdeltaTOF", {500, -1000, 1000}, "Binning of the nsigmaTOF axis"};
  ConfigurableAxis binsDca{"binsDca", {VARIABLE_WIDTH, -3.0, -2.95, -2.9, -2.85, -2.8, -2.75, -2.7, -2.65, -2.6, -2.55, -2.5, -2.45, -2.4, -2.35, -2.3, -2.25, -2.2, -2.15, -2.1, -2.05, -2.0, -1.975, -1.95, -1.925, -1.9, -1.875, -1.85, -1.825, -1.8, -1.775, -1.75, -1.725, -1.7, -1.675, -1.65, -1.625, -1.6, -1.575, -1.55, -1.525, -1.5, -1.475, -1.45, -1.425, -1.4, -1.375, -1.35, -1.325, -1.3, -1.275, -1.25, -1.225, -1.2, -1.175, -1.15, -1.125, -1.1, -1.075, -1.05, -1.025, -1.0, -0.99, -0.98, -0.97, -0.96, -0.95, -0.94, -0.93, -0.92, -0.91, -0.9, -0.89, -0.88, -0.87, -0.86, -0.85, -0.84, -0.83, -0.82, -0.81, -0.8, -0.79, -0.78, -0.77, -0.76, -0.75, -0.74, -0.73, -0.72, -0.71, -0.7, -0.69, -0.68, -0.67, -0.66, -0.65, -0.64, -0.63, -0.62, -0.61, -0.6, -0.59, -0.58, -0.57, -0.56, -0.55, -0.54, -0.53, -0.52, -0.51, -0.5, -0.49, -0.48, -0.47, -0.46, -0.45, -0.44, -0.43, -0.42, -0.41, -0.4, -0.396, -0.392, -0.388, -0.384, -0.38, -0.376, -0.372, -0.368, -0.364, -0.36, -0.356, -0.352, -0.348, -0.344, -0.34, -0.336, -0.332, -0.328, -0.324, -0.32, -0.316, -0.312, -0.308, -0.304, -0.3, -0.296, -0.292, -0.288, -0.284, -0.28, -0.276, -0.272, -0.268, -0.264, -0.26, -0.256, -0.252, -0.248, -0.244, -0.24, -0.236, -0.232, -0.228, -0.224, -0.22, -0.216, -0.212, -0.208, -0.204, -0.2, -0.198, -0.196, -0.194, -0.192, -0.19, -0.188, -0.186, -0.184, -0.182, -0.18, -0.178, -0.176, -0.174, -0.172, -0.17, -0.168, -0.166, -0.164, -0.162, -0.16, -0.158, -0.156, -0.154, -0.152, -0.15, -0.148, -0.146, -0.144, -0.142, -0.14, -0.138, -0.136, -0.134, -0.132, -0.13, -0.128, -0.126, -0.124, -0.122, -0.12, -0.118, -0.116, -0.114, -0.112, -0.11, -0.108, -0.106, -0.104, -0.102, -0.1, -0.099, -0.098, -0.097, -0.096, -0.095, -0.094, -0.093, -0.092, -0.091, -0.09, -0.089, -0.088, -0.087, -0.086, -0.085, -0.084, -0.083, -0.082, -0.081, -0.08, -0.079, -0.078, -0.077, -0.076, -0.075, -0.074, -0.073, -0.072, -0.071, -0.07, -0.069, -0.068, -0.067, -0.066, -0.065, -0.064, -0.063, -0.062, -0.061, -0.06, -0.059, -0.058, -0.057, -0.056, -0.055, -0.054, -0.053, -0.052, -0.051, -0.05, -0.049, -0.048, -0.047, -0.046, -0.045, -0.044, -0.043, -0.042, -0.041, -0.04, -0.039, -0.038, -0.037, -0.036, -0.035, -0.034, -0.033, -0.032, -0.031, -0.03, -0.029, -0.028, -0.027, -0.026, -0.025, -0.024, -0.023, -0.022, -0.021, -0.02, -0.019, -0.018, -0.017, -0.016, -0.015, -0.014, -0.013, -0.012, -0.011, -0.01, -0.009, -0.008, -0.007, -0.006, -0.005, -0.004, -0.003, -0.002, -0.001, -0.0, 0.001, 0.002, 0.003, 0.004, 0.005, 0.006, 0.007, 0.008, 0.009, 0.01, 0.011, 0.012, 0.013, 0.014, 0.015, 0.016, 0.017, 0.018, 0.019, 0.02, 0.021, 0.022, 0.023, 0.024, 0.025, 0.026, 0.027, 0.028, 0.029, 0.03, 0.031, 0.032, 0.033, 0.034, 0.035, 0.036, 0.037, 0.038, 0.039, 0.04, 0.041, 0.042, 0.043, 0.044, 0.045, 0.046, 0.047, 0.048, 0.049, 0.05, 0.051, 0.052, 0.053, 0.054, 0.055, 0.056, 0.057, 0.058, 0.059, 0.06, 0.061, 0.062, 0.063, 0.064, 0.065, 0.066, 0.067, 0.068, 0.069, 0.07, 0.071, 0.072, 0.073, 0.074, 0.075, 0.076, 0.077, 0.078, 0.079, 0.08, 0.081, 0.082, 0.083, 0.084, 0.085, 0.086, 0.087, 0.088, 0.089, 0.09, 0.091, 0.092, 0.093, 0.094, 0.095, 0.096, 0.097, 0.098, 0.099, 0.1, 0.102, 0.104, 0.106, 0.108, 0.11, 0.112, 0.114, 0.116, 0.118, 0.12, 0.122, 0.124, 0.126, 0.128, 0.13, 0.132, 0.134, 0.136, 0.138, 0.14, 0.142, 0.144, 0.146, 0.148, 0.15, 0.152, 0.154, 0.156, 0.158, 0.16, 0.162, 0.164, 0.166, 0.168, 0.17, 0.172, 0.174, 0.176, 0.178, 0.18, 0.182, 0.184, 0.186, 0.188, 0.19, 0.192, 0.194, 0.196, 0.198, 0.2, 0.204, 0.208, 0.212, 0.216, 0.22, 0.224, 0.228, 0.232, 0.236, 0.24, 0.244, 0.248, 0.252, 0.256, 0.26, 0.264, 0.268, 0.272, 0.276, 0.28, 0.284, 0.288, 0.292, 0.296, 0.3, 0.304, 0.308, 0.312, 0.316, 0.32, 0.324, 0.328, 0.332, 0.336, 0.34, 0.344, 0.348, 0.352, 0.356, 0.36, 0.364, 0.368, 0.372, 0.376, 0.38, 0.384, 0.388, 0.392, 0.396, 0.4, 0.41, 0.42, 0.43, 0.44, 0.45, 0.46, 0.47, 0.48, 0.49, 0.5, 0.51, 0.52, 0.53, 0.54, 0.55, 0.56, 0.57, 0.58, 0.59, 0.6, 0.61, 0.62, 0.63, 0.64, 0.65, 0.66, 0.67, 0.68, 0.69, 0.7, 0.71, 0.72, 0.73, 0.74, 0.75, 0.76, 0.77, 0.78, 0.79, 0.8, 0.81, 0.82, 0.83, 0.84, 0.85, 0.86, 0.87, 0.88, 0.89, 0.9, 0.91, 0.92, 0.93, 0.94, 0.95, 0.96, 0.97, 0.98, 0.99, 1.0, 1.025, 1.05, 1.075, 1.1, 1.125, 1.15, 1.175, 1.2, 1.225, 1.25, 1.275, 1.3, 1.325, 1.35, 1.375, 1.4, 1.425, 1.45, 1.475, 1.5, 1.525, 1.55, 1.575, 1.6, 1.625, 1.65, 1.675, 1.7, 1.725, 1.75, 1.775, 1.8, 1.825, 1.85, 1.875, 1.9, 1.925, 1.95, 1.975, 2.0, 2.05, 2.1, 2.15, 2.2, 2.25, 2.3, 2.35, 2.4, 2.45, 2.5, 2.55, 2.6, 2.65, 2.7, 2.75, 2.8, 2.85, 2.9, 2.95, 3.0}, "Binning of DCA xy and z axis"};
  ConfigurableAxis binsMultiplicity{"binsMultiplicity", {100, 0, 100}, "Binning for multiplicity"};
  ConfigurableAxis binsPercentile{"binsPercentile", {100, 0, 100}, "Binning for percentiles"};
  static constexpr int kNoMultiplicity = 0;
  static constexpr int kMultFV0M = 1;
  static constexpr int kMultFT0M = 2;
  static constexpr int kMultFDDM = 3;
  static constexpr int kMultTracklets = 4;
  static constexpr int kMultTPC = 5;
  static constexpr int kMultNTracksPV = 6;
  static constexpr int kMultNTracksPVeta1 = 7;
  static constexpr int kCentralityFT0C = 8;
  static constexpr int kCentralityFT0M = 9;
  static constexpr int kCentralityFV0A = 10;
  static constexpr int kNMults = 10;
  Configurable<int> multiplicityEstimator{"multiplicityEstimator", 0, "Flag to use a multiplicity estimator: 0 no multiplicity, 1 MultFV0M, 2 MultFT0M, 3 MultFDDM, 4 MultTracklets, 5 MultTPC, 6 MultNTracksPV, 7 MultNTracksPVeta1, 8 CentralityFT0C, 9 CentralityFT0M, 10 CentralityFV0A"};
  // Custom track cuts for the cut variation study
  TrackSelection customTrackCuts;
  Configurable<bool> useCustomTrackCuts{"useCustomTrackCuts", false, "Flag to use custom track cuts"};
  Configurable<int> itsPattern{"itsPattern", 0, "0 = Run3ITSibAny, 1 = Run3ITSallAny, 2 = Run3ITSall7Layers, 3 = Run3ITSibTwo"};
  Configurable<bool> requireITS{"requireITS", true, "Additional cut on the ITS requirement"};
  Configurable<bool> requireTPC{"requireTPC", true, "Additional cut on the TPC requirement"};
  Configurable<bool> requireGoldenChi2{"requireGoldenChi2", true, "Additional cut on the GoldenChi2"};
  Configurable<float> minNCrossedRowsTPC{"minNCrossedRowsTPC", 70.f, "Additional cut on the minimum number of crossed rows in the TPC"};
  Configurable<float> minNCrossedRowsOverFindableClustersTPC{"minNCrossedRowsOverFindableClustersTPC", 0.8f, "Additional cut on the minimum value of the ratio between crossed rows and findable clusters in the TPC"};
  Configurable<float> maxChi2PerClusterTPC{"maxChi2PerClusterTPC", 4.f, "Additional cut on the maximum value of the chi2 per cluster in the TPC"};
  Configurable<float> maxChi2PerClusterITS{"maxChi2PerClusterITS", 36.f, "Additional cut on the maximum value of the chi2 per cluster in the ITS"};
  Configurable<float> maxDcaXYFactor{"maxDcaXYFactor", 1.f, "Additional cut on the maximum value of the DCA xy (multiplicative factor)"};
  Configurable<float> maxDcaZ{"maxDcaZ", 2.f, "Additional cut on the maximum value of the DCA z"};
  Configurable<float> minTPCNClsFound{"minTPCNClsFound", 0.f, "Additional cut on the minimum value of the number of found clusters in the TPC"};

  // Histograms
  HistogramRegistry histos{"Histos", {}, OutputObjHandlingPolicy::AnalysisObject};

  void init(o2::framework::InitContext&)
  {
    // Standard process functions
    // Full
    if (doprocessFullEl) {
      LOG(info) << "Enabling process function processFullEl";
    }
    if (doprocessFullMu) {
      LOG(info) << "Enabling process function processFullMu";
    }
    if (doprocessFullPi) {
      LOG(info) << "Enabling process function processFullPi";
    }
    if (doprocessFullKa) {
      LOG(info) << "Enabling process function processFullKa";
    }
    if (doprocessFullPr) {
      LOG(info) << "Enabling process function processFullPr";
    }
    if (doprocessFullDe) {
      LOG(info) << "Enabling process function processFullDe";
    }
    if (doprocessFullTr) {
      LOG(info) << "Enabling process function processFullTr";
    }
    if (doprocessFullHe) {
      LOG(info) << "Enabling process function processFullHe";
    }
    if (doprocessFullAl) {
      LOG(info) << "Enabling process function processFullAl";
    }
    // LF Full
    if (doprocessLfFullEl) {
      LOG(info) << "Enabling process function processLfFullEl";
    }
    if (doprocessLfFullMu) {
      LOG(info) << "Enabling process function processLfFullMu";
    }
    if (doprocessLfFullPi) {
      LOG(info) << "Enabling process function processLfFullPi";
    }
    if (doprocessLfFullKa) {
      LOG(info) << "Enabling process function processLfFullKa";
    }
    if (doprocessLfFullPr) {
      LOG(info) << "Enabling process function processLfFullPr";
    }
    if (doprocessLfFullDe) {
      LOG(info) << "Enabling process function processLfFullDe";
    }
    if (doprocessLfFullTr) {
      LOG(info) << "Enabling process function processLfFullTr";
    }
    if (doprocessLfFullHe) {
      LOG(info) << "Enabling process function processLfFullHe";
    }
    if (doprocessLfFullAl) {
      LOG(info) << "Enabling process function processLfFullAl";
    }

    // Custom track cuts
    if (useCustomTrackCuts.value) {
      LOG(info) << "Using custom track cuts from values:";
      LOG(info) << "\trequireITS=" << requireITS.value;
      LOG(info) << "\trequireTPC=" << requireTPC.value;
      LOG(info) << "\trequireGoldenChi2=" << requireGoldenChi2.value;
      LOG(info) << "\tmaxChi2PerClusterTPC=" << maxChi2PerClusterTPC.value;
      LOG(info) << "\tminNCrossedRowsTPC=" << minNCrossedRowsTPC.value;
      LOG(info) << "\tminTPCNClsFound=" << minTPCNClsFound.value;
      LOG(info) << "\tmaxChi2PerClusterITS=" << maxChi2PerClusterITS.value;
      LOG(info) << "\tmaxDcaZ=" << maxDcaZ.value;

      customTrackCuts = getGlobalTrackSelectionRun3ITSMatch(itsPattern.value);
      LOG(info) << "Customizing track cuts:";
      customTrackCuts.SetRequireITSRefit(requireITS.value);
      customTrackCuts.SetRequireTPCRefit(requireTPC.value);
      customTrackCuts.SetRequireGoldenChi2(requireGoldenChi2.value);
      customTrackCuts.SetMaxChi2PerClusterTPC(maxChi2PerClusterTPC.value);
      customTrackCuts.SetMaxChi2PerClusterITS(maxChi2PerClusterITS.value);
      customTrackCuts.SetMinNCrossedRowsTPC(minNCrossedRowsTPC.value);
      customTrackCuts.SetMinNClustersTPC(minTPCNClsFound.value);
      customTrackCuts.SetMinNCrossedRowsOverFindableClustersTPC(minNCrossedRowsOverFindableClustersTPC.value);
      customTrackCuts.SetMaxDcaXYPtDep([](float pt) { return 10000.f; }); // No DCAxy cut will be used, this is done via the member function of the task
      customTrackCuts.SetMaxDcaZ(maxDcaZ.value);
      customTrackCuts.print();
    }
    // Histograms
    const AxisSpec vtxZAxis{100, -20, 20, "Vtx_{z} (cm)"};
    const AxisSpec pAxis{binsPt, "#it{p} (GeV/#it{c})"};
    const AxisSpec ptAxis{binsPt, "#it{p}_{T} (GeV/#it{c})"};

    histos.add("event/vertexz", "", HistType::kTH1D, {vtxZAxis});
    auto h = histos.add<TH1>("evsel", "evsel", HistType::kTH1D, {{10, 0.5, 10.5}});
    h->GetXaxis()->SetBinLabel(1, "Events read");
    h->GetXaxis()->SetBinLabel(2, "Ev. sel. passed");
    h->GetXaxis()->SetBinLabel(3, "posZ passed");

    h = histos.add<TH1>("tracksel", "tracksel", HistType::kTH1D, {{10, 0.5, 10.5}});
    h->GetXaxis()->SetBinLabel(1, "Tracks read");
    h->GetXaxis()->SetBinLabel(2, "Eta passed");
    h->GetXaxis()->SetBinLabel(3, "Quality passed");
    h->GetXaxis()->SetBinLabel(4, "TOF passed (partial)");

    h = histos.add<TH1>("evtime_tof", "event time selections from pidEvTimeFlags", kTH1D, {{5, 0, 4}});
    h->GetXaxis()->SetBinLabel(1, "AnyEvTime");
    h->GetXaxis()->SetBinLabel(2, "EvTimeDefined");
    h->GetXaxis()->SetBinLabel(3, "EvTimeTOF");
    h->GetXaxis()->SetBinLabel(4, "EvTimeT0AC");
    h->GetXaxis()->SetBinLabel(5, "EvTimeTOFT0AV");

    histos.add("Centrality/FV0A", "FV0A", HistType::kTH1D, {{binsPercentile, "Centrality FV0A"}});
    histos.add("Centrality/FT0M", "FT0M", HistType::kTH1D, {{binsPercentile, "Centrality FT0M"}});
    histos.add("Centrality/FT0A", "FT0A", HistType::kTH1D, {{binsPercentile, "Centrality FT0A"}});
    histos.add("Centrality/FT0C", "FT0C", HistType::kTH1D, {{binsPercentile, "Centrality FT0C"}});
    histos.add("Centrality/FDDM", "FDDM", HistType::kTH1D, {{binsPercentile, "Centrality FDDM"}});
    histos.add("Centrality/NTPV", "NTPV", HistType::kTH1D, {{binsPercentile, "Centrality NTPV"}});

    histos.add("Mult/FV0M", "MultFV0M", HistType::kTH1D, {{binsMultiplicity, "MultFV0M"}});
    histos.add("Mult/FT0M", "MultFT0M", HistType::kTH1D, {{binsMultiplicity, "MultFT0M"}});
    histos.add("Mult/FDDM", "MultFDDM", HistType::kTH1D, {{binsMultiplicity, "MultFDDM"}});

    histos.add("Mult/Tracklets", "MultTracklets", HistType::kTH1D, {{binsMultiplicity, "MultTracklets"}});
    histos.add("Mult/TPC", "MultTPC", HistType::kTH1D, {{binsMultiplicity, "MultTPC"}});
    histos.add("Mult/NTracksPV", "MultNTracksPV", HistType::kTH1D, {{binsMultiplicity, "MultNTracksPV"}});
    histos.add("Mult/NTracksPVeta1", "MultNTracksPVeta1", HistType::kTH1D, {{binsMultiplicity, "MultNTracksPVeta1"}});

    const AxisSpec dcaXyAxis{binsDca, "DCA_{xy} (cm)"};
    const AxisSpec phiAxis{200, 0, 7, "#it{#varphi} (rad)"};
    const AxisSpec dcaZAxis{binsDca, "DCA_{z} (cm)"};
    const AxisSpec lengthAxis{100, 0, 600, "Track length (cm)"};

    if (enableTrackCutHistograms) {
      const AxisSpec chargeAxis{2, -2.f, 2.f, "Charge"};
      // its histograms
      histos.add("track/ITS/itsNCls", "number of found ITS clusters;# clusters ITS", kTH2D, {{8, -0.5, 7.5}, chargeAxis});
      histos.add("track/ITS/itsChi2NCl", "chi2 per ITS cluster;chi2 / cluster ITS", kTH2D, {{100, 0, 40}, chargeAxis});

      // tpc histograms
      histos.add("track/TPC/tpcNClsFindable", "number of findable TPC clusters;# findable clusters TPC", kTH2D, {{165, -0.5, 164.5}, chargeAxis});
      histos.add("track/TPC/tpcNClsFound", "number of found TPC clusters;# clusters TPC", kTH2D, {{165, -0.5, 164.5}, chargeAxis});
      histos.add("track/TPC/tpcNClsShared", "number of shared TPC clusters;# shared clusters TPC", kTH2D, {{165, -0.5, 164.5}, chargeAxis});
      histos.add("track/TPC/tpcCrossedRows", "number of crossed TPC rows;# crossed rows TPC", kTH2D, {{165, -0.5, 164.5}, chargeAxis});
      histos.add("track/TPC/tpcFractionSharedCls", "fraction of shared TPC clusters;fraction shared clusters TPC", kTH2D, {{100, 0., 1.}, chargeAxis});
      histos.add("track/TPC/tpcCrossedRowsOverFindableCls", "crossed TPC rows over findable clusters;crossed rows / findable clusters TPC", kTH2D, {{60, 0.7, 1.3}, chargeAxis});
      histos.add("track/TPC/tpcChi2NCl", "chi2 per cluster in TPC;chi2 / cluster TPC", kTH2D, {{100, 0, 10}, chargeAxis});

      histos.addClone("track/ITS/itsNCls", "track/selected/ITS/itsNCls");
      histos.addClone("track/ITS/itsChi2NCl", "track/selected/ITS/itsChi2NCl");
      histos.addClone("track/TPC/tpcNClsFindable", "track/selected/TPC/tpcNClsFindable");
      histos.addClone("track/TPC/tpcNClsFound", "track/selected/TPC/tpcNClsFound");
      histos.addClone("track/TPC/tpcNClsShared", "track/selected/TPC/tpcNClsShared");
      histos.addClone("track/TPC/tpcCrossedRows", "track/selected/TPC/tpcCrossedRows");
      histos.addClone("track/TPC/tpcFractionSharedCls", "track/selected/TPC/tpcFractionSharedCls");
      histos.addClone("track/TPC/tpcCrossedRowsOverFindableCls", "track/selected/TPC/tpcCrossedRowsOverFindableCls");
      histos.addClone("track/TPC/tpcChi2NCl", "track/selected/TPC/tpcChi2NCl");

      // trd histograms
      histos.add("track/TRD/trdSignal", "", HistType::kTH2D, {pAxis, {1000, 0, 1000, "TRD signal (a.u.)"}});
      histos.add("track/TRD/length", "", HistType::kTH1D, {lengthAxis});
      histos.add("track/TRD/lengthnotrd", "", HistType::kTH1D, {lengthAxis});
    }

    // 4 detectors
    histos.add("Data/pos/pt/its_tpc_trd_tof", "pos ITS-TPC-TRD-TOF", kTH1D, {ptAxis});
    histos.add("Data/neg/pt/its_tpc_trd_tof", "neg ITS-TPC-TRD-TOF", kTH1D, {ptAxis});

    // 3 detectors
    histos.add("Data/pos/pt/its_tpc_trd", "pos ITS-TPC-TRD", kTH1D, {ptAxis});
    histos.add("Data/neg/pt/its_tpc_trd", "neg ITS-TPC-TRD", kTH1D, {ptAxis});

    histos.add("Data/pos/pt/its_tpc_tof", "pos ITS-TPC-TOF", kTH1D, {ptAxis});
    histos.add("Data/neg/pt/its_tpc_tof", "neg ITS-TPC-TOF", kTH1D, {ptAxis});

    histos.add("Data/pos/pt/tpc_trd_tof", "pos TPC-TRD-TOF", kTH1D, {ptAxis});
    histos.add("Data/neg/pt/tpc_trd_tof", "neg TPC-TRD-TOF", kTH1D, {ptAxis});

    histos.add("Data/pos/pt/its_trd_tof", "pos ITS-TRD-TOF", kTH1D, {ptAxis});
    histos.add("Data/neg/pt/its_trd_tof", "neg ITS-TRD-TOF", kTH1D, {ptAxis});

    // 2 detectors
    histos.add("Data/pos/pt/its_tpc", "pos ITS-TPC", kTH1D, {ptAxis});
    histos.add("Data/neg/pt/its_tpc", "neg ITS-TPC", kTH1D, {ptAxis});

    histos.add("Data/pos/pt/trd_tof", "pos TRD-TOF", kTH1D, {ptAxis});
    histos.add("Data/neg/pt/trd_tof", "neg TRD-TOF", kTH1D, {ptAxis});

    histos.add("Data/pos/pt/tpc_tof", "pos TPC-TOF", kTH1D, {ptAxis});
    histos.add("Data/neg/pt/tpc_tof", "neg TPC-TOF", kTH1D, {ptAxis});

    histos.add("Data/pos/pt/its_tof", "pos ITS-TOF", kTH1D, {ptAxis});
    histos.add("Data/neg/pt/its_tof", "neg ITS-TOF", kTH1D, {ptAxis});

    histos.add("Data/pos/pt/tpc_trd", "pos TPC-TRD", kTH1D, {ptAxis});
    histos.add("Data/neg/pt/tpc_trd", "neg TPC-TRD", kTH1D, {ptAxis});

    histos.add("Data/pos/pt/its_trd", "pos ITS-TRD", kTH1D, {ptAxis});
    histos.add("Data/neg/pt/its_trd", "neg ITS-TRD", kTH1D, {ptAxis});

    if (doprocessMC) {
      histos.add("MC/fake/pos", "Fake positive tracks", kTH1D, {ptAxis});
      histos.add("MC/fake/neg", "Fake negative tracks", kTH1D, {ptAxis});
      histos.add("MC/no_collision/pos", "No collision pos track", kTH1D, {ptAxis});
      histos.add("MC/no_collision/neg", "No collision neg track", kTH1D, {ptAxis});
      histos.add("MC/GenRecoCollisions", "Generated and Reconstructed MC Collisions", kTH1D, {{3, 0, 3}});
    }

    for (int i = 0; i < NpCharge; i++) {

      switch (i) {
        case 0:
        case Np:
          if (doprocessFullEl == false && doprocessLfFullEl == false) {
            continue;
          }
          break;
        case 1:
        case Np + 1:
          if (doprocessFullMu == false && doprocessLfFullMu == false) {
            continue;
          }
          break;
        case 2:
        case Np + 2:
          if (doprocessFullPi == false && doprocessLfFullPi == false) {
            continue;
          }
          break;
        case 3:
        case Np + 3:
          if (doprocessFullKa == false && doprocessLfFullKa == false) {
            continue;
          }
          break;
        case 4:
        case Np + 4:
          if (doprocessFullPr == false && doprocessLfFullPr == false) {
            continue;
          }
          break;
        case 5:
        case Np + 5:
          if (doprocessFullDe == false && doprocessLfFullDe == false) {
            continue;
          }
          break;
        case 6:
        case Np + 6:
          if (doprocessFullTr == false && doprocessLfFullTr == false) {
            continue;
          }
          break;
        case 7:
        case Np + 7:
          if (doprocessFullHe == false && doprocessLfFullHe == false) {
            continue;
          }
          break;
        case 8:
        case Np + 8:
          if (doprocessFullAl == false && doprocessLfFullAl == false) {
            continue;
          }
          break;
      }

      const AxisSpec nsigmaTPCAxis{binsnsigmaTPC, Form("N_{#sigma}^{TPC}(%s)", pTCharge[i])};
      const AxisSpec nsigmaTOFAxis{binsnsigmaTOF, Form("N_{#sigma}^{TOF}(%s)", pTCharge[i])};
      const AxisSpec deltaTPCAxis{binsdeltaTPC, Form("#Delta^{TPC}(%s)", pTCharge[i])};
      const AxisSpec deltaTOFAxis{binsdeltaTOF, Form("#Delta^{TOF}(%s)", pTCharge[i])};
      AxisSpec multAxis{binsMultiplicity, "Undefined multiplicity estimator"};

      if (enableTPCTOFHistograms) {
        histos.add(hnsigmatpctof[i].data(), pTCharge[i], kTH3D, {ptAxis, nsigmaTPCAxis, nsigmaTOFAxis});
      }

      switch (multiplicityEstimator) {
        case kNoMultiplicity: // No multiplicity
          break;
        case kMultFV0M: // MultFV0M
          multAxis.name = "MultFV0M";
          break;
        case kMultFT0M: // MultFT0M
          multAxis.name = "MultFT0M";
          break;
        case kMultFDDM: // MultFDDM
          multAxis.name = "MultFDDM";
          break;
        case kMultTracklets: // MultTracklets
          multAxis.name = "MultTracklets";
          break;
        case kMultTPC: // MultTPC
          multAxis.name = "MultTPC";
          break;
        case kMultNTracksPV: // MultNTracksPV
          multAxis.name = "MultNTracksPV";
          break;
        case kMultNTracksPVeta1: // MultNTracksPVeta1
          multAxis.name = "MultNTracksPVeta1";
          break;
        case kCentralityFT0C: // Centrality FT0C
          multAxis = {binsPercentile, "Centrality FT0C"};
          break;
        case kCentralityFT0M: // Centrality FT0M
          multAxis = {binsPercentile, "Centrality FT0M"};
          break;
        case kCentralityFV0A: // Centrality FV0A
          multAxis = {binsPercentile, "Centrality FV0A"};
          break;
        default:
          LOG(fatal) << "Unrecognized option for multiplicity " << multiplicityEstimator;
      }
      if (multiplicityEstimator == kNoMultiplicity) {
        histos.add(hnsigmatof[i].data(), pTCharge[i], kTH2D, {ptAxis, nsigmaTOFAxis});
        histos.add(hnsigmatpc[i].data(), pTCharge[i], kTH2D, {ptAxis, nsigmaTPCAxis});
        if (enableDeltaHistograms) {
          histos.add(hdeltatof[i].data(), pTCharge[i], kTH2D, {ptAxis, deltaTOFAxis});
          histos.add(hdeltatpc[i].data(), pTCharge[i], kTH2D, {ptAxis, deltaTPCAxis});
        }
      } else {
        histos.add(hnsigmatof[i].data(), pTCharge[i], kTH3D, {ptAxis, nsigmaTOFAxis, multAxis});
        histos.add(hnsigmatpc[i].data(), pTCharge[i], kTH3D, {ptAxis, nsigmaTPCAxis, multAxis});
        if (enableDeltaHistograms) {
          histos.add(hdeltatof[i].data(), pTCharge[i], kTH3D, {ptAxis, deltaTOFAxis, multAxis});
          histos.add(hdeltatpc[i].data(), pTCharge[i], kTH3D, {ptAxis, deltaTPCAxis, multAxis});
        }
      }

      histos.add(hdcaxy[i].data(), pTCharge[i], kTH2D, {ptAxis, dcaXyAxis});
      histos.add(hdcaz[i].data(), pTCharge[i], kTH2D, {ptAxis, dcaZAxis});
      histos.add(hdcaxyphi[i].data(), Form("%s -- 0.9 < #it{p}_{T} < 1.1 GeV/#it{c}", pTCharge[i]), kTH2D, {phiAxis, dcaXyAxis});

      if (doprocessMC) {
<<<<<<< HEAD
        histos.add(hpt_num_prm[i].data(), pTCharge[i], kTH2D, {ptAxis, multAxis}); // RD
        histos.add(hpt_numtof_prm[i].data(), pTCharge[i], kTH2D, {ptAxis, multAxis});// RD
        histos.add(hpt_num_str[i].data(), pTCharge[i], kTH2D, {ptAxis, multAxis});// RD
        histos.add(hpt_num_mat[i].data(), pTCharge[i], kTH2D, {ptAxis, multAxis});// RD
        histos.add(hpt_den_prm[i].data(), pTCharge[i], kTH2D, {ptAxis, multAxis});
        histos.add(hpt_den_str[i].data(), pTCharge[i], kTH2D, {ptAxis, multAxis});
        histos.add(hpt_den_mat[i].data(), pTCharge[i], kTH2D, {ptAxis, multAxis});
=======
        histos.add(hpt_num_prm[i].data(), pTCharge[i], kTH1D, {ptAxis});
        histos.add(hpt_numtof_prm[i].data(), pTCharge[i], kTH1D, {ptAxis});
        histos.add(hpt_num_str[i].data(), pTCharge[i], kTH1D, {ptAxis});
        histos.add(hpt_num_mat[i].data(), pTCharge[i], kTH1D, {ptAxis});
        histos.add(hpt_den_prm[i].data(), pTCharge[i], kTH1D, {ptAxis});
        histos.add(hpt_den_str[i].data(), pTCharge[i], kTH1D, {ptAxis});
        histos.add(hpt_den_mat[i].data(), pTCharge[i], kTH1D, {ptAxis});
        histos.add(hpt_den_prm_recoev[i].data(), pTCharge[i], kTH1D, {ptAxis});
        histos.add(hpt_den_prm_evsel[i].data(), pTCharge[i], kTH1D, {ptAxis});
        histos.add(hpt_den_prm_goodev[i].data(), pTCharge[i], kTH1D, {ptAxis});
        histos.add(hpt_den_prm_mcgoodev[i].data(), pTCharge[i], kTH1D, {ptAxis});
        histos.add(hpt_den_prm_mcbadev[i].data(), pTCharge[i], kTH1D, {ptAxis});
>>>>>>> 8686c691

        histos.add(hdcaxyprm[i].data(), pTCharge[i], kTH2D, {ptAxis, dcaXyAxis});
        histos.add(hdcazprm[i].data(), pTCharge[i], kTH2D, {ptAxis, dcaZAxis});
        histos.add(hdcaxystr[i].data(), pTCharge[i], kTH2D, {ptAxis, dcaXyAxis});
        histos.add(hdcazstr[i].data(), pTCharge[i], kTH2D, {ptAxis, dcaZAxis});
        histos.add(hdcaxymat[i].data(), pTCharge[i], kTH2D, {ptAxis, dcaXyAxis});
        histos.add(hdcazmat[i].data(), pTCharge[i], kTH2D, {ptAxis, dcaZAxis});
        if (enableDcaGoodEvents) {
          histos.add(hdcaxyprmgoodevs[i].data(), pTCharge[i], kTH2D, {ptAxis, dcaXyAxis});
          histos.add(hdcazprmgoodevs[i].data(), pTCharge[i], kTH2D, {ptAxis, dcaZAxis});
        }
      }
    }
    // Print output histograms statistics
    LOG(info) << "Size of the histograms in spectraTOF";
    histos.print();
  }

  template <bool fillFullInfo, PID::ID id, typename T, typename C>
  void fillParticleHistos(const T& track, const C& collision)
  {
    if (abs(track.rapidity(PID::getMass(id))) > cfgCutY) {
      return;
    }
    const auto& nsigmaTOF = o2::aod::pidutils::tofNSigma<id>(track);
    const auto& nsigmaTPC = o2::aod::pidutils::tpcNSigma<id>(track);
    // const auto id = track.sign() > 0 ? id : id + Np;
    float multiplicity = 0.f;

    switch (multiplicityEstimator) {
      case kNoMultiplicity: // No multiplicity
        break;
      case kMultFV0M: // MultFV0M
        // multiplicity = collision.multFV0M();
        // multiplicity = collision.multZeqFV0A() + collision.multZeqFV0C();
        multiplicity = collision.multZeqFV0A();
        break;
      case kMultFT0M: // MultFT0M
        // multiplicity = collision.multFT0M();
        multiplicity = collision.multZeqFT0A() + collision.multZeqFT0C();
        break;
      case kMultFDDM: // MultFDDM
        // multiplicity = collision.multFDDM();
        multiplicity = collision.multZeqFDDA() + collision.multZeqFDDC();
        break;
      case kMultTracklets: // MultTracklets
        multiplicity = collision.multTracklets();
        break;
      case kMultTPC: // MultTPC
        multiplicity = collision.multTPC();
        break;
      case kMultNTracksPV: // MultNTracksPV
        // multiplicity = collision.multNTracksPV();
        multiplicity = collision.multZeqNTracksPV();
        break;
      case kMultNTracksPVeta1: // MultNTracksPVeta1
        multiplicity = collision.multNTracksPVeta1();
        break;
      case kCentralityFT0C: // Centrality FT0C
        multiplicity = collision.centFT0C();
        break;
      case kCentralityFT0M: // Centrality FT0M
        multiplicity = collision.centFT0M();
        break;
      case kCentralityFV0A: // Centrality FT0M
        multiplicity = collision.centFV0A();
        break;
      default:
        LOG(fatal) << "Unknown multiplicity estimator: " << multiplicityEstimator;
    }

    if (multiplicityEstimator == kNoMultiplicity) {
      if (track.sign() > 0) {
        histos.fill(HIST(hnsigmatpc[id]), track.pt(), nsigmaTPC);
      } else {
        histos.fill(HIST(hnsigmatpc[id + Np]), track.pt(), nsigmaTPC);
      }
    } else {
      if (track.sign() > 0) {
        histos.fill(HIST(hnsigmatpc[id]), track.pt(), nsigmaTPC, multiplicity);
      } else {
        histos.fill(HIST(hnsigmatpc[id + Np]), track.pt(), nsigmaTPC, multiplicity);
      }
    }

    if constexpr (fillFullInfo) {
      if (enableDeltaHistograms) {
        const auto& deltaTPC = o2::aod::pidutils::tpcExpSignalDiff<id>(track);
        if (multiplicityEstimator == kNoMultiplicity) {
          if (track.sign() > 0) {
            histos.fill(HIST(hdeltatpc[id]), track.pt(), deltaTPC);
          } else {
            histos.fill(HIST(hdeltatpc[id + Np]), track.pt(), deltaTPC);
          }
        } else {
          if (track.sign() > 0) {
            histos.fill(HIST(hdeltatpc[id]), track.pt(), deltaTPC, multiplicity);
          } else {
            histos.fill(HIST(hdeltatpc[id + Np]), track.pt(), deltaTPC, multiplicity);
          }
        }
      }
    }

    // TOF part
    if (!track.hasTOF()) {
      return;
    }
    if (requireTrdOnly == true && !track.hasTRD()) {
      return;
    }
    if (requireNoTrd == true && track.hasTRD()) {
      return;
    }
    switch (selectEvTime) {
      case 0:
        break;
      case 1:
        if (!track.isEvTimeDefined()) {
          return;
        }
        break;
      case 2:
        if (!track.isEvTimeTOF()) {
          return;
        }
        break;
      case 3:
        if (!track.isEvTimeT0AC()) {
          return;
        }
        break;
      case 4:
        if (!track.isEvTimeTOFT0AC()) {
          return;
        }
        break;
      case 5:
        if (track.isEvTimeDefined()) {
          return;
        }
        break;
      default:
        LOG(fatal) << "Fatal did not recognise value select event time" << selectEvTime;
    }
    histos.fill(HIST("evtime_tof"), 0);
    if (track.isEvTimeDefined()) {
      histos.fill(HIST("evtime_tof"), 1);
    }
    if (track.isEvTimeTOF()) {
      histos.fill(HIST("evtime_tof"), 2);
    }
    if (track.isEvTimeT0AC()) {
      histos.fill(HIST("evtime_tof"), 3);
    }
    if (track.isEvTimeTOFT0AC()) {
      histos.fill(HIST("evtime_tof"), 4);
    }

    if (track.hasTRD() && (lastRequiredTrdCluster > 0)) {
      int lastLayer = 0;
      for (int l = 7; l >= 0; l--) {
        if (track.trdPattern() & (1 << l)) {
          lastLayer = l;
          break;
        }
      }
      if (lastLayer < lastRequiredTrdCluster) {
        return;
      }
    }

    if (multiplicityEstimator == kNoMultiplicity) {
      if (track.sign() > 0) {
        histos.fill(HIST(hnsigmatof[id]), track.pt(), nsigmaTOF);
      } else {
        histos.fill(HIST(hnsigmatof[id + Np]), track.pt(), nsigmaTOF);
      }
    } else {
      if (track.sign() > 0) {
        histos.fill(HIST(hnsigmatof[id]), track.pt(), nsigmaTOF, multiplicity);
      } else {
        histos.fill(HIST(hnsigmatof[id + Np]), track.pt(), nsigmaTOF, multiplicity);
      }
    }

    if (enableTPCTOFHistograms) {
      if (track.sign() > 0) {
        histos.fill(HIST(hnsigmatpctof[id]), track.pt(), nsigmaTPC, nsigmaTOF);
      } else {
        histos.fill(HIST(hnsigmatpctof[id + Np]), track.pt(), nsigmaTPC, nsigmaTOF);
      }
    }

    if constexpr (fillFullInfo) {
      if (enableDeltaHistograms) {
        const auto& deltaTOF = o2::aod::pidutils::tofExpSignalDiff<id>(track);
        if (multiplicityEstimator == kNoMultiplicity) {
          if (track.sign() > 0) {
            histos.fill(HIST(hdeltatof[id]), track.pt(), deltaTOF);
          } else {
            histos.fill(HIST(hdeltatof[id + Np]), track.pt(), deltaTOF);
          }
        } else {
          if (track.sign() > 0) {
            histos.fill(HIST(hdeltatof[id]), track.pt(), deltaTOF, multiplicity);
          } else {
            histos.fill(HIST(hdeltatof[id + Np]), track.pt(), deltaTOF, multiplicity);
          }
        }
      }
    }

    // Filling DCA info with the TPC+TOF PID
    if (std::sqrt(nsigmaTOF * nsigmaTOF + nsigmaTPC * nsigmaTPC) < 2.f) {
      if (track.sign() > 0) {
        histos.fill(HIST(hdcaxy[id]), track.pt(), track.dcaXY());
      } else {
        histos.fill(HIST(hdcaxy[id + Np]), track.pt(), track.dcaXY());
      }
      if (track.sign() > 0) {
        histos.fill(HIST(hdcaz[id]), track.pt(), track.dcaZ());
      } else {
        histos.fill(HIST(hdcaz[id + Np]), track.pt(), track.dcaZ());
      }
      if (track.pt() < 1.1 && track.pt() > 0.9) {
        if (track.sign() > 0) {
          histos.fill(HIST(hdcaxyphi[id]), track.phi(), track.dcaXY());
        } else {
          histos.fill(HIST(hdcaxyphi[id + Np]), track.phi(), track.dcaXY());
        }
      }
    }
    if (!passesDCAxyCut(track)) {
      return;
    }

    if constexpr (fillFullInfo) {
    }
  }

  template <bool fillHistograms = false, bool fillMultiplicity = false, typename CollisionType>
  bool isEventSelected(CollisionType const& collision)
  {
    if constexpr (fillHistograms) {
      histos.fill(HIST("evsel"), 1);
    }
    if (!collision.sel8()) {
      return false;
    }
    if constexpr (fillHistograms) {
      histos.fill(HIST("evsel"), 2);
    }
    if (abs(collision.posZ()) > cfgCutVertex) {
      return false;
    }
    if constexpr (fillHistograms) {
      histos.fill(HIST("evsel"), 3);
      histos.fill(HIST("event/vertexz"), collision.posZ());

      if constexpr (fillMultiplicity) {
        histos.fill(HIST("Centrality/FV0A"), collision.centFV0A());
        histos.fill(HIST("Centrality/FT0M"), collision.centFT0M());
        histos.fill(HIST("Centrality/FT0A"), collision.centFT0A());
        histos.fill(HIST("Centrality/FT0C"), collision.centFT0C());
        // histos.fill(HIST("Centrality/FDDM"), collision.centFDDM());
        // histos.fill(HIST("Centrality/NTPV"), collision.centNTPV());

        histos.fill(HIST("Mult/FV0M"), collision.multZeqFV0A());
        histos.fill(HIST("Mult/FT0M"), collision.multZeqFT0A() + collision.multZeqFT0C());
        histos.fill(HIST("Mult/FDDM"), collision.multZeqFDDA() + collision.multZeqFDDC());

        histos.fill(HIST("Mult/Tracklets"), collision.multTracklets());
        histos.fill(HIST("Mult/TPC"), collision.multTPC());
        histos.fill(HIST("Mult/NTracksPV"), collision.multZeqNTracksPV());
        histos.fill(HIST("Mult/NTracksPVeta1"), collision.multNTracksPVeta1());
      }
    }
    return true;
  }

  template <typename TrackType>
  bool passesDCAxyCut(TrackType const& track) const
  {
    if (useCustomTrackCuts.value) {
      for (int i = 0; i < static_cast<int>(TrackSelection::TrackCuts::kNCuts); i++) {
        if (i == static_cast<int>(TrackSelection::TrackCuts::kDCAxy)) {
          continue;
        }
        if (!customTrackCuts.IsSelected(track, static_cast<TrackSelection::TrackCuts>(i))) {
          return false;
        }
      }
      return (abs(track.dcaXY()) <= (maxDcaXYFactor.value * (0.0105f + 0.0350f / pow(track.pt(), 1.1f))));
    }
    return track.isGlobalTrack();
  }

  template <typename TrackType>
  bool passesCutWoDCA(TrackType const& track) const
  {
    if (useCustomTrackCuts.value) {
      for (int i = 0; i < static_cast<int>(TrackSelection::TrackCuts::kNCuts); i++) {
        if (i == static_cast<int>(TrackSelection::TrackCuts::kDCAxy)) {
          continue;
        }
        if (i == static_cast<int>(TrackSelection::TrackCuts::kDCAz)) {
          continue;
        }
        if (!customTrackCuts.IsSelected(track, static_cast<TrackSelection::TrackCuts>(i))) {
          return false;
        }
      }
      return true;
    }
    return track.isGlobalTrackWoDCA();
  }

  template <bool fillHistograms, typename TrackType>
  bool isTrackSelected(TrackType const& track)
  {
    if constexpr (fillHistograms) {
      histos.fill(HIST("tracksel"), 1);
    }
    if (abs(track.eta()) > cfgCutEta) {
      return false;
    }
    if constexpr (fillHistograms) {
      histos.fill(HIST("tracksel"), 2);
      if (enableTrackCutHistograms) {
        if (track.hasITS() && track.hasTPC()) {
          histos.fill(HIST("track/ITS/itsNCls"), track.itsNCls(), track.sign());
          histos.fill(HIST("track/ITS/itsChi2NCl"), track.itsChi2NCl(), track.sign());

          histos.fill(HIST("track/TPC/tpcNClsFindable"), track.tpcNClsFindable(), track.sign());
          histos.fill(HIST("track/TPC/tpcNClsFound"), track.tpcNClsFound(), track.sign());
          histos.fill(HIST("track/TPC/tpcNClsShared"), track.tpcNClsShared(), track.sign());
          histos.fill(HIST("track/TPC/tpcCrossedRows"), track.tpcNClsCrossedRows(), track.sign());
          histos.fill(HIST("track/TPC/tpcCrossedRowsOverFindableCls"), track.tpcCrossedRowsOverFindableCls(), track.sign());
          histos.fill(HIST("track/TPC/tpcFractionSharedCls"), track.tpcFractionSharedCls(), track.sign());
          histos.fill(HIST("track/TPC/tpcChi2NCl"), track.tpcChi2NCl(), track.sign());

          histos.fill(HIST("track/TRD/trdSignal"), track.p(), track.trdSignal(), track.sign());
          if (track.hasTRD()) {
            histos.fill(HIST("track/TRD/length"), track.length());
          } else {
            histos.fill(HIST("track/TRD/lengthnotrd"), track.length());
          }
        }
      }
    }

    if (!passesCutWoDCA(track)) {
      return false;
    }

    if constexpr (fillHistograms) {
      histos.fill(HIST("tracksel"), 3);
      if (track.hasTOF()) {
        histos.fill(HIST("tracksel"), 4);
      }
      if (enableTrackCutHistograms) {
        histos.fill(HIST("track/selected/ITS/itsNCls"), track.itsNCls(), track.sign());
        histos.fill(HIST("track/selected/ITS/itsChi2NCl"), track.itsChi2NCl(), track.sign());

        histos.fill(HIST("track/selected/TPC/tpcNClsFindable"), track.tpcNClsFindable(), track.sign());
        histos.fill(HIST("track/selected/TPC/tpcNClsFound"), track.tpcNClsFound(), track.sign());
        histos.fill(HIST("track/selected/TPC/tpcNClsShared"), track.tpcNClsShared(), track.sign());
        histos.fill(HIST("track/selected/TPC/tpcCrossedRows"), track.tpcNClsCrossedRows(), track.sign());
        histos.fill(HIST("track/selected/TPC/tpcCrossedRowsOverFindableCls"), track.tpcCrossedRowsOverFindableCls(), track.sign());
        histos.fill(HIST("track/selected/TPC/tpcFractionSharedCls"), track.tpcFractionSharedCls(), track.sign());
        histos.fill(HIST("track/selected/TPC/tpcChi2NCl"), track.tpcChi2NCl(), track.sign());
      }
    }
    if constexpr (fillHistograms) {
      if (track.hasITS() && track.hasTPC() && track.hasTRD() && track.hasTOF()) {
        if (track.sign() > 0) {
          histos.fill(HIST("Data/pos/pt/its_tpc_trd_tof"), track.pt());
        } else {
          histos.fill(HIST("Data/neg/pt/its_tpc_trd_tof"), track.pt());
        }
      }
      if (track.hasITS() && track.hasTPC() && track.hasTRD()) {
        if (track.sign() > 0) {
          histos.fill(HIST("Data/pos/pt/its_tpc_trd"), track.pt());
        } else {
          histos.fill(HIST("Data/neg/pt/its_tpc_trd"), track.pt());
        }
      }
      if (track.hasITS() && track.hasTPC() && track.hasTOF()) {
        if (track.sign() > 0) {
          histos.fill(HIST("Data/pos/pt/its_tpc_tof"), track.pt());
        } else {
          histos.fill(HIST("Data/neg/pt/its_tpc_tof"), track.pt());
        }
      }
      if (track.hasITS() && track.hasTRD() && track.hasTOF()) {
        if (track.sign() > 0) {
          histos.fill(HIST("Data/pos/pt/its_trd_tof"), track.pt());
        } else {
          histos.fill(HIST("Data/neg/pt/its_trd_tof"), track.pt());
        }
      }
      if (track.hasTPC() && track.hasTRD() && track.hasTOF()) {
        if (track.sign() > 0) {
          histos.fill(HIST("Data/pos/pt/tpc_trd_tof"), track.pt());
        } else {
          histos.fill(HIST("Data/neg/pt/tpc_trd_tof"), track.pt());
        }
      }
      if (track.hasITS() && track.hasTPC()) {
        if (track.sign() > 0) {
          histos.fill(HIST("Data/pos/pt/its_tpc"), track.pt());
        } else {
          histos.fill(HIST("Data/neg/pt/its_tpc"), track.pt());
        }
      }
      if (track.hasTRD() && track.hasTOF()) {
        if (track.sign() > 0) {
          histos.fill(HIST("Data/pos/pt/trd_tof"), track.pt());
        } else {
          histos.fill(HIST("Data/neg/pt/trd_tof"), track.pt());
        }
      }
      if (track.hasTPC() && track.hasTOF()) {
        if (track.sign() > 0) {
          histos.fill(HIST("Data/pos/pt/tpc_tof"), track.pt());
        } else {
          histos.fill(HIST("Data/neg/pt/tpc_tof"), track.pt());
        }
      }
      if (track.hasITS() && track.hasTOF()) {
        if (track.sign() > 0) {
          histos.fill(HIST("Data/pos/pt/its_tof"), track.pt());
        } else {
          histos.fill(HIST("Data/neg/pt/its_tof"), track.pt());
        }
      }
      if (track.hasTPC() && track.hasTRD()) {
        if (track.sign() > 0) {
          histos.fill(HIST("Data/pos/pt/tpc_trd"), track.pt());
        } else {
          histos.fill(HIST("Data/neg/pt/tpc_trd"), track.pt());
        }
      }
      if (track.hasITS() && track.hasTRD()) {
        if (track.sign() > 0) {
          histos.fill(HIST("Data/pos/pt/its_trd"), track.pt());
        } else {
          histos.fill(HIST("Data/neg/pt/its_trd"), track.pt());
        }
      }
    }
    return true;
  }

  using CollisionCandidate = soa::Join<aod::Collisions, aod::EvSels, aod::Mults, aod::MultZeqs, aod::CentFV0As, aod::CentFT0Ms, aod::CentFT0As, aod::CentFT0Cs>;
  // using CollisionCandidate = soa::Join<aod::Collisions, aod::EvSels, aod::Mults, aod::MultZeqs>;
  using TrackCandidates = soa::Join<aod::Tracks, aod::TracksExtra, aod::TracksDCA,
                                    aod::pidEvTimeFlags, aod::TrackSelection, aod::TOFSignal>;

  void process(CollisionCandidate::iterator const& collision,
               TrackCandidates const& tracks)
  {
    if (!isEventSelected<true, true>(collision)) {
      return;
    }
    for (const auto& track : tracks) {
      if (!isTrackSelected<true>(track)) {
        continue;
      }
    }
  } // end of the process function

#define makeProcessFunction(processorName, inputPid, particleId, isFull, tofTable, tpcTable)   \
  void process##processorName##inputPid(CollisionCandidate::iterator const& collision,         \
                                        soa::Join<TrackCandidates,                             \
                                                  aod::pid##tofTable##inputPid,                \
                                                  aod::pid##tpcTable##inputPid> const& tracks) \
  {                                                                                            \
    if (!isEventSelected<false, false>(collision)) {                                           \
      return;                                                                                  \
    }                                                                                          \
    for (const auto& track : tracks) {                                                         \
      if (!isTrackSelected<false>(track)) {                                                    \
        continue;                                                                              \
      }                                                                                        \
      fillParticleHistos<isFull, PID::particleId>(track, collision);                           \
    }                                                                                          \
  }                                                                                            \
  PROCESS_SWITCH(tofSpectra, process##processorName##inputPid, Form("Process for the %s hypothesis from %s tables", #particleId, #processorName), false);

// Full tables
#define makeProcessFunctionFull(inputPid, particleId) makeProcessFunction(Full, inputPid, particleId, true, TOFFull, TPCFull)

  makeProcessFunctionFull(El, Electron);
  makeProcessFunctionFull(Mu, Muon);
  makeProcessFunctionFull(Pi, Pion);
  makeProcessFunctionFull(Ka, Kaon);
  makeProcessFunctionFull(Pr, Proton);
  makeProcessFunctionFull(De, Deuteron);
  makeProcessFunctionFull(Tr, Triton);
  makeProcessFunctionFull(He, Helium3);
  makeProcessFunctionFull(Al, Alpha);
#undef makeProcessFunctionFull

// Full LF tables
#define makeProcessFunctionFull(inputPid, particleId) makeProcessFunction(LfFull, inputPid, particleId, true, TOFFull, TPCLfFull)

  makeProcessFunctionFull(El, Electron);
  makeProcessFunctionFull(Mu, Muon);
  makeProcessFunctionFull(Pi, Pion);
  makeProcessFunctionFull(Ka, Kaon);
  makeProcessFunctionFull(Pr, Proton);
  makeProcessFunctionFull(De, Deuteron);
  makeProcessFunctionFull(Tr, Triton);
  makeProcessFunctionFull(He, Helium3);
  makeProcessFunctionFull(Al, Alpha);
#undef makeProcessFunctionFull

  using CollisionCandidateMC = soa::Join<aod::Collisions, aod::McCollisionLabels, aod::EvSels, aod::CentFT0Cs, aod::Mults, aod::MultZeqs, aod::CentFT0Ms>;// RD
  template <std::size_t i, typename TrackType, typename ParticleType>
  void fillTrackHistograms_MC(TrackType const& track, ParticleType const& mcParticle, CollisionCandidateMC::iterator const& collision)
  {

    switch (i) {
      case 0:
      case Np:
        if (doprocessFullEl == false && doprocessLfFullEl == false) {
          return;
        }
        break;
      case 1:
      case Np + 1:
        if (doprocessFullMu == false && doprocessLfFullMu == false) {
          return;
        }
        break;
      case 2:
      case Np + 2:
        if (doprocessFullPi == false && doprocessLfFullPi == false) {
          return;
        }
        break;
      case 3:
      case Np + 3:
        if (doprocessFullKa == false && doprocessLfFullKa == false) {
          return;
        }
        break;
      case 4:
      case Np + 4:
        if (doprocessFullPr == false && doprocessLfFullPr == false) {
          return;
        }
        break;
      case 5:
      case Np + 5:
        if (doprocessFullDe == false && doprocessLfFullDe == false) {
          return;
        }
        break;
      case 6:
      case Np + 6:
        if (doprocessFullTr == false && doprocessLfFullTr == false) {
          return;
        }
        break;
      case 7:
      case Np + 7:
        if (doprocessFullHe == false && doprocessLfFullHe == false) {
          return;
        }
        break;
      case 8:
      case Np + 8:
        if (doprocessFullAl == false && doprocessLfFullAl == false) {
          return;
        }
        break;
    }
    
    
    //RD ****************************************************
     float multiplicity = 0.f;

    switch (multiplicityEstimator) {
      case kNoMultiplicity: // No multiplicity
        multiplicity = 50; //to check if its filled
        break;
      case kMultFV0M: // MultFV0M

        multiplicity = collision.multZeqFV0A();
        break;
      case kMultFT0M: 
        multiplicity = collision.multZeqFT0A() + collision.multZeqFT0C();
        break;
      case kMultFDDM: // MultFDDM
        
        multiplicity = collision.multZeqFDDA() + collision.multZeqFDDC();
        break;
      case kMultTracklets: // MultTracklets
        multiplicity = collision.multTracklets();
        break;
      case kMultTPC: // MultTPC
        multiplicity = collision.multTPC();
        break;
      case kMultNTracksPV: // MultNTracksPV
        // multiplicity = collision.multNTracksPV();
        multiplicity = collision.multZeqNTracksPV();
        break;
      case kMultNTracksPVeta1: // MultNTracksPVeta1
        multiplicity = collision.multNTracksPVeta1();
        break;
      case kCentralityFT0C: // Centrality FT0C
        multiplicity = collision.centFT0C();
        break;
      case kCentralityFT0M: // Centrality FT0M
        multiplicity = collision.centFT0M(); //collision.centFT0A()
        break;
      default:
        LOG(fatal) << "Unknown multiplicity estimator: " << multiplicityEstimator;
    }       //RD ****************************************************
    
   // if (multiplicityEstimator != kNoMultiplicity){
   
    if (mcParticle.pdgCode() != PDGs[i]) {
      return;
    }
    if (std::abs(mcParticle.eta()) > cfgCutEta) {
      return;
    }
    if (std::abs(mcParticle.y()) > cfgCutY) {
      return;
    }
    if (!mcParticle.isPhysicalPrimary()) {
      if (mcParticle.getProcess() == 4) {
        histos.fill(HIST(hdcaxystr[i]), track.pt(), track.dcaXY());
        histos.fill(HIST(hdcazstr[i]), track.pt(), track.dcaZ());
      } else {
        histos.fill(HIST(hdcaxymat[i]), track.pt(), track.dcaXY());
        histos.fill(HIST(hdcazmat[i]), track.pt(), track.dcaZ());
      }
    } else {
      histos.fill(HIST(hdcaxyprm[i]), track.pt(), track.dcaXY());
      histos.fill(HIST(hdcazprm[i]), track.pt(), track.dcaZ());
      if (enableDcaGoodEvents.value && collision.has_mcCollision()) {
        histos.fill(HIST(hdcaxyprmgoodevs[i]), track.pt(), track.dcaXY());
        histos.fill(HIST(hdcazprmgoodevs[i]), track.pt(), track.dcaZ());
      }
    }

    if (!passesDCAxyCut(track)) { // Skipping tracks that don't pass the standard cuts
      return;
    }
    
   
    
    if (!mcParticle.isPhysicalPrimary()) { 
    
      if (mcParticle.getProcess() == 4) {
        histos.fill(HIST(hpt_num_str[i]), track.pt(), multiplicity);// RD
      } else {
        histos.fill(HIST(hpt_num_mat[i]), track.pt(), multiplicity);// RD
      }
    } else {
      histos.fill(HIST(hpt_num_prm[i]), track.pt(), multiplicity);// RD

      if (track.hasTRD() && lastRequiredTrdCluster > 0) {
        int lastLayer = 0;
        for (int l = 7; l >= 0; l--) {
          if (track.trdPattern() & (1 << l)) {
            lastLayer = l;
            break;
          }
        }
        if (lastLayer < lastRequiredTrdCluster) {
          return;
        }
      }

      if (track.hasTOF()) {
        histos.fill(HIST(hpt_numtof_prm[i]), track.pt(),multiplicity);
      }
    }
    
 // } // RD  
    
  }
// using CollisionCandidateMC = soa::Join<aod::Collisions, aod::McCollisionLabels, aod::EvSels, aod::CentFT0Cs>;
  template <std::size_t i,typename ParticleType>// RD
  void fillParticleHistograms_MC(ParticleType const& mcParticle, CollisionCandidateMC::iterator const& collision)// RD
  {

    switch (i) {
      case 0:
      case Np:
        if (doprocessFullEl == false && doprocessLfFullEl == false) {
          return;
        }
        break;
      case 1:
      case Np + 1:
        if (doprocessFullMu == false && doprocessLfFullMu == false) {
          return;
        }
        break;
      case 2:
      case Np + 2:
        if (doprocessFullPi == false && doprocessLfFullPi == false) {
          return;
        }
        break;
      case 3:
      case Np + 3:
        if (doprocessFullKa == false && doprocessLfFullKa == false) {
          return;
        }
        break;
      case 4:
      case Np + 4:
        if (doprocessFullPr == false && doprocessLfFullPr == false) {
          return;
        }
        break;
      case 5:
      case Np + 5:
        if (doprocessFullDe == false && doprocessLfFullDe == false) {
          return;
        }
        break;
      case 6:
      case Np + 6:
        if (doprocessFullTr == false && doprocessLfFullTr == false) {
          return;
        }
        break;
      case 7:
      case Np + 7:
        if (doprocessFullHe == false && doprocessLfFullHe == false) {
          return;
        }
        break;
      case 8:
      case Np + 8:
        if (doprocessFullAl == false && doprocessLfFullAl == false) {
          return;
        }
        break;
    }
    
     float multiplicity = 0.f; //RD ****************************************************

    switch (multiplicityEstimator) {
      case kNoMultiplicity: // No multiplicity
        multiplicity = 50; //to check if its filled
        break;
      case kMultFV0M: // MultFV0M

        multiplicity = collision.multZeqFV0A();
        break;
      case kMultFT0M: 
        multiplicity = collision.multZeqFT0A() + collision.multZeqFT0C();
        break;
      case kMultFDDM: // MultFDDM
        
        multiplicity = collision.multZeqFDDA() + collision.multZeqFDDC();
        break;
      case kMultTracklets: // MultTracklets
        multiplicity = collision.multTracklets();
        break;
      case kMultTPC: // MultTPC
        multiplicity = collision.multTPC();
        break;
      case kMultNTracksPV: // MultNTracksPV
        // multiplicity = collision.multNTracksPV();
        multiplicity = collision.multZeqNTracksPV();
        break;
      case kMultNTracksPVeta1: // MultNTracksPVeta1
        multiplicity = collision.multNTracksPVeta1();
        break;
      case kCentralityFT0C: // Centrality FT0C
        multiplicity = collision.centFT0C();
        break;
      case kCentralityFT0M: // Centrality FT0M
        multiplicity = collision.centFT0M(); //collision.centFT0A()
        break;
      default:
        LOG(fatal) << "Unknown multiplicity estimator: " << multiplicityEstimator;
    }   //RD ********************************************************************************

    if (mcParticle.pdgCode() != PDGs[i]) {
      return;
    }

    if (!mcParticle.isPhysicalPrimary()) {
      if (mcParticle.getProcess() == 4) {
        histos.fill(HIST(hpt_den_str[i]), mcParticle.pt(), multiplicity);// RD
      } else {
        histos.fill(HIST(hpt_den_mat[i]), mcParticle.pt(), multiplicity);// RD
      }
    } else {
      histos.fill(HIST(hpt_den_prm[i]), mcParticle.pt(), multiplicity);// RD
    }
  }

  template <std::size_t i, typename ParticleType>
  void fillParticleHistograms_MCRecoEvs(ParticleType const& mcParticle, CollisionCandidateMC::iterator const& collision)
  {

    switch (i) {
      case 0:
      case Np:
        if (doprocessFullEl == false && doprocessLfFullEl == false) {
          return;
        }
        break;
      case 1:
      case Np + 1:
        if (doprocessFullMu == false && doprocessLfFullMu == false) {
          return;
        }
        break;
      case 2:
      case Np + 2:
        if (doprocessFullPi == false && doprocessLfFullPi == false) {
          return;
        }
        break;
      case 3:
      case Np + 3:
        if (doprocessFullKa == false && doprocessLfFullKa == false) {
          return;
        }
        break;
      case 4:
      case Np + 4:
        if (doprocessFullPr == false && doprocessLfFullPr == false) {
          return;
        }
        break;
      case 5:
      case Np + 5:
        if (doprocessFullDe == false && doprocessLfFullDe == false) {
          return;
        }
        break;
      case 6:
      case Np + 6:
        if (doprocessFullTr == false && doprocessLfFullTr == false) {
          return;
        }
        break;
      case 7:
      case Np + 7:
        if (doprocessFullHe == false && doprocessLfFullHe == false) {
          return;
        }
        break;
      case 8:
      case Np + 8:
        if (doprocessFullAl == false && doprocessLfFullAl == false) {
          return;
        }
        break;
    }

    if (mcParticle.pdgCode() != PDGs[i]) {
      return;
    }

    if (mcParticle.isPhysicalPrimary()) {
      if (collision.sel8()) {
        if (abs(collision.posZ()) < cfgCutVertex) {
          histos.fill(HIST(hpt_den_prm_goodev[i]), mcParticle.pt());
        } else {
          histos.fill(HIST(hpt_den_prm_evsel[i]), mcParticle.pt());
        }
      } else {
        histos.fill(HIST(hpt_den_prm_recoev[i]), mcParticle.pt());
      }
    }
  }

  template <std::size_t i, typename ParticleType>
  void fillParticleHistograms_MCGenEvs(ParticleType const& mcParticle, aod::McCollision const& mcCollision)
  {

    switch (i) {
      case 0:
      case Np:
        if (doprocessFullEl == false && doprocessLfFullEl == false) {
          return;
        }
        break;
      case 1:
      case Np + 1:
        if (doprocessFullMu == false && doprocessLfFullMu == false) {
          return;
        }
        break;
      case 2:
      case Np + 2:
        if (doprocessFullPi == false && doprocessLfFullPi == false) {
          return;
        }
        break;
      case 3:
      case Np + 3:
        if (doprocessFullKa == false && doprocessLfFullKa == false) {
          return;
        }
        break;
      case 4:
      case Np + 4:
        if (doprocessFullPr == false && doprocessLfFullPr == false) {
          return;
        }
        break;
      case 5:
      case Np + 5:
        if (doprocessFullDe == false && doprocessLfFullDe == false) {
          return;
        }
        break;
      case 6:
      case Np + 6:
        if (doprocessFullTr == false && doprocessLfFullTr == false) {
          return;
        }
        break;
      case 7:
      case Np + 7:
        if (doprocessFullHe == false && doprocessLfFullHe == false) {
          return;
        }
        break;
      case 8:
      case Np + 8:
        if (doprocessFullAl == false && doprocessLfFullAl == false) {
          return;
        }
        break;
    }

    if (mcParticle.pdgCode() != PDGs[i]) {
      return;
    }

    if (mcParticle.isPhysicalPrimary()) {
      if (abs(mcCollision.posZ()) < cfgCutVertex) {
        histos.fill(HIST(hpt_den_prm_mcgoodev[i]), mcParticle.pt());
      } else {
        histos.fill(HIST(hpt_den_prm_mcbadev[i]), mcParticle.pt());
      }
    }
  }

  Preslice<aod::McParticles> perMCCol = aod::mcparticle::mcCollisionId;
  SliceCache cache;
  void processMC(soa::Join<aod::Tracks, aod::TracksExtra,
                           aod::TracksDCA, aod::McTrackLabels,
                           aod::pidTOFFullPi, aod::pidTOFFullKa, aod::pidTOFFullPr,
                           aod::TrackSelection> const& tracks,
                 aod::McParticles const& mcParticles,
                 aod::McCollisions const& mcCollisions,
                 CollisionCandidateMC const& collisions)
  {
    // Fill number of generated and reconstructed collisions for normalization
    histos.fill(HIST("MC/GenRecoCollisions"), 0.5, mcCollisions.size());
    histos.fill(HIST("MC/GenRecoCollisions"), 1.5, collisions.size());
    // LOGF(info, "Enter processMC!");
    for (const auto& track : tracks) {
      if (!track.has_collision()) {
        if (track.sign() > 0) {
          histos.fill(HIST("MC/no_collision/pos"), track.pt());
        } else {
          histos.fill(HIST("MC/no_collision/neg"), track.pt());
        }
        continue;
      }
      if (!passesCutWoDCA(track)) {
        continue;
      }
      if (!track.has_mcParticle()) {
        if (track.sign() > 0) {
          histos.fill(HIST("MC/fake/pos"), track.pt());
        } else {
          histos.fill(HIST("MC/fake/neg"), track.pt());
        }
        continue;
      }
      const auto& mcParticle = track.mcParticle();

      static_for<0, 17>([&](auto i) {
        fillTrackHistograms_MC<i>(track, mcParticle, track.collision_as<CollisionCandidateMC>());
      });
    }

    for (const auto& mcParticle : mcParticles) {
      // if (std::abs(mcParticle.eta()) > cfgCutEta) {
      //   continue;
      // }
      if (std::abs(mcParticle.y()) > cfgCutY) {
        continue;
      }
      static_for<0, 17>([&](auto i) {
        fillParticleHistograms_MC<i>(mcParticle, mcParticle.mcCollision_as<CollisionCandidateMC>());// RD
      });
    }

    // Loop on reconstructed collisions
    for (const auto& collision : collisions) {
      if (!collision.has_mcCollision()) {
        continue;
      }
      const auto& particlesInCollision = mcParticles.sliceByCached(aod::mcparticle::mcCollisionId, collision.mcCollision().globalIndex(), cache);
      for (const auto& mcParticle : particlesInCollision) {
        if (std::abs(mcParticle.y()) > cfgCutY) {
          continue;
        }
        static_for<0, 17>([&](auto i) {
          fillParticleHistograms_MCRecoEvs<i>(mcParticle, collision);
        });
      }
    }

    // Loop on generated collisions
    for (const auto& mcCollision : mcCollisions) {
      const auto& particlesInCollision = mcParticles.sliceByCached(aod::mcparticle::mcCollisionId, mcCollision.globalIndex(), cache);
      bool hasParticleInFT0C = false;
      bool hasParticleInFT0A = false;
      for (const auto& mcParticle : particlesInCollision) {
        if (mcParticle.isPhysicalPrimary()) {
          if (TMath::Abs(mcParticle.pdgCode()) == 211) {
            if (mcParticle.eta() >= -3.4 && mcParticle.eta() <= -2.3) { // Acceptance of the FT0C
              hasParticleInFT0C = true;
            }
            if (mcParticle.eta() >= 3.8 && mcParticle.eta() <= 5.0) { // Acceptance of the FT0A
              hasParticleInFT0A = true;
            }
          }
        }

        if (std::abs(mcParticle.y()) > cfgCutY) {
          continue;
        }
        static_for<0, 17>([&](auto i) {
          fillParticleHistograms_MCGenEvs<i>(mcParticle, mcCollision);
        });
      }
      if (hasParticleInFT0C && hasParticleInFT0A) {
        histos.fill(HIST("MC/GenRecoCollisions"), 2.5);
      }
    }
  }
  PROCESS_SWITCH(tofSpectra, processMC, "Process MC", false);

}; // end of spectra task

WorkflowSpec defineDataProcessing(ConfigContext const& cfgc)
{
  return WorkflowSpec{adaptAnalysisTask<tofSpectra>(cfgc)};
}<|MERGE_RESOLUTION|>--- conflicted
+++ resolved
@@ -89,6 +89,7 @@
   Configurable<float> maxDcaXYFactor{"maxDcaXYFactor", 1.f, "Additional cut on the maximum value of the DCA xy (multiplicative factor)"};
   Configurable<float> maxDcaZ{"maxDcaZ", 2.f, "Additional cut on the maximum value of the DCA z"};
   Configurable<float> minTPCNClsFound{"minTPCNClsFound", 0.f, "Additional cut on the minimum value of the number of found clusters in the TPC"};
+  Configurable<bool> makeTHnSparseChoice{"makeTHnSparseChoice", false, "choose if produce thnsparse"};//RD
 
   // Histograms
   HistogramRegistry histos{"Histos", {}, OutputObjHandlingPolicy::AnalysisObject};
@@ -411,10 +412,15 @@
           histos.add(hdeltatof[i].data(), pTCharge[i], kTH2D, {ptAxis, deltaTOFAxis});
           histos.add(hdeltatpc[i].data(), pTCharge[i], kTH2D, {ptAxis, deltaTPCAxis});
         }
+      } else if (multiplicityEstimator != kNoMultiplicity && makeTHnSparseChoice) {  //RD
+        histos.add(hnsigmatof[i].data(), pTCharge[i], kTHnSparseD, {ptAxis, nsigmaTOFAxis, multAxis, dcaXyAxis});//RD
+        histos.add(hnsigmatpc[i].data(), pTCharge[i], kTHnSparseD, {ptAxis, nsigmaTPCAxis, multAxis, dcaXyAxis});//RD
+        
       } else {
-        histos.add(hnsigmatof[i].data(), pTCharge[i], kTH3D, {ptAxis, nsigmaTOFAxis, multAxis});
+      
+      histos.add(hnsigmatof[i].data(), pTCharge[i], kTH3D, {ptAxis, nsigmaTOFAxis, multAxis});
         histos.add(hnsigmatpc[i].data(), pTCharge[i], kTH3D, {ptAxis, nsigmaTPCAxis, multAxis});
-        if (enableDeltaHistograms) {
+      if (enableDeltaHistograms) {
           histos.add(hdeltatof[i].data(), pTCharge[i], kTH3D, {ptAxis, deltaTOFAxis, multAxis});
           histos.add(hdeltatpc[i].data(), pTCharge[i], kTH3D, {ptAxis, deltaTPCAxis, multAxis});
         }
@@ -425,16 +431,7 @@
       histos.add(hdcaxyphi[i].data(), Form("%s -- 0.9 < #it{p}_{T} < 1.1 GeV/#it{c}", pTCharge[i]), kTH2D, {phiAxis, dcaXyAxis});
 
       if (doprocessMC) {
-<<<<<<< HEAD
-        histos.add(hpt_num_prm[i].data(), pTCharge[i], kTH2D, {ptAxis, multAxis}); // RD
-        histos.add(hpt_numtof_prm[i].data(), pTCharge[i], kTH2D, {ptAxis, multAxis});// RD
-        histos.add(hpt_num_str[i].data(), pTCharge[i], kTH2D, {ptAxis, multAxis});// RD
-        histos.add(hpt_num_mat[i].data(), pTCharge[i], kTH2D, {ptAxis, multAxis});// RD
-        histos.add(hpt_den_prm[i].data(), pTCharge[i], kTH2D, {ptAxis, multAxis});
-        histos.add(hpt_den_str[i].data(), pTCharge[i], kTH2D, {ptAxis, multAxis});
-        histos.add(hpt_den_mat[i].data(), pTCharge[i], kTH2D, {ptAxis, multAxis});
-=======
-        histos.add(hpt_num_prm[i].data(), pTCharge[i], kTH1D, {ptAxis});
+       /* histos.add(hpt_num_prm[i].data(), pTCharge[i], kTH1D, {ptAxis});
         histos.add(hpt_numtof_prm[i].data(), pTCharge[i], kTH1D, {ptAxis});
         histos.add(hpt_num_str[i].data(), pTCharge[i], kTH1D, {ptAxis});
         histos.add(hpt_num_mat[i].data(), pTCharge[i], kTH1D, {ptAxis});
@@ -445,9 +442,33 @@
         histos.add(hpt_den_prm_evsel[i].data(), pTCharge[i], kTH1D, {ptAxis});
         histos.add(hpt_den_prm_goodev[i].data(), pTCharge[i], kTH1D, {ptAxis});
         histos.add(hpt_den_prm_mcgoodev[i].data(), pTCharge[i], kTH1D, {ptAxis});
+        histos.add(hpt_den_prm_mcbadev[i].data(), pTCharge[i], kTH1D, {ptAxis});*/
+        
+        
+        //*************************************RD**********************************************
+        
+        histos.add(hpt_num_prm[i].data(), pTCharge[i], kTH3D, {ptAxis, dcaXyAxis, multAxis});
+        histos.add(hpt_numtof_prm[i].data(), pTCharge[i], kTH3D, {ptAxis, dcaXyAxis, multAxis});
+        histos.add(hpt_numtof_str[i].data(), pTCharge[i], kTH3D, {ptAxis, dcaXyAxis, multAxis});
+        histos.add(hpt_numtof_mat[i].data(), pTCharge[i], kTH3D, {ptAxis, dcaXyAxis, multAxis});
+        histos.add(hpt_num_str[i].data(), pTCharge[i], kTH3D, {ptAxis, dcaXyAxis, multAxis});
+        histos.add(hpt_num_mat[i].data(), pTCharge[i], kTH3D, {ptAxis, dcaXyAxis, multAxis});
+        histos.add(hpt_den_prm[i].data(), pTCharge[i], kTH2D, {ptAxis, multAxis});
+        histos.add(hpt_den_str[i].data(), pTCharge[i], kTH2D, {ptAxis, multAxis});
+        histos.add(hpt_den_mat[i].data(), pTCharge[i], kTH2D, {ptAxis, multAxis});
+        
+            
+        
+        
+        //***************************************************************************************
+        
+         histos.add(hpt_den_prm_recoev[i].data(), pTCharge[i], kTH1D, {ptAxis});
+        histos.add(hpt_den_prm_evsel[i].data(), pTCharge[i], kTH1D, {ptAxis});
+        histos.add(hpt_den_prm_goodev[i].data(), pTCharge[i], kTH1D, {ptAxis});
+        histos.add(hpt_den_prm_mcgoodev[i].data(), pTCharge[i], kTH1D, {ptAxis});
         histos.add(hpt_den_prm_mcbadev[i].data(), pTCharge[i], kTH1D, {ptAxis});
->>>>>>> 8686c691
-
+        
+        
         histos.add(hdcaxyprm[i].data(), pTCharge[i], kTH2D, {ptAxis, dcaXyAxis});
         histos.add(hdcazprm[i].data(), pTCharge[i], kTH2D, {ptAxis, dcaZAxis});
         histos.add(hdcaxystr[i].data(), pTCharge[i], kTH2D, {ptAxis, dcaXyAxis});
@@ -524,6 +545,12 @@
       } else {
         histos.fill(HIST(hnsigmatpc[id + Np]), track.pt(), nsigmaTPC);
       }
+    }  else if (multiplicityEstimator != kNoMultiplicity && makeTHnSparseChoice) { //RD
+      if (track.sign() > 0) { //RD
+        histos.fill(HIST(hnsigmatpc[id]), track.pt(), nsigmaTOF, multiplicity, track.dcaXY());//RD
+      } else { //RD
+        histos.fill(HIST(hnsigmatpc[id + Np]), track.pt(), nsigmaTOF, multiplicity, track.dcaXY());//RD
+      }//RD
     } else {
       if (track.sign() > 0) {
         histos.fill(HIST(hnsigmatpc[id]), track.pt(), nsigmaTPC, multiplicity);
@@ -625,7 +652,13 @@
       } else {
         histos.fill(HIST(hnsigmatof[id + Np]), track.pt(), nsigmaTOF);
       }
-    } else {
+    } else if (multiplicityEstimator != kNoMultiplicity && makeTHnSparseChoice) {//RD
+      if (track.sign() > 0) {//RD
+        histos.fill(HIST(hnsigmatof[id]), track.pt(), nsigmaTOF, multiplicity, track.dcaXY());//RD
+      } else {//RD
+        histos.fill(HIST(hnsigmatof[id + Np]), track.pt(), nsigmaTOF, multiplicity, track.dcaXY());//RD
+      }//RD
+    }  else {
       if (track.sign() > 0) {
         histos.fill(HIST(hnsigmatof[id]), track.pt(), nsigmaTOF, multiplicity);
       } else {
@@ -967,7 +1000,7 @@
   makeProcessFunctionFull(Al, Alpha);
 #undef makeProcessFunctionFull
 
-  using CollisionCandidateMC = soa::Join<aod::Collisions, aod::McCollisionLabels, aod::EvSels, aod::CentFT0Cs, aod::Mults, aod::MultZeqs, aod::CentFT0Ms>;// RD
+ using CollisionCandidateMC = soa::Join<aod::Collisions, aod::McCollisionLabels, aod::EvSels, aod::CentFT0Cs, aod::Mults, aod::MultZeqs, aod::CentFT0Ms>;//RD
   template <std::size_t i, typename TrackType, typename ParticleType>
   void fillTrackHistograms_MC(TrackType const& track, ParticleType const& mcParticle, CollisionCandidateMC::iterator const& collision)
   {
@@ -1028,10 +1061,9 @@
         }
         break;
     }
-    
-    
-    //RD ****************************************************
-     float multiplicity = 0.f;
+
+//************************************RD**************************************************
+float multiplicity = 0.f;
 
     switch (multiplicityEstimator) {
       case kNoMultiplicity: // No multiplicity
@@ -1069,10 +1101,13 @@
         break;
       default:
         LOG(fatal) << "Unknown multiplicity estimator: " << multiplicityEstimator;
-    }       //RD ****************************************************
-    
-   // if (multiplicityEstimator != kNoMultiplicity){
-   
+    }
+
+//************************************RD**************************************************
+
+
+
+
     if (mcParticle.pdgCode() != PDGs[i]) {
       return;
     }
@@ -1102,18 +1137,15 @@
     if (!passesDCAxyCut(track)) { // Skipping tracks that don't pass the standard cuts
       return;
     }
-    
-   
-    
-    if (!mcParticle.isPhysicalPrimary()) { 
-    
+
+    if (!mcParticle.isPhysicalPrimary()) {
       if (mcParticle.getProcess() == 4) {
-        histos.fill(HIST(hpt_num_str[i]), track.pt(), multiplicity);// RD
+        histos.fill(HIST(hpt_num_str[i]), track.pt(), track.dcaXY(), multiplicity);// RD
       } else {
-        histos.fill(HIST(hpt_num_mat[i]), track.pt(), multiplicity);// RD
+        histos.fill(HIST(hpt_num_mat[i]), track.pt(), track.dcaXY(), multiplicity);// RD
       }
     } else {
-      histos.fill(HIST(hpt_num_prm[i]), track.pt(), multiplicity);// RD
+      histos.fill(HIST(hpt_num_prm[i]), track.pt(), track.dcaXY(), multiplicity);// RD
 
       if (track.hasTRD() && lastRequiredTrdCluster > 0) {
         int lastLayer = 0;
@@ -1129,16 +1161,24 @@
       }
 
       if (track.hasTOF()) {
-        histos.fill(HIST(hpt_numtof_prm[i]), track.pt(),multiplicity);
-      }
-    }
+        histos.fill(HIST(hpt_numtof_prm[i]), track.pt(), track.dcaXY(), multiplicity);// RD
+        
+          //**********************************RD************************************************
+    if (!mcParticle.isPhysicalPrimary()) {
+      if (mcParticle.getProcess() == 4) {
+        histos.fill(HIST(hpt_numtof_str[i]), track.pt(), track.dcaXY(), multiplicity);// RD
+      } else {
+        histos.fill(HIST(hpt_numtof_mat[i]), track.pt(), track.dcaXY(), multiplicity);// RD
+      }
+    }    
     
- // } // RD  
-    
+    //****************************************************************************************     
+      }
+    }
   }
-// using CollisionCandidateMC = soa::Join<aod::Collisions, aod::McCollisionLabels, aod::EvSels, aod::CentFT0Cs>;
-  template <std::size_t i,typename ParticleType>// RD
-  void fillParticleHistograms_MC(ParticleType const& mcParticle, CollisionCandidateMC::iterator const& collision)// RD
+
+  template <std::size_t i, typename ParticleType>
+  void fillParticleHistograms_MC(ParticleType const& mcParticle, CollisionCandidateMC::iterator const& collision)
   {
 
     switch (i) {
@@ -1197,8 +1237,10 @@
         }
         break;
     }
-    
-     float multiplicity = 0.f; //RD ****************************************************
+
+
+//************************************RD**************************************************
+float multiplicity = 0.f;
 
     switch (multiplicityEstimator) {
       case kNoMultiplicity: // No multiplicity
@@ -1236,7 +1278,10 @@
         break;
       default:
         LOG(fatal) << "Unknown multiplicity estimator: " << multiplicityEstimator;
-    }   //RD ********************************************************************************
+    }
+
+//************************************RD**************************************************
+
 
     if (mcParticle.pdgCode() != PDGs[i]) {
       return;
@@ -1454,7 +1499,7 @@
         continue;
       }
       static_for<0, 17>([&](auto i) {
-        fillParticleHistograms_MC<i>(mcParticle, mcParticle.mcCollision_as<CollisionCandidateMC>());// RD
+        fillParticleHistograms_MC<i>( mcParticle, mcParticle.mcCollision_as<CollisionCandidateMC>());
       });
     }
 
