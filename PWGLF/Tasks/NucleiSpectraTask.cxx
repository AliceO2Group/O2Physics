--- conflicted
+++ resolved
@@ -116,10 +116,7 @@
   Filter trackFilter = (nabs(aod::track::eta) < cfgCutEta) && (requireGlobalTrackInFilter());
 
   using TrackCandidates = soa::Filtered<soa::Join<aod::Tracks, aod::TracksExtra, aod::TracksDCA, aod::TrackSelection, aod::TOFSignal, aod::pidTPCFullDe, aod::pidTPCFullTr, aod::pidTPCFullHe, aod::pidTPCFullAl, aod::pidTOFFullDe, aod::pidTOFFullTr, aod::pidTOFFullHe, aod::pidTOFFullAl>>;
-<<<<<<< HEAD
-
-=======
->>>>>>> 3189918c
+
   HistogramRegistry spectra{"spectra", {}, OutputObjHandlingPolicy::AnalysisObject, true, true};
 
   void init(o2::framework::InitContext&)
@@ -145,11 +142,7 @@
       for (int iS{0}; iS < nuclei::species; ++iS) {
         for (int iPID{0}; iPID < 2; ++iPID) {
           nuclei::hNsigma[iPID][iS][iC] = spectra.add<TH3>(fmt::format("h{}nsigma{}_{}", nuclei::pidName[iPID], nuclei::matter[iC], nuclei::names[iS]).data(), fmt::format("n#sigma_{{}} {} {}", nuclei::pidName[iPID], nuclei::matter[iC], nuclei::names[iS]).data(), HistType::kTH3D, {centAxis, ptAxes[iS], nSigmaAxes[iPID]});
-<<<<<<< HEAD
-          nuclei::hDCAxy[iPID][iS][iC] = spectra.add<TH3>(fmt::format("hDCAxy{}_{}_{}", nuclei::pidName[iPID], nuclei::matter[iC], nuclei::names[iS]).data(), fmt::format("DCA_{xy} {} {} {}", nuclei::pidName[iPID], nuclei::names[iS]).data(), HistType::kTH3D, {centAxis, ptAxes[iS], dcaAxes[iS]});
-=======
           nuclei::hDCAxy[iPID][iS][iC] = spectra.add<TH3>(fmt::format("hDCAxy{}_{}_{}", nuclei::pidName[iPID], nuclei::matter[iC], nuclei::names[iS]).data(), fmt::format("DCAxy {} {} {}", nuclei::pidName[iPID], nuclei::matter[iC], nuclei::names[iS]).data(), HistType::kTH3D, {centAxis, ptAxes[iS], dcaAxes[iS]});
->>>>>>> 3189918c
         }
       }
     }
@@ -165,12 +158,9 @@
   void process(soa::Filtered<soa::Join<aod::Collisions, aod::EvSels>>::iterator const& collision, TrackCandidates const& tracks)
   {
     // collision process loop
-<<<<<<< HEAD
-=======
     if (!collision.sel8()) {
       return;
     }
->>>>>>> 3189918c
     spectra.fill(HIST("hRecVtxZData"), collision.posZ());
 
     for (auto& track : tracks) { // start loop over tracks
