# Copyright 2019-2020 CERN and copyright holders of ALICE O2.
# See https://alice-o2.web.cern.ch/copyright for details of the copyright holders.
# All rights not expressly granted are reserved.
#
# This software is distributed under the terms of the GNU General Public
# License v3 (GPL Version 3), copied verbatim in the file "COPYING".
#
# In applying this license CERN does not waive the privileges and immunities
# granted to it by virtue of its status as an Intergovernmental Organization
# or submit itself to any jurisdiction.

o2physics_add_dpl_workflow(v0cascades-qa
    SOURCES v0cascadesqa.cxx
    PUBLIC_LINK_LIBRARIES O2Physics::AnalysisCore
    COMPONENT_NAME Analysis)

o2physics_add_dpl_workflow(track-checks
    SOURCES trackchecks.cxx
    PUBLIC_LINK_LIBRARIES O2Physics::AnalysisCore
    COMPONENT_NAME Analysis)

o2physics_add_dpl_workflow(resonanceqa
    SOURCES resonanceqa.cxx
    PUBLIC_LINK_LIBRARIES O2Physics::AnalysisCore
    COMPONENT_NAME Analysis)

o2physics_add_dpl_workflow(pid-qa
    SOURCES lfpidqa.cxx
    PUBLIC_LINK_LIBRARIES O2Physics::AnalysisCore
    COMPONENT_NAME Analysis)

o2physics_add_dpl_workflow(strarecostudy
    SOURCES straRecoStudy.cxx
    PUBLIC_LINK_LIBRARIES O2::DetectorsBase O2Physics::AnalysisCore
    COMPONENT_NAME Analysis)

o2physics_add_dpl_workflow(kfperformancestudy
    SOURCES kfPerformanceStudy.cxx
    PUBLIC_LINK_LIBRARIES O2::DetectorsBase O2Physics::AnalysisCore
    COMPONENT_NAME Analysis)

<<<<<<< HEAD
=======
o2physics_add_dpl_workflow(its-tpc-matching-qa
    SOURCES lfITSTPCMatchingQA.cxx
    PUBLIC_LINK_LIBRARIES O2Physics::AnalysisCore
    COMPONENT_NAME Analysis)

o2physics_add_dpl_workflow(lfpropstudy
    SOURCES lfpropStudy.cxx
    PUBLIC_LINK_LIBRARIES O2Physics::AnalysisCore
    COMPONENT_NAME Analysis)

>>>>>>> 375831a1
o2physics_add_dpl_workflow(tpc-dedx-postcalibration
    SOURCES tpc_dEdx_postcalibration.cxx
    PUBLIC_LINK_LIBRARIES O2Physics::AnalysisCore
    COMPONENT_NAME Analysis)

o2physics_add_dpl_workflow(tpc-dedx-qa
    SOURCES tpc_dedx_qa.cxx
    PUBLIC_LINK_LIBRARIES O2Physics::AnalysisCore
    COMPONENT_NAME Analysis)

o2physics_add_dpl_workflow(vertexqa
    SOURCES vertexQA.cxx
    PUBLIC_LINK_LIBRARIES O2Physics::AnalysisCore
    COMPONENT_NAME Analysis)

o2physics_add_dpl_workflow(efficiencyqa
    SOURCES efficiencyQA.cxx
    PUBLIC_LINK_LIBRARIES O2Physics::AnalysisCore
    COMPONENT_NAME Analysis)

o2physics_add_dpl_workflow(strangenessqcpp
    SOURCES strangenessQCPP.cxx
    PUBLIC_LINK_LIBRARIES O2Physics::AnalysisCore
    COMPONENT_NAME Analysis)

o2physics_add_dpl_workflow(strangepidqa
    SOURCES strangepidqa.cxx
    PUBLIC_LINK_LIBRARIES O2Physics::AnalysisCore
    COMPONENT_NAME Analysis)

o2physics_add_dpl_workflow(stqa
    SOURCES stqa.cxx
    PUBLIC_LINK_LIBRARIES O2::Framework O2::ReconstructionDataFormats O2Physics::AnalysisCore
    COMPONENT_NAME Analysis)

o2physics_add_dpl_workflow(kfstrangenessstudy
    SOURCES kfStrangenessStudy.cxx
    PUBLIC_LINK_LIBRARIES O2::DetectorsBase O2Physics::AnalysisCore
    COMPONENT_NAME Analysis)
                
o2physics_add_dpl_workflow(lfpropstudy
    SOURCES lfpropStudy.cxx
    PUBLIC_LINK_LIBRARIES O2Physics::AnalysisCore
    COMPONENT_NAME Analysis)<|MERGE_RESOLUTION|>--- conflicted
+++ resolved
@@ -39,8 +39,6 @@
     PUBLIC_LINK_LIBRARIES O2::DetectorsBase O2Physics::AnalysisCore
     COMPONENT_NAME Analysis)
 
-<<<<<<< HEAD
-=======
 o2physics_add_dpl_workflow(its-tpc-matching-qa
     SOURCES lfITSTPCMatchingQA.cxx
     PUBLIC_LINK_LIBRARIES O2Physics::AnalysisCore
@@ -51,7 +49,6 @@
     PUBLIC_LINK_LIBRARIES O2Physics::AnalysisCore
     COMPONENT_NAME Analysis)
 
->>>>>>> 375831a1
 o2physics_add_dpl_workflow(tpc-dedx-postcalibration
     SOURCES tpc_dEdx_postcalibration.cxx
     PUBLIC_LINK_LIBRARIES O2Physics::AnalysisCore
