--- conflicted
+++ resolved
@@ -94,13 +94,12 @@
     PUBLIC_LINK_LIBRARIES O2::DetectorsBase O2Physics::AnalysisCore
     COMPONENT_NAME Analysis)
 
-<<<<<<< HEAD
 o2physics_add_dpl_workflow(findable-study
     SOURCES findableStudy.cxx
     PUBLIC_LINK_LIBRARIES O2::DetectorsBase O2Physics::AnalysisCore
-=======
+    COMPONENT_NAME Analysis)
+
 o2physics_add_dpl_workflow(mcinelgt0
     SOURCES mcinelgt0.cxx
     PUBLIC_LINK_LIBRARIES O2Physics::AnalysisCore
->>>>>>> 9d98a00f
     COMPONENT_NAME Analysis)