--- conflicted
+++ resolved
@@ -21,10 +21,7 @@
 #include "GFWWeights.h"
 
 #include "PWGUD/Core/SGSelector.h"
-<<<<<<< HEAD
 #include "PWGUD/Core/UPCHelpers.h"
-=======
->>>>>>> d985c30e
 #include "PWGUD/DataModel/UDTables.h"
 
 #include "Common/CCDB/ctpRateFetcher.h"
@@ -43,14 +40,11 @@
 #include "Framework/runDataProcessing.h"
 #include <CCDB/BasicCCDBManager.h>
 
-<<<<<<< HEAD
 #include "Math/LorentzVector.h"
 #include "Math/PxPyPzM4D.h"
 #include "TList.h"
 #include "TMath.h"
-=======
 #include "TList.h"
->>>>>>> d985c30e
 #include "TVector3.h"
 #include <TF1.h>
 #include <TObjArray.h>
@@ -59,10 +53,7 @@
 
 #include <array>
 #include <cmath>
-<<<<<<< HEAD
 #include <iostream>
-=======
->>>>>>> d985c30e
 #include <memory>
 #include <string>
 #include <unordered_map>
@@ -137,21 +128,12 @@
   ConfigurableAxis axisDCAxy{"axisDCAxy", {200, -1, 1}, "DCA_{xy} (cm)"};
 
   // Added UPC Cuts
-<<<<<<< HEAD
   // SGSelector sgSelector;
   // Configurable<float> cfgCutFV0{"cfgCutFV0", 50., "FV0A threshold"};
   // Configurable<float> cfgCutFT0A{"cfgCutFT0A", 150., "FT0A threshold"};
   // Configurable<float> cfgCutFT0C{"cfgCutFT0C", 50., "FT0C threshold"};
   // Configurable<float> cfgCutZDC{"cfgCutZDC", 10., "ZDC threshold"};
   // Configurable<float> cfgGapSideSelection{"cfgGapSideSelection", 2, "gap selection"};
-=======
-  SGSelector sgSelector;
-  Configurable<float> cfgCutFV0{"cfgCutFV0", 50., "FV0A threshold"};
-  Configurable<float> cfgCutFT0A{"cfgCutFT0A", 150., "FT0A threshold"};
-  Configurable<float> cfgCutFT0C{"cfgCutFT0C", 50., "FT0C threshold"};
-  Configurable<float> cfgCutZDC{"cfgCutZDC", 10., "ZDC threshold"};
-  Configurable<float> cfgGapSideSelection{"cfgGapSideSelection", 2, "gap selection"};
->>>>>>> d985c30e
 
   // Corrections
   TH1D* mEfficiency = nullptr;
@@ -301,13 +283,10 @@
     registry.add("hDCAxy", "DCAxy after cuts; DCAxy (cm); Pt", {HistType::kTH2D, {{200, -0.5, 0.5}, {200, 0, 5}}});
     registry.add("hTrackCorrection2d", "Correlation table for number of tracks table; uncorrected track; corrected track", {HistType::kTH2D, {axisNch, axisNch}});
 
-<<<<<<< HEAD
     registry.add("hPxMc", "Px distribution of MC truth particles", {HistType::kTH1D, {{100, -10, 10}}});
     registry.add("hPyMc", "Px distribution of MC truth particles", {HistType::kTH1D, {{100, -10, 10}}});
     registry.add("hPzMc", "Px distribution of MC truth particles", {HistType::kTH1D, {{100, -10, 10}}});
     registry.add("hweightMc", "weight distribution of MC truth particles", {HistType::kTH1D, {{100, 0, 1}}});
-=======
->>>>>>> d985c30e
     registry.add("hPhiMC", "#phi distribution", {HistType::kTH1D, {axisPhi}});
     registry.add("hPhiWeightedMC", "corrected #phi distribution", {HistType::kTH1D, {axisPhi}});
     registry.add("hEtaMC", "#eta distribution", {HistType::kTH1D, {axisEta}});
@@ -320,10 +299,7 @@
     registry.add("hnTPCCrossedRowMC", "Number of crossed TPC Rows", {HistType::kTH1D, {{100, 40, 180}}});
     registry.add("hDCAzMC", "DCAz after cuts; DCAz (cm); Pt", {HistType::kTH2D, {{200, -0.5, 0.5}, {200, 0, 5}}});
     registry.add("hDCAxyMC", "DCAxy after cuts; DCAxy (cm); Pt", {HistType::kTH2D, {{200, -0.5, 0.5}, {200, 0, 5}}});
-<<<<<<< HEAD
     registry.add("eventCounterMC", "Number of MC Event;; Count", {HistType::kTH1D, {{5, 0, 5}}});
-=======
->>>>>>> d985c30e
     registry.add("hTrackCorrection2dMC", "Correlation table for number of tracks table; uncorrected track; corrected track", {HistType::kTH2D, {axisNch, axisNch}});
 
     o2::framework::AxisSpec axis = axisPt;
@@ -457,10 +433,7 @@
     fGFWMC->AddRegion("olN", -0.8, -0.4, 1 + fPtAxis->GetNbins(), 4);
     fGFWMC->AddRegion("olN10", -0.8, -0.5, 1 + fPtAxis->GetNbins(), 4);
     fGFWMC->AddRegion("olfull", -0.8, 0.8, 1 + fPtAxis->GetNbins(), 4);
-<<<<<<< HEAD
     fGFWMC->CreateRegions();
-=======
->>>>>>> d985c30e
 
     corrconfigs.push_back(fGFW->GetCorrelatorConfig("full {2 -2}", "ChFull22", kFALSE));
     corrconfigs.push_back(fGFW->GetCorrelatorConfig("full {3 -3}", "ChFull32", kFALSE));
@@ -882,7 +855,6 @@
     gCurrentHadronicRate = gHadronicRate[mRunNumber];
   }
 
-<<<<<<< HEAD
   void processtest(aod::UDMcCollisions const& mcCollisions, aod::UDMcParticles const& mcParticles)
   {
     std::cout << "Processing collisiontest========================================== " << std::endl;
@@ -1047,53 +1019,6 @@
             }
           } else {
             fWeightsMc->fill(phi, eta, vtxz, pt, cent, 0);
-=======
-  void process(UDCollisionsFull::iterator const& collision, UdTracksFull const& tracks)
-  {
-    registry.fill(HIST("hEventCount"), 0.5);
-    int gapSide = collision.gapSide();
-    constexpr int kGapSideSelection = 0;
-    constexpr int kGapSideOppositeSelection = 2;
-    if (gapSide < kGapSideSelection || gapSide > kGapSideOppositeSelection) {
-      return;
-    }
-
-    int trueGapSide = sgSelector.trueGap(collision, cfgCutFV0, cfgCutFT0A, cfgCutFT0C, cfgCutZDC);
-    gapSide = trueGapSide;
-    if (gapSide == cfgGapSideSelection) {
-      return;
-    }
-    registry.fill(HIST("hEventCount"), 1.5);
-    float cent = 100;
-    float lRandom = fRndm->Rndm();
-    float vtxz = collision.posZ();
-    registry.fill(HIST("hVtxZ"), vtxz);
-    registry.fill(HIST("hMult"), tracks.size());
-    registry.fill(HIST("hCent"), cent);
-    fGFW->Clear();
-
-    // // track weights
-    float weff = 1, wacc = 1;
-    double nTracksCorrected = 0;
-    float independent = cent;
-    if (cfgUseNch) {
-      independent = static_cast<float>(tracks.size());
-    }
-
-    for (const auto& track : tracks) {
-      if (!trackSelected(track))
-        continue;
-      auto momentum = std::array<double, 3>{track.px(), track.py(), track.pz()};
-      double pt = RecoDecay::pt(momentum);
-      double phi = RecoDecay::phi(momentum);
-      double eta = RecoDecay::eta(momentum);
-      bool withinPtPOI = (cfgCutPtPOIMin < pt) && (pt < cfgCutPtPOIMax); // within POI pT range
-      bool withinPtRef = (cfgCutPtRefMin < pt) && (pt < cfgCutPtRefMax); // within RF pT range
-      if (cfgOutputNUAWeights) {
-        if (cfgOutputNUAWeightsRefPt) {
-          if (withinPtRef) {
-            fWeights->fill(phi, eta, vtxz, pt, cent, 0);
->>>>>>> d985c30e
           }
         }
         if (!setCurrentParticleWeights(weff, wacc, phi, eta, pt, vtxz)) {
@@ -1119,13 +1044,11 @@
           fGFWMC->Fill(eta, fPtAxis->FindBin(pt) - 1, phi, wacc * weff, 4);
         }
       }
-<<<<<<< HEAD
       registry.fill(HIST("hTrackCorrection2dMC"), mcParticles.size(), nTracksCorrected);
       // Filling Flow Container
       for (uint l_ind = 0; l_ind < corrconfigsmc.size(); l_ind++) {
         std::cout << "filling flow container for MC" << std::endl;
         fillFCMC(corrconfigsmc.at(l_ind), independent, lRandomMc);
-=======
       if (!setCurrentParticleWeights(weff, wacc, phi, eta, pt, vtxz)) {
         continue;
       }
@@ -1147,99 +1070,10 @@
       }
       if (withinPtPOI && withinPtRef) {
         fGFW->Fill(eta, fPtAxis->FindBin(pt) - 1, phi, wacc * weff, 4);
->>>>>>> d985c30e
-      }
-    }
-  }
-<<<<<<< HEAD
+      }
+    }
+  }
   PROCESS_SWITCH(FlowCumulantsUpc, processSim, "processSim", true);
-=======
-  PROCESS_SWITCH(FlowCumulantsUpc, process, "process", true);
-
-  //-----------------------------------------------------------------------------------------------------------------------
-  void processSim(aod::UDMcCollision const& mcCollision, aod::UDMcParticles const& mcParticles)
-  {
-    registry.fill(HIST("eventCounterMC"), 0.5);
-
-    registry.fill(HIST("hEventCount"), 1.5);
-    float cent = 100;
-    float vtxz = mcCollision.posZ();
-    registry.fill(HIST("hVtxZMC"), vtxz);
-    registry.fill(HIST("hMultMC"), mcParticles.size());
-    registry.fill(HIST("hCentMC"), cent);
-
-    auto massPion = o2::constants::physics::MassPionCharged;
-    registry.fill(HIST("numberOfTracksMC"), mcParticles.size());
-    // LOGF(info, "New event! mcParticles.size() = %d", mcParticles.size());
-
-    float lRandomMc = fRndmMc->Rndm();
-    fGFWMC->Clear();
-
-    // // track weights
-    float weff = 1, wacc = 1;
-    double nTracksCorrected = 0;
-    float independent = cent;
-    if (cfgUseNch) {
-      independent = static_cast<float>(mcParticles.size());
-    }
-
-    for (const auto& mcParticle : mcParticles) {
-      if (!mcParticle.isPhysicalPrimary())
-        continue;
-      std::array<double, 3> momentum = {mcParticle.px(), mcParticle.py(), mcParticle.pz()};
-      double energy = std::sqrt(momentum[0] * momentum[0] + momentum[1] * momentum[1] + momentum[2] * momentum[2] + massPion * massPion);
-      ROOT::Math::LorentzVector<ROOT::Math::PxPyPzE4D<double>> protoMC(momentum[0], momentum[1], momentum[2], energy);
-      constexpr double kEtaCut = 0.8;
-      constexpr double kPtCut = 0.1;
-      if (!(std::fabs(protoMC.Eta()) < kEtaCut && protoMC.Pt() > kPtCut)) {
-        continue;
-      }
-      // auto momentum = std::array<double, 3>{mcParticle.px(), mcParticle.py(), mcParticle.pz()};
-      double pt = RecoDecay::pt(momentum);
-      double phi = RecoDecay::phi(momentum);
-      double eta = RecoDecay::eta(momentum);
-      bool withinPtPOI = (cfgCutPtPOIMin < pt) && (pt < cfgCutPtPOIMax); // within POI pT range
-      bool withinPtRef = (cfgCutPtRefMin < pt) && (pt < cfgCutPtRefMax); // within RF pT range
-      if (cfgOutputNUAWeights) {
-        if (cfgOutputNUAWeightsRefPt) {
-          if (withinPtRef) {
-            fWeightsMc->fill(phi, eta, vtxz, pt, cent, 0);
-          }
-        } else {
-          fWeightsMc->fill(phi, eta, vtxz, pt, cent, 0);
-        }
-      }
-      if (!setCurrentParticleWeights(weff, wacc, phi, eta, pt, vtxz)) {
-        continue;
-      }
-      if (withinPtRef) {
-        registry.fill(HIST("hPhiMC"), phi);
-        registry.fill(HIST("hPhiWeightedMC"), phi, wacc);
-        registry.fill(HIST("hEtaMC"), eta);
-        registry.fill(HIST("hPtRefMC"), pt);
-        // registry.fill(HIST("hDCAzMC"), track.dcaZ(), track.pt());
-        // registry.fill(HIST("hDCAxyMC"), track.dcaXY(), track.pt());
-        nTracksCorrected += weff;
-      }
-      if (withinPtRef) {
-        fGFWMC->Fill(eta, fPtAxis->FindBin(pt) - 1, phi, wacc * weff, 1);
-      }
-      if (withinPtPOI) {
-        fGFWMC->Fill(eta, fPtAxis->FindBin(pt) - 1, phi, wacc * weff, 2);
-      }
-      if (withinPtPOI && withinPtRef) {
-        fGFWMC->Fill(eta, fPtAxis->FindBin(pt) - 1, phi, wacc * weff, 4);
-      }
-    }
-    registry.fill(HIST("hTrackCorrection2dMC"), mcParticles.size(), nTracksCorrected);
-
-    // Filling Flow Container
-    for (uint l_ind = 0; l_ind < corrconfigs.size(); l_ind++) {
-      fillFCMC(corrconfigs.at(l_ind), independent, lRandomMc);
-    }
-    PROCESS_SWITCH(FlowCumulantsUpc, processSim, "processSim", false);
-  }
->>>>>>> d985c30e
 };
 
 WorkflowSpec defineDataProcessing(ConfigContext const& cfgc)
