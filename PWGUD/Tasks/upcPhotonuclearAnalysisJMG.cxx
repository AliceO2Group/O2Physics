--- conflicted
+++ resolved
@@ -416,11 +416,8 @@
       if (isTrackCut(track) == false) {
         continue;
       }
-<<<<<<< HEAD
       float phiVal = RecoDecay::constrainAngle(phi(track.px(), track.py()), 0.f);
-=======
-      float phiVal = RecoDecay::constrainAngle(phi(track.px(), track.py()), 0.f, TwoPI);
->>>>>>> 3e3a9af0
+
       histos.fill(HIST("yields"), multiplicity, track.pt(), eta(track.px(), track.py(), track.pz()));
       histos.fill(HIST("etaphi"), multiplicity, eta(track.px(), track.py(), track.pz()), phiVal);
     }
@@ -534,11 +531,7 @@
       if (isTrackCut(track) == false) {
         continue;
       }
-<<<<<<< HEAD
       float phiVal = RecoDecay::constrainAngle(phi(track.px(), track.py()), 0.f);
-=======
-      float phiVal = RecoDecay::constrainAngle(phi(track.px(), track.py()), 0.f, TwoPI);
->>>>>>> 3e3a9af0
       histos.fill(HIST("etaphiVtx"), reconstructedCollision.posZ(), eta(track.px(), track.py(), track.pz()), phiVal);
       histos.fill(HIST("Tracks/hTrackPhiBeforeCorr"), phiVal);
     }
@@ -569,11 +562,7 @@
           }
           nTracksCharged++;
           sumPt += track.pt();
-<<<<<<< HEAD
           float phiVal = RecoDecay::constrainAngle(phi(track.px(), track.py()), 0.f);
-=======
-          float phiVal = RecoDecay::constrainAngle(phi(track.px(), track.py()), 0.f, TwoPI);
->>>>>>> 3e3a9af0
           histos.fill(HIST("Tracks/SGsideA/hTrackPt"), track.pt());
           histos.fill(HIST("Tracks/SGsideA/hTrackPhi"), phiVal);
           histos.fill(HIST("Tracks/SGsideA/hTrackEta"), eta(track.px(), track.py(), track.pz()));
@@ -633,11 +622,7 @@
           }
           nTracksCharged++;
           sumPt += track.pt();
-<<<<<<< HEAD
           float phiVal = RecoDecay::constrainAngle(phi(track.px(), track.py()), 0.f);
-=======
-          float phiVal = RecoDecay::constrainAngle(phi(track.px(), track.py()), 0.f, TwoPI);
->>>>>>> 3e3a9af0
           histos.fill(HIST("Tracks/SGsideC/hTrackPt"), track.pt());
           histos.fill(HIST("Tracks/SGsideC/hTrackPhi"), phiVal);
           histos.fill(HIST("Tracks/SGsideC/hTrackEta"), eta(track.px(), track.py(), track.pz()));
@@ -875,11 +860,7 @@
       ++multiplicity;
 
       float weightNUA = getNUAWeight(reconstructedCollision.posZ(), eta(track.px(), track.py(), track.pz()), phi(track.px(), track.py()));
-<<<<<<< HEAD
       float phiVal = RecoDecay::constrainAngle(phi(track.px(), track.py()), 0.f);
-=======
-      float phiVal = RecoDecay::constrainAngle(phi(track.px(), track.py()), 0.f, TwoPI);
->>>>>>> 3e3a9af0
       histos.fill(HIST("Tracks/hTrackPhiAfterCorr"), phiVal, weightNUA);
     }
     // multiplicity = reconstructedTracks.size();
