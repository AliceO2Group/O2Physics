--- conflicted
+++ resolved
@@ -47,7 +47,6 @@
 DECLARE_SOA_COLUMN(PtSideA, ptSideA, std::vector<float>);
 DECLARE_SOA_COLUMN(RapSideA, rapSideA, std::vector<float>);
 DECLARE_SOA_COLUMN(PhiSideA, phiSideA, std::vector<float>);
-<<<<<<< HEAD
 DECLARE_SOA_COLUMN(TPCSignalSideA, tpcSignalSideA, std::vector<float>);
 DECLARE_SOA_COLUMN(TOFSignalSideA, tofSignalSideA, std::vector<float>);
 DECLARE_SOA_COLUMN(TPCNSigmaPiSideA, tpcNSigmaPiSideA, std::vector<float>);
@@ -63,11 +62,6 @@
 DECLARE_SOA_COLUMN(TOFNSigmaPiSideC, tofNSigmaPiSideC, std::vector<float>);
 DECLARE_SOA_COLUMN(TPCNSigmaKaSideC, tpcNSigmaKaSideC, std::vector<float>);
 DECLARE_SOA_COLUMN(TOFNSigmaKaSideC, tofNSigmaKaSideC, std::vector<float>);
-=======
-DECLARE_SOA_COLUMN(PtSideC, ptSideC, std::vector<float>);
-DECLARE_SOA_COLUMN(RapSideC, rapSideC, std::vector<float>);
-DECLARE_SOA_COLUMN(PhiSideC, phiSideC, std::vector<float>);
->>>>>>> 58ea12d4
 DECLARE_SOA_COLUMN(NchSideA, nchSideA, int);
 DECLARE_SOA_COLUMN(MultiplicitySideA, multiplicitySideA, int);
 DECLARE_SOA_COLUMN(NchSideC, nchSideC, int);
@@ -77,7 +71,6 @@
                   tree::PtSideA,
                   tree::RapSideA,
                   tree::PhiSideA,
-<<<<<<< HEAD
                   tree::TPCSignalSideA,
                   tree::TOFSignalSideA,
                   tree::TPCNSigmaPiSideA,
@@ -93,11 +86,6 @@
                   tree::TOFNSigmaPiSideC,
                   tree::TPCNSigmaKaSideC,
                   tree::TOFNSigmaKaSideC,
-=======
-                  tree::PtSideC,
-                  tree::RapSideC,
-                  tree::PhiSideC,
->>>>>>> 58ea12d4
                   tree::NchSideA,
                   tree::MultiplicitySideA,
                   tree::NchSideC,
@@ -161,7 +149,6 @@
 
   Filter collisionZVtxFilter = nabs(aod::collision::posZ) < myZVtxCut;
   Filter collisionZNTimeFilter = nabs(aod::udzdc::timeZNA) < myTimeZNACut && nabs(aod::udzdc::timeZNC) < myTimeZNCCut;
-<<<<<<< HEAD
 
   using FullSGUDCollision = soa::Filtered<soa::Join<aod::UDCollisions, aod::UDCollisionsSels, aod::SGCollisions, aod::UDZdcsReduced>>;
   using FullUDTracks = soa::Join<aod::UDTracks, aod::UDTracksExtra, aod::UDTracksPID, aod::UDTracksDCA, aod::UDTracksFlags>;
@@ -174,11 +161,6 @@
 
   UPCPairCuts mPairCuts;
   bool doPairCuts = false;
-=======
-
-  using FullSGUDCollision = soa::Filtered<soa::Join<aod::UDCollisions, aod::UDCollisionsSels, aod::SGCollisions, aod::UDZdcsReduced>>;
-  using FullUDTracks = soa::Join<aod::UDTracks, aod::UDTracksExtra, aod::UDTracksDCA, aod::UDTracksFlags>;
->>>>>>> 58ea12d4
 
   // Output definitions
   OutputObj<CorrelationContainer> same{"sameEvent"};
@@ -293,7 +275,6 @@
                                      {axisEtaEfficiency, "#eta"},
                                      {axisPtEfficiency, "p_{T} (GeV/c)"},
                                      {axisVertexEfficiency, "z-vtx (cm)"}};
-<<<<<<< HEAD
     sameGapSideA.setObject(new CorrelationContainer("sameEventGapSideA", "sameEventGapSideA", corrAxis, effAxis, {}));
     mixedGapSideA.setObject(new CorrelationContainer("mixedEventGapSideA", "mixedEventGapSideA", corrAxis, effAxis, {}));
     sameGapSideC.setObject(new CorrelationContainer("sameEventGapSideC", "sameEventGapSideC", corrAxis, effAxis, {}));
@@ -302,14 +283,7 @@
 
   std::vector<double> vtxBinsEdges{VARIABLE_WIDTH, -10.0f, -5.0f, 0.0f, 5.0f, 10.0f};
   // std::vector<double> multBinsEdges{VARIABLE_WIDTH, 0.0f, 50.0f, 400.0f};
-=======
-    same.setObject(new CorrelationContainer("sameEvent", "sameEvent", corrAxis, effAxis, {}));
-    mixed.setObject(new CorrelationContainer("mixedEvent", "mixedEvent", corrAxis, effAxis, {}));
-  }
-
-  std::vector<double> vtxBinsEdges{VARIABLE_WIDTH, -10.0f, -7.0f, -5.0f, -2.0f, 0.0f, 2.0f, 5.0f, 7.0f, 10.0f};
-  std::vector<double> multBinsEdges{VARIABLE_WIDTH, 0.0f, 50.0f, 400.0f};
->>>>>>> 58ea12d4
+
   SliceCache cache;
 
   // Binning only on PosZ without multiplicity
@@ -460,13 +434,9 @@
     int sgSide = reconstructedCollision.gapSide();
     int nTracksCharged = 0;
     float sumPt = 0;
-<<<<<<< HEAD
     std::vector<float> vTrackPtSideA, vTrackEtaSideA, vTrackPhiSideA, vTrackTPCSignalSideA, vTrackTOFSignalSideA, vTrackTPCNSigmaPiSideA, vTrackTOFNSigmaPiSideA, vTrackTPCNSigmaKaSideA, vTrackTOFNSigmaKaSideA;
     std::vector<float> vTrackPtSideC, vTrackEtaSideC, vTrackPhiSideC, vTrackTPCSignalSideC, vTrackTOFSignalSideC, vTrackTPCNSigmaPiSideC, vTrackTOFNSigmaPiSideC, vTrackTPCNSigmaKaSideC, vTrackTOFNSigmaKaSideC;
-=======
-    std::vector<float> vTrackPtSideA, vTrackEtaSideA, vTrackPhiSideA;
-    std::vector<float> vTrackPtSideC, vTrackEtaSideC, vTrackPhiSideC;
->>>>>>> 58ea12d4
+
     int nTracksChargedSideA(-222), nTracksChargedSideC(-222);
     int multiplicitySideA(-222), multiplicitySideC(-222);
 
@@ -496,7 +466,6 @@
             histos.fill(HIST("Tracks/SGsideA/hTrackPhi"), phi(track.px(), track.py()));
             histos.fill(HIST("Tracks/SGsideA/hTrackEta"), eta(track.px(), track.py(), track.pz()));
             histos.fill(HIST("Tracks/SGsideA/hTrackTPCSignnalP"), momentum(track.px(), track.py(), track.pz()) * track.sign(), track.tpcSignal());
-<<<<<<< HEAD
             histos.fill(HIST("Tracks/SGsideA/hTrackTOFSignnalP"), momentum(track.px(), track.py(), track.pz()) * track.sign(), track.tofSignal());
             vTrackPtSideA.push_back(track.pt());
             vTrackEtaSideA.push_back(eta(track.px(), track.py(), track.pz()));
@@ -507,11 +476,6 @@
             vTrackTOFNSigmaPiSideA.push_back(track.tofNSigmaPi());
             vTrackTPCNSigmaKaSideA.push_back(track.tpcNSigmaKa());
             vTrackTOFNSigmaKaSideA.push_back(track.tofNSigmaKa());
-=======
-            vTrackPtSideA.push_back(track.pt());
-            vTrackEtaSideA.push_back(eta(track.px(), track.py(), track.pz()));
-            vTrackPhiSideA.push_back(phi(track.px(), track.py()));
->>>>>>> 58ea12d4
 
             histos.fill(HIST("Tracks/SGsideA/hTrackITSNCls"), track.itsNCls());
             histos.fill(HIST("Tracks/SGsideA/hTrackITSChi2NCls"), track.itsChi2NCl());
@@ -558,7 +522,6 @@
             histos.fill(HIST("Tracks/SGsideC/hTrackPhi"), phi(track.px(), track.py()));
             histos.fill(HIST("Tracks/SGsideC/hTrackEta"), eta(track.px(), track.py(), track.pz()));
             histos.fill(HIST("Tracks/SGsideC/hTrackTPCSignnalP"), momentum(track.px(), track.py(), track.pz()) * track.sign(), track.tpcSignal());
-<<<<<<< HEAD
             histos.fill(HIST("Tracks/SGsideC/hTrackTOFSignnalP"), momentum(track.px(), track.py(), track.pz()) * track.sign(), track.tofSignal());
             vTrackPtSideC.push_back(track.pt());
             vTrackEtaSideC.push_back(eta(track.px(), track.py(), track.pz()));
@@ -569,11 +532,6 @@
             vTrackTOFNSigmaPiSideC.push_back(track.tofNSigmaPi());
             vTrackTPCNSigmaKaSideC.push_back(track.tpcNSigmaKa());
             vTrackTOFNSigmaKaSideC.push_back(track.tofNSigmaKa());
-=======
-            vTrackPtSideC.push_back(track.pt());
-            vTrackEtaSideC.push_back(eta(track.px(), track.py(), track.pz()));
-            vTrackPhiSideC.push_back(phi(track.px(), track.py()));
->>>>>>> 58ea12d4
 
             histos.fill(HIST("Tracks/SGsideC/hTrackITSNCls"), track.itsNCls());
             histos.fill(HIST("Tracks/SGsideC/hTrackITSChi2NCls"), track.itsChi2NCl());
@@ -599,11 +557,7 @@
         return;
         break;
     }
-<<<<<<< HEAD
     tree(vTrackPtSideA, vTrackEtaSideA, vTrackPhiSideA, vTrackTPCSignalSideA, vTrackTOFSignalSideA, vTrackTPCNSigmaPiSideA, vTrackTOFNSigmaPiSideA, vTrackTPCNSigmaKaSideA, vTrackTOFNSigmaKaSideA, vTrackPtSideC, vTrackEtaSideC, vTrackPhiSideC, vTrackTPCSignalSideA, vTrackTOFSignalSideA, vTrackTPCNSigmaPiSideA, vTrackTOFNSigmaPiSideA, vTrackTPCNSigmaKaSideA, vTrackTOFNSigmaKaSideA, nTracksChargedSideA, multiplicitySideA, nTracksChargedSideC, multiplicitySideC);
-=======
-    tree(vTrackPtSideA, vTrackEtaSideA, vTrackPhiSideA, vTrackPtSideC, vTrackEtaSideC, vTrackPhiSideC, nTracksChargedSideA, multiplicitySideA, nTracksChargedSideC, multiplicitySideC);
->>>>>>> 58ea12d4
     // nTracksChargedSideA = nTracksChargedSideC = multiplicitySideA = multiplicitySideC = 0;
   }
   PROCESS_SWITCH(upcPhotonuclearAnalysisJMG, processSG, "Process in UD tables", true);
@@ -611,19 +565,13 @@
   void processSame(FullSGUDCollision::iterator const& reconstructedCollision, FullUDTracks const& reconstructedTracks)
   {
     int sgSide = reconstructedCollision.gapSide();
-<<<<<<< HEAD
     float multiplicity = 0;
 
-=======
-
-    float multiplicity = reconstructedTracks.size();
->>>>>>> 58ea12d4
     switch (sgSide) {
       case 0: // gap for side A
         if (isCollisionCutSG(reconstructedCollision, 0) == false) {
           return;
         }
-<<<<<<< HEAD
         multiplicity = reconstructedTracks.size();
         if (fillCollisionUD(sameGapSideA, multiplicity) == false) {
           return;
@@ -643,20 +591,6 @@
         }
         LOGF(info, "Filling sameGapSideC events");
         fillCorrelationsUD(sameGapSideC, reconstructedTracks, reconstructedTracks, multiplicity, reconstructedCollision.posZ());
-=======
-        if (fillCollisionUD(same, multiplicity) == false) {
-          return;
-        }
-        LOGF(info, "Filling same events");
-        histos.fill(HIST("eventcount"), -2);
-        fillQAUD(reconstructedTracks);
-        fillCorrelationsUD(same, reconstructedTracks, reconstructedTracks, multiplicity, reconstructedCollision.posZ());
-        break;
-      case 1: // gap for side C
-        // if (isCollisionCutSG(reconstructedCollision, 1) == false) {
-        //   return;
-        // }
->>>>>>> 58ea12d4
         break;
       default:
         return;
@@ -664,26 +598,18 @@
     }
   }
 
-<<<<<<< HEAD
-  PROCESS_SWITCH(upcPhotonuclearAnalysisJMG, processSame, "Process sameGapSideA event", true);
-
-  void processMixed(FullSGUDCollision::iterator const& reconstructedCollision)
-  {
-=======
   PROCESS_SWITCH(upcPhotonuclearAnalysisJMG, processSame, "Process same event", true);
 
   void processMixed(FullSGUDCollision::iterator const& reconstructedCollision)
   {
     int sgSide = reconstructedCollision.gapSide();
     // int sgSide = 0;
->>>>>>> 58ea12d4
 
     for (auto& [collision1, tracks1, collision2, tracks2] : pairs) {
       if (collision1.size() == 0 || collision2.size() == 0) {
         LOGF(info, "One or both collisions are empty.");
         continue;
       }
-<<<<<<< HEAD
 
       float multiplicity = 0;
       if (collision1.gapSide() == 0 && collision2.gapSide() == 0) { // gap on side A
@@ -718,37 +644,7 @@
     }
   }
 
-  PROCESS_SWITCH(upcPhotonuclearAnalysisJMG, processMixed, "Process mixedGapSideA events", true);
-=======
-      float multiplicity = tracks1.size();
-      LOGF(info, "Filling mixed events");
-      switch (sgSide) {
-        case 0: // gap for side A
-          if (isCollisionCutSG(reconstructedCollision, 0) == false) {
-            return;
-          }
-          if (fillCollisionUD(mixed, multiplicity) == false) {
-            return;
-          }
-          // LOGF(info, ">>> Bin of collision: ", bindingOnVtx.getBin({collision1.posZ()}));
-          // histos.fill(HIST("eventcount"), bindingOnVtx.getBin({collision1.posZ(), collision1.totalFT0AmplitudeC()}));
-          histos.fill(HIST("eventcount"), bindingOnVtx.getBin({collision1.posZ()}));
-          fillCorrelationsUD(mixed, tracks1, tracks2, multiplicity, collision1.posZ());
-          break;
-        case 1: // gap for side C
-          // if (isCollisionCutSG(reconstructedCollision, 1) == false) {
-          //   return;
-          // }
-          break;
-        default:
-          return;
-          break;
-      }
-    }
-  }
-
   PROCESS_SWITCH(upcPhotonuclearAnalysisJMG, processMixed, "Process mixed events", true);
->>>>>>> 58ea12d4
 };
 
 WorkflowSpec defineDataProcessing(ConfigContext const& cfgc)
