# Copyright 2019-2020 CERN and copyright holders of ALICE O2.
# See https://alice-o2.web.cern.ch/copyright for details of the copyright holders.
# All rights not expressly granted are reserved.
#
# This software is distributed under the terms of the GNU General Public
# License v3 (GPL Version 3), copied verbatim in the file "COPYING".
#
# In applying this license CERN does not waive the privileges and immunities
# granted to it by virtue of its status as an Intergovernmental Organization
# or submit itself to any jurisdiction.

o2physics_add_dpl_workflow(upc
                           SOURCES upcAnalysis.cxx
                           PUBLIC_LINK_LIBRARIES O2::Framework O2Physics::AnalysisCore O2::DetectorsBase
                           COMPONENT_NAME Analysis)

o2physics_add_dpl_workflow(sg-spectra
                           SOURCES sgSpectraAnalyzer.cxx
                           PUBLIC_LINK_LIBRARIES O2::Framework O2Physics::AnalysisCore O2::DetectorsBase
                           COMPONENT_NAME Analysis)

o2physics_add_dpl_workflow(sg-pid-spectra
                           SOURCES sgPIDSpectra.cxx
                           PUBLIC_LINK_LIBRARIES O2::Framework O2Physics::AnalysisCore O2::DetectorsBase
                           COMPONENT_NAME Analysis)

o2physics_add_dpl_workflow(sg-incl-jpsi
                           SOURCES sgInclJpsi.cxx
                           PUBLIC_LINK_LIBRARIES O2::Framework O2Physics::AnalysisCore O2::DetectorsBase
                           COMPONENT_NAME Analysis)

o2physics_add_dpl_workflow(sg-excl-omega
                           SOURCES sgExclOmega.cxx
                           PUBLIC_LINK_LIBRARIES O2::Framework O2Physics::AnalysisCore O2::DetectorsBase
                           COMPONENT_NAME Analysis)

o2physics_add_dpl_workflow(sg-excl-universe
                           SOURCES sgExcUniverse.cxx
                           PUBLIC_LINK_LIBRARIES O2::Framework O2Physics::AnalysisCore O2::DetectorsBase
                           COMPONENT_NAME Analysis)

o2physics_add_dpl_workflow(sg-fourpi
                           SOURCES sgFourPiAnalyzer.cxx
                           PUBLIC_LINK_LIBRARIES O2::Framework O2Physics::AnalysisCore O2::DetectorsBase
                           COMPONENT_NAME Analysis)

o2physics_add_dpl_workflow(sg-sixpi
                           SOURCES sgSixPiAnalyzer.cxx
                           PUBLIC_LINK_LIBRARIES O2::Framework O2Physics::AnalysisCore O2::DetectorsBase
                           COMPONENT_NAME Analysis)

o2physics_add_dpl_workflow(sg-twopi
                           SOURCES sgTwoPiAnalyzer.cxx
                           PUBLIC_LINK_LIBRARIES O2::Framework O2Physics::AnalysisCore O2::DetectorsBase
                           COMPONENT_NAME Analysis)

o2physics_add_dpl_workflow(sg-d0
                           SOURCES sgD0Analyzer.cxx
                           PUBLIC_LINK_LIBRARIES O2::Framework O2Physics::AnalysisCore O2::DetectorsBase
                           COMPONENT_NAME Analysis)

o2physics_add_dpl_workflow(sg-fit
                           SOURCES sgFITAnalyzer.cxx
                           PUBLIC_LINK_LIBRARIES O2::Framework O2Physics::AnalysisCore O2::DetectorsBase
                           COMPONENT_NAME Analysis)

o2physics_add_dpl_workflow(upc-forward
                           SOURCES upcForward.cxx
                           PUBLIC_LINK_LIBRARIES O2::Framework O2Physics::AnalysisCore O2::DetectorsBase
                           COMPONENT_NAME Analysis)

o2physics_add_dpl_workflow(diff-mcdatascanner
                           SOURCES diffMCDataScanner.cxx
                           PUBLIC_LINK_LIBRARIES O2::Framework O2Physics::AnalysisCore
                           COMPONENT_NAME Analysis)

o2physics_add_dpl_workflow(diff-mcqa
                           SOURCES diffMCQA.cxx
                           PUBLIC_LINK_LIBRARIES O2::Framework O2Physics::AnalysisCore O2Physics::DGCutparHolder
                           COMPONENT_NAME Analysis)

o2physics_add_dpl_workflow(diff-qa
                           SOURCES diffQA.cxx
                           PUBLIC_LINK_LIBRARIES O2::Framework O2Physics::AnalysisCore O2Physics::DGCutparHolder
                           COMPONENT_NAME Analysis)

o2physics_add_dpl_workflow(dgcand-analyzer
                           SOURCES dgCandAnalyzer.cxx
                           PUBLIC_LINK_LIBRARIES O2::Framework O2Physics::AnalysisCore O2Physics::DGCutparHolder O2Physics::UDGoodRunSelector O2Physics::DGPIDSelector O2Physics::UDFSParser
                           COMPONENT_NAME Analysis)

o2physics_add_dpl_workflow(upccand-analyzer
                           SOURCES upcCandidateAnalyzer.cxx
                           PUBLIC_LINK_LIBRARIES O2::Framework O2Physics::AnalysisCore O2::DetectorsBase
                           COMPONENT_NAME Analysis)

o2physics_add_dpl_workflow(upccand-producer-qa
                           SOURCES upcCandidateProducerQa.cpp
                           PUBLIC_LINK_LIBRARIES O2::Framework O2Physics::AnalysisCore O2::DetectorsBase
                           COMPONENT_NAME Analysis)

o2physics_add_dpl_workflow(upc-mft
                           SOURCES upcMft.cxx
                           PUBLIC_LINK_LIBRARIES O2::Framework O2Physics::AnalysisCore O2::ReconstructionDataFormats O2::DetectorsBase O2::DetectorsCommonDataFormats
                           COMPONENT_NAME Analysis)

o2physics_add_dpl_workflow(upc-veto
                           SOURCES upcVetoAnalysis.cxx
                           PUBLIC_LINK_LIBRARIES O2::Framework O2Physics::AnalysisCore O2::DetectorsBase
                           COMPONENT_NAME Analysis)

o2physics_add_dpl_workflow(tautau13topo
                           SOURCES upcTauTau13topo.cxx
                           PUBLIC_LINK_LIBRARIES O2::Framework O2Physics::AnalysisCore O2Physics::DGPIDSelector
                           COMPONENT_NAME Analysis)
o2physics_add_dpl_workflow(upc-tau-rl
                           SOURCES upcTauCentralBarrelRL.cxx
                           PUBLIC_LINK_LIBRARIES O2::Framework O2Physics::AnalysisCore O2::ReconstructionDataFormats O2::DetectorsBase O2::DetectorsCommonDataFormats
                           COMPONENT_NAME Analysis)

o2physics_add_dpl_workflow(polarisation-rho
                           SOURCES polarisationRho.cxx
                           PUBLIC_LINK_LIBRARIES O2::Framework O2Physics::AnalysisCore O2Physics::DGPIDSelector
                           COMPONENT_NAME Analysis)

o2physics_add_dpl_workflow(upc-jpsi-corr
                           SOURCES upcJpsiCentralBarrelCorr.cxx
                           PUBLIC_LINK_LIBRARIES O2::Framework O2Physics::AnalysisCore O2Physics::DGPIDSelector
                           COMPONENT_NAME Analysis)

o2physics_add_dpl_workflow(exclusive-phi
                           SOURCES exclusivePhi.cxx
                           PUBLIC_LINK_LIBRARIES O2::Framework O2Physics::AnalysisCore O2Physics::DGPIDSelector
                           COMPONENT_NAME Analysis)

o2physics_add_dpl_workflow(upc-photonuclear-jmg
                           SOURCES upcPhotonuclearAnalysisJMG.cxx
                           PUBLIC_LINK_LIBRARIES O2::Framework O2Physics::AnalysisCore O2::ReconstructionDataFormats O2::DetectorsBase O2::DetectorsCommonDataFormats
                           COMPONENT_NAME Analysis)

o2physics_add_dpl_workflow(exclusive-two-protons
                           SOURCES exclusiveTwoProtons.cxx
                           PUBLIC_LINK_LIBRARIES O2::Framework O2Physics::AnalysisCore O2Physics::DGPIDSelector
                           COMPONENT_NAME Analysis)

o2physics_add_dpl_workflow(exclusive-two-protons-sg
                           SOURCES exclusiveTwoProtonsSG.cxx
                           PUBLIC_LINK_LIBRARIES O2::Framework O2Physics::AnalysisCore O2Physics::DGPIDSelector
                           COMPONENT_NAME Analysis)

o2physics_add_dpl_workflow(exclusive-phi-leptons
                           SOURCES exclusivePhiLeptons.cxx
                           PUBLIC_LINK_LIBRARIES O2::Framework O2Physics::AnalysisCore O2Physics::DGPIDSelector
                           COMPONENT_NAME Analysis)

o2physics_add_dpl_workflow(exclusive-pentaquark
                           SOURCES exclusivePentaquark.cxx
                           PUBLIC_LINK_LIBRARIES O2::Framework O2Physics::AnalysisCore O2Physics::DGPIDSelector
                           COMPONENT_NAME Analysis)

o2physics_add_dpl_workflow(inclusive-phikstar-sd
                           SOURCES sginclusivePhiKstarSD.cxx
                           PUBLIC_LINK_LIBRARIES O2::Framework O2Physics::AnalysisCore O2Physics::DGPIDSelector
                           COMPONENT_NAME Analysis)

o2physics_add_dpl_workflow(sg-exclusive-phi
                           SOURCES sgExclusivePhi.cxx
                           PUBLIC_LINK_LIBRARIES O2::Framework O2Physics::AnalysisCore O2Physics::DGPIDSelector
                           COMPONENT_NAME Analysis)

o2physics_add_dpl_workflow(sg-exclusive-phi-its
                           SOURCES sgExclusivePhiITSselections.cxx
                           PUBLIC_LINK_LIBRARIES O2::Framework O2Physics::AnalysisCore O2Physics::DGPIDSelector
                           COMPONENT_NAME Analysis)

o2physics_add_dpl_workflow(upc-pion-analysis
                           SOURCES upcPionAnalysis.cxx
                           PUBLIC_LINK_LIBRARIES O2::Framework O2Physics::AnalysisCore O2Physics::DGPIDSelector
                           COMPONENT_NAME Analysis)

<<<<<<< HEAD
o2physics_add_dpl_workflow(fwd-muons-upc
                           SOURCES fwdMuonsUPC.cxx
=======
o2physics_add_dpl_workflow(upc-rho-analysis
                           SOURCES upcRhoAnalysis.cxx
>>>>>>> c2ca4cf6
                           PUBLIC_LINK_LIBRARIES O2::Framework O2Physics::AnalysisCore O2Physics::DGPIDSelector
                           COMPONENT_NAME Analysis)<|MERGE_RESOLUTION|>--- conflicted
+++ resolved
@@ -178,12 +178,13 @@
                            PUBLIC_LINK_LIBRARIES O2::Framework O2Physics::AnalysisCore O2Physics::DGPIDSelector
                            COMPONENT_NAME Analysis)
 
-<<<<<<< HEAD
+
 o2physics_add_dpl_workflow(fwd-muons-upc
                            SOURCES fwdMuonsUPC.cxx
-=======
+                           PUBLIC_LINK_LIBRARIES O2::Framework O2Physics::AnalysisCore O2Physics::DGPIDSelector
+                           COMPONENT_NAME Analysis)
+
 o2physics_add_dpl_workflow(upc-rho-analysis
                            SOURCES upcRhoAnalysis.cxx
->>>>>>> c2ca4cf6
                            PUBLIC_LINK_LIBRARIES O2::Framework O2Physics::AnalysisCore O2Physics::DGPIDSelector
                            COMPONENT_NAME Analysis)