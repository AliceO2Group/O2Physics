# Copyright 2019-2020 CERN and copyright holders of ALICE O2.
# See https://alice-o2.web.cern.ch/copyright for details of the copyright holders.
# All rights not expressly granted are reserved.
#
# This software is distributed under the terms of the GNU General Public
# License v3 (GPL Version 3), copied verbatim in the file "COPYING".
#
# In applying this license CERN does not waive the privileges and immunities
# granted to it by virtue of its status as an Intergovernmental Organization
# or submit itself to any jurisdiction.

o2physics_add_dpl_workflow(upc
                           SOURCES upcAnalysis.cxx
                           PUBLIC_LINK_LIBRARIES O2::Framework O2Physics::AnalysisCore O2::DetectorsBase
                           COMPONENT_NAME Analysis)

o2physics_add_dpl_workflow(sg-spectra
                           SOURCES sgSpectraAnalyzer.cxx
                           PUBLIC_LINK_LIBRARIES O2::Framework O2Physics::AnalysisCore O2::DetectorsBase
                           COMPONENT_NAME Analysis)

o2physics_add_dpl_workflow(sg-pid-spectra
                           SOURCES sgPIDSpectra.cxx
                           PUBLIC_LINK_LIBRARIES O2::Framework O2Physics::AnalysisCore O2::DetectorsBase
                           COMPONENT_NAME Analysis)

o2physics_add_dpl_workflow(sg-incl-jpsi
                           SOURCES sgInclJpsi.cxx
                           PUBLIC_LINK_LIBRARIES O2::Framework O2Physics::AnalysisCore O2::DetectorsBase
                           COMPONENT_NAME Analysis)

o2physics_add_dpl_workflow(sg-excl-omega
                           SOURCES sgExclOmega.cxx
                           PUBLIC_LINK_LIBRARIES O2::Framework O2Physics::AnalysisCore O2::DetectorsBase
                           COMPONENT_NAME Analysis)

o2physics_add_dpl_workflow(sg-excl-universe
                           SOURCES sgExcUniverse.cxx
                           PUBLIC_LINK_LIBRARIES O2::Framework O2Physics::AnalysisCore O2::DetectorsBase
                           COMPONENT_NAME Analysis)

o2physics_add_dpl_workflow(sg-fourpi
                           SOURCES sgFourPiAnalyzer.cxx
                           PUBLIC_LINK_LIBRARIES O2::Framework O2Physics::AnalysisCore O2::DetectorsBase
                           COMPONENT_NAME Analysis)

o2physics_add_dpl_workflow(sg-sixpi
                           SOURCES sgSixPiAnalyzer.cxx
                           PUBLIC_LINK_LIBRARIES O2::Framework O2Physics::AnalysisCore O2::DetectorsBase
                           COMPONENT_NAME Analysis)

o2physics_add_dpl_workflow(sg-twopi
                           SOURCES sgTwoPiAnalyzer.cxx
                           PUBLIC_LINK_LIBRARIES O2::Framework O2Physics::AnalysisCore O2::DetectorsBase
                           COMPONENT_NAME Analysis)

o2physics_add_dpl_workflow(sg-d0
                           SOURCES sgD0Analyzer.cxx
                           PUBLIC_LINK_LIBRARIES O2::Framework O2Physics::AnalysisCore O2::DetectorsBase
                           COMPONENT_NAME Analysis)

o2physics_add_dpl_workflow(sg-fit
                           SOURCES sgFITAnalyzer.cxx
                           PUBLIC_LINK_LIBRARIES O2::Framework O2Physics::AnalysisCore O2::DetectorsBase
                           COMPONENT_NAME Analysis)

o2physics_add_dpl_workflow(upc-forward
                           SOURCES upcForward.cxx
                           PUBLIC_LINK_LIBRARIES O2::Framework O2Physics::AnalysisCore O2::DetectorsBase
                           COMPONENT_NAME Analysis)

o2physics_add_dpl_workflow(diff-mcdatascanner
                           SOURCES diffMCDataScanner.cxx
                           PUBLIC_LINK_LIBRARIES O2::Framework O2Physics::AnalysisCore
                           COMPONENT_NAME Analysis)

o2physics_add_dpl_workflow(diff-mcqa
                           SOURCES diffMCQA.cxx
                           PUBLIC_LINK_LIBRARIES O2::Framework O2Physics::AnalysisCore O2Physics::DGCutparHolder
                           COMPONENT_NAME Analysis)

o2physics_add_dpl_workflow(diff-qa
                           SOURCES diffQA.cxx
                           PUBLIC_LINK_LIBRARIES O2::Framework O2Physics::AnalysisCore O2Physics::DGCutparHolder
                           COMPONENT_NAME Analysis)

o2physics_add_dpl_workflow(dgcand-analyzer
                           SOURCES dgCandAnalyzer.cxx
                           PUBLIC_LINK_LIBRARIES O2::Framework O2Physics::AnalysisCore O2Physics::DGCutparHolder O2Physics::UDGoodRunSelector O2Physics::DGPIDSelector O2Physics::UDFSParser
                           COMPONENT_NAME Analysis)

o2physics_add_dpl_workflow(upccand-analyzer
                           SOURCES upcCandidateAnalyzer.cxx
                           PUBLIC_LINK_LIBRARIES O2::Framework O2Physics::AnalysisCore O2::DetectorsBase
                           COMPONENT_NAME Analysis)

o2physics_add_dpl_workflow(upccand-producer-qa
                           SOURCES upcCandidateProducerQa.cpp
                           PUBLIC_LINK_LIBRARIES O2::Framework O2Physics::AnalysisCore O2::DetectorsBase
                           COMPONENT_NAME Analysis)

o2physics_add_dpl_workflow(upc-mft
                           SOURCES upcMft.cxx
                           PUBLIC_LINK_LIBRARIES O2::Framework O2Physics::AnalysisCore O2::ReconstructionDataFormats O2::DetectorsBase O2::DetectorsCommonDataFormats
                           COMPONENT_NAME Analysis)

o2physics_add_dpl_workflow(upc-veto
                           SOURCES upcVetoAnalysis.cxx
                           PUBLIC_LINK_LIBRARIES O2::Framework O2Physics::AnalysisCore O2::DetectorsBase
                           COMPONENT_NAME Analysis)

o2physics_add_dpl_workflow(tautau13topo
                           SOURCES upcTauTau13topo.cxx
                           PUBLIC_LINK_LIBRARIES O2::Framework O2Physics::AnalysisCore O2Physics::DGPIDSelector
                           COMPONENT_NAME Analysis)
o2physics_add_dpl_workflow(upc-tau-rl
                           SOURCES upcTauCentralBarrelRL.cxx
                           PUBLIC_LINK_LIBRARIES O2::Framework O2Physics::AnalysisCore O2::ReconstructionDataFormats O2::DetectorsBase O2::DetectorsCommonDataFormats
                           COMPONENT_NAME Analysis)

o2physics_add_dpl_workflow(polarisation-rho
                           SOURCES polarisationRho.cxx
                           PUBLIC_LINK_LIBRARIES O2::Framework O2Physics::AnalysisCore O2Physics::DGPIDSelector
                           COMPONENT_NAME Analysis)

o2physics_add_dpl_workflow(upc-jpsi-corr
                           SOURCES upcJpsiCentralBarrelCorr.cxx
                           PUBLIC_LINK_LIBRARIES O2::Framework O2Physics::AnalysisCore O2Physics::DGPIDSelector
                           COMPONENT_NAME Analysis)

o2physics_add_dpl_workflow(exclusive-phi
                           SOURCES exclusivePhi.cxx
                           PUBLIC_LINK_LIBRARIES O2::Framework O2Physics::AnalysisCore O2Physics::DGPIDSelector
                           COMPONENT_NAME Analysis)

o2physics_add_dpl_workflow(upc-photonuclear-jmg
                           SOURCES upcPhotonuclearAnalysisJMG.cxx
                           PUBLIC_LINK_LIBRARIES O2::Framework O2Physics::AnalysisCore O2::ReconstructionDataFormats O2::DetectorsBase O2::DetectorsCommonDataFormats
                           COMPONENT_NAME Analysis)

o2physics_add_dpl_workflow(exclusive-two-protons
                           SOURCES exclusiveTwoProtons.cxx
                           PUBLIC_LINK_LIBRARIES O2::Framework O2Physics::AnalysisCore O2Physics::DGPIDSelector
                           COMPONENT_NAME Analysis)

o2physics_add_dpl_workflow(exclusive-two-protons-sg
                           SOURCES exclusiveTwoProtonsSG.cxx
                           PUBLIC_LINK_LIBRARIES O2::Framework O2Physics::AnalysisCore O2Physics::DGPIDSelector
                           COMPONENT_NAME Analysis)

o2physics_add_dpl_workflow(exclusive-phi-leptons
                           SOURCES exclusivePhiLeptons.cxx
                           PUBLIC_LINK_LIBRARIES O2::Framework O2Physics::AnalysisCore O2Physics::DGPIDSelector
                           COMPONENT_NAME Analysis)

o2physics_add_dpl_workflow(exclusive-pentaquark
                           SOURCES exclusivePentaquark.cxx
                           PUBLIC_LINK_LIBRARIES O2::Framework O2Physics::AnalysisCore O2Physics::DGPIDSelector
                           COMPONENT_NAME Analysis)

o2physics_add_dpl_workflow(inclusive-phikstar-sd
                           SOURCES sginclusivePhiKstarSD.cxx
                           PUBLIC_LINK_LIBRARIES O2::Framework O2Physics::AnalysisCore O2Physics::DGPIDSelector
                           COMPONENT_NAME Analysis)

o2physics_add_dpl_workflow(sg-exclusive-phi
                           SOURCES sgExclusivePhi.cxx
                           PUBLIC_LINK_LIBRARIES O2::Framework O2Physics::AnalysisCore O2Physics::DGPIDSelector
                           COMPONENT_NAME Analysis)

o2physics_add_dpl_workflow(sg-exclusive-phi-its
                           SOURCES sgExclusivePhiITSselections.cxx
                           PUBLIC_LINK_LIBRARIES O2::Framework O2Physics::AnalysisCore O2Physics::DGPIDSelector
                           COMPONENT_NAME Analysis)

o2physics_add_dpl_workflow(upc-pion-analysis
                           SOURCES upcPionAnalysis.cxx
                           PUBLIC_LINK_LIBRARIES O2::Framework O2Physics::AnalysisCore O2Physics::DGPIDSelector
                           COMPONENT_NAME Analysis)

<<<<<<< HEAD
o2physics_add_dpl_workflow(upc-strangeness-analysis
                           SOURCES upcStrangeness.cxx
                           PUBLIC_LINK_LIBRARIES O2Physics::AnalysisCore
=======
o2physics_add_dpl_workflow(fwd-muons-upc
                           SOURCES fwdMuonsUPC.cxx
                           PUBLIC_LINK_LIBRARIES O2::Framework O2Physics::AnalysisCore O2Physics::DGPIDSelector
                           COMPONENT_NAME Analysis)

o2physics_add_dpl_workflow(upc-event-itsrof-counter
                           SOURCES upcEventITSROFcounter.cxx
                           PUBLIC_LINK_LIBRARIES O2::Framework O2Physics::AnalysisCore O2Physics::AnalysisCCDB
                           COMPONENT_NAME Analysis)

o2physics_add_dpl_workflow(upc-rho-analysis
                           SOURCES upcRhoAnalysis.cxx
                           PUBLIC_LINK_LIBRARIES O2::Framework O2Physics::AnalysisCore O2Physics::DGPIDSelector
                           COMPONENT_NAME Analysis)

o2physics_add_dpl_workflow(event-by-event
                           SOURCES eventByevent.cxx
                           PUBLIC_LINK_LIBRARIES O2::Framework O2Physics::AnalysisCore O2Physics::DGPIDSelector
>>>>>>> 7485e0c6
                           COMPONENT_NAME Analysis)<|MERGE_RESOLUTION|>--- conflicted
+++ resolved
@@ -178,11 +178,6 @@
                            PUBLIC_LINK_LIBRARIES O2::Framework O2Physics::AnalysisCore O2Physics::DGPIDSelector
                            COMPONENT_NAME Analysis)
 
-<<<<<<< HEAD
-o2physics_add_dpl_workflow(upc-strangeness-analysis
-                           SOURCES upcStrangeness.cxx
-                           PUBLIC_LINK_LIBRARIES O2Physics::AnalysisCore
-=======
 o2physics_add_dpl_workflow(fwd-muons-upc
                            SOURCES fwdMuonsUPC.cxx
                            PUBLIC_LINK_LIBRARIES O2::Framework O2Physics::AnalysisCore O2Physics::DGPIDSelector
@@ -201,5 +196,8 @@
 o2physics_add_dpl_workflow(event-by-event
                            SOURCES eventByevent.cxx
                            PUBLIC_LINK_LIBRARIES O2::Framework O2Physics::AnalysisCore O2Physics::DGPIDSelector
->>>>>>> 7485e0c6
-                           COMPONENT_NAME Analysis)+                           COMPONENT_NAME Analysis)
+
+o2physics_add_dpl_workflow(upc-strangeness-analysis
+                           SOURCES upcStrangeness.cxx
+                           PUBLIC_LINK_LIBRARIES O2Physics::AnalysisCore