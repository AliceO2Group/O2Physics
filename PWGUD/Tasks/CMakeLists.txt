--- conflicted
+++ resolved
@@ -89,13 +89,12 @@
                            PUBLIC_LINK_LIBRARIES O2::Framework O2Physics::AnalysisCore O2Physics::DGPIDSelector
                            COMPONENT_NAME Analysis)
 
-<<<<<<< HEAD
 o2physics_add_dpl_workflow(upc-photonuclear
                            SOURCES upcPhotonuclearAnalysis.cxx
                            PUBLIC_LINK_LIBRARIES O2::Framework O2Physics::AnalysisCore O2::ReconstructionDataFormats O2::DetectorsBase O2::DetectorsCommonDataFormats
-=======
+                           COMPONENT_NAME Analysis)
+
 o2physics_add_dpl_workflow(exclusive-phi
                            SOURCES ExclusivePhi.cxx
                            PUBLIC_LINK_LIBRARIES O2::Framework O2Physics::AnalysisCore O2Physics::DGPIDSelector
->>>>>>> d7bea676
                            COMPONENT_NAME Analysis)