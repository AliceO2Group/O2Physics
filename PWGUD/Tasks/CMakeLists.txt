# Copyright 2019-2020 CERN and copyright holders of ALICE O2.
# See https://alice-o2.web.cern.ch/copyright for details of the copyright holders.
# All rights not expressly granted are reserved.
#
# This software is distributed under the terms of the GNU General Public
# License v3 (GPL Version 3), copied verbatim in the file "COPYING".
#
# In applying this license CERN does not waive the privileges and immunities
# granted to it by virtue of its status as an Intergovernmental Organization
# or submit itself to any jurisdiction.

o2physics_add_dpl_workflow(upc
                           SOURCES upcAnalysis.cxx
                           PUBLIC_LINK_LIBRARIES O2::Framework O2Physics::AnalysisCore O2::DetectorsBase
                           COMPONENT_NAME Analysis)

o2physics_add_dpl_workflow(sg-spectra
                           SOURCES sgSpectraAnalyzer.cxx
                           PUBLIC_LINK_LIBRARIES O2::Framework O2Physics::AnalysisCore O2::DetectorsBase
                           COMPONENT_NAME Analysis)

o2physics_add_dpl_workflow(sg-pid-spectra
                           SOURCES sgPIDSpectra.cxx
                           PUBLIC_LINK_LIBRARIES O2::Framework O2Physics::AnalysisCore O2::DetectorsBase
                           COMPONENT_NAME Analysis)

o2physics_add_dpl_workflow(sg-incl-jpsi
                           SOURCES sgInclJpsi.cxx
                           PUBLIC_LINK_LIBRARIES O2::Framework O2Physics::AnalysisCore O2::DetectorsBase
                           COMPONENT_NAME Analysis)

o2physics_add_dpl_workflow(sg-excl-omega
                           SOURCES sgExclOmega.cxx
                           PUBLIC_LINK_LIBRARIES O2::Framework O2Physics::AnalysisCore O2::DetectorsBase
                           COMPONENT_NAME Analysis)

o2physics_add_dpl_workflow(sg-excl-universe
                           SOURCES sgExcUniverse.cxx
                           PUBLIC_LINK_LIBRARIES O2::Framework O2Physics::AnalysisCore O2::DetectorsBase
                           COMPONENT_NAME Analysis)

o2physics_add_dpl_workflow(sg-fourpi
                           SOURCES sgFourPiAnalyzer.cxx
                           PUBLIC_LINK_LIBRARIES O2::Framework O2Physics::AnalysisCore O2::DetectorsBase
                           COMPONENT_NAME Analysis)

o2physics_add_dpl_workflow(sg-sixpi
                           SOURCES sgSixPiAnalyzer.cxx
                           PUBLIC_LINK_LIBRARIES O2::Framework O2Physics::AnalysisCore O2::DetectorsBase
                           COMPONENT_NAME Analysis)

o2physics_add_dpl_workflow(sg-twopi
                           SOURCES sgTwoPiAnalyzer.cxx
                           PUBLIC_LINK_LIBRARIES O2::Framework O2Physics::AnalysisCore O2::DetectorsBase
                           COMPONENT_NAME Analysis)

o2physics_add_dpl_workflow(sg-d0
                           SOURCES sgD0Analyzer.cxx
                           PUBLIC_LINK_LIBRARIES O2::Framework O2Physics::AnalysisCore O2::DetectorsBase
                           COMPONENT_NAME Analysis)

o2physics_add_dpl_workflow(sg-fit
                           SOURCES sgFITAnalyzer.cxx
                           PUBLIC_LINK_LIBRARIES O2::Framework O2Physics::AnalysisCore O2::DetectorsBase
                           COMPONENT_NAME Analysis)

o2physics_add_dpl_workflow(upc-forward
                           SOURCES upcForward.cxx
                           PUBLIC_LINK_LIBRARIES O2::Framework O2Physics::AnalysisCore O2::DetectorsBase
                           COMPONENT_NAME Analysis)

o2physics_add_dpl_workflow(diff-mcdatascanner
                           SOURCES diffMCDataScanner.cxx
                           PUBLIC_LINK_LIBRARIES O2::Framework O2Physics::AnalysisCore
                           COMPONENT_NAME Analysis)

o2physics_add_dpl_workflow(diff-mcqa
                           SOURCES diffMCQA.cxx
                           PUBLIC_LINK_LIBRARIES O2::Framework O2Physics::AnalysisCore O2Physics::DGCutparHolder
                           COMPONENT_NAME Analysis)

o2physics_add_dpl_workflow(diff-qa
                           SOURCES diffQA.cxx
                           PUBLIC_LINK_LIBRARIES O2::Framework O2Physics::AnalysisCore O2Physics::DGCutparHolder
                           COMPONENT_NAME Analysis)

o2physics_add_dpl_workflow(dgcand-analyzer
                           SOURCES dgCandAnalyzer.cxx
                           PUBLIC_LINK_LIBRARIES O2::Framework O2Physics::AnalysisCore O2Physics::DGCutparHolder O2Physics::UDGoodRunSelector O2Physics::DGPIDSelector O2Physics::UDFSParser
                           COMPONENT_NAME Analysis)

o2physics_add_dpl_workflow(upccand-analyzer
                           SOURCES upcCandidateAnalyzer.cxx
                           PUBLIC_LINK_LIBRARIES O2::Framework O2Physics::AnalysisCore O2::DetectorsBase
                           COMPONENT_NAME Analysis)

o2physics_add_dpl_workflow(upccand-producer-qa
                           SOURCES upcCandidateProducerQa.cpp
                           PUBLIC_LINK_LIBRARIES O2::Framework O2Physics::AnalysisCore O2::DetectorsBase
                           COMPONENT_NAME Analysis)

o2physics_add_dpl_workflow(upc-mft
                           SOURCES upcMft.cxx
                           PUBLIC_LINK_LIBRARIES O2::Framework O2Physics::AnalysisCore O2::ReconstructionDataFormats O2::DetectorsBase O2::DetectorsCommonDataFormats
                           COMPONENT_NAME Analysis)

o2physics_add_dpl_workflow(upc-veto
                           SOURCES upcVetoAnalysis.cxx
                           PUBLIC_LINK_LIBRARIES O2::Framework O2Physics::AnalysisCore O2::DetectorsBase
                           COMPONENT_NAME Analysis)

o2physics_add_dpl_workflow(tautau13topo
                           SOURCES upcTauTau13topo.cxx
                           PUBLIC_LINK_LIBRARIES O2::Framework O2Physics::AnalysisCore O2Physics::DGPIDSelector
                           COMPONENT_NAME Analysis)
o2physics_add_dpl_workflow(upc-tau-rl
                           SOURCES upcTauCentralBarrelRL.cxx
                           PUBLIC_LINK_LIBRARIES O2::Framework O2Physics::AnalysisCore O2::ReconstructionDataFormats O2::DetectorsBase O2::DetectorsCommonDataFormats
                           COMPONENT_NAME Analysis)

o2physics_add_dpl_workflow(polarisation-rho
                           SOURCES polarisationRho.cxx
                           PUBLIC_LINK_LIBRARIES O2::Framework O2Physics::AnalysisCore O2Physics::DGPIDSelector
                           COMPONENT_NAME Analysis)

o2physics_add_dpl_workflow(upc-jpsi-corr
                           SOURCES upcJpsiCentralBarrelCorr.cxx
                           PUBLIC_LINK_LIBRARIES O2::Framework O2Physics::AnalysisCore O2Physics::DGPIDSelector
                           COMPONENT_NAME Analysis)

o2physics_add_dpl_workflow(exclusive-phi
                           SOURCES exclusivePhi.cxx
                           PUBLIC_LINK_LIBRARIES O2::Framework O2Physics::AnalysisCore O2Physics::DGPIDSelector
                           COMPONENT_NAME Analysis)

o2physics_add_dpl_workflow(upc-photonuclear-jmg
                           SOURCES upcPhotonuclearAnalysisJMG.cxx
                           PUBLIC_LINK_LIBRARIES O2::Framework O2Physics::AnalysisCore O2::ReconstructionDataFormats O2::DetectorsBase O2::DetectorsCommonDataFormats
                           COMPONENT_NAME Analysis)

o2physics_add_dpl_workflow(exclusive-two-protons
                           SOURCES exclusiveTwoProtons.cxx
                           PUBLIC_LINK_LIBRARIES O2::Framework O2Physics::AnalysisCore O2Physics::DGPIDSelector
                           COMPONENT_NAME Analysis)

o2physics_add_dpl_workflow(exclusive-two-protons-sg
                           SOURCES exclusiveTwoProtonsSG.cxx
                           PUBLIC_LINK_LIBRARIES O2::Framework O2Physics::AnalysisCore O2Physics::DGPIDSelector
                           COMPONENT_NAME Analysis)

o2physics_add_dpl_workflow(exclusive-phi-leptons
                           SOURCES exclusivePhiLeptons.cxx
                           PUBLIC_LINK_LIBRARIES O2::Framework O2Physics::AnalysisCore O2Physics::DGPIDSelector
                           COMPONENT_NAME Analysis)

o2physics_add_dpl_workflow(exclusive-pentaquark
                           SOURCES exclusivePentaquark.cxx
                           PUBLIC_LINK_LIBRARIES O2::Framework O2Physics::AnalysisCore O2Physics::DGPIDSelector
                           COMPONENT_NAME Analysis)

o2physics_add_dpl_workflow(inclusive-phikstar-sd
                           SOURCES sginclusivePhiKstarSD.cxx
                           PUBLIC_LINK_LIBRARIES O2::Framework O2Physics::AnalysisCore O2Physics::DGPIDSelector
                           COMPONENT_NAME Analysis)

o2physics_add_dpl_workflow(sg-exclusive-phi
                           SOURCES sgExclusivePhi.cxx
                           PUBLIC_LINK_LIBRARIES O2::Framework O2Physics::AnalysisCore O2Physics::DGPIDSelector
                           COMPONENT_NAME Analysis)

o2physics_add_dpl_workflow(sg-exclusive-phi-its
                           SOURCES sgExclusivePhiITSselections.cxx
                           PUBLIC_LINK_LIBRARIES O2::Framework O2Physics::AnalysisCore O2Physics::DGPIDSelector
                           COMPONENT_NAME Analysis)

o2physics_add_dpl_workflow(upc-pion-analysis
                           SOURCES upcPionAnalysis.cxx
                           PUBLIC_LINK_LIBRARIES O2::Framework O2Physics::AnalysisCore O2Physics::DGPIDSelector
                           COMPONENT_NAME Analysis)

<<<<<<< HEAD

o2physics_add_dpl_workflow(fwd-muons-upc
                           SOURCES fwdMuonsUPC.cxx
                           PUBLIC_LINK_LIBRARIES O2::Framework O2Physics::AnalysisCore O2Physics::DGPIDSelector
=======
o2physics_add_dpl_workflow(upc-event-itsrof-counter
                           SOURCES upcEventITSROFcounter.cxx
                           PUBLIC_LINK_LIBRARIES O2::Framework O2Physics::AnalysisCore O2Physics::AnalysisCCDB
>>>>>>> 32b6a9f6
                           COMPONENT_NAME Analysis)

o2physics_add_dpl_workflow(upc-rho-analysis
                           SOURCES upcRhoAnalysis.cxx
                           PUBLIC_LINK_LIBRARIES O2::Framework O2Physics::AnalysisCore O2Physics::DGPIDSelector
                           COMPONENT_NAME Analysis)<|MERGE_RESOLUTION|>--- conflicted
+++ resolved
@@ -178,16 +178,14 @@
                            PUBLIC_LINK_LIBRARIES O2::Framework O2Physics::AnalysisCore O2Physics::DGPIDSelector
                            COMPONENT_NAME Analysis)
 
-<<<<<<< HEAD
-
 o2physics_add_dpl_workflow(fwd-muons-upc
                            SOURCES fwdMuonsUPC.cxx
                            PUBLIC_LINK_LIBRARIES O2::Framework O2Physics::AnalysisCore O2Physics::DGPIDSelector
-=======
+                           COMPONENT_NAME Analysis)
+                           
 o2physics_add_dpl_workflow(upc-event-itsrof-counter
                            SOURCES upcEventITSROFcounter.cxx
                            PUBLIC_LINK_LIBRARIES O2::Framework O2Physics::AnalysisCore O2Physics::AnalysisCCDB
->>>>>>> 32b6a9f6
                            COMPONENT_NAME Analysis)
 
 o2physics_add_dpl_workflow(upc-rho-analysis
