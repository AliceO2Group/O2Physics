# Copyright 2019-2020 CERN and copyright holders of ALICE O2.
# See https://alice-o2.web.cern.ch/copyright for details of the copyright holders.
# All rights not expressly granted are reserved.
#
# This software is distributed under the terms of the GNU General Public
# License v3 (GPL Version 3), copied verbatim in the file "COPYING".
#
# In applying this license CERN does not waive the privileges and immunities
# granted to it by virtue of its status as an Intergovernmental Organization
# or submit itself to any jurisdiction.

o2physics_add_dpl_workflow(upc
                           SOURCES upcAnalysis.cxx
                           PUBLIC_LINK_LIBRARIES O2::Framework O2Physics::AnalysisCore O2::DetectorsBase
                           COMPONENT_NAME Analysis)

o2physics_add_dpl_workflow(sg-spectra
                           SOURCES SGSpectraAnalyzer.cxx
                           PUBLIC_LINK_LIBRARIES O2::Framework O2Physics::AnalysisCore O2::DetectorsBase
                           COMPONENT_NAME Analysis)

o2physics_add_dpl_workflow(sg-fourpi
                           SOURCES SG_FourPi_Analyzer.cxx
                           PUBLIC_LINK_LIBRARIES O2::Framework O2Physics::AnalysisCore O2::DetectorsBase
                           COMPONENT_NAME Analysis)

o2physics_add_dpl_workflow(sg-d0
                           SOURCES SG_D0_Analyzer.cxx
                           PUBLIC_LINK_LIBRARIES O2::Framework O2Physics::AnalysisCore O2::DetectorsBase
                           COMPONENT_NAME Analysis)

o2physics_add_dpl_workflow(sg-fit
                           SOURCES SG_FIT_Analyzer.cxx
                           PUBLIC_LINK_LIBRARIES O2::Framework O2Physics::AnalysisCore O2::DetectorsBase
                           COMPONENT_NAME Analysis)

o2physics_add_dpl_workflow(upc-forward
                           SOURCES upcForward.cxx
                           PUBLIC_LINK_LIBRARIES O2::Framework O2Physics::AnalysisCore O2::DetectorsBase
                           COMPONENT_NAME Analysis)

o2physics_add_dpl_workflow(diff-mcdatascanner
                           SOURCES diffMCDataScanner.cxx
                           PUBLIC_LINK_LIBRARIES O2::Framework O2Physics::AnalysisCore
                           COMPONENT_NAME Analysis)

o2physics_add_dpl_workflow(diff-mcqa
                           SOURCES diffMCQA.cxx
                           PUBLIC_LINK_LIBRARIES O2::Framework O2Physics::AnalysisCore O2Physics::DGCutparHolder
                           COMPONENT_NAME Analysis)

o2physics_add_dpl_workflow(diff-qa
                           SOURCES diffQA.cxx
                           PUBLIC_LINK_LIBRARIES O2::Framework O2Physics::AnalysisCore O2Physics::DGCutparHolder
                           COMPONENT_NAME Analysis)

o2physics_add_dpl_workflow(dgcand-analyzer
                           SOURCES DGCandAnalyzer.cxx
                           PUBLIC_LINK_LIBRARIES O2::Framework O2Physics::AnalysisCore O2Physics::DGCutparHolder O2Physics::UDGoodRunSelector O2Physics::DGPIDSelector O2Physics::UDFSParser
                           COMPONENT_NAME Analysis)

o2physics_add_dpl_workflow(upccand-analyzer
                           SOURCES UPCCandidateAnalyzer.cxx
                           PUBLIC_LINK_LIBRARIES O2::Framework O2Physics::AnalysisCore O2::DetectorsBase
                           COMPONENT_NAME Analysis)

o2physics_add_dpl_workflow(upccand-producer-qa
                           SOURCES UPCCandidateProducerQa.cpp
                           PUBLIC_LINK_LIBRARIES O2::Framework O2Physics::AnalysisCore O2::DetectorsBase
                           COMPONENT_NAME Analysis)

o2physics_add_dpl_workflow(upc-mft
                           SOURCES upcMft.cxx
                           PUBLIC_LINK_LIBRARIES O2::Framework O2Physics::AnalysisCore O2::ReconstructionDataFormats O2::DetectorsBase O2::DetectorsCommonDataFormats
                           COMPONENT_NAME Analysis)

o2physics_add_dpl_workflow(upc-veto
                           SOURCES upcVetoAnalysis.cxx
                           PUBLIC_LINK_LIBRARIES O2::Framework O2Physics::AnalysisCore O2::DetectorsBase
                           COMPONENT_NAME Analysis)

o2physics_add_dpl_workflow(tautau13topo
                           SOURCES upcTauTau13topo.cxx
                           PUBLIC_LINK_LIBRARIES O2::Framework O2Physics::AnalysisCore O2Physics::DGPIDSelector
                           COMPONENT_NAME Analysis)
o2physics_add_dpl_workflow(upc-tau-rl
                           SOURCES upcTauCentralBarrelRL.cxx
                           PUBLIC_LINK_LIBRARIES O2::Framework O2Physics::AnalysisCore O2::ReconstructionDataFormats O2::DetectorsBase O2::DetectorsCommonDataFormats
                           COMPONENT_NAME Analysis)

o2physics_add_dpl_workflow(polarisation-rho
                           SOURCES PolarisationRho.cxx
                           PUBLIC_LINK_LIBRARIES O2::Framework O2Physics::AnalysisCore O2Physics::DGPIDSelector
<<<<<<< HEAD
                           COMPONENT_NAME Analysis)

o2physics_add_dpl_workflow(upc-photonuclear
                           SOURCES upcPhotonuclearAnalysis.cxx
                           PUBLIC_LINK_LIBRARIES O2::Framework O2Physics::AnalysisCore O2::ReconstructionDataFormats O2::DetectorsBase O2::DetectorsCommonDataFormats
                           COMPONENT_NAME Analysis)

o2physics_add_dpl_workflow(exclusive-phi
                           SOURCES ExclusivePhi.cxx
                           PUBLIC_LINK_LIBRARIES O2::Framework O2Physics::AnalysisCore O2Physics::DGPIDSelector
=======
>>>>>>> f5470438
                           COMPONENT_NAME Analysis)<|MERGE_RESOLUTION|>--- conflicted
+++ resolved
@@ -91,17 +91,9 @@
 o2physics_add_dpl_workflow(polarisation-rho
                            SOURCES PolarisationRho.cxx
                            PUBLIC_LINK_LIBRARIES O2::Framework O2Physics::AnalysisCore O2Physics::DGPIDSelector
-<<<<<<< HEAD
                            COMPONENT_NAME Analysis)
 
 o2physics_add_dpl_workflow(upc-photonuclear
                            SOURCES upcPhotonuclearAnalysis.cxx
                            PUBLIC_LINK_LIBRARIES O2::Framework O2Physics::AnalysisCore O2::ReconstructionDataFormats O2::DetectorsBase O2::DetectorsCommonDataFormats
-                           COMPONENT_NAME Analysis)
-
-o2physics_add_dpl_workflow(exclusive-phi
-                           SOURCES ExclusivePhi.cxx
-                           PUBLIC_LINK_LIBRARIES O2::Framework O2Physics::AnalysisCore O2Physics::DGPIDSelector
-=======
->>>>>>> f5470438
                            COMPONENT_NAME Analysis)