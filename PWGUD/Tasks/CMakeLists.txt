# Copyright 2019-2020 CERN and copyright holders of ALICE O2.
# See https://alice-o2.web.cern.ch/copyright for details of the copyright holders.
# All rights not expressly granted are reserved.
#
# This software is distributed under the terms of the GNU General Public
# License v3 (GPL Version 3), copied verbatim in the file "COPYING".
#
# In applying this license CERN does not waive the privileges and immunities
# granted to it by virtue of its status as an Intergovernmental Organization
# or submit itself to any jurisdiction.

o2physics_add_dpl_workflow(upc
                           SOURCES upcAnalysis.cxx
                           PUBLIC_LINK_LIBRARIES O2::Framework O2Physics::AnalysisCore O2::DetectorsBase
                           COMPONENT_NAME Analysis)

o2physics_add_dpl_workflow(sg-spectra
                           SOURCES sgSpectraAnalyzer.cxx
                           PUBLIC_LINK_LIBRARIES O2::Framework O2Physics::AnalysisCore O2::DetectorsBase
                           COMPONENT_NAME Analysis)

o2physics_add_dpl_workflow(sg-pid-spectra
                           SOURCES sgPIDSpectra.cxx
                           PUBLIC_LINK_LIBRARIES O2::Framework O2Physics::AnalysisCore O2::DetectorsBase
                           COMPONENT_NAME Analysis)

o2physics_add_dpl_workflow(sg-incl-jpsi
                           SOURCES sgInclJpsi.cxx
                           PUBLIC_LINK_LIBRARIES O2::Framework O2Physics::AnalysisCore O2::DetectorsBase
                           COMPONENT_NAME Analysis)

o2physics_add_dpl_workflow(sg-excl-omega
                           SOURCES sgExclOmega.cxx
                           PUBLIC_LINK_LIBRARIES O2::Framework O2Physics::AnalysisCore O2::DetectorsBase
                           COMPONENT_NAME Analysis)

o2physics_add_dpl_workflow(sg-excl-universe
                           SOURCES sgExcUniverse.cxx
                           PUBLIC_LINK_LIBRARIES O2::Framework O2Physics::AnalysisCore O2::DetectorsBase
                           COMPONENT_NAME Analysis)

o2physics_add_dpl_workflow(sg-fourpi
                           SOURCES sgFourPiAnalyzer.cxx
                           PUBLIC_LINK_LIBRARIES O2::Framework O2Physics::AnalysisCore O2::DetectorsBase
                           COMPONENT_NAME Analysis)

o2physics_add_dpl_workflow(sg-sixpi
                           SOURCES sgSixPiAnalyzer.cxx
                           PUBLIC_LINK_LIBRARIES O2::Framework O2Physics::AnalysisCore O2::DetectorsBase
                           COMPONENT_NAME Analysis)

o2physics_add_dpl_workflow(sg-twopi
                           SOURCES sgTwoPiAnalyzer.cxx
                           PUBLIC_LINK_LIBRARIES O2::Framework O2Physics::AnalysisCore O2::DetectorsBase
                           COMPONENT_NAME Analysis)

o2physics_add_dpl_workflow(sg-d0
                           SOURCES sgD0Analyzer.cxx
                           PUBLIC_LINK_LIBRARIES O2::Framework O2Physics::AnalysisCore O2::DetectorsBase
                           COMPONENT_NAME Analysis)

o2physics_add_dpl_workflow(sg-fit
                           SOURCES sgFITAnalyzer.cxx
                           PUBLIC_LINK_LIBRARIES O2::Framework O2Physics::AnalysisCore O2::DetectorsBase
                           COMPONENT_NAME Analysis)

o2physics_add_dpl_workflow(upc-forward
                           SOURCES upcForward.cxx
                           PUBLIC_LINK_LIBRARIES O2::Framework O2Physics::AnalysisCore O2::DetectorsBase
                           COMPONENT_NAME Analysis)

o2physics_add_dpl_workflow(diff-mcdatascanner
                           SOURCES diffMCDataScanner.cxx
                           PUBLIC_LINK_LIBRARIES O2::Framework O2Physics::AnalysisCore
                           COMPONENT_NAME Analysis)

o2physics_add_dpl_workflow(diff-mcqa
                           SOURCES diffMCQA.cxx
                           PUBLIC_LINK_LIBRARIES O2::Framework O2Physics::AnalysisCore O2Physics::DGCutparHolder
                           COMPONENT_NAME Analysis)

o2physics_add_dpl_workflow(diff-qa
                           SOURCES diffQA.cxx
                           PUBLIC_LINK_LIBRARIES O2::Framework O2Physics::AnalysisCore O2Physics::DGCutparHolder
                           COMPONENT_NAME Analysis)

o2physics_add_dpl_workflow(dgcand-analyzer
                           SOURCES dgCandAnalyzer.cxx
                           PUBLIC_LINK_LIBRARIES O2::Framework O2Physics::AnalysisCore O2Physics::DGCutparHolder O2Physics::UDGoodRunSelector O2Physics::DGPIDSelector O2Physics::UDFSParser
                           COMPONENT_NAME Analysis)

o2physics_add_dpl_workflow(upccand-analyzer
                           SOURCES upcCandidateAnalyzer.cxx
                           PUBLIC_LINK_LIBRARIES O2::Framework O2Physics::AnalysisCore O2::DetectorsBase
                           COMPONENT_NAME Analysis)

o2physics_add_dpl_workflow(upccand-producer-qa
                           SOURCES upcCandidateProducerQa.cpp
                           PUBLIC_LINK_LIBRARIES O2::Framework O2Physics::AnalysisCore O2::DetectorsBase
                           COMPONENT_NAME Analysis)

o2physics_add_dpl_workflow(upc-mft
                           SOURCES upcMft.cxx
                           PUBLIC_LINK_LIBRARIES O2::Framework O2Physics::AnalysisCore O2::ReconstructionDataFormats O2::DetectorsBase O2::DetectorsCommonDataFormats
                           COMPONENT_NAME Analysis)

o2physics_add_dpl_workflow(upc-veto
                           SOURCES upcVetoAnalysis.cxx
                           PUBLIC_LINK_LIBRARIES O2::Framework O2Physics::AnalysisCore O2::DetectorsBase
                           COMPONENT_NAME Analysis)

o2physics_add_dpl_workflow(tautau13topo
                           SOURCES upcTauTau13topo.cxx
                           PUBLIC_LINK_LIBRARIES O2::Framework O2Physics::AnalysisCore O2Physics::DGPIDSelector
                           COMPONENT_NAME Analysis)
o2physics_add_dpl_workflow(upc-tau-rl
                           SOURCES upcTauCentralBarrelRL.cxx
                           PUBLIC_LINK_LIBRARIES O2::Framework O2Physics::AnalysisCore O2::ReconstructionDataFormats O2::DetectorsBase O2::DetectorsCommonDataFormats
                           COMPONENT_NAME Analysis)

o2physics_add_dpl_workflow(polarisation-rho
                           SOURCES polarisationRho.cxx
                           PUBLIC_LINK_LIBRARIES O2::Framework O2Physics::AnalysisCore O2Physics::DGPIDSelector
                           COMPONENT_NAME Analysis)

o2physics_add_dpl_workflow(upc-jpsi-corr
                           SOURCES upcJpsiCentralBarrelCorr.cxx
                           PUBLIC_LINK_LIBRARIES O2::Framework O2Physics::AnalysisCore O2Physics::DGPIDSelector
                           COMPONENT_NAME Analysis)

o2physics_add_dpl_workflow(exclusive-phi
                           SOURCES exclusivePhi.cxx
                           PUBLIC_LINK_LIBRARIES O2::Framework O2Physics::AnalysisCore O2Physics::DGPIDSelector
                           COMPONENT_NAME Analysis)

o2physics_add_dpl_workflow(upc-photonuclear-jmg
                           SOURCES upcPhotonuclearAnalysisJMG.cxx
                           PUBLIC_LINK_LIBRARIES O2::Framework O2Physics::AnalysisCore O2::ReconstructionDataFormats O2::DetectorsBase O2::DetectorsCommonDataFormats
                           COMPONENT_NAME Analysis)

o2physics_add_dpl_workflow(exclusive-two-protons
                           SOURCES exclusiveTwoProtons.cxx
                           PUBLIC_LINK_LIBRARIES O2::Framework O2Physics::AnalysisCore O2Physics::DGPIDSelector
                           COMPONENT_NAME Analysis)

o2physics_add_dpl_workflow(exclusive-two-protons-sg
                           SOURCES exclusiveTwoProtonsSG.cxx
                           PUBLIC_LINK_LIBRARIES O2::Framework O2Physics::AnalysisCore O2Physics::DGPIDSelector
                           COMPONENT_NAME Analysis)

o2physics_add_dpl_workflow(exclusive-phi-leptons
                           SOURCES exclusivePhiLeptons.cxx
                           PUBLIC_LINK_LIBRARIES O2::Framework O2Physics::AnalysisCore O2Physics::DGPIDSelector
                           COMPONENT_NAME Analysis)

o2physics_add_dpl_workflow(exclusive-pentaquark
                           SOURCES exclusivePentaquark.cxx
                           PUBLIC_LINK_LIBRARIES O2::Framework O2Physics::AnalysisCore O2Physics::DGPIDSelector
                           COMPONENT_NAME Analysis)

o2physics_add_dpl_workflow(inclusive-phikstar-sd
                           SOURCES sginclusivePhiKstarSD.cxx
                           PUBLIC_LINK_LIBRARIES O2::Framework O2Physics::AnalysisCore O2Physics::DGPIDSelector
                           COMPONENT_NAME Analysis)

o2physics_add_dpl_workflow(sg-exclusive-phi
                           SOURCES sgExclusivePhi.cxx
                           PUBLIC_LINK_LIBRARIES O2::Framework O2Physics::AnalysisCore O2Physics::DGPIDSelector
                           COMPONENT_NAME Analysis)

o2physics_add_dpl_workflow(sg-exclusive-phi-its
                           SOURCES sgExclusivePhiITSselections.cxx
                           PUBLIC_LINK_LIBRARIES O2::Framework O2Physics::AnalysisCore O2Physics::DGPIDSelector
                           COMPONENT_NAME Analysis)

o2physics_add_dpl_workflow(upc-pion-analysis
                           SOURCES upcPionAnalysis.cxx
                           PUBLIC_LINK_LIBRARIES O2::Framework O2Physics::AnalysisCore O2Physics::DGPIDSelector
                           COMPONENT_NAME Analysis)

<<<<<<< HEAD
o2physics_add_dpl_workflow(upc-event-itsrof-counter
                           SOURCES upcEventITSROFcounter.cxx
                           PUBLIC_LINK_LIBRARIES O2::Framework O2Physics::AnalysisCore O2Physics::AnalysisCCDB O2::ReconstructionDataFormats O2::DetectorsCommonDataFormats O2Physics::DataModel O2::CCDB
=======
o2physics_add_dpl_workflow(upc-rho-analysis
                           SOURCES upcRhoAnalysis.cxx
                           PUBLIC_LINK_LIBRARIES O2::Framework O2Physics::AnalysisCore O2Physics::DGPIDSelector
>>>>>>> 8be4cdc7
                           COMPONENT_NAME Analysis)<|MERGE_RESOLUTION|>--- conflicted
+++ resolved
@@ -178,13 +178,12 @@
                            PUBLIC_LINK_LIBRARIES O2::Framework O2Physics::AnalysisCore O2Physics::DGPIDSelector
                            COMPONENT_NAME Analysis)
 
-<<<<<<< HEAD
 o2physics_add_dpl_workflow(upc-event-itsrof-counter
                            SOURCES upcEventITSROFcounter.cxx
                            PUBLIC_LINK_LIBRARIES O2::Framework O2Physics::AnalysisCore O2Physics::AnalysisCCDB O2::ReconstructionDataFormats O2::DetectorsCommonDataFormats O2Physics::DataModel O2::CCDB
-=======
+                           COMPONENT_NAME Analysis)
+                           
 o2physics_add_dpl_workflow(upc-rho-analysis
                            SOURCES upcRhoAnalysis.cxx
                            PUBLIC_LINK_LIBRARIES O2::Framework O2Physics::AnalysisCore O2Physics::DGPIDSelector
->>>>>>> 8be4cdc7
                            COMPONENT_NAME Analysis)