--- conflicted
+++ resolved
@@ -36,15 +36,11 @@
   ConfigurableAxis sigTPCAxis{"sigTPCAxis", {100, -100.0, 100.0}, ""};
   ConfigurableAxis sigTOFAxis{"sigTOFAxis", {100, -100.0, 100.0}, ""};
   ConfigurableAxis multAxis{"multAxis", {51, -.5, 50.5}, ""};
-<<<<<<< HEAD
   ConfigurableAxis FitAxis{"FitAxis", {2000, -0.5, 3999.5}, ""};
   ConfigurableAxis ZDCAxis{"ZDCAxis", {1000, -2.5, 199.5}, ""};
   Configurable<float> FV0_cut{"FV0", 100., "FV0A threshold"};
   Configurable<float> ZDC_cut{"ZDC", 10., "ZDC threshold"};
-=======
-  ConfigurableAxis FitAxis{"FitAxis", {5000, -0.5, 9999.5}, ""};
-  ConfigurableAxis ZDCAxis{"FITAxis", {1000, -2.5, 199.5}, ""};
->>>>>>> 2f7559a0
+
   // initialize histogram registry
   HistogramRegistry registry{
     "registry",
@@ -260,21 +256,13 @@
     registry.add("FIT/MFT0C", "Track number vs Amp FT0C", {HistType::kTH2F, {{axismult}, {axisfit}}});
     registry.add("FIT/MFDDA", "Track number vs Amp FDDA", {HistType::kTH2F, {{axismult}, {axisfit}}});
     registry.add("FIT/MFDDC", "Track number vs Amp FDDC", {HistType::kTH2F, {{axismult}, {axisfit}}});
-<<<<<<< HEAD
     registry.add("ZDC/MAZNA", "Track number vs Amp FV0A", {HistType::kTH2F, {{axismult}, {axiszdc}}});
     registry.add("ZDC/MAZNC", "Track number vs Amp FT0A", {HistType::kTH2F, {{axismult}, {axiszdc}}});
     registry.add("ZDC/MCZNC", "Track number vs Amp FT0C", {HistType::kTH2F, {{axismult}, {axiszdc}}});
     registry.add("ZDC/MCZNA", "Track number vs Amp FDDA", {HistType::kTH2F, {{axismult}, {axiszdc}}});
     registry.add("ZDC/MACZNA", "Track number vs Amp FDDC", {HistType::kTH2F, {{axismult}, {axiszdc}}});
     registry.add("ZDC/MACZNC", "Track number vs Amp FDDC", {HistType::kTH2F, {{axismult}, {axiszdc}}});
-=======
-    registry.add("ZDC/MAZNA", "Track number vs Amp FV0A", {HistType::kTH2F, {{axismult}, {axisfit}}});
-    registry.add("ZDC/MAZNC", "Track number vs Amp FT0A", {HistType::kTH2F, {{axismult}, {axisfit}}});
-    registry.add("ZDC/MCZNC", "Track number vs Amp FT0C", {HistType::kTH2F, {{axismult}, {axisfit}}});
-    registry.add("ZDC/MCZNA", "Track number vs Amp FDDA", {HistType::kTH2F, {{axismult}, {axisfit}}});
-    registry.add("ZDC/MACZNA", "Track number vs Amp FDDC", {HistType::kTH2F, {{axismult}, {axisfit}}});
-    registry.add("ZDC/MACZNC", "Track number vs Amp FDDC", {HistType::kTH2F, {{axismult}, {axisfit}}});
->>>>>>> 2f7559a0
+
   }
 
   // define data types
@@ -324,11 +312,7 @@
     registry.get<TH1>(HIST("FIT/TFV0A"))->Fill(dgcand.timeFV0A(), 1.);
     registry.get<TH1>(HIST("FIT/TFDDA"))->Fill(dgcand.timeFDDA(), 1.);
     registry.get<TH1>(HIST("FIT/TFDDC"))->Fill(dgcand.timeFDDC(), 1.);
-<<<<<<< HEAD
     //    if (truegapSide == 0) {
-=======
-    //    if (dgcand.gapSide() == 0) {
->>>>>>> 2f7559a0
     registry.get<TH2>(HIST("FIT/TAFT0A"))->Fill(dgcand.timeFT0A(), dgcand.totalFT0AmplitudeA());
     if (truegapSide == 0)
       registry.get<TH2>(HIST("FIT/TTFT0"))->Fill(dgcand.timeFT0A(), dgcand.timeFT0C());
@@ -407,11 +391,7 @@
       registry.get<TH1>(HIST("ZDC/tCZNA"))->Fill(dgcand.timeZNA(), 1.);
       registry.get<TH1>(HIST("ZDC/tCZNC"))->Fill(dgcand.timeZNC(), 1.);
     }
-<<<<<<< HEAD
     if (truegapSide == 0) {
-=======
-    if (dgcand.gapSide() == 0) {
->>>>>>> 2f7559a0
       registry.get<TH1>(HIST("ZDC/tAZNA"))->Fill(dgcand.timeZNA(), 1.);
       registry.get<TH1>(HIST("ZDC/tAZNC"))->Fill(dgcand.timeZNC(), 1.);
       registry.get<TH1>(HIST("ZDC/AZNA"))->Fill(zna, 1.);
@@ -531,11 +511,7 @@
       registry.get<TH1>(HIST("FIT/CFDDA"))->Fill(dgcand.totalFDDAmplitudeA(), 1.);
       registry.get<TH1>(HIST("FIT/CFDDC"))->Fill(dgcand.totalFDDAmplitudeC(), 1.);
     }
-<<<<<<< HEAD
     if (truegapSide == 2) {
-=======
-    if (dgcand.gapSide() == 2) {
->>>>>>> 2f7559a0
       registry.get<TH1>(HIST("ZDC/tACZNA"))->Fill(dgcand.timeZNA(), 1.);
       registry.get<TH1>(HIST("ZDC/tACZNC"))->Fill(dgcand.timeZNC(), 1.);
       registry.get<TH1>(HIST("ZDC/ACZNA"))->Fill(zna, 1.);
@@ -573,19 +549,11 @@
         tof = true;
       auto vtrk = TVector3(track.px(), track.py(), track.pz());
       registry.get<TH1>(HIST("tracks/ptAll"))->Fill(track.pt(), 1.);
-<<<<<<< HEAD
       if (truegapSide == 0)
         registry.get<TH1>(HIST("tracks/etaA"))->Fill(vtrk.Eta(), 1.);
       if (truegapSide == 1)
         registry.get<TH1>(HIST("tracks/etaC"))->Fill(vtrk.Eta(), 1.);
       if (truegapSide == 2)
-=======
-      if (dgcand.gapSide() == 0)
-        registry.get<TH1>(HIST("tracks/etaA"))->Fill(vtrk.Eta(), 1.);
-      if (dgcand.gapSide() == 1)
-        registry.get<TH1>(HIST("tracks/etaC"))->Fill(vtrk.Eta(), 1.);
-      if (dgcand.gapSide() == 2)
->>>>>>> 2f7559a0
         registry.get<TH1>(HIST("tracks/etaAC"))->Fill(vtrk.Eta(), 1.);
 
       auto signalTPC = track.tpcSignal() * track.sign();
@@ -593,19 +561,11 @@
       auto signalTOF = track.tofSignal() * track.sign() / 1.E3;
       registry.get<TH2>(HIST("tracks/TOFSignalvspAll"))->Fill(vtrk.Mag(), signalTOF, 1.);
       if (track.isPVContributor()) {
-<<<<<<< HEAD
         if (truegapSide == 0)
           registry.get<TH2>(HIST("tracks/etavsptA"))->Fill(vtrk.Eta(), track.pt(), 1.);
         if (truegapSide == 1)
           registry.get<TH2>(HIST("tracks/etavsptC"))->Fill(vtrk.Eta(), track.pt(), 1.);
         if (truegapSide == 2)
-=======
-        if (dgcand.gapSide() == 0)
-          registry.get<TH2>(HIST("tracks/etavsptA"))->Fill(vtrk.Eta(), track.pt(), 1.);
-        if (dgcand.gapSide() == 1)
-          registry.get<TH2>(HIST("tracks/etavsptC"))->Fill(vtrk.Eta(), track.pt(), 1.);
-        if (dgcand.gapSide() == 2)
->>>>>>> 2f7559a0
           registry.get<TH2>(HIST("tracks/etavsptAC"))->Fill(vtrk.Eta(), track.pt(), 1.);
         registry.get<TH1>(HIST("tracks/QCPVC"))->Fill(0., 1.);
         registry.get<TH1>(HIST("tracks/QCPVC"))->Fill(1., track.hasITS() * 1.);
