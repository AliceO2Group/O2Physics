--- conflicted
+++ resolved
@@ -145,10 +145,6 @@
         newznabc = newbc;
       }
     }
-<<<<<<< HEAD
-    result.bc = &newbc;
-=======
->>>>>>> 2f7559a0
     // LOGF(info, "Old BC: %i, New BC: %i",oldbc.globalBC(), newbc.globalBC());
     result.bc = &newbc;
     result.value = gA && gC ? 2 : (gA ? 0 : 1);
