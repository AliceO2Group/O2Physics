// Copyright 2019-2020 CERN and copyright holders of ALICE O2.
// See https://alice-o2.web.cern.ch/copyright for details of the copyright holders.
// All rights not expressly granted are reserved.
//
// This software is distributed under the terms of the GNU General Public
// License v3 (GPL Version 3), copied verbatim in the file "COPYING".
//
// In applying this license CERN does not waive the privileges and immunities
// granted to it by virtue of its status as an Intergovernmental Organization
// or submit itself to any jurisdiction.
/// \author Nazar Burmasov, nazar.burmasov@cern.ch
/// \author Diana Krupova, diana.krupova@cern.ch
/// \since 04.06.2024

#include <limits>
#include <unordered_set>
#include <utility>
#include <unordered_map>
#include <algorithm>
#include <map>
#include <vector>
#include "Framework/runDataProcessing.h"
#include "Framework/AnalysisTask.h"
#include "Framework/AnalysisDataModel.h"
#include "Common/CCDB/EventSelectionParams.h"
#include "Common/DataModel/EventSelection.h"
#include "CommonConstants/LHCConstants.h"
#include "DataFormatsFIT/Triggers.h"
#include "PWGUD/Core/UPCCutparHolder.h"
#include "PWGUD/Core/UPCHelpers.h"
#include "PWGUD/DataModel/UDTables.h"
#include "DataFormatsITSMFT/ROFRecord.h"

using namespace o2::framework;
using namespace o2::framework::expressions;

struct UpcCandProducer {
  bool fDoMC{false};

  std::map<int32_t, int32_t> fNewPartIDs;
  uint64_t fMaxBC{0}; // max BC for ITS-TPC search

  Produces<o2::aod::UDMcCollisions> udMCCollisions;
  Produces<o2::aod::UDMcParticles> udMCParticles;

  Produces<o2::aod::UDFwdTracks> udFwdTracks;
  Produces<o2::aod::UDFwdTracksExtra> udFwdTracksExtra;
  Produces<o2::aod::UDFwdIndices> udFwdIndices;
  Produces<o2::aod::UDFwdTracksCls> udFwdTrkClusters;
  Produces<o2::aod::UDMcFwdTrackLabels> udFwdTrackLabels;

  Produces<o2::aod::UDTracks> udTracks;
  Produces<o2::aod::UDTracksExtra> udTracksExtra;
  Produces<o2::aod::UDTracksDCA> udTracksDCA;
  Produces<o2::aod::UDTracksPID> udTracksPID;
  Produces<o2::aod::UDMcTrackLabels> udTrackLabels;
  Produces<o2::aod::UDTracksFlags> udTracksFlags;

  Produces<o2::aod::UDCollisions> eventCandidates;
  Produces<o2::aod::UDCollisionsSels> eventCandidatesSels;
  Produces<o2::aod::UDCollisionsSelsCent> eventCandidatesSelsCent;
  Produces<o2::aod::UDCollisionsSelsFwd> eventCandidatesSelsFwd;
  Produces<o2::aod::UDCollisionSelExtras> eventCandidatesSelExtras;

  Produces<o2::aod::UDZdcsReduced> udZdcsReduced;

  std::vector<bool> fwdSelectors;
  std::vector<bool> barrelSelectors;

  // skimmer flags
  // choose a source of signal MC events
  Configurable<int> fSignalGenID{"signalGenID", 1, "Signal generator ID"};

  // load cuts
  UPCCutparHolder upcCuts = UPCCutparHolder();
  MutableConfigurable<UPCCutparHolder> inputCuts{"UPCCuts", {}, "UPC event cuts"};

  // candidate producer flags
  Configurable<int> fFilterFT0{"filterFT0", -1, "Filter candidates by FT0 TOR(central) or T0A(fwd)"};
  Configurable<int> fFilterTSC{"filterTSC", -1, "Filter candidates by FT0 TSC"};
  Configurable<int> fFilterTVX{"filterTVX", -1, "Filter candidates by FT0 TVX"};
  Configurable<int> fFilterFV0{"filterFV0", -1, "Filter candidates by FV0A"};

  Configurable<uint64_t> fBCWindowFITAmps{"bcWindowFITAmps", 20, "BC range for T0A/V0A amplitudes array [-range, +(range-1)]"};
  Configurable<int> fBcWindowMCH{"bcWindowMCH", 20, "Time window for MCH-MID to MCH-only matching for Muon candidates"};
  Configurable<int> fBcWindowITSTPC{"bcWindowITSTPC", 20, "Time window for TOF/ITS-TPC to ITS-TPC matching for Central candidates"};

  Configurable<int> fMuonTrackTShift{"muonTrackTShift", 0, "Time shift for Muon tracks"};
  Configurable<int> fBarrelTrackTShift{"barrelTrackTShift", 0, "Time shift for Central Barrel tracks"};

  Configurable<uint32_t> fNFwdProngs{"nFwdProngs", 0, "Matched forward tracks per candidate"};
  Configurable<uint32_t> fNBarProngs{"nBarProngs", 2, "Matched barrel tracks per candidate"};

  Configurable<int> fFilterRangeFT0{"filterRangeFT0", 0, "BC range (+/-) for filtration by FT0 signals"};
  Configurable<int> fSearchITSTPC{"searchITSTPC", 0, "Search for ITS-TPC tracks near candidates"};
  Configurable<int> fSearchRangeITSTPC{"searchRangeITSTPC", 50, "BC range for ITS-TPC tracks search wrt TOF tracks"};

  Configurable<float> fMinEtaMFT{"minEtaMFT", -3.6, "Minimum eta for MFT tracks"};
  Configurable<float> fMaxEtaMFT{"maxEtaMFT", -2.5, "Maximum eta for MFT tracks"};

  // QA histograms
  HistogramRegistry histRegistry{"HistRegistry", {}, OutputObjHandlingPolicy::AnalysisObject};

  using BCsWithBcSels = o2::soa::Join<o2::aod::BCs, o2::aod::BcSels, o2::aod::BCFlags>;

  using ForwardTracks = o2::soa::Join<o2::aod::UDFwdTracksProp, o2::aod::UDFwdTracksCovProp>;

  using BarrelTracks = o2::soa::Join<o2::aod::Tracks, o2::aod::TracksExtra, o2::aod::TracksDCA,
                                     o2::aod::pidTPCFullEl, o2::aod::pidTPCFullMu, o2::aod::pidTPCFullPi, o2::aod::pidTPCFullKa, o2::aod::pidTPCFullPr,
                                     o2::aod::TOFSignal, o2::aod::pidTOFbeta,
                                     o2::aod::pidTOFFullEl, o2::aod::pidTOFFullMu, o2::aod::pidTOFFullPi, o2::aod::pidTOFFullKa, o2::aod::pidTOFFullPr>;

  typedef std::pair<uint64_t, std::vector<int64_t>> BCTracksPair;

  void init(InitContext&)
  {
    fwdSelectors.resize(upchelpers::kNFwdSels - 1, false);
    barrelSelectors.resize(upchelpers::kNBarrelSels - 1, false);

    upcCuts = (UPCCutparHolder)inputCuts;

    const AxisSpec axisTrgCounters{10, 0.5, 10.5, ""};
    histRegistry.add("hCountersTrg", "", kTH1F, {axisTrgCounters});
    histRegistry.get<TH1>(HIST("hCountersTrg"))->GetXaxis()->SetBinLabel(1, "TCE");
    histRegistry.get<TH1>(HIST("hCountersTrg"))->GetXaxis()->SetBinLabel(2, "ZNA");
    histRegistry.get<TH1>(HIST("hCountersTrg"))->GetXaxis()->SetBinLabel(3, "ZNC");

    const AxisSpec axisBcDist{201, 0.5, 200.5, ""};
    histRegistry.add("hDistToITSTPC", "", kTH1F, {axisBcDist});

    const AxisSpec axisSelFwd{upchelpers::kNFwdSels, 0., static_cast<double>(upchelpers::kNFwdSels), ""};
    histRegistry.add("MuonsSelCounter", "", kTH1F, {axisSelFwd});
    histRegistry.get<TH1>(HIST("MuonsSelCounter"))->GetXaxis()->SetBinLabel(upchelpers::kFwdSelAll + 1, "All");
    histRegistry.get<TH1>(HIST("MuonsSelCounter"))->GetXaxis()->SetBinLabel(upchelpers::kFwdSelPt + 1, "Pt");
    histRegistry.get<TH1>(HIST("MuonsSelCounter"))->GetXaxis()->SetBinLabel(upchelpers::kFwdSelEta + 1, "Eta");
    histRegistry.get<TH1>(HIST("MuonsSelCounter"))->GetXaxis()->SetBinLabel(upchelpers::kFwdSelRabs + 1, "Rabs");
    histRegistry.get<TH1>(HIST("MuonsSelCounter"))->GetXaxis()->SetBinLabel(upchelpers::kFwdSelpDCA + 1, "pDCA");
    histRegistry.get<TH1>(HIST("MuonsSelCounter"))->GetXaxis()->SetBinLabel(upchelpers::kFwdSelChi2 + 1, "Chi2");

    const AxisSpec axisSelBar{upchelpers::kNBarrelSels, 0., static_cast<double>(upchelpers::kNBarrelSels), ""};
    histRegistry.add("BarrelsSelCounter", "", kTH1F, {axisSelBar});
    histRegistry.get<TH1>(HIST("BarrelsSelCounter"))->GetXaxis()->SetBinLabel(upchelpers::kBarrelSelAll + 1, "All");
    histRegistry.get<TH1>(HIST("BarrelsSelCounter"))->GetXaxis()->SetBinLabel(upchelpers::kBarrelSelHasTOF + 1, "HasTOF");
    histRegistry.get<TH1>(HIST("BarrelsSelCounter"))->GetXaxis()->SetBinLabel(upchelpers::kBarrelSelPt + 1, "Pt");
    histRegistry.get<TH1>(HIST("BarrelsSelCounter"))->GetXaxis()->SetBinLabel(upchelpers::kBarrelSelEta + 1, "Eta");
    histRegistry.get<TH1>(HIST("BarrelsSelCounter"))->GetXaxis()->SetBinLabel(upchelpers::kBarrelSelITSNCls + 1, "ITSNCls");
    histRegistry.get<TH1>(HIST("BarrelsSelCounter"))->GetXaxis()->SetBinLabel(upchelpers::kBarrelSelITSChi2 + 1, "ITSChi2");
    histRegistry.get<TH1>(HIST("BarrelsSelCounter"))->GetXaxis()->SetBinLabel(upchelpers::kBarrelSelTPCNCls + 1, "TPCNCls");
    histRegistry.get<TH1>(HIST("BarrelsSelCounter"))->GetXaxis()->SetBinLabel(upchelpers::kBarrelSelTPCChi2 + 1, "TPCChi2");
    histRegistry.get<TH1>(HIST("BarrelsSelCounter"))->GetXaxis()->SetBinLabel(upchelpers::kBarrelSelDCAXY + 1, "DCAXY");
    histRegistry.get<TH1>(HIST("BarrelsSelCounter"))->GetXaxis()->SetBinLabel(upchelpers::kBarrelSelDCAZ + 1, "DCAZ");
  }

  template <typename T>
  bool applyFwdCuts(const T& track)
  {
    histRegistry.fill(HIST("MuonsSelCounter"), upchelpers::kFwdSelAll, 1);

    // using any cuts at all?
    if (!upcCuts.getUseFwdCuts()) {
      return true;
    }

    upchelpers::applyFwdCuts(upcCuts, track, fwdSelectors);

    if (fwdSelectors[upchelpers::kFwdSelPt])
      histRegistry.fill(HIST("MuonsSelCounter"), upchelpers::kFwdSelPt, 1);
    if (fwdSelectors[upchelpers::kFwdSelEta])
      histRegistry.fill(HIST("MuonsSelCounter"), upchelpers::kFwdSelEta, 1);
    if (fwdSelectors[upchelpers::kFwdSelRabs])
      histRegistry.fill(HIST("MuonsSelCounter"), upchelpers::kFwdSelRabs, 1);
    if (fwdSelectors[upchelpers::kFwdSelpDCA])
      histRegistry.fill(HIST("MuonsSelCounter"), upchelpers::kFwdSelpDCA, 1);
    if (fwdSelectors[upchelpers::kFwdSelChi2])
      histRegistry.fill(HIST("MuonsSelCounter"), upchelpers::kFwdSelChi2, 1);
    bool pass = fwdSelectors[upchelpers::kFwdSelPt] &&
                fwdSelectors[upchelpers::kFwdSelEta] &&
                fwdSelectors[upchelpers::kFwdSelRabs] &&
                fwdSelectors[upchelpers::kFwdSelpDCA] &&
                fwdSelectors[upchelpers::kFwdSelChi2];
    return pass;
  }

  template <typename T>
  bool applyBarCuts(const T& track)
  {
    // using any cuts at all?
    if (!upcCuts.getUseBarCuts())
      return true;
    if (upcCuts.getAmbigSwitch() == 1 && !track.isPVContributor())
      return false;
    if (upcCuts.getRequireTOF() && !track.hasTOF())
      return false;
    if (track.pt() < upcCuts.getBarPtLow())
      return false;
    if (track.pt() > upcCuts.getBarPtHigh())
      return false;
    if (track.eta() < upcCuts.getBarEtaLow())
      return false;
    if (track.eta() > upcCuts.getBarEtaHigh())
      return false;
    if (track.itsNCls() < static_cast<uint8_t>(upcCuts.getITSNClusLow()))
      return false;
    if (track.itsNCls() > static_cast<uint8_t>(upcCuts.getITSNClusHigh()))
      return false;
    if (track.itsChi2NCl() < upcCuts.getITSChi2Low())
      return false;
    if (track.itsChi2NCl() > upcCuts.getITSChi2High())
      return false;
    if (track.tpcNClsFound() < static_cast<int16_t>(upcCuts.getTPCNClsLow()))
      return false;
    if (track.tpcNClsFound() > static_cast<int16_t>(upcCuts.getTPCNClsHigh()))
      return false;
    if (track.tpcChi2NCl() < upcCuts.getTPCChi2Low())
      return false;
    if (track.tpcChi2NCl() > upcCuts.getTPCChi2High())
      return false;
    if (track.dcaZ() < upcCuts.getDcaZLow())
      return false;
    if (track.dcaZ() > upcCuts.getDcaZHigh())
      return false;
    if (upcCuts.getCheckMaxDcaXY()) {
      float dca = track.dcaXY();
      float maxDCA = 0.0105f + 0.0350f / pow(track.pt(), 1.1f);
      if (dca > maxDCA)
        return false;
    }
    return true;
  }

  auto findClosestBC(uint64_t globalBC, std::map<uint64_t, int32_t>& bcs)
  {
    auto it = bcs.lower_bound(globalBC);
    auto bc1 = it->first;
    if (it != bcs.begin())
      --it;
    auto bc2 = it->first;
    auto dbc1 = bc1 >= globalBC ? bc1 - globalBC : globalBC - bc1;
    auto dbc2 = bc2 >= globalBC ? bc2 - globalBC : globalBC - bc2;
    auto bc = (dbc1 <= dbc2) ? bc1 : bc2;
    return bc;
  }

  auto findClosestTrackBCiter(uint64_t globalBC, std::vector<BCTracksPair>& bcs)
  {
    auto it = std::lower_bound(bcs.begin(), bcs.end(), globalBC,
                               [](const BCTracksPair& p, uint64_t bc) {
                                 return p.first < bc;
                               });
    auto bc1 = it->first;
    auto it1 = it;
    if (it != bcs.begin())
      --it;
    auto it2 = it;
    auto bc2 = it->first;
    auto dbc1 = bc1 >= globalBC ? bc1 - globalBC : globalBC - bc1;
    auto dbc2 = bc2 >= globalBC ? bc2 - globalBC : globalBC - bc2;
    return (dbc1 <= dbc2) ? it1 : it2;
  }

  auto findClosestTrackBCiterNotEq(uint64_t globalBC, std::vector<BCTracksPair>& bcs)
  {
    auto it = std::find_if(
      bcs.begin(),
      bcs.end(),
      [globalBC](const auto& v) {
        return v.first > globalBC;
      });
    auto bc1 = it->first;
    auto it1 = it;
    if (it != bcs.begin())
      --it;
    if (it->first == globalBC)
      --it;
    auto it2 = it;
    auto bc2 = it->first;
    auto dbc1 = bc1 >= globalBC ? bc1 - globalBC : globalBC - bc1;
    auto dbc2 = bc2 >= globalBC ? bc2 - globalBC : globalBC - bc2;
    return (dbc1 <= dbc2) ? it1 : it2;
  }

  template <typename TBCs>
  void skimMCInfo(o2::aod::McCollisions const& mcCollisions,
                  o2::aod::McParticles const& mcParticles,
                  TBCs const& /*bcs*/)
  {
    std::vector<int32_t> newEventIDs(mcCollisions.size(), -1);

    int32_t newPartID = 0;
    int32_t newEventID = 0;
    int32_t nMCParticles = mcParticles.size();
    // loop over MC particles to select only the ones from signal events
    // and calculate new MC table IDs
    for (int32_t mcPartID = 0; mcPartID < nMCParticles; mcPartID++) {
      const auto& mcPart = mcParticles.iteratorAt(mcPartID);
      if (!mcPart.has_mcCollision())
        continue;
      int32_t mcEventID = mcPart.mcCollisionId();
      const auto& mcEvent = mcCollisions.iteratorAt(mcEventID);
      bool isSignal = mcEvent.getSourceId() == fSignalGenID;
      if (!isSignal) {
        continue;
      }
      fNewPartIDs[mcPartID] = newPartID;
      newPartID++;
      if (newEventIDs[mcEventID] == -1) {
        newEventIDs[mcEventID] = newEventID;
        newEventID++;
      }
    }

    std::vector<int32_t> newMotherIDs{};

    // storing MC particles
    for (const auto& item : fNewPartIDs) {
      int32_t mcPartID = item.first;
      const auto& mcPart = mcParticles.iteratorAt(mcPartID);
      int32_t mcEventID = mcPart.mcCollisionId();
      int32_t newEventID = newEventIDs[mcEventID];
      // collecting new mother IDs
      if (mcPart.has_mothers()) {
        const auto& motherIDs = mcPart.mothersIds();
        for (auto motherID : motherIDs) {
          if (motherID >= nMCParticles) {
            continue;
          }
          auto it = fNewPartIDs.find(motherID);
          if (it != fNewPartIDs.end()) {
            newMotherIDs.push_back(it->second);
          }
        }
      }
      // collecting new daughter IDs
      int32_t newDaughterIDs[2] = {-1, -1};
      if (mcPart.has_daughters()) {
        const auto& daughterIDs = mcPart.daughtersIds();
        int32_t firstDaughter = daughterIDs.front();
        int32_t lastDaughter = daughterIDs.back();
        if (firstDaughter >= nMCParticles || lastDaughter >= nMCParticles) {
          continue;
        }
        auto itFirst = fNewPartIDs.find(firstDaughter);
        auto itLast = fNewPartIDs.find(lastDaughter);
        if (itFirst != fNewPartIDs.end() && itLast != fNewPartIDs.end()) {
          newDaughterIDs[0] = fNewPartIDs.at(daughterIDs.front());
          newDaughterIDs[1] = fNewPartIDs.at(daughterIDs.back());
        }
      }
      udMCParticles(newEventID, mcPart.pdgCode(), mcPart.getHepMCStatusCode(), mcPart.flags(), newMotherIDs, newDaughterIDs,
                    mcPart.weight(), mcPart.px(), mcPart.py(), mcPart.pz(), mcPart.e());
      newMotherIDs.clear();
    }

    // storing MC events
    for (int32_t i = 0; i < mcCollisions.size(); i++) {
      if (newEventIDs[i] == -1) {
        continue;
      }
      const auto& mcEvent = mcCollisions.iteratorAt(i);
      const auto& bc = mcEvent.bc_as<TBCs>();
      udMCCollisions(bc.globalBC(), mcEvent.generatorsID(), mcEvent.posX(), mcEvent.posY(), mcEvent.posZ(),
                     mcEvent.t(), mcEvent.weight(), mcEvent.impactParameter());
    }

    newEventIDs.clear();
  }

  void fillFwdTracks(ForwardTracks const& tracks,
                     std::vector<int64_t> const& trackIDs,
                     int32_t candID,
                     uint64_t globalBC, uint64_t closestBcMCH,
                     const o2::aod::McFwdTrackLabels* mcTrackLabels)
  {
    for (auto trackID : trackIDs) {
      const auto& track = tracks.iteratorAt(trackID);
      double trTime = track.trackTime();
      double mchmidChi2 = track.chi2MatchMCHMID();
      if (track.trackType() == o2::aod::fwdtrack::ForwardTrackTypeEnum::MCHStandaloneTrack) {
        trTime = (static_cast<int64_t>(globalBC) - static_cast<int64_t>(closestBcMCH)) * o2::constants::lhc::LHCBunchSpacingNS; // track time relative to MCH-MID track
        mchmidChi2 = -999.;                                                                                                     // no MID match
      }
      double mchmftChi2 = track.chi2MatchMCHMFT();
      int64_t globalIndex = track.globalIndex();
      int64_t mchIndex = track.matchMCHTrackId();
      int64_t mftIndex = track.matchMFTTrackId();
      udFwdTracks(candID, track.px(), track.py(), track.pz(), track.sign(), globalBC, trTime, track.trackTimeRes());
      udFwdTracksExtra(track.trackType(), track.nClusters(), track.pDca(), track.rAtAbsorberEnd(), track.chi2(), mchmidChi2, mchmftChi2,
                       track.mchBitMap(), track.midBitMap(), track.midBoards());
      udFwdIndices(candID, globalIndex, mchIndex, mftIndex);
      // fill MC labels and masks if needed
      if (fDoMC) {
        const auto& label = mcTrackLabels->iteratorAt(trackID);
        uint16_t mcMask = label.mcMask();
        auto it = fNewPartIDs.find(label.mcParticleId());
        // signal tracks should always have an MC particle
        // background tracks have label == -1
        int32_t newPartID = it != fNewPartIDs.end() ? it->second : -1;
        udFwdTrackLabels(newPartID, mcMask);
      }
    }
  }

  void fillFwdClusters(const std::vector<int>& trackIds,
                       o2::aod::FwdTrkCls const& fwdTrkCls)
  {
    std::map<int, std::vector<int>> clustersPerTrack;
    for (const auto& cls : fwdTrkCls) {
      clustersPerTrack[cls.fwdtrackId()].push_back(cls.globalIndex());
    }
    int newId = 0;
    for (auto trackId : trackIds) {
      const auto& clusters = clustersPerTrack.at(trackId);
      for (auto clsId : clusters) {
        const auto& clsInfo = fwdTrkCls.iteratorAt(clsId);
        udFwdTrkClusters(newId, clsInfo.x(), clsInfo.y(), clsInfo.z(), clsInfo.clInfo());
      }
      newId++;
    }
  }

  void fillBarrelTracks(BarrelTracks const& tracks,
                        std::vector<int64_t> const& trackIDs,
                        int32_t candID,
                        uint64_t globalBC,
                        uint64_t closestBcITSTPC,
                        const o2::aod::McTrackLabels* mcTrackLabels,
                        std::unordered_map<int64_t, uint64_t>& /*ambBarrelTrBCs*/)
  {
    for (auto trackID : trackIDs) {
      const auto& track = tracks.iteratorAt(trackID);
      double trTime = track.trackTime() - std::round(track.trackTime() / o2::constants::lhc::LHCBunchSpacingNS) * o2::constants::lhc::LHCBunchSpacingNS;
      int64_t colId = track.collisionId() >= 0 ? track.collisionId() : -1;
      if (!track.hasTOF() && closestBcITSTPC != std::numeric_limits<uint64_t>::max())
        trTime = (static_cast<int64_t>(globalBC) - static_cast<int64_t>(closestBcITSTPC)) * o2::constants::lhc::LHCBunchSpacingNS; // track time relative to TOF track
      udTracks(candID, track.px(), track.py(), track.pz(), track.sign(), globalBC, trTime, track.trackTimeRes());
      udTracksExtra(track.tpcInnerParam(), track.itsClusterSizes(), track.tpcNClsFindable(), track.tpcNClsFindableMinusFound(), track.tpcNClsFindableMinusCrossedRows(),
                    track.tpcNClsShared(), track.trdPattern(), track.itsChi2NCl(), track.tpcChi2NCl(), track.trdChi2(), track.tofChi2(),
                    track.tpcSignal(), track.tofSignal(), track.trdSignal(), track.length(), track.tofExpMom(), track.detectorMap());
      udTracksPID(track.tpcNSigmaEl(), track.tpcNSigmaMu(), track.tpcNSigmaPi(), track.tpcNSigmaKa(), track.tpcNSigmaPr(),
                  track.beta(), track.betaerror(),
                  track.tofNSigmaEl(), track.tofNSigmaMu(), track.tofNSigmaPi(), track.tofNSigmaKa(), track.tofNSigmaPr());
      udTracksDCA(track.dcaZ(), track.dcaXY());
      udTracksFlags(colId, track.isPVContributor());
      // fill MC labels and masks if needed
      if (fDoMC) {
        const auto& label = mcTrackLabels->iteratorAt(trackID);
        uint16_t mcMask = label.mcMask();
        int32_t mcPartID = label.mcParticleId();
        auto it = fNewPartIDs.find(mcPartID);
        // signal tracks should always have an MC particle
        // background tracks have label == -1
        int32_t newPartID = it != fNewPartIDs.end() ? it->second : -1;
        udTrackLabels(newPartID, mcMask);
      }
    }
  }

  bool checkFT0(upchelpers::FITInfo& info, bool isCentral)
  {
    const uint64_t presBitNum = 16;
    bool hasNoFT0 = true;
    for (uint64_t ibit = presBitNum - fFilterRangeFT0; ibit <= presBitNum + fFilterRangeFT0; ibit++) {
      bool check = false;
      if (isCentral) {
        bool isBB = TESTBIT(info.BBFT0Apf, ibit) || TESTBIT(info.BBFT0Cpf, ibit);
        bool isBG = TESTBIT(info.BGFT0Apf, ibit) || TESTBIT(info.BGFT0Cpf, ibit);
        check = !isBB && !isBG;
      } else {
        bool checkA = TESTBIT(info.BGFT0Apf, ibit);
        bool checkC = TESTBIT(info.BBFT0Cpf, ibit);
        check = checkA && checkC;
      }
      if (!check) {
        hasNoFT0 = false;
        break;
      }
    }
    return hasNoFT0;
  }

  template <typename TBCs>
  void processFITInfo(upchelpers::FITInfo& fitInfo,
                      uint64_t midbc,
                      std::vector<std::pair<uint64_t, int64_t>>& v,
                      TBCs const& bcs,
                      o2::aod::FT0s const& /*ft0s*/,
                      o2::aod::FDDs const& /*fdds*/,
                      o2::aod::FV0As const& /*fv0as*/)
  {
    auto it = std::find_if(v.begin(),
                           v.end(),
                           [midbc](const std::pair<uint64_t, int64_t>& p) { return p.first == midbc; });

    if (it != v.end()) {
      auto bcId = it->second;
      auto bcEntry = bcs.iteratorAt(bcId);
      if (bcEntry.has_foundFT0()) {
        auto ft0 = bcEntry.foundFT0();
        fitInfo.timeFT0A = ft0.timeA();
        fitInfo.timeFT0C = ft0.timeC();
        const auto& ampsA = ft0.amplitudeA();
        const auto& ampsC = ft0.amplitudeC();
        fitInfo.ampFT0A = 0.;
        for (auto amp : ampsA)
          fitInfo.ampFT0A += amp;
        fitInfo.ampFT0C = 0.;
        for (auto amp : ampsC)
          fitInfo.ampFT0C += amp;
        fitInfo.triggerMaskFT0 = ft0.triggerMask();
      }
      if (bcEntry.has_foundFV0()) {
        auto fv0a = bcEntry.foundFV0();
        fitInfo.timeFV0A = fv0a.time();
        const auto& amps = fv0a.amplitude();
        fitInfo.ampFV0A = 0.;
        for (auto amp : amps)
          fitInfo.ampFV0A += amp;
        fitInfo.triggerMaskFV0A = fv0a.triggerMask();
      }
      if (bcEntry.has_foundFDD()) {
        auto fdd = bcEntry.foundFDD();
        fitInfo.timeFDDA = fdd.timeA();
        fitInfo.timeFDDC = fdd.timeC();
        const auto& ampsA = fdd.chargeA();
        const auto& ampsC = fdd.chargeC();
        fitInfo.ampFDDA = 0.;
        for (auto amp : ampsA) {
          fitInfo.ampFDDA += amp;
        }
        fitInfo.ampFDDC = 0.;
        for (auto amp : ampsC) {
          fitInfo.ampFDDC += amp;
        }
        fitInfo.triggerMaskFDD = fdd.triggerMask();
      }
    }

    const uint64_t range = 16;
    uint64_t left = midbc >= range ? midbc - range : 0;
    uint64_t right = fMaxBC >= midbc + range ? midbc + range : fMaxBC;

    std::pair<uint64_t, int64_t> dummyPair(left, 0);
    auto curit = std::lower_bound(v.begin(), v.end(), dummyPair,
                                  [](const std::pair<uint64_t, int64_t>& left, const std::pair<uint64_t, int64_t>& right) { return left.first < right.first; });

    if (curit == v.end()) // no BCs with FT0 info at all
      return;

    uint64_t curbc = curit->first;
    while (curbc <= right) {
      uint64_t bit = curbc - (midbc - range);
      int64_t bcGlId = curit->second;
      const auto& bc = bcs.iteratorAt(bcGlId);
      if (!bc.selection_bit(o2::aod::evsel::kNoBGT0A))
        SETBIT(fitInfo.BGFT0Apf, bit);
      if (!bc.selection_bit(o2::aod::evsel::kNoBGT0C))
        SETBIT(fitInfo.BGFT0Cpf, bit);
      if (bc.selection_bit(o2::aod::evsel::kIsBBT0A))
        SETBIT(fitInfo.BBFT0Apf, bit);
      if (bc.selection_bit(o2::aod::evsel::kIsBBT0C))
        SETBIT(fitInfo.BBFT0Cpf, bit);
      if (!bc.selection_bit(o2::aod::evsel::kNoBGV0A))
        SETBIT(fitInfo.BGFV0Apf, bit);
      if (bc.selection_bit(o2::aod::evsel::kIsBBV0A))
        SETBIT(fitInfo.BBFV0Apf, bit);
      if (!bc.selection_bit(o2::aod::evsel::kNoBGFDA))
        SETBIT(fitInfo.BGFDDApf, bit);
      if (!bc.selection_bit(o2::aod::evsel::kNoBGFDC))
        SETBIT(fitInfo.BGFDDCpf, bit);
      if (bc.selection_bit(o2::aod::evsel::kIsBBFDA))
        SETBIT(fitInfo.BBFDDApf, bit);
      if (bc.selection_bit(o2::aod::evsel::kIsBBFDC))
        SETBIT(fitInfo.BBFDDCpf, bit);
      ++curit;
      if (curit == v.end())
        break;
      curbc = curit->first;
    }
  }

  template <int32_t tracksSwitch, typename TAmbTrack>
  int64_t getAmbTrackId(TAmbTrack ambTrack)
  {
    int64_t trkId = -1;
    if constexpr (tracksSwitch == 0) { // central barrel
      trkId = ambTrack.trackId();
    }
    if constexpr (tracksSwitch == 1) { // forward tracks
      trkId = ambTrack.fwdtrackId();
    }
    return trkId;
  }

  // "uncorrected" bcs
  template <int32_t tracksSwitch, typename TBCs, typename TAmbTracks>
  void collectAmbTrackBCs(std::unordered_map<int64_t, uint64_t>& ambTrIds,
                          TAmbTracks ambTracks)
  {
    for (const auto& ambTrk : ambTracks) {
      auto trkId = getAmbTrackId<tracksSwitch>(ambTrk);
      const auto& bcSlice = ambTrk.template bc_as<TBCs>();
      uint64_t trackBC = -1;
      if (bcSlice.size() != 0) {
        auto first = bcSlice.begin();
        trackBC = first.globalBC();
      }
      ambTrIds[trkId] = trackBC;
    }
  }

  void addTrack(std::vector<BCTracksPair>& v, uint64_t bc, int64_t trkId)
  {
    auto it = std::find_if(v.begin(), v.end(),
                           [bc](const BCTracksPair& element) { return element.first == bc; });
    if (it != v.end())
      it->second.push_back(trkId);
    else
      v.emplace_back(std::make_pair(bc, std::vector<int64_t>({trkId})));
  }

  // trackType == 0 -> hasTOF
  // trackType == 1 -> hasITS and not hasTOF
  template <typename TBCs>
  void collectBarrelTracks(std::vector<BCTracksPair>& bcsMatchedTrIds,
                           int trackType,
                           TBCs const& /*bcs*/,
                           o2::aod::Collisions const& /*collisions*/,
                           BarrelTracks const& barrelTracks,
                           o2::aod::AmbiguousTracks const& /*ambBarrelTracks*/,
                           std::unordered_map<int64_t, uint64_t>& ambBarrelTrBCs)
  {
    for (const auto& trk : barrelTracks) {
      if (!trk.hasTPC())
        continue;
      if (trackType == 0 && !trk.hasTOF())
        continue;
      if (trackType == 1 && !(trk.hasITS() && !trk.hasTOF()))
        continue;
      if (!applyBarCuts(trk))
        continue;
      int64_t trkId = trk.globalIndex();
      int32_t nContrib = -1;
      uint64_t trackBC = 0;
      if (trk.has_collision()) {
        const auto& col = trk.collision();
        nContrib = col.numContrib();
        trackBC = col.bc_as<TBCs>().globalBC();
      } else {
        auto ambIter = ambBarrelTrBCs.find(trkId);
        if (ambIter != ambBarrelTrBCs.end())
          trackBC = ambIter->second;
      }
      int64_t tint = TMath::FloorNint(trk.trackTime() / o2::constants::lhc::LHCBunchSpacingNS + static_cast<float>(fBarrelTrackTShift));
      uint64_t bc = trackBC + tint;
      if (nContrib > upcCuts.getMaxNContrib())
        continue;
      addTrack(bcsMatchedTrIds, bc, trkId);
    }
  }

  template <typename TBCs>
  void collectForwardTracks(std::vector<BCTracksPair>& bcsMatchedTrIds,
                            int typeFilter,
                            TBCs const& /*bcs*/,
                            o2::aod::Collisions const& /*collisions*/,
                            ForwardTracks const& fwdTracks,
                            o2::aod::AmbiguousFwdTracks const& /*ambFwdTracks*/,
                            std::unordered_map<int64_t, uint64_t>& ambFwdTrBCs)
  {
    for (const auto& trk : fwdTracks) {
      if (trk.trackType() != typeFilter)
        continue;
      if (!applyFwdCuts(trk))
        continue;
      int64_t trkId = trk.globalIndex();
      int32_t nContrib = -1;
      uint64_t trackBC = 0;
      auto ambIter = ambFwdTrBCs.find(trkId);
      if (ambIter == ambFwdTrBCs.end()) {
        const auto& col = trk.collision();
        nContrib = col.numContrib();
        trackBC = col.bc_as<TBCs>().globalBC();
      } else {
        trackBC = ambIter->second;
      }
      int64_t tint = TMath::FloorNint(trk.trackTime() / o2::constants::lhc::LHCBunchSpacingNS + static_cast<float>(fMuonTrackTShift));
      uint64_t bc = trackBC + tint;
      if (nContrib > upcCuts.getMaxNContrib())
        continue;
      addTrack(bcsMatchedTrIds, bc, trkId);
    }
  }

  int32_t searchTracks(uint64_t midbc, uint64_t range, uint32_t tracksToFind,
                       std::vector<int64_t>& tracks,
                       std::vector<BCTracksPair>& v,
                       std::unordered_set<int64_t>& matchedTracks,
                       bool skipMidBC = false)
  {
    uint32_t count = 0;
    uint64_t left = midbc >= range ? midbc - range : 0;
    uint64_t right = fMaxBC >= midbc + range ? midbc + range : fMaxBC;
    BCTracksPair dummyPair(left, {});
    auto curit = std::lower_bound(v.begin(), v.end(), dummyPair,
                                  [](const BCTracksPair& left, const BCTracksPair& right) { return left.first < right.first; });
    if (curit == v.end()) // no ITS-TPC tracks nearby at all -> near last BCs
      return -1;
    uint64_t curbc = curit->first;
    while (curbc <= right) { // moving forward to midbc+range
      if (skipMidBC && curbc == midbc) {
        ++curit;
        if (curit == v.end())
          break;
        curbc = curit->first;
      }
      uint32_t size = curit->second.size();
      if (size > 1) // too many tracks per BC -> possibly another event
        return -2;
      count += size;
      if (count > tracksToFind) // too many tracks nearby
        return -3;
      if (matchedTracks.find(curit->second[0]) == matchedTracks.end()) {
        tracks.push_back(curit->second[0]);
        matchedTracks.insert(curit->second[0]);
      }
      ++curit;
      if (curit == v.end())
        break;
      curbc = curit->first;
    }
    if (count != tracksToFind)
      return -4;
    return 0; // found exactly tracksToFind tracks in [midbc - range, midbc + range]
  }

  template <typename TBCs>
  void createCandidatesCentral(BarrelTracks const& barrelTracks,
                               o2::aod::AmbiguousTracks const& ambBarrelTracks,
                               TBCs const& bcs,
                               o2::aod::Collisions const& collisions,
                               o2::aod::FT0s const& ft0s,
                               o2::aod::FDDs const& /*fdds*/,
                               o2::aod::FV0As const& fv0as,
                               o2::aod::Zdcs const& zdcs,
                               const o2::aod::McTrackLabels* mcBarrelTrackLabels)
  {
    // pairs of global BCs and vectors of matched track IDs:
    std::vector<BCTracksPair> bcsMatchedTrIdsTOF;
    std::vector<BCTracksPair> bcsMatchedTrIdsITSTPC;

    // trackID -> index in amb. track table
    std::unordered_map<int64_t, uint64_t> ambBarrelTrBCs;
    if (upcCuts.getAmbigSwitch() != 1)
      collectAmbTrackBCs<0, BCsWithBcSels>(ambBarrelTrBCs, ambBarrelTracks);

    collectBarrelTracks(bcsMatchedTrIdsTOF,
                        0,
                        bcs, collisions,
                        barrelTracks, ambBarrelTracks, ambBarrelTrBCs);

    collectBarrelTracks(bcsMatchedTrIdsITSTPC,
                        1,
                        bcs, collisions,
                        barrelTracks, ambBarrelTracks, ambBarrelTrBCs);

    std::sort(bcsMatchedTrIdsTOF.begin(), bcsMatchedTrIdsTOF.end(),
              [](const auto& left, const auto& right) { return left.first < right.first; });
    std::sort(bcsMatchedTrIdsITSTPC.begin(), bcsMatchedTrIdsITSTPC.end(),
              [](const auto& left, const auto& right) { return left.first < right.first; });

    std::map<uint64_t, int32_t> mapGlobalBcWithTOR{};
    std::map<uint64_t, int32_t> mapGlobalBcWithTVX{};
    std::map<uint64_t, int32_t> mapGlobalBcWithTSC{};
    for (const auto& ft0 : ft0s) {
      uint64_t globalBC = ft0.bc_as<TBCs>().globalBC();
      int32_t globalIndex = ft0.globalIndex();
      if (!(std::abs(ft0.timeA()) > 2.f && std::abs(ft0.timeC()) > 2.f))
        mapGlobalBcWithTOR[globalBC] = globalIndex;
      if (TESTBIT(ft0.triggerMask(), o2::fit::Triggers::bitVertex)) { // TVX
        mapGlobalBcWithTVX[globalBC] = globalIndex;
      }
      if (TESTBIT(ft0.triggerMask(), o2::fit::Triggers::bitCen)) { // TVX & TCE
        histRegistry.get<TH1>(HIST("hCountersTrg"))->Fill("TCE", 1);
      }
      if (TESTBIT(ft0.triggerMask(), o2::fit::Triggers::bitVertex) &&
          (TESTBIT(ft0.triggerMask(), o2::fit::Triggers::bitCen) ||
           TESTBIT(ft0.triggerMask(), o2::fit::Triggers::bitSCen))) { // TVX & (TSC | TCE)
        mapGlobalBcWithTSC[globalBC] = globalIndex;
      }
    }

    std::map<uint64_t, int32_t> mapGlobalBcWithV0A{};
    for (const auto& fv0a : fv0as) {
      if (std::abs(fv0a.time()) > 15.f)
        continue;
      uint64_t globalBC = fv0a.bc_as<TBCs>().globalBC();
      mapGlobalBcWithV0A[globalBC] = fv0a.globalIndex();
    }

    std::map<uint64_t, int32_t> mapGlobalBcWithZdc{};
    for (const auto& zdc : zdcs) {
      if (std::abs(zdc.timeZNA()) > 2.f && std::abs(zdc.timeZNC()) > 2.f)
        continue;
      if (!(std::abs(zdc.timeZNA()) > 2.f))
        histRegistry.get<TH1>(HIST("hCountersTrg"))->Fill("ZNA", 1);
      if (!(std::abs(zdc.timeZNC()) > 2.f))
        histRegistry.get<TH1>(HIST("hCountersTrg"))->Fill("ZNC", 1);
      auto globalBC = zdc.bc_as<TBCs>().globalBC();
      mapGlobalBcWithZdc[globalBC] = zdc.globalIndex();
    }

    auto nTORs = mapGlobalBcWithTOR.size();
    auto nTSCs = mapGlobalBcWithTSC.size();
    auto nTVXs = mapGlobalBcWithTVX.size();
    auto nFV0As = mapGlobalBcWithV0A.size();
    auto nZdcs = mapGlobalBcWithZdc.size();
    auto nBcsWithITSTPC = bcsMatchedTrIdsITSTPC.size();

    // todo: calculate position of UD collision?
    float dummyX = 0.;
    float dummyY = 0.;
    float dummyZ = 0.;

    int32_t runNumber = bcs.iteratorAt(0).runNumber();

    auto updateFitInfo = [&](uint64_t globalBC, upchelpers::FITInfo& fitInfo) {
      fitInfo.timeFT0A = -999.f;
      fitInfo.timeFT0C = -999.f;
      fitInfo.timeFV0A = -999.f;
      fitInfo.ampFT0A = 0.f;
      fitInfo.ampFT0C = 0.f;
      fitInfo.ampFV0A = 0.f;
      fitInfo.BBFT0Apf = -999;
      fitInfo.BBFV0Apf = -999;
      fitInfo.distClosestBcTOR = 999;
      fitInfo.distClosestBcTSC = 999;
      fitInfo.distClosestBcTVX = 999;
      fitInfo.distClosestBcV0A = 999;
      if (nTORs > 0) {
        uint64_t closestBcTOR = findClosestBC(globalBC, mapGlobalBcWithTOR);
        fitInfo.distClosestBcTOR = globalBC - static_cast<int64_t>(closestBcTOR);
        if (std::abs(fitInfo.distClosestBcTOR) <= fFilterFT0)
          return false;
        auto ft0Id = mapGlobalBcWithTOR.at(closestBcTOR);
        auto ft0 = ft0s.iteratorAt(ft0Id);
        fitInfo.timeFT0A = ft0.timeA();
        fitInfo.timeFT0C = ft0.timeC();
        const auto& t0AmpsA = ft0.amplitudeA();
        const auto& t0AmpsC = ft0.amplitudeC();
        for (auto amp : t0AmpsA)
          fitInfo.ampFT0A += amp;
        for (auto amp : t0AmpsC)
          fitInfo.ampFT0C += amp;
      }
      if (nTSCs > 0) {
        uint64_t closestBcTSC = findClosestBC(globalBC, mapGlobalBcWithTSC);
        fitInfo.distClosestBcTSC = globalBC - static_cast<int64_t>(closestBcTSC);
        if (std::abs(fitInfo.distClosestBcTSC) <= fFilterTSC)
          return false;
      }
      if (nTVXs > 0) {
        uint64_t closestBcTVX = findClosestBC(globalBC, mapGlobalBcWithTVX);
        fitInfo.distClosestBcTVX = globalBC - static_cast<int64_t>(closestBcTVX);
        if (std::abs(fitInfo.distClosestBcTVX) <= fFilterTVX)
          return false;
      }
      if (nFV0As > 0) {
        uint64_t closestBcV0A = findClosestBC(globalBC, mapGlobalBcWithV0A);
        fitInfo.distClosestBcV0A = globalBC - static_cast<int64_t>(closestBcV0A);
        if (std::abs(fitInfo.distClosestBcV0A) <= fFilterFV0)
          return false;
        auto fv0aId = mapGlobalBcWithV0A.at(closestBcV0A);
        auto fv0a = fv0as.iteratorAt(fv0aId);
        fitInfo.timeFV0A = fv0a.time();
        const auto& v0Amps = fv0a.amplitude();
        for (auto amp : v0Amps)
          fitInfo.ampFV0A += amp;
      }
      return true;
    };

    // candidates with TOF
    int32_t candID = 0;
    for (auto& pair : bcsMatchedTrIdsTOF) {
      auto globalBC = pair.first;
      auto& barrelTrackIDs = pair.second;
      uint32_t nTOFs = barrelTrackIDs.size();
      if (nTOFs > fNBarProngs) // too many tracks
        continue;
      auto closestBcITSTPC = std::numeric_limits<uint64_t>::max();
      if (nTOFs < fNBarProngs && nBcsWithITSTPC > 0) { // adding ITS-TPC tracks
        auto itClosestBcITSTPC = findClosestTrackBCiter(globalBC, bcsMatchedTrIdsITSTPC);
        if (itClosestBcITSTPC == bcsMatchedTrIdsITSTPC.end())
          continue;
        closestBcITSTPC = itClosestBcITSTPC->first;
        int64_t distClosestBcITSTPC = globalBC - static_cast<int64_t>(closestBcITSTPC);
        histRegistry.fill(HIST("hDistToITSTPC"), std::abs(distClosestBcITSTPC));
        if (std::abs(distClosestBcITSTPC) > fBcWindowITSTPC)
          continue;
        auto& itstpcTracks = itClosestBcITSTPC->second;
        uint32_t nITSTPCs = itstpcTracks.size();
        if ((nTOFs + nITSTPCs) != fNBarProngs)
          continue;
        barrelTrackIDs.insert(barrelTrackIDs.end(), itstpcTracks.begin(), itstpcTracks.end());
        itClosestBcITSTPC->second.clear(); // BC is matched to BC with TOF, removing tracks, but leaving BC
      }
      upchelpers::FITInfo fitInfo{};
      if (!updateFitInfo(globalBC, fitInfo))
        continue;
      if (nZdcs > 0) {
        auto itZDC = mapGlobalBcWithZdc.find(globalBC);
        if (itZDC != mapGlobalBcWithZdc.end()) {
          const auto& zdc = zdcs.iteratorAt(itZDC->second);
          float timeZNA = zdc.timeZNA();
          float timeZNC = zdc.timeZNC();
          float eComZNA = zdc.energyCommonZNA();
          float eComZNC = zdc.energyCommonZNC();
          udZdcsReduced(candID, timeZNA, timeZNC, eComZNA, eComZNC);
        }
      }
      uint16_t numContrib = fNBarProngs;
      int8_t netCharge = 0;
      float RgtrwTOF = 0.;
      for (auto id : barrelTrackIDs) {
        const auto& tr = barrelTracks.iteratorAt(id);
        netCharge += tr.sign();
        if (tr.hasTOF()) {
          RgtrwTOF++;
        }
      }
      RgtrwTOF = RgtrwTOF / static_cast<float>(numContrib);
      // store used tracks
      int upc_flag = 0;
      // TODO: introduce better check on association of collision and reconstruction mode
      if (bcs.iteratorAt(0).flags() == o2::itsmft::ROFRecord::VtxUPCMode)
        upc_flag = 1;
      fillBarrelTracks(barrelTracks, barrelTrackIDs, candID, globalBC, closestBcITSTPC, mcBarrelTrackLabels, ambBarrelTrBCs);
      eventCandidates(globalBC, runNumber, dummyX, dummyY, dummyZ, upc_flag, numContrib, netCharge, RgtrwTOF);
      eventCandidatesSels(fitInfo.ampFT0A, fitInfo.ampFT0C, fitInfo.timeFT0A, fitInfo.timeFT0C, fitInfo.triggerMaskFT0,
                          fitInfo.ampFDDA, fitInfo.ampFDDC, fitInfo.timeFDDA, fitInfo.timeFDDC, fitInfo.triggerMaskFDD,
                          fitInfo.ampFV0A, fitInfo.timeFV0A, fitInfo.triggerMaskFV0A,
                          fitInfo.BBFT0Apf, fitInfo.BBFT0Cpf, fitInfo.BGFT0Apf, fitInfo.BGFT0Cpf,
                          fitInfo.BBFV0Apf, fitInfo.BGFV0Apf,
                          fitInfo.BBFDDApf, fitInfo.BBFDDCpf, fitInfo.BGFDDApf, fitInfo.BGFDDCpf);
      eventCandidatesSelsCent(fitInfo.distClosestBcTOR,
                              fitInfo.distClosestBcTSC,
                              fitInfo.distClosestBcTVX,
                              fitInfo.distClosestBcV0A);
      candID++;
    }

    // candidates without TOF
    for (auto& pair : bcsMatchedTrIdsITSTPC) {
      auto globalBC = pair.first;
      auto& barrelTrackIDs = pair.second;
      uint32_t nThisITSTPCs = barrelTrackIDs.size();
      if (nThisITSTPCs > fNBarProngs || nThisITSTPCs == 0) // too many tracks / already matched to TOF
        continue;
      auto closestBcITSTPC = std::numeric_limits<uint64_t>::max();
      if (nThisITSTPCs < fNBarProngs) { // adding ITS-TPC tracks
        auto itClosestBcITSTPC = findClosestTrackBCiterNotEq(globalBC, bcsMatchedTrIdsITSTPC);
        if (itClosestBcITSTPC == bcsMatchedTrIdsITSTPC.end())
          continue;
        closestBcITSTPC = itClosestBcITSTPC->first;
        int64_t distClosestBcITSTPC = globalBC - static_cast<int64_t>(closestBcITSTPC);
        histRegistry.fill(HIST("hDistToITSTPC"), std::abs(distClosestBcITSTPC));
        if (std::abs(distClosestBcITSTPC) > fBcWindowITSTPC)
          continue;
        auto& itstpcTracks = itClosestBcITSTPC->second;
        uint32_t nITSTPCs = itstpcTracks.size();
        if ((nThisITSTPCs + nITSTPCs) != fNBarProngs)
          continue;
        barrelTrackIDs.insert(barrelTrackIDs.end(), itstpcTracks.begin(), itstpcTracks.end());
        itClosestBcITSTPC->second.clear();
      }
      upchelpers::FITInfo fitInfo{};
      if (!updateFitInfo(globalBC, fitInfo))
        continue;
      if (nZdcs > 0) {
        auto itZDC = mapGlobalBcWithZdc.find(globalBC);
        if (itZDC != mapGlobalBcWithZdc.end()) {
          const auto& zdc = zdcs.iteratorAt(itZDC->second);
          float timeZNA = zdc.timeZNA();
          float timeZNC = zdc.timeZNC();
          float eComZNA = zdc.energyCommonZNA();
          float eComZNC = zdc.energyCommonZNC();
          udZdcsReduced(candID, timeZNA, timeZNC, eComZNA, eComZNC);
        }
      }
      uint16_t numContrib = fNBarProngs;
      int8_t netCharge = 0;
      float RgtrwTOF = 0.;
      for (auto id : barrelTrackIDs) {
        const auto& tr = barrelTracks.iteratorAt(id);
        netCharge += tr.sign();
        if (tr.hasTOF()) {
          RgtrwTOF++;
        }
      }
      RgtrwTOF = RgtrwTOF / static_cast<float>(numContrib);
      // store used tracks
      int upc_flag = 0;
      // TODO: introduce better check on association of collision and reconstruction mode
      if (bcs.iteratorAt(0).flags() == o2::itsmft::ROFRecord::VtxUPCMode)
        upc_flag = 1;
      fillBarrelTracks(barrelTracks, barrelTrackIDs, candID, globalBC, closestBcITSTPC, mcBarrelTrackLabels, ambBarrelTrBCs);
      eventCandidates(globalBC, runNumber, dummyX, dummyY, dummyZ, upc_flag, numContrib, netCharge, RgtrwTOF);
      eventCandidatesSels(fitInfo.ampFT0A, fitInfo.ampFT0C, fitInfo.timeFT0A, fitInfo.timeFT0C, fitInfo.triggerMaskFT0,
                          fitInfo.ampFDDA, fitInfo.ampFDDC, fitInfo.timeFDDA, fitInfo.timeFDDC, fitInfo.triggerMaskFDD,
                          fitInfo.ampFV0A, fitInfo.timeFV0A, fitInfo.triggerMaskFV0A,
                          fitInfo.BBFT0Apf, fitInfo.BBFT0Cpf, fitInfo.BGFT0Apf, fitInfo.BGFT0Cpf,
                          fitInfo.BBFV0Apf, fitInfo.BGFV0Apf,
                          fitInfo.BBFDDApf, fitInfo.BBFDDCpf, fitInfo.BGFDDApf, fitInfo.BGFDDCpf);
      eventCandidatesSelsCent(fitInfo.distClosestBcTOR,
                              fitInfo.distClosestBcTSC,
                              fitInfo.distClosestBcTVX,
                              fitInfo.distClosestBcV0A);
      barrelTrackIDs.clear();
      candID++;
    }

    ambBarrelTrBCs.clear();
    bcsMatchedTrIdsITSTPC.clear();
    bcsMatchedTrIdsTOF.clear();
  }

  template <typename TBCs>
  void createCandidatesSemiFwd(BarrelTracks const& barrelTracks,
                               o2::aod::AmbiguousTracks const& ambBarrelTracks,
                               ForwardTracks const& fwdTracks,
                               o2::aod::FwdTrkCls const& /*fwdTrkClusters*/,
                               o2::aod::AmbiguousFwdTracks const& ambFwdTracks,
                               TBCs const& bcs,
                               o2::aod::Collisions const& collisions,
                               o2::aod::FT0s const& ft0s,
                               o2::aod::FDDs const& fdds,
                               o2::aod::FV0As const& fv0as,
                               const o2::aod::McTrackLabels* mcBarrelTrackLabels,
                               const o2::aod::McFwdTrackLabels* mcFwdTrackLabels)
  {
    LOGP(debug, "barrelTracks.size()={}", barrelTracks.size());
    LOGP(debug, "ambBarrelTracks.size()={}", ambBarrelTracks.size());
    LOGP(debug, "fwdTracks.size()={}", fwdTracks.size());
    LOGP(debug, "ambFwdTracks.size()={}", ambFwdTracks.size());

    fMaxBC = bcs.iteratorAt(bcs.size() - 1).globalBC(); // restrict ITS-TPC track search to [0, fMaxBC]

    // pairs of global BCs and vectors of matched track IDs:
    std::vector<BCTracksPair> bcsMatchedTrIdsTOF;
    std::vector<BCTracksPair> bcsMatchedTrIdsITSTPC;
    std::vector<BCTracksPair> bcsMatchedTrIdsMID;

    // trackID -> index in amb. track table
    std::unordered_map<int64_t, uint64_t> ambBarrelTrBCs;
    collectAmbTrackBCs<0, BCsWithBcSels>(ambBarrelTrBCs, ambBarrelTracks);

    std::unordered_map<int64_t, uint64_t> ambFwdTrBCs;
    collectAmbTrackBCs<1, BCsWithBcSels>(ambFwdTrBCs, ambFwdTracks);

    collectForwardTracks(bcsMatchedTrIdsMID,
                         o2::aod::fwdtrack::ForwardTrackTypeEnum::MuonStandaloneTrack,
                         bcs, collisions,
                         fwdTracks, ambFwdTracks, ambFwdTrBCs);

    collectBarrelTracks(bcsMatchedTrIdsTOF,
                        0,
                        bcs, collisions,
                        barrelTracks, ambBarrelTracks, ambBarrelTrBCs);

    collectBarrelTracks(bcsMatchedTrIdsITSTPC,
                        1,
                        bcs, collisions,
                        barrelTracks, ambBarrelTracks, ambBarrelTrBCs);

    LOGP(debug, "bcsMatchedTrIdsMID.size()={}", bcsMatchedTrIdsMID.size());
    LOGP(debug, "bcsMatchedTrIdsTOF.size()={}", bcsMatchedTrIdsTOF.size());

    uint32_t nBCsWithITSTPC = bcsMatchedTrIdsITSTPC.size();
    uint32_t nBCsWithMID = bcsMatchedTrIdsMID.size();

    std::sort(bcsMatchedTrIdsMID.begin(), bcsMatchedTrIdsMID.end(),
              [](const auto& left, const auto& right) { return left.first < right.first; });

    std::vector<BCTracksPair> bcsMatchedTrIdsTOFTagged(nBCsWithMID);
    for (const auto& pair : bcsMatchedTrIdsTOF) {
      uint64_t bc = pair.first;
      auto it = std::find_if(bcsMatchedTrIdsMID.begin(), bcsMatchedTrIdsMID.end(),
                             [bc](const auto& item) { return item.first == bc; });
      if (it != bcsMatchedTrIdsMID.end()) {
        uint32_t ibc = it - bcsMatchedTrIdsMID.begin();
        bcsMatchedTrIdsTOFTagged[ibc].second = pair.second;
      }
    }

    bcsMatchedTrIdsTOF.clear();

    std::sort(bcsMatchedTrIdsITSTPC.begin(), bcsMatchedTrIdsITSTPC.end(),
              [](const auto& left, const auto& right) { return left.first < right.first; });

    if (nBCsWithITSTPC > 0 && fSearchITSTPC == 1) {
      std::unordered_set<int64_t> matchedTracks;
      for (uint32_t ibc = 0; ibc < nBCsWithMID; ++ibc) {
        auto& pairMID = bcsMatchedTrIdsMID[ibc];
        auto& pairTOF = bcsMatchedTrIdsTOFTagged[ibc];
        uint64_t bc = pairMID.first;
        auto& trackIdsMID = pairMID.second;
        auto& trackIdsTOF = pairTOF.second;
        uint32_t nMIDtracks = trackIdsMID.size();
        uint32_t nTOFtracks = trackIdsTOF.size();
        if (nMIDtracks > fNFwdProngs || nTOFtracks > fNBarProngs) // too many MID and/or TOF tracks?!
          continue;
        if (nMIDtracks == fNFwdProngs && nTOFtracks == fNBarProngs) { // check for ITS-TPC tracks
          std::vector<int64_t> tracks;
          tracks.reserve(fNBarProngs * 2); // precautions
          int32_t res = searchTracks(bc, fSearchRangeITSTPC, 0, tracks, bcsMatchedTrIdsITSTPC, matchedTracks, false);
          if (res < 0) { // too many tracks nearby -> rejecting
            trackIdsTOF.push_back(0);
            continue;
          }
        }
        if (nMIDtracks == fNFwdProngs && nTOFtracks < fNBarProngs && !upcCuts.getRequireTOF()) { // add ITS-TPC track if needed
          uint32_t tracksToFind = fNBarProngs - nTOFtracks;
          std::vector<int64_t> tracks;
          tracks.reserve(fNBarProngs * 2); // precautions
          int32_t res = searchTracks(bc, fSearchRangeITSTPC, tracksToFind, tracks, bcsMatchedTrIdsITSTPC, matchedTracks, true);
          if (res < 0) // too many or not enough tracks nearby -> rejecting
            continue;
          trackIdsTOF.insert(trackIdsTOF.end(), tracks.begin(), tracks.end());
        }
      }
    }

    bcsMatchedTrIdsITSTPC.clear();

    // todo: calculate position of UD collision?
    float dummyX = 0.;
    float dummyY = 0.;
    float dummyZ = 0.;

    std::vector<std::pair<uint64_t, int64_t>> indexBCglId;
    indexBCglId.reserve(bcs.size());
    for (const auto& bc : bcs) {
      if (bc.has_foundFT0() || bc.has_foundFV0() || bc.has_foundFDD())
        indexBCglId.emplace_back(std::make_pair(bc.globalBC(), bc.globalIndex()));
    }

    int32_t runNumber = bcs.iteratorAt(0).runNumber();

    // storing n-prong matches
    int32_t candID = 0;
    for (uint32_t ibc = 0; ibc < nBCsWithMID; ++ibc) {
      auto& pairMID = bcsMatchedTrIdsMID[ibc];
      auto& pairTOF = bcsMatchedTrIdsTOFTagged[ibc];
      auto& fwdTrackIDs = pairMID.second;
      auto& barrelTrackIDs = pairTOF.second;
      uint32_t nMIDtracks = fwdTrackIDs.size();
      uint32_t nBarrelTracks = barrelTrackIDs.size(); // TOF + ITS-TPC tracks
      uint16_t numContrib = nBarrelTracks + nMIDtracks;
      uint64_t bc = pairMID.first;
      // sanity check
      if (nBarrelTracks != fNBarProngs || nMIDtracks != fNFwdProngs) {
        continue;
      }
      // fetching FT0, FDD, FV0 information
      // if there is no relevant signal, dummy info will be used
      upchelpers::FITInfo fitInfo{};
      processFITInfo(fitInfo, bc, indexBCglId, bcs, ft0s, fdds, fv0as);
      if (fFilterFT0) {
        if (!checkFT0(fitInfo, false))
          continue;
      }
      int8_t netCharge = 0;
      float RgtrwTOF = 0.;
      for (auto id : barrelTrackIDs) {
        const auto& tr = barrelTracks.iteratorAt(id);
        netCharge += tr.sign();
        if (tr.hasTOF()) {
          RgtrwTOF++;
        }
      }
      RgtrwTOF = RgtrwTOF / static_cast<float>(numContrib);
      // store used tracks
      int upc_flag = 0;
      // TODO: introduce better check on association of collision and reconstruction mode
      if (bcs.iteratorAt(0).flags() == o2::itsmft::ROFRecord::VtxUPCMode)
        upc_flag = 1;
      fillFwdTracks(fwdTracks, fwdTrackIDs, candID, bc, bc, mcFwdTrackLabels);
      fillBarrelTracks(barrelTracks, barrelTrackIDs, candID, bc, bc, mcBarrelTrackLabels, ambBarrelTrBCs);
      eventCandidates(bc, runNumber, dummyX, dummyY, dummyZ, upc_flag, numContrib, netCharge, RgtrwTOF);
      eventCandidatesSels(fitInfo.ampFT0A, fitInfo.ampFT0C, fitInfo.timeFT0A, fitInfo.timeFT0C, fitInfo.triggerMaskFT0,
                          fitInfo.ampFDDA, fitInfo.ampFDDC, fitInfo.timeFDDA, fitInfo.timeFDDC, fitInfo.triggerMaskFDD,
                          fitInfo.ampFV0A, fitInfo.timeFV0A, fitInfo.triggerMaskFV0A,
                          fitInfo.BBFT0Apf, fitInfo.BBFT0Cpf, fitInfo.BGFT0Apf, fitInfo.BGFT0Cpf,
                          fitInfo.BBFV0Apf, fitInfo.BGFV0Apf,
                          fitInfo.BBFDDApf, fitInfo.BBFDDCpf, fitInfo.BGFDDApf, fitInfo.BGFDDCpf);
      candID++;
    }

    indexBCglId.clear();
    ambFwdTrBCs.clear();
    bcsMatchedTrIdsMID.clear();
    ambBarrelTrBCs.clear();
    bcsMatchedTrIdsTOFTagged.clear();
  }

  template <typename T>
  void fillAmplitudes(const T& t,
                      const std::map<uint64_t, int32_t>& mapBCs,
                      std::vector<float>& amps,
                      std::vector<int8_t>& relBCs,
                      uint64_t gbc)
  {
    auto s = gbc - fBCWindowFITAmps;
    auto e = gbc + (fBCWindowFITAmps - 1);
    auto it = mapBCs.lower_bound(s);
    while (it->first <= e && it != mapBCs.end()) {
      int i = it->first - s;
      auto id = it->second;
      const auto& row = t.iteratorAt(id);
      float totalAmp = 0.f;
      if constexpr (std::is_same_v<T, o2::aod::FT0s>) {
        const auto& itAmps = row.amplitudeA();
        totalAmp = std::accumulate(itAmps.begin(), itAmps.end(), 0.f);
      }
      if constexpr (std::is_same_v<T, o2::aod::FV0As>) {
        const auto& itAmps = row.amplitude();
        totalAmp = std::accumulate(itAmps.begin(), itAmps.end(), 0.f);
      }
      if (totalAmp > 0.f) {
        amps.push_back(totalAmp);
        relBCs.push_back(gbc - (i + s));
      }
      ++it;
    }
  }

  template <typename TBCs>
  void createCandidatesFwd(ForwardTracks const& fwdTracks,
                           o2::aod::FwdTrkCls const& fwdTrkClusters,
                           o2::aod::AmbiguousFwdTracks const& ambFwdTracks,
                           TBCs const& bcs,
                           o2::aod::Collisions const& collisions,
                           o2::aod::FT0s const& ft0s,
                           o2::aod::FDDs const& fdds,
                           o2::aod::FV0As const& fv0as,
                           o2::aod::Zdcs const& zdcs,
                           const o2::aod::McFwdTrackLabels* mcFwdTrackLabels)
  {
    // pairs of global BCs and vectors of matched track IDs:
    std::vector<BCTracksPair> bcsMatchedTrIdsMID;
    std::vector<BCTracksPair> bcsMatchedTrIdsMCH;

    // trackID -> index in amb. track table
    std::unordered_map<int64_t, uint64_t> ambFwdTrBCs;
    collectAmbTrackBCs<1, BCsWithBcSels>(ambFwdTrBCs, ambFwdTracks);

    collectForwardTracks(bcsMatchedTrIdsMID,
                         o2::aod::fwdtrack::ForwardTrackTypeEnum::MuonStandaloneTrack,
                         bcs, collisions,
                         fwdTracks, ambFwdTracks, ambFwdTrBCs);

    collectForwardTracks(bcsMatchedTrIdsMCH,
                         o2::aod::fwdtrack::ForwardTrackTypeEnum::MCHStandaloneTrack,
                         bcs, collisions,
                         fwdTracks, ambFwdTracks, ambFwdTrBCs);

    std::sort(bcsMatchedTrIdsMID.begin(), bcsMatchedTrIdsMID.end(),
              [](const auto& left, const auto& right) { return left.first < right.first; });

    std::sort(bcsMatchedTrIdsMCH.begin(), bcsMatchedTrIdsMCH.end(),
              [](const auto& left, const auto& right) { return left.first < right.first; });

    std::map<uint64_t, int32_t> mapGlobalBcWithT0A{};
    for (const auto& ft0 : ft0s) {
      if (!TESTBIT(ft0.triggerMask(), o2::fit::Triggers::bitVertex))
        continue;
      if (TESTBIT(ft0.triggerMask(), o2::fit::Triggers::bitCen)) { // TVX & TCE
        histRegistry.get<TH1>(HIST("hCountersTrg"))->Fill("TCE", 1);
      }
      if (std::abs(ft0.timeA()) > 2.f)
        continue;
      uint64_t globalBC = ft0.bc_as<TBCs>().globalBC();
      mapGlobalBcWithT0A[globalBC] = ft0.globalIndex();
    }

    std::map<uint64_t, int32_t> mapGlobalBcWithV0A{};
    for (const auto& fv0a : fv0as) {
      if (!TESTBIT(fv0a.triggerMask(), o2::fit::Triggers::bitA))
        continue;
      if (std::abs(fv0a.time()) > 15.f)
        continue;
      uint64_t globalBC = fv0a.bc_as<TBCs>().globalBC();
      mapGlobalBcWithV0A[globalBC] = fv0a.globalIndex();
    }

    std::map<uint64_t, int32_t> mapGlobalBcWithZdc{};
    for (const auto& zdc : zdcs) {
      if (std::abs(zdc.timeZNA()) > 2.f && std::abs(zdc.timeZNC()) > 2.f)
        continue;
      if (!(std::abs(zdc.timeZNA()) > 2.f))
        histRegistry.get<TH1>(HIST("hCountersTrg"))->Fill("ZNA", 1);
      if (!(std::abs(zdc.timeZNC()) > 2.f))
        histRegistry.get<TH1>(HIST("hCountersTrg"))->Fill("ZNC", 1);
      auto globalBC = zdc.bc_as<TBCs>().globalBC();
      mapGlobalBcWithZdc[globalBC] = zdc.globalIndex();
    }

    std::map<uint64_t, int32_t> mapGlobalBcWithFDD{};
    uint8_t twoLayersA = 0;
    uint8_t twoLayersC = 0;
    for (const auto& fdd : fdds) {
      // get signal coincidence
      for (int i = 0; i < 4; i++) {
        if (fdd.chargeA()[i + 4] > 0 && fdd.chargeA()[i] > 0)
          twoLayersA++;
        if (fdd.chargeC()[i + 4] > 0 && fdd.chargeC()[i] > 0)
          twoLayersC++;
      }
      // if no signal, continue
      if ((twoLayersA == 0) && (twoLayersC == 0))
        continue;
      uint64_t globalBC = fdd.bc_as<TBCs>().globalBC();
      mapGlobalBcWithFDD[globalBC] = fdd.globalIndex();
    }

    auto nFT0s = mapGlobalBcWithT0A.size();
    auto nFV0As = mapGlobalBcWithV0A.size();
    auto nZdcs = mapGlobalBcWithZdc.size();
    auto nBcsWithMCH = bcsMatchedTrIdsMCH.size();
    auto nFDDs = mapGlobalBcWithFDD.size();

    // todo: calculate position of UD collision?
    float dummyX = 0.;
    float dummyY = 0.;
    float dummyZ = 0.;

    int32_t runNumber = bcs.iteratorAt(0).runNumber();

    std::vector<int> selTrackIds{};

    // storing n-prong matches
    int32_t candID = 0;

    for (auto& pair : bcsMatchedTrIdsMID) { // candidates without MFT
      auto globalBC = static_cast<int64_t>(pair.first);
      const auto& fwdTrackIDs = pair.second; // only MID-matched tracks at the moment
      uint32_t nMIDs = fwdTrackIDs.size();
      if (nMIDs > fNFwdProngs) // too many tracks
        continue;
      std::vector<int64_t> trkCandIDs{};
      if (nMIDs == fNFwdProngs) {
        trkCandIDs.insert(trkCandIDs.end(), fwdTrackIDs.begin(), fwdTrackIDs.end());
      }
      uint64_t closestBcMCH = 0;
      if (nMIDs < fNFwdProngs && nBcsWithMCH > 0) { // adding MCH tracks
        auto itClosestBcMCH = findClosestTrackBCiter(globalBC, bcsMatchedTrIdsMCH);
        closestBcMCH = itClosestBcMCH->first;
        int64_t distClosestBcMCH = globalBC - static_cast<int64_t>(closestBcMCH);
        if (std::abs(distClosestBcMCH) > fBcWindowMCH)
          continue;
        auto& mchTracks = itClosestBcMCH->second;
        uint32_t nMCHs = mchTracks.size();
        if ((nMCHs + nMIDs) != fNFwdProngs)
          continue;
        trkCandIDs.insert(trkCandIDs.end(), fwdTrackIDs.begin(), fwdTrackIDs.end());
        trkCandIDs.insert(trkCandIDs.end(), mchTracks.begin(), mchTracks.end());
      }
      upchelpers::FITInfo fitInfo{};
      fitInfo.timeFT0A = -999.f;
      fitInfo.timeFT0C = -999.f;
      fitInfo.timeFV0A = -999.f;
      fitInfo.ampFT0A = 0.f;
      fitInfo.ampFT0C = 0.f;
      fitInfo.ampFV0A = 0.f;
      std::vector<float> amplitudesT0A{};
      std::vector<float> amplitudesV0A{};
      std::vector<int8_t> relBCsT0A{};
      std::vector<int8_t> relBCsV0A{};
      uint8_t chFT0A = 0;
      uint8_t chFT0C = 0;
      if (nFT0s > 0) {
        uint64_t closestBcT0A = findClosestBC(globalBC, mapGlobalBcWithT0A);
        int64_t distClosestBcT0A = globalBC - static_cast<int64_t>(closestBcT0A);
        if (std::abs(distClosestBcT0A) <= fFilterFT0)
          continue;
        fitInfo.distClosestBcT0A = distClosestBcT0A;
        auto ft0Id = mapGlobalBcWithT0A.at(closestBcT0A);
        auto ft0 = ft0s.iteratorAt(ft0Id);
        fitInfo.timeFT0A = ft0.timeA();
        fitInfo.timeFT0C = ft0.timeC();
        const auto& t0AmpsA = ft0.amplitudeA();
        const auto& t0AmpsC = ft0.amplitudeC();
        fitInfo.ampFT0A = std::accumulate(t0AmpsA.begin(), t0AmpsA.end(), 0.f);
        fitInfo.ampFT0C = std::accumulate(t0AmpsC.begin(), t0AmpsC.end(), 0.f);
        chFT0A = ft0.amplitudeA().size();
        chFT0C = ft0.amplitudeC().size();
        fillAmplitudes(ft0s, mapGlobalBcWithT0A, amplitudesT0A, relBCsT0A, globalBC);
      }
      uint8_t chFV0A = 0;
      if (nFV0As > 0) {
        uint64_t closestBcV0A = findClosestBC(globalBC, mapGlobalBcWithV0A);
        int64_t distClosestBcV0A = globalBC - static_cast<int64_t>(closestBcV0A);
        if (std::abs(distClosestBcV0A) <= fFilterFV0)
          continue;
        fitInfo.distClosestBcV0A = distClosestBcV0A;
        auto fv0aId = mapGlobalBcWithV0A.at(closestBcV0A);
        auto fv0a = fv0as.iteratorAt(fv0aId);
        fitInfo.timeFV0A = fv0a.time();
        const auto& v0Amps = fv0a.amplitude();
        fitInfo.ampFV0A = std::accumulate(v0Amps.begin(), v0Amps.end(), 0.f);
        chFV0A = fv0a.amplitude().size();
        fillAmplitudes(fv0as, mapGlobalBcWithV0A, amplitudesV0A, relBCsV0A, globalBC);
      }
      uint8_t chFDDA = 0;
      uint8_t chFDDC = 0;
      if (nFDDs > 0) {
        uint64_t closestBcFDD = findClosestBC(globalBC, mapGlobalBcWithFDD);
        auto fddId = mapGlobalBcWithFDD.at(closestBcFDD);
        auto fdd = fdds.iteratorAt(fddId);
        fitInfo.timeFDDA = fdd.timeA();
        fitInfo.timeFDDC = fdd.timeC();
        fitInfo.ampFDDA = 0;
        for (int i = 0; i < 8; i++)
          fitInfo.ampFDDA += fdd.chargeA()[i];
        fitInfo.ampFDDC = 0;
        for (int i = 0; i < 8; i++)
          fitInfo.ampFDDC += fdd.chargeC()[i];
        fitInfo.triggerMaskFDD = fdd.triggerMask();
        // get signal coincidence
        for (int i = 0; i < 4; i++) {
          if (fdd.chargeA()[i + 4] > 0 && fdd.chargeA()[i] > 0)
            chFDDA++;
          if (fdd.chargeC()[i + 4] > 0 && fdd.chargeC()[i] > 0)
            chFDDC++;
        }
      }
      if (nZdcs > 0) {
        auto itZDC = mapGlobalBcWithZdc.find(globalBC);
        if (itZDC != mapGlobalBcWithZdc.end()) {
          const auto& zdc = zdcs.iteratorAt(itZDC->second);
          float timeZNA = zdc.timeZNA();
          float timeZNC = zdc.timeZNC();
          float eComZNA = zdc.energyCommonZNA();
          float eComZNC = zdc.energyCommonZNC();
          udZdcsReduced(candID, timeZNA, timeZNC, eComZNA, eComZNC);
        }
      }
      uint16_t numContrib = fNFwdProngs;
      int8_t netCharge = 0;
      float RgtrwTOF = 0.;
      for (auto id : trkCandIDs) {
        auto tr = fwdTracks.iteratorAt(id);
        netCharge += tr.sign();
        selTrackIds.push_back(id);
      }
      // store used tracks
      int upc_flag = 0;
      // TODO: introduce better check on association of collision and reconstruction mode
      if (bcs.iteratorAt(0).flags() == o2::itsmft::ROFRecord::VtxUPCMode)
        upc_flag = 1;
      fillFwdTracks(fwdTracks, trkCandIDs, candID, globalBC, closestBcMCH, mcFwdTrackLabels);
      eventCandidates(globalBC, runNumber, dummyX, dummyY, dummyZ, upc_flag, numContrib, netCharge, RgtrwTOF);
      eventCandidatesSels(fitInfo.ampFT0A, fitInfo.ampFT0C, fitInfo.timeFT0A, fitInfo.timeFT0C, fitInfo.triggerMaskFT0,
                          fitInfo.ampFDDA, fitInfo.ampFDDC, fitInfo.timeFDDA, fitInfo.timeFDDC, fitInfo.triggerMaskFDD,
                          fitInfo.ampFV0A, fitInfo.timeFV0A, fitInfo.triggerMaskFV0A,
                          fitInfo.BBFT0Apf, fitInfo.BBFT0Cpf, fitInfo.BGFT0Apf, fitInfo.BGFT0Cpf,
                          fitInfo.BBFV0Apf, fitInfo.BGFV0Apf,
                          fitInfo.BBFDDApf, fitInfo.BBFDDCpf, fitInfo.BGFDDApf, fitInfo.BGFDDCpf);
      eventCandidatesSelExtras(chFT0A, chFT0C, chFDDA, chFDDC, chFV0A);
      eventCandidatesSelsFwd(fitInfo.distClosestBcV0A,
                             fitInfo.distClosestBcT0A,
                             amplitudesT0A,
                             relBCsT0A,
                             amplitudesV0A,
                             relBCsV0A);
      candID++;
      trkCandIDs.clear();
    }

    fillFwdClusters(selTrackIds, fwdTrkClusters);

    selTrackIds.clear();
    ambFwdTrBCs.clear();
    bcsMatchedTrIdsMID.clear();
    bcsMatchedTrIdsMCH.clear();
    mapGlobalBcWithT0A.clear();
    mapGlobalBcWithV0A.clear();
    mapGlobalBcWithFDD.clear();
  }

  template <typename TBCs>
  void createCandidatesFwdGlobal(ForwardTracks const& fwdTracks,
                                 o2::aod::FwdTrkCls const& /*fwdTrkClusters*/,
                                 o2::aod::AmbiguousFwdTracks const& ambFwdTracks,
                                 TBCs const& bcs,
                                 o2::aod::Collisions const& collisions,
                                 o2::aod::FT0s const& ft0s,
                                 o2::aod::FDDs const& fdds,
                                 o2::aod::FV0As const& fv0as,
                                 o2::aod::Zdcs const& zdcs,
                                 const o2::aod::McFwdTrackLabels* mcFwdTrackLabels)
  {
    // pairs of global BCs and vectors of matched track IDs:
    std::vector<BCTracksPair> bcsMatchedTrIdsMID;
    std::vector<BCTracksPair> bcsMatchedTrIdsMCH;
    std::vector<BCTracksPair> bcsMatchedTrIdsGlobal;

    // trackID -> index in amb. track table
    std::unordered_map<int64_t, uint64_t> ambFwdTrBCs;
    collectAmbTrackBCs<1, BCsWithBcSels>(ambFwdTrBCs, ambFwdTracks);

    collectForwardTracks(bcsMatchedTrIdsMID,
                         o2::aod::fwdtrack::ForwardTrackTypeEnum::MuonStandaloneTrack,
                         bcs, collisions,
                         fwdTracks, ambFwdTracks, ambFwdTrBCs);

    collectForwardTracks(bcsMatchedTrIdsMCH,
                         o2::aod::fwdtrack::ForwardTrackTypeEnum::MCHStandaloneTrack,
                         bcs, collisions,
                         fwdTracks, ambFwdTracks, ambFwdTrBCs);

    collectForwardTracks(bcsMatchedTrIdsGlobal,
                         o2::aod::fwdtrack::ForwardTrackTypeEnum::GlobalMuonTrack,
                         bcs, collisions,
                         fwdTracks, ambFwdTracks, ambFwdTrBCs);

    std::sort(bcsMatchedTrIdsMID.begin(), bcsMatchedTrIdsMID.end(),
              [](const auto& left, const auto& right) { return left.first < right.first; });

    std::sort(bcsMatchedTrIdsMCH.begin(), bcsMatchedTrIdsMCH.end(),
              [](const auto& left, const auto& right) { return left.first < right.first; });

    std::sort(bcsMatchedTrIdsGlobal.begin(), bcsMatchedTrIdsGlobal.end(),
              [](const auto& left, const auto& right) { return left.first < right.first; });

    std::map<uint64_t, int32_t> mapGlobalBcWithT0A{};
    for (const auto& ft0 : ft0s) {
      if (!TESTBIT(ft0.triggerMask(), o2::fit::Triggers::bitVertex))
        continue;
      if (TESTBIT(ft0.triggerMask(), o2::fit::Triggers::bitCen)) { // TVX & TCE
        histRegistry.get<TH1>(HIST("hCountersTrg"))->Fill("TCE", 1);
      }
      if (std::abs(ft0.timeA()) > 2.f)
        continue;
      uint64_t globalBC = ft0.bc_as<TBCs>().globalBC();
      mapGlobalBcWithT0A[globalBC] = ft0.globalIndex();
    }

    std::map<uint64_t, int32_t> mapGlobalBcWithV0A{};
    for (const auto& fv0a : fv0as) {
      if (!TESTBIT(fv0a.triggerMask(), o2::fit::Triggers::bitA))
        continue;
      if (std::abs(fv0a.time()) > 15.f)
        continue;
      uint64_t globalBC = fv0a.bc_as<TBCs>().globalBC();
      mapGlobalBcWithV0A[globalBC] = fv0a.globalIndex();
    }

    std::map<uint64_t, int32_t> mapGlobalBcWithZdc{};
    for (const auto& zdc : zdcs) {
      if (std::abs(zdc.timeZNA()) > 2.f && std::abs(zdc.timeZNC()) > 2.f)
        continue;
      if (!(std::abs(zdc.timeZNA()) > 2.f))
        histRegistry.get<TH1>(HIST("hCountersTrg"))->Fill("ZNA", 1);
      if (!(std::abs(zdc.timeZNC()) > 2.f))
        histRegistry.get<TH1>(HIST("hCountersTrg"))->Fill("ZNC", 1);
      auto globalBC = zdc.bc_as<TBCs>().globalBC();
      mapGlobalBcWithZdc[globalBC] = zdc.globalIndex();
    }

    std::map<uint64_t, int32_t> mapGlobalBcWithFDD{};
    uint8_t twoLayersA = 0;
    uint8_t twoLayersC = 0;
    for (const auto& fdd : fdds) {
      // get signal coincidence
      for (int i = 0; i < 4; i++) {
        if (fdd.chargeA()[i + 4] > 0 && fdd.chargeA()[i] > 0)
          twoLayersA++;
        if (fdd.chargeC()[i + 4] > 0 && fdd.chargeC()[i] > 0)
          twoLayersC++;
      }
      // if no signal, continue
      if ((twoLayersA == 0) && (twoLayersC == 0))
        continue;
      uint64_t globalBC = fdd.bc_as<TBCs>().globalBC();
      mapGlobalBcWithFDD[globalBC] = fdd.globalIndex();
    }

    auto nFT0s = mapGlobalBcWithT0A.size();
    auto nFV0As = mapGlobalBcWithV0A.size();
    auto nZdcs = mapGlobalBcWithZdc.size();
<<<<<<< HEAD
=======
    auto nBcsWithMID = bcsMatchedTrIdsMID.size();
    auto nFDDs = mapGlobalBcWithFDD.size();
>>>>>>> 2cae4556

    // todo: calculate position of UD collision?
    float dummyX = 0.;
    float dummyY = 0.;
    float dummyZ = 0.;

    int32_t runNumber = bcs.iteratorAt(0).runNumber();

    std::vector<int> selTrackIdsGlobal{};

    // storing n-prong matches
    int32_t candID = 0;
    auto midIt = bcsMatchedTrIdsMID.begin();
    for (auto& pair : bcsMatchedTrIdsGlobal) { // candidates with MFT
      auto globalBC = static_cast<int64_t>(pair.first);
      const auto& fwdTrackIDs = pair.second;
      uint32_t nMFTs = fwdTrackIDs.size();
      if (nMFTs > fNFwdProngs) // too many tracks
        continue;
      std::vector<int64_t> trkCandIDs{};
      const auto& midTrackIDs = midIt->second;
      if (nMFTs == fNFwdProngs) {
        for (auto iMft : fwdTrackIDs) {
          auto trk = fwdTracks.iteratorAt(iMft);
          auto trkEta = trk.eta();
          if (trkEta > fMinEtaMFT && trkEta < fMaxEtaMFT) { // If the track is in the MFT acceptance, store the global track
            trkCandIDs.insert(trkCandIDs.end(), fwdTrackIDs.begin(), fwdTrackIDs.end());
          } else { // If the track is not in the MFT acceptance, store the MCH-MID track
            trkCandIDs.insert(trkCandIDs.end(), midTrackIDs.begin(), midTrackIDs.end());
          }
        }
      }
      uint64_t closestBcMCH = 0;
      upchelpers::FITInfo fitInfo{};
      fitInfo.timeFT0A = -999.f;
      fitInfo.timeFT0C = -999.f;
      fitInfo.timeFV0A = -999.f;
      fitInfo.ampFT0A = 0.f;
      fitInfo.ampFT0C = 0.f;
      fitInfo.ampFV0A = 0.f;
      std::vector<float> amplitudesT0A{};
      std::vector<float> amplitudesV0A{};
      std::vector<int8_t> relBCsT0A{};
      std::vector<int8_t> relBCsV0A{};
      uint8_t chFT0A = 0;
      uint8_t chFT0C = 0;
      if (nFT0s > 0) {
        uint64_t closestBcT0A = findClosestBC(globalBC, mapGlobalBcWithT0A);
        int64_t distClosestBcT0A = globalBC - static_cast<int64_t>(closestBcT0A);
        if (std::abs(distClosestBcT0A) <= fFilterFT0)
          continue;
        fitInfo.distClosestBcT0A = distClosestBcT0A;
        auto ft0Id = mapGlobalBcWithT0A.at(closestBcT0A);
        auto ft0 = ft0s.iteratorAt(ft0Id);
        fitInfo.timeFT0A = ft0.timeA();
        fitInfo.timeFT0C = ft0.timeC();
        const auto& t0AmpsA = ft0.amplitudeA();
        const auto& t0AmpsC = ft0.amplitudeC();
        fitInfo.ampFT0A = std::accumulate(t0AmpsA.begin(), t0AmpsA.end(), 0.f);
        fitInfo.ampFT0C = std::accumulate(t0AmpsC.begin(), t0AmpsC.end(), 0.f);
        chFT0A = ft0.amplitudeA().size();
        chFT0C = ft0.amplitudeC().size();
        fillAmplitudes(ft0s, mapGlobalBcWithT0A, amplitudesT0A, relBCsT0A, globalBC);
      }
      uint8_t chFV0A = 0;
      if (nFV0As > 0) {
        uint64_t closestBcV0A = findClosestBC(globalBC, mapGlobalBcWithV0A);
        int64_t distClosestBcV0A = globalBC - static_cast<int64_t>(closestBcV0A);
        if (std::abs(distClosestBcV0A) <= fFilterFV0)
          continue;
        fitInfo.distClosestBcV0A = distClosestBcV0A;
        auto fv0aId = mapGlobalBcWithV0A.at(closestBcV0A);
        auto fv0a = fv0as.iteratorAt(fv0aId);
        fitInfo.timeFV0A = fv0a.time();
        const auto& v0Amps = fv0a.amplitude();
        fitInfo.ampFV0A = std::accumulate(v0Amps.begin(), v0Amps.end(), 0.f);
        chFV0A = fv0a.amplitude().size();
        fillAmplitudes(fv0as, mapGlobalBcWithV0A, amplitudesV0A, relBCsV0A, globalBC);
      }
      uint8_t chFDDA = 0;
      uint8_t chFDDC = 0;
      if (nFDDs > 0) {
        uint64_t closestBcFDD = findClosestBC(globalBC, mapGlobalBcWithFDD);
        auto fddId = mapGlobalBcWithFDD.at(closestBcFDD);
        auto fdd = fdds.iteratorAt(fddId);
        fitInfo.timeFDDA = fdd.timeA();
        fitInfo.timeFDDC = fdd.timeC();
        fitInfo.ampFDDA = 0;
        for (int i = 0; i < 8; i++)
          fitInfo.ampFDDA += fdd.chargeA()[i];
        fitInfo.ampFDDC = 0;
        for (int i = 0; i < 8; i++)
          fitInfo.ampFDDC += fdd.chargeC()[i];
        fitInfo.triggerMaskFDD = fdd.triggerMask();
        // get signal coincidence
        for (int i = 0; i < 4; i++) {
          if (fdd.chargeA()[i + 4] > 0 && fdd.chargeA()[i] > 0)
            chFDDA++;
          if (fdd.chargeC()[i + 4] > 0 && fdd.chargeC()[i] > 0)
            chFDDC++;
        }
      }
      if (nZdcs > 0) {
        auto itZDC = mapGlobalBcWithZdc.find(globalBC);
        if (itZDC != mapGlobalBcWithZdc.end()) {
          const auto& zdc = zdcs.iteratorAt(itZDC->second);
          float timeZNA = zdc.timeZNA();
          float timeZNC = zdc.timeZNC();
          float eComZNA = zdc.energyCommonZNA();
          float eComZNC = zdc.energyCommonZNC();
          udZdcsReduced(candID, timeZNA, timeZNC, eComZNA, eComZNC);
        }
      }
      uint16_t numContrib = fNFwdProngs;
      int8_t netCharge = 0;
      float RgtrwTOF = 0.;
      for (auto id : trkCandIDs) {
        auto tr = fwdTracks.iteratorAt(id);
        netCharge += tr.sign();
        selTrackIdsGlobal.push_back(id);
      }
      // store used tracks
      int upc_flag = 0;
      // TODO: introduce better check on association of collision and reconstruction mode
      if (bcs.iteratorAt(0).flags() == o2::itsmft::ROFRecord::VtxUPCMode)
        upc_flag = 1;
      fillFwdTracks(fwdTracks, trkCandIDs, candID, globalBC, closestBcMCH, mcFwdTrackLabels);
      eventCandidates(globalBC, runNumber, dummyX, dummyY, dummyZ, upc_flag, numContrib, netCharge, RgtrwTOF);
      eventCandidatesSels(fitInfo.ampFT0A, fitInfo.ampFT0C, fitInfo.timeFT0A, fitInfo.timeFT0C, fitInfo.triggerMaskFT0,
                          fitInfo.ampFDDA, fitInfo.ampFDDC, fitInfo.timeFDDA, fitInfo.timeFDDC, fitInfo.triggerMaskFDD,
                          fitInfo.ampFV0A, fitInfo.timeFV0A, fitInfo.triggerMaskFV0A,
                          fitInfo.BBFT0Apf, fitInfo.BBFT0Cpf, fitInfo.BGFT0Apf, fitInfo.BGFT0Cpf,
                          fitInfo.BBFV0Apf, fitInfo.BGFV0Apf,
                          fitInfo.BBFDDApf, fitInfo.BBFDDCpf, fitInfo.BGFDDApf, fitInfo.BGFDDCpf);
      eventCandidatesSelExtras(chFT0A, chFT0C, chFDDA, chFDDC, chFV0A);
      eventCandidatesSelsFwd(fitInfo.distClosestBcV0A,
                             fitInfo.distClosestBcT0A,
                             amplitudesT0A,
                             relBCsT0A,
                             amplitudesV0A,
                             relBCsV0A);
      candID++;
      midIt++;
      trkCandIDs.clear();
    }

    selTrackIdsGlobal.clear();
    ambFwdTrBCs.clear();
    bcsMatchedTrIdsMID.clear();
    bcsMatchedTrIdsMCH.clear();
    bcsMatchedTrIdsGlobal.clear();
    mapGlobalBcWithT0A.clear();
    mapGlobalBcWithV0A.clear();
    mapGlobalBcWithFDD.clear();
  }

  // data processors
  // _________________________________________________

  // create candidates for forward/semiforward region
  // forward:     n fwd tracks + 0 barrel tracks
  // semiforward: n fwd tracks + m barrel tracks
  void processSemiFwd(ForwardTracks const& fwdTracks,
                      o2::aod::FwdTrkCls const& fwdTrkClusters,
                      o2::aod::AmbiguousFwdTracks const& ambFwdTracks,
                      BarrelTracks const& barrelTracks,
                      o2::aod::AmbiguousTracks const& ambTracks,
                      BCsWithBcSels const& bcs,
                      o2::aod::Collisions const& collisions,
                      o2::aod::FT0s const& ft0s,
                      o2::aod::FDDs const& fdds,
                      o2::aod::FV0As const& fv0as)
  {
    fDoMC = false;
    createCandidatesSemiFwd(barrelTracks, ambTracks,
                            fwdTracks, fwdTrkClusters, ambFwdTracks,
                            bcs, collisions,
                            ft0s, fdds, fv0as,
                            (o2::aod::McTrackLabels*)nullptr, (o2::aod::McFwdTrackLabels*)nullptr);
  }

  // create candidates for central region
  void processCentral(BarrelTracks const& barrelTracks,
                      o2::aod::AmbiguousTracks const& ambBarrelTracks,
                      BCsWithBcSels const& bcs,
                      o2::aod::Collisions const& collisions,
                      o2::aod::FT0s const& ft0s,
                      o2::aod::FDDs const& fdds,
                      o2::aod::FV0As const& fv0as,
                      o2::aod::Zdcs const& zdcs)
  {
    fDoMC = false;
    createCandidatesCentral(barrelTracks, ambBarrelTracks,
                            bcs, collisions,
                            ft0s, fdds, fv0as, zdcs,
                            (o2::aod::McTrackLabels*)nullptr);
  }

  // MC processors
  // _________________________________________________

  // create candidates for forward/semiforward region
  // forward:     n fwd tracks + 0 barrel tracks
  // semiforward: n fwd tracks + m barrel tracks
  void processSemiFwdMC(ForwardTracks const& fwdTracks,
                        o2::aod::FwdTrkCls const& fwdTrkClusters,
                        o2::aod::AmbiguousFwdTracks const& ambFwdTracks,
                        BarrelTracks const& barrelTracks,
                        o2::aod::AmbiguousTracks const& ambTracks,
                        BCsWithBcSels const& bcs,
                        o2::aod::Collisions const& collisions,
                        o2::aod::FT0s const& ft0s,
                        o2::aod::FDDs const& fdds,
                        o2::aod::FV0As const& fv0as,
                        o2::aod::McCollisions const& mcCollisions, o2::aod::McParticles const& mcParticles,
                        o2::aod::McFwdTrackLabels const& mcFwdTrackLabels, o2::aod::McTrackLabels const& mcBarrelTrackLabels)
  {
    fDoMC = true;
    skimMCInfo(mcCollisions, mcParticles, bcs);
    createCandidatesSemiFwd(barrelTracks, ambTracks,
                            fwdTracks, fwdTrkClusters, ambFwdTracks,
                            bcs, collisions,
                            ft0s, fdds, fv0as,
                            &mcBarrelTrackLabels, &mcFwdTrackLabels);
    fNewPartIDs.clear();
  }

  // create candidates for central region
  void processCentralMC(BarrelTracks const& barrelTracks,
                        o2::aod::AmbiguousTracks const& ambBarrelTracks,
                        BCsWithBcSels const& bcs,
                        o2::aod::Collisions const& collisions,
                        o2::aod::FT0s const& ft0s,
                        o2::aod::FDDs const& fdds,
                        o2::aod::FV0As const& fv0as,
                        o2::aod::Zdcs const& zdcs,
                        o2::aod::McCollisions const& mcCollisions, o2::aod::McParticles const& mcParticles,
                        o2::aod::McTrackLabels const& mcBarrelTrackLabels)
  {
    fDoMC = true;
    skimMCInfo(mcCollisions, mcParticles, bcs);
    createCandidatesCentral(barrelTracks, ambBarrelTracks,
                            bcs, collisions,
                            ft0s, fdds, fv0as, zdcs,
                            &mcBarrelTrackLabels);
    fNewPartIDs.clear();
  }

  // create candidates for forward region
  // forward: n fwd tracks
  void processForward(ForwardTracks const& fwdTracks,
                      o2::aod::FwdTrkCls const& fwdTrkClusters,
                      o2::aod::AmbiguousFwdTracks const& ambFwdTracks,
                      BCsWithBcSels const& bcs,
                      o2::aod::Collisions const& collisions,
                      o2::aod::FT0s const& ft0s,
                      o2::aod::FDDs const& fdds,
                      o2::aod::FV0As const& fv0as,
                      o2::aod::Zdcs const& zdcs)
  {
    fDoMC = false;
    createCandidatesFwd(fwdTracks, fwdTrkClusters, ambFwdTracks,
                        bcs, collisions,
                        ft0s, fdds, fv0as, zdcs,
                        (o2::aod::McFwdTrackLabels*)nullptr);
  }

  void processForwardMC(ForwardTracks const& fwdTracks,
                        o2::aod::FwdTrkCls const& fwdTrkClusters,
                        o2::aod::AmbiguousFwdTracks const& ambFwdTracks,
                        BCsWithBcSels const& bcs,
                        o2::aod::Collisions const& collisions,
                        o2::aod::FT0s const& ft0s,
                        o2::aod::FDDs const& fdds,
                        o2::aod::FV0As const& fv0as,
                        o2::aod::Zdcs const& zdcs,
                        o2::aod::McCollisions const& mcCollisions, o2::aod::McParticles const& mcParticles,
                        o2::aod::McFwdTrackLabels const& mcFwdTrackLabels)
  {
    fDoMC = true;
    skimMCInfo(mcCollisions, mcParticles, bcs);
    createCandidatesFwd(fwdTracks, fwdTrkClusters, ambFwdTracks,
                        bcs, collisions,
                        ft0s, fdds, fv0as, zdcs,
                        &mcFwdTrackLabels);
    fNewPartIDs.clear();
  }

  // create candidates for forward region including MFT
  // forward: n fwd tracks
  void processForwardGlobal(ForwardTracks const& fwdTracks,
                            o2::aod::FwdTrkCls const& fwdTrkClusters,
                            o2::aod::AmbiguousFwdTracks const& ambFwdTracks,
                            BCsWithBcSels const& bcs,
                            o2::aod::Collisions const& collisions,
                            o2::aod::FT0s const& ft0s,
                            o2::aod::FDDs const& fdds,
                            o2::aod::FV0As const& fv0as,
                            o2::aod::Zdcs const& zdcs)
  {
    fDoMC = false;
    createCandidatesFwdGlobal(fwdTracks, fwdTrkClusters, ambFwdTracks,
                              bcs, collisions,
                              ft0s, fdds, fv0as, zdcs,
                              (o2::aod::McFwdTrackLabels*)nullptr);
  }

  PROCESS_SWITCH(UpcCandProducer, processSemiFwd, "Produce candidates in semiforward/forward region", false);
  PROCESS_SWITCH(UpcCandProducer, processCentral, "Produce candidates in central region", false);
  PROCESS_SWITCH(UpcCandProducer, processSemiFwdMC, "Produce candidates in semiforward/forward region with MC information", false);
  PROCESS_SWITCH(UpcCandProducer, processCentralMC, "Produce candidates in central region with MC information", false);
  PROCESS_SWITCH(UpcCandProducer, processForward, "Produce candidates in forward region", false);
  PROCESS_SWITCH(UpcCandProducer, processForwardGlobal, "Produce candidates in forward region with MFT", true);
  PROCESS_SWITCH(UpcCandProducer, processForwardMC, "Produce caniddates in forward region with MC information", false);
};

WorkflowSpec defineDataProcessing(ConfigContext const& cfgc)
{
  return WorkflowSpec{
    adaptAnalysisTask<UpcCandProducer>(cfgc)};
}<|MERGE_RESOLUTION|>--- conflicted
+++ resolved
@@ -1589,11 +1589,7 @@
     auto nFT0s = mapGlobalBcWithT0A.size();
     auto nFV0As = mapGlobalBcWithV0A.size();
     auto nZdcs = mapGlobalBcWithZdc.size();
-<<<<<<< HEAD
-=======
-    auto nBcsWithMID = bcsMatchedTrIdsMID.size();
     auto nFDDs = mapGlobalBcWithFDD.size();
->>>>>>> 2cae4556
 
     // todo: calculate position of UD collision?
     float dummyX = 0.;
