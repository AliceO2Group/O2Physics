--- conflicted
+++ resolved
@@ -121,23 +121,21 @@
                     track.tofNSigmaPi(),
                     track.tofNSigmaKa(),
                     track.tofNSigmaPr());
-    outputTracksExtra(track.itsChi2NCl(),
-                      track.itsClusterMap(),
-                      track.tpcChi2NCl(),
+    outputTracksExtra(track.itsClusterMap(),
                       track.tpcNClsFindable(),
                       track.tpcNClsFindableMinusFound(),
                       track.tpcNClsFindableMinusCrossedRows(),
                       track.tpcNClsShared(),
+                      track.trdPattern(),
+                      track.itsChi2NCl(),
+                      track.tpcChi2NCl(),
+                      track.trdChi2(),
+                      track.tofChi2(),
                       track.tpcSignal(),
-<<<<<<< HEAD
-                      track.tofChi2(),
-=======
                       track.tofSignal(),
                       track.trdSignal(),
                       track.length(),
->>>>>>> 85d95872
                       track.tofExpMom(),
-                      track.length(),
                       track.detectorMap());
     outputTracksCollisionsId(outputCollisions.lastIndex());
   }
