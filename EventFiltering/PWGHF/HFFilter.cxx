// Copyright 2019-2020 CERN and copyright holders of ALICE O2.
// See https://alice-o2.web.cern.ch/copyright for details of the copyright holders.
// All rights not expressly granted are reserved.
//
// This software is distributed under the terms of the GNU General Public
// License v3 (GPL Version 3), copied verbatim in the file "COPYING".
//
// In applying this license CERN does not waive the privileges and immunities
// granted to it by virtue of its status as an Intergovernmental Organization
// or submit itself to any jurisdiction.
// O2 includes

/// \file HFFilter.cxx
/// \brief task for selection of events with HF signals
///
/// \author Fabrizio Grosa <fabrizio.grosa@cern.ch>, CERN
/// \author Marcel Lesch <marcel.lesch@tum.de>, TUM
/// \author Alexandre Bigot <alexandre.bigot@cern.ch>, Strasbourg University
/// \author Biao Zhang <biao.zhang@cern.ch>, CCNU
/// \author Federica Zanone <federica.zanone@cern.ch>, Heidelberg University

#include "CommonConstants/PhysicsConstants.h"
#include "CCDB/BasicCCDBManager.h"
#include "DataFormatsParameters/GRPMagField.h"
#include "DataFormatsParameters/GRPObject.h"
#include "DetectorsBase/Propagator.h"
#include "Framework/AnalysisDataModel.h"
#include "Framework/AnalysisTask.h"
#include "Framework/ASoAHelpers.h"
#include "Framework/HistogramRegistry.h"
#include "Framework/runDataProcessing.h"

#include "Common/Core/trackUtilities.h"
#include "Common/DataModel/CollisionAssociationTables.h"
#include "Common/DataModel/EventSelection.h"
#include "PWGEM/PhotonMeson/DataModel/gammaTables.h"
#include "PWGHF/DataModel/CandidateReconstructionTables.h"
#include "PWGHF/DataModel/CandidateSelectionTables.h"

#include "EventFiltering/filterTables.h"
#include "EventFiltering/PWGHF/HFFilterHelpers.h"

using namespace o2;
using namespace o2::analysis;
using namespace o2::aod::hffilters;
using namespace o2::framework;
using namespace o2::framework::expressions;

struct HfFilter { // Main struct for HF triggers

  Produces<aod::HfFilters> tags;
  Produces<aod::HFOptimisationTreeBeauty> optimisationTreeBeauty;
  Produces<aod::HFOptimisationTreeCharm> optimisationTreeCharm;
  Produces<aod::HFOptimisationTreeFemto> optimisationTreeFemto;
  Produces<aod::HFOptimisationTreeCollisions> optimisationTreeCollisions;

  Configurable<int> activateQA{"activateQA", 0, "flag to enable QA histos (0 no QA, 1 basic QA, 2 extended QA, 3 very extended QA)"};
  Configurable<bool> applyEventSelection{"applyEventSelection", true, "flag to enable event selection (sel8 + Zvt and possibly time-frame border cut)"};
  Configurable<bool> applyTimeFrameBorderCut{"applyTimeFrameBorderCut", true, "flag to enable time-frame border cut"};

  // parameters for all triggers
  // nsigma PID (except for V0 and cascades)
  Configurable<LabeledArray<float>> nSigmaPidCuts{"nSigmaPidCuts", {cutsNsigma[0], 3, 6, labelsRowsNsigma, labelsColumnsNsigma}, "Nsigma cuts for TPC/TOF PID (except for V0 and cascades)"};
  // min and max pts for tracks and bachelors (except for V0 and cascades)
  Configurable<LabeledArray<float>> ptCuts{"ptCuts", {cutsPt[0], 2, 6, labelsRowsCutsPt, labelsColumnsCutsPt}, "minimum and maximum pT for bachelor tracks (except for V0 and cascades)"};

  // parameters for high-pT triggers
  Configurable<LabeledArray<float>> ptThresholds{"ptThresholds", {cutsHighPtThresholds[0], 1, 2, labelsEmpty, labelsColumnsHighPtThresholds}, "pT treshold for high pT charm hadron candidates for kHighPt triggers in GeV/c"};

  // parameters for beauty triggers
  Configurable<LabeledArray<float>> deltaMassBeauty{"deltaMassBeauty", {cutsDeltaMassB[0], 1, kNBeautyParticles, labelsEmpty, labelsColumnsDeltaMassB}, "invariant-mass delta with respect to the b-hadron masses in GeV/c2"};
  Configurable<std::vector<double>> pTBinsTrack{"pTBinsTrack", std::vector<double>{hf_cuts_single_track::vecBinsPtTrack}, "track pT bin limits for DCAXY pT-dependent cut"};
  Configurable<LabeledArray<double>> cutsTrackBeauty3Prong{"cutsTrackBeauty3Prong", {hf_cuts_single_track::cutsTrack[0], hf_cuts_single_track::nBinsPtTrack, hf_cuts_single_track::nCutVarsTrack, hf_cuts_single_track::labelsPtTrack, hf_cuts_single_track::labelsCutVarTrack}, "Single-track selections per pT bin for 3-prong beauty candidates"};
  Configurable<LabeledArray<double>> cutsTrackBeauty4Prong{"cutsTrackBeauty4Prong", {hf_cuts_single_track::cutsTrack[0], hf_cuts_single_track::nBinsPtTrack, hf_cuts_single_track::nCutVarsTrack, hf_cuts_single_track::labelsPtTrack, hf_cuts_single_track::labelsCutVarTrack}, "Single-track selections per pT bin for 4-prong beauty candidates"};
  Configurable<std::string> paramCharmMassShape{"paramCharmMassShape", "2023_pass3", "Parametrisation of charm-hadron mass shape (options: 2023_pass3)"};
  Configurable<float> numSigmaDeltaMassCharmHad{"numSigmaDeltaMassCharmHad", 2.5, "Number of sigma for charm-hadron delta mass cut in B and D resonance triggers"};

  // parameters for femto triggers
  Configurable<float> femtoMaxRelativeMomentum{"femtoMaxRelativeMomentum", 2., "Maximal allowed value for relative momentum between charm-proton pairs in GeV/c"};
  Configurable<LabeledArray<int>> enableFemtoChannels{"enableFemtoChannels", {activeFemtoChannels[0], 1, 5, labelsEmpty, labelsColumnsFemtoChannels}, "Flags to enable/disable femto channels"};
  Configurable<bool> requireCharmMassForFemto{"requireCharmMassForFemto", false, "Flags to enable/disable cut on charm-hadron invariant-mass window for femto"};
  Configurable<float> ptThresholdForFemtoPid{"ptThresholdForFemtoPid", 8., "pT threshold for changing strategy of proton PID in femto triggers"};
  Configurable<bool> forceTofPidForFemto{"forceTofPidForFemto", true, "force TOF PID for proton in femto triggers"};

  // double charm
  Configurable<LabeledArray<int>> enableDoubleCharmChannels{"enableDoubleCharmChannels", {activeDoubleCharmChannels[0], 1, 3, labelsEmpty, labelsColumnsDoubleCharmChannels}, "Flags to enable/disable double charm channels"};
  Configurable<bool> keepOnlyDplusForDouble3Prongs{"keepOnlyDplusForDouble3Prongs", false, "Flag to enable/disable to keep only D+ in double charm 3-prongs trigger"};

  // parameters for resonance triggers
  Configurable<LabeledArray<float>> cutsGammaK0sLambda{"cutsGammaK0sLambda", {cutsV0s[0], 1, 6, labelsEmpty, labelsColumnsV0s}, "Selections for V0s (gamma, K0s, Lambda) for D+V0 triggers"};
  Configurable<LabeledArray<float>> cutsPtDeltaMassCharmReso{"cutsPtDeltaMassCharmReso", {cutsCharmReso[0], 3, 11, labelsRowsDeltaMassCharmReso, labelsColumnsDeltaMassCharmReso}, "pt (GeV/c) and invariant-mass delta (GeV/c2) for charm hadron resonances"};
  Configurable<bool> keepAlsoWrongDmesLambdaPairs{"keepAlsoWrongDmesLambdaPairs", true, "flat go keep also wrong sign D+Lambda pairs"};

  // parameters for charm baryons to Xi bachelor
  Configurable<LabeledArray<float>> cutsXiCascades{"cutsXiCascades", {cutsCascades[0], 1, 8, labelsEmpty, labelsColumnsCascades}, "Selections for cascades (Xi) for Xi+bachelor triggers"};
  Configurable<LabeledArray<float>> cutsXiBachelor{"cutsXiBachelor", {cutsCharmBaryons[0], 1, 4, labelsEmpty, labelsColumnsCharmBaryons}, "Selections for charm baryons (Xi+Pi and Xi+Ka)"};
  Configurable<LabeledArray<double>> cutsTrackCharmBaryonBachelor{"cutsTrackCharmBaryonBachelor", {hf_cuts_single_track::cutsTrack[0], hf_cuts_single_track::nBinsPtTrack, hf_cuts_single_track::nCutVarsTrack, hf_cuts_single_track::labelsPtTrack, hf_cuts_single_track::labelsCutVarTrack}, "Single-track selections per pT bin for charm-baryon bachelor candidates"};

  // parameters for ML application
  Configurable<std::vector<double>> pTBinsBDT{"pTBinsBDT", std::vector<double>{hf_cuts_bdt_multiclass::vecBinsPt}, "track pT bin limits for BDT cut"};

  Configurable<LabeledArray<double>> thresholdBDTScoreD0ToKPi{"thresholdBDTScoreD0ToKPi", {hf_cuts_bdt_multiclass::cuts[0], hf_cuts_bdt_multiclass::nBinsPt, hf_cuts_bdt_multiclass::nCutBdtScores, hf_cuts_bdt_multiclass::labelsPt, hf_cuts_bdt_multiclass::labelsCutBdt}, "Threshold values for BDT output scores of D0 candidates"};
  Configurable<LabeledArray<double>> thresholdBDTScoreDPlusToPiKPi{"thresholdBDTScoreDPlusToPiKPi", {hf_cuts_bdt_multiclass::cuts[0], hf_cuts_bdt_multiclass::nBinsPt, hf_cuts_bdt_multiclass::nCutBdtScores, hf_cuts_bdt_multiclass::labelsPt, hf_cuts_bdt_multiclass::labelsCutBdt}, "Threshold values for BDT output scores of D+ candidates"};
  Configurable<LabeledArray<double>> thresholdBDTScoreDSToPiKK{"thresholdBDTScoreDSToPiKK", {hf_cuts_bdt_multiclass::cuts[0], hf_cuts_bdt_multiclass::nBinsPt, hf_cuts_bdt_multiclass::nCutBdtScores, hf_cuts_bdt_multiclass::labelsPt, hf_cuts_bdt_multiclass::labelsCutBdt}, "Threshold values for BDT output scores of Ds+ candidates"};
  Configurable<LabeledArray<double>> thresholdBDTScoreLcToPiKP{"thresholdBDTScoreLcToPiKP", {hf_cuts_bdt_multiclass::cuts[0], hf_cuts_bdt_multiclass::nBinsPt, hf_cuts_bdt_multiclass::nCutBdtScores, hf_cuts_bdt_multiclass::labelsPt, hf_cuts_bdt_multiclass::labelsCutBdt}, "Threshold values for BDT output scores of Lc+ candidates"};
  Configurable<LabeledArray<double>> thresholdBDTScoreXicToPiKP{"thresholdBDTScoreXicToPiKP", {hf_cuts_bdt_multiclass::cuts[0], hf_cuts_bdt_multiclass::nBinsPt, hf_cuts_bdt_multiclass::nCutBdtScores, hf_cuts_bdt_multiclass::labelsPt, hf_cuts_bdt_multiclass::labelsCutBdt}, "Threshold values for BDT output scores of Xic+ candidates"};

  Configurable<bool> acceptBdtBkgOnly{"acceptBdtBkgOnly", true, "Enable / disable selection based on BDT bkg score only"};

  // CCDB configuration
  o2::ccdb::CcdbApi ccdbApi;
  Service<o2::ccdb::BasicCCDBManager> ccdb;
  Configurable<std::string> url{"ccdb-url", "http://alice-ccdb.cern.ch", "url of the ccdb repository"};
  int currentRun{0}; // needed to detect if the run changed and trigger update of calibrations etc.

  // TPC PID calibrations
  Configurable<int> setTPCCalib{"setTPCCalib", 0, "0 is not use re-calibrations, 1 is compute TPC post-calibrated n-sigmas, 2 is using TPC Spline"};
  Configurable<std::string> ccdbBBProton{"ccdbBBProton", "Users/l/lserksny/PIDProton", "Path to the CCDB ocject for proton BB param"};
  Configurable<std::string> ccdbBBAntiProton{"ccdbBBAntiProton", "Users/l/lserksny/PIDAntiProton", "Path to the CCDB ocject for antiproton BB param"};
  Configurable<std::string> ccdbBBPion{"ccdbBBPion", "Users/l/lserksny/PIDPion", "Path to the CCDB ocject for Pion BB param"};
  Configurable<std::string> ccdbBBAntiPion{"ccdbBBAntiPion", "Users/l/lserksny/PIDAntiPion", "Path to the CCDB ocject for antiPion BB param"};
  Configurable<std::string> ccdbBBKaon{"ccdbBBKaon", "Users/l/lserksny/PIDPion", "Path to the CCDB ocject for Kaon BB param"};
  Configurable<std::string> ccdbBBAntiKaon{"ccdbBBAntiKaon", "Users/l/lserksny/PIDAntiPion", "Path to the CCDB ocject for antiKaon BB param"};
  Configurable<string> ccdbPathTPC{"ccdbPathTPC", "Users/i/iarsene/Calib/TPCpostCalib", "base path to the CCDB object"};

  // parameter for Optimisation Tree
  Configurable<bool> applyOptimisation{"applyOptimisation", false, "Flag to enable or disable optimisation"};

  // array of BDT thresholds
  std::array<LabeledArray<double>, kNCharmParticles> thresholdBDTScores;

  HistogramRegistry registry{"registry", {}, OutputObjHandlingPolicy::AnalysisObject, true, true};
  std::shared_ptr<TH1> hProcessedEvents;

  // QA histos
  std::shared_ptr<TH1> hN2ProngCharmCand, hN3ProngCharmCand;
  std::array<std::shared_ptr<TH1>, kNCharmParticles> hCharmHighPt{};
  std::array<std::shared_ptr<TH1>, kNCharmParticles> hCharmProtonKstarDistr{};
  std::array<std::shared_ptr<TH2>, kNBeautyParticles> hMassVsPtB{};
  std::array<std::shared_ptr<TH2>, kNCharmParticles + 17> hMassVsPtC{}; // +9 for resonances (D*+, D*0, Ds*+, Ds1+, Ds2*+, Xic+* right sign, Xic+* wrong sign, Xic0* right sign, Xic0* wrong sign) +2 for SigmaC (SigmaC++, SigmaC0) +2 for SigmaCK pairs (SigmaC++K-, SigmaC0K0s) +2 for charm baryons (Xi+Pi, Xi+Ka)
  std::shared_ptr<TH2> hProtonTPCPID, hProtonTOFPID;
  std::array<std::shared_ptr<TH1>, kNCharmParticles> hBDTScoreBkg{};
  std::array<std::shared_ptr<TH1>, kNCharmParticles> hBDTScorePrompt{};
  std::array<std::shared_ptr<TH1>, kNCharmParticles> hBDTScoreNonPrompt{};
  std::array<std::shared_ptr<TH2>, kNV0> hArmPod{};
  std::shared_ptr<TH2> hV0Selected;
  std::shared_ptr<TH1> hMassXi;

  // material correction for track propagation
  o2::base::MatLayerCylSet* lut;
  o2::base::Propagator::MatCorrType matCorr = o2::base::Propagator::MatCorrType::USEMatCorrLUT;
  o2::base::Propagator::MatCorrType noMatCorr = o2::base::Propagator::MatCorrType::USEMatCorrNONE;

  // helper object
  HfFilterHelper helper;

  void init(InitContext&)
  {
    helper.setHighPtTriggerThresholds(ptThresholds->get(0u, 0u), ptThresholds->get(0u, 1u));
    helper.setPtBinsSingleTracks(pTBinsTrack);
    helper.setPtLimitsBeautyBachelor(ptCuts->get(0u, 0u), ptCuts->get(1u, 0u));
    helper.setPtLimitsDstarSoftPion(ptCuts->get(0u, 1u), ptCuts->get(1u, 1u));
    helper.setPtLimitsProtonForFemto(ptCuts->get(0u, 2u), ptCuts->get(1u, 2u));
    helper.setPtLimitsCharmBaryonBachelor(ptCuts->get(0u, 3u), ptCuts->get(1u, 3u));
    helper.setCutsSingleTrackBeauty(cutsTrackBeauty3Prong, cutsTrackBeauty4Prong);
    helper.setCutsSingleTrackCharmBaryonBachelor(cutsTrackCharmBaryonBachelor);
    helper.setPtThresholdPidStrategyForFemto(ptThresholdForFemtoPid);
    helper.setNsigmaProtonCutsForFemto(std::array{nSigmaPidCuts->get(0u, 3u), nSigmaPidCuts->get(1u, 3u), nSigmaPidCuts->get(2u, 3u)});
    helper.setNsigmaProtonCutsForCharmBaryons(nSigmaPidCuts->get(0u, 0u), nSigmaPidCuts->get(1u, 0u));
    helper.setNsigmaPionKaonCutsForDzero(nSigmaPidCuts->get(0u, 1u), nSigmaPidCuts->get(1u, 1u));
    helper.setNsigmaKaonCutsFor3Prongs(nSigmaPidCuts->get(0u, 2u), nSigmaPidCuts->get(1u, 2u));
    helper.setV0Selections(cutsGammaK0sLambda->get(0u, 0u), cutsGammaK0sLambda->get(0u, 1u), cutsGammaK0sLambda->get(0u, 2u), cutsGammaK0sLambda->get(0u, 3u), cutsGammaK0sLambda->get(0u, 4u), cutsGammaK0sLambda->get(0u, 5u));
    helper.setXiSelections(cutsXiCascades->get(0u, 0u), cutsXiCascades->get(0u, 1u), cutsXiCascades->get(0u, 2u), cutsXiCascades->get(0u, 3u), cutsXiCascades->get(0u, 4u), cutsXiCascades->get(0u, 5u), cutsXiCascades->get(0u, 6u), cutsXiCascades->get(0u, 7u));
    helper.setNsigmaPiCutsForCharmBaryonBachelor(nSigmaPidCuts->get(0u, 4u), nSigmaPidCuts->get(1u, 4u));
    helper.setTpcPidCalibrationOption(setTPCCalib);
    helper.setMassResolParametrisation(paramCharmMassShape);
    helper.setNumSigmaForDeltaMassCharmHadCut(numSigmaDeltaMassCharmHad);
    helper.setPtRangeSoftPiSigmaC(ptCuts->get(0u, 4u), ptCuts->get(1u, 4u));
    helper.setPtDeltaMassRangeSigmaC(cutsPtDeltaMassCharmReso->get(0u, 6u), cutsPtDeltaMassCharmReso->get(1u, 6u), cutsPtDeltaMassCharmReso->get(0u, 7u), cutsPtDeltaMassCharmReso->get(1u, 7u), cutsPtDeltaMassCharmReso->get(0u, 8u), cutsPtDeltaMassCharmReso->get(1u, 8u), cutsPtDeltaMassCharmReso->get(0u, 9u), cutsPtDeltaMassCharmReso->get(1u, 9u), cutsPtDeltaMassCharmReso->get(2u, 6u), cutsPtDeltaMassCharmReso->get(2u, 7u), cutsPtDeltaMassCharmReso->get(2u, 8u), cutsPtDeltaMassCharmReso->get(2u, 9u));
    helper.setPtRangeSoftKaonXicResoToSigmaC(ptCuts->get(0u, 5u), ptCuts->get(1u, 5u));

    hProcessedEvents = registry.add<TH1>("fProcessedEvents", "HF - event filtered;;counts", HistType::kTH1F, {{kNtriggersHF + 2, -0.5, +kNtriggersHF + 1.5}});
    for (auto iBin = 0; iBin < kNtriggersHF + 2; ++iBin) {
      if (iBin < 2)
        hProcessedEvents->GetXaxis()->SetBinLabel(iBin + 1, eventTitles[iBin].data());
      else
        hProcessedEvents->GetXaxis()->SetBinLabel(iBin + 1, hfTriggerNames[iBin - 2].data());
    }

    if (activateQA) {
      hN2ProngCharmCand = registry.add<TH1>("fN2ProngCharmCand", "Number of 2-prong charm candidates per event;#it{N}_{candidates};counts", HistType::kTH1F, {{50, -0.5, 49.5}});
      hN3ProngCharmCand = registry.add<TH1>("fN3ProngCharmCand", "Number of 3-prong charm candidates per event;#it{N}_{candidates};counts", HistType::kTH1F, {{50, -0.5, 49.5}});
      for (int iCharmPart{0}; iCharmPart < kNCharmParticles; ++iCharmPart) {
        hCharmHighPt[iCharmPart] = registry.add<TH1>(Form("f%sHighPt", charmParticleNames[iCharmPart].data()), Form("#it{p}_{T} distribution of triggered high-#it{p}_{T} %s candidates;#it{p}_{T} (GeV/#it{c});counts", charmParticleNames[iCharmPart].data()), HistType::kTH1F, {ptAxis});
        hCharmProtonKstarDistr[iCharmPart] = registry.add<TH1>(Form("f%sProtonKstarDistr", charmParticleNames[iCharmPart].data()), Form("#it{k}* distribution of triggered p#minus%s pairs;#it{k}* (GeV/#it{c});counts", charmParticleNames[iCharmPart].data()), HistType::kTH1F, {kstarAxis});
        hMassVsPtC[iCharmPart] = registry.add<TH2>(Form("fMassVsPt%s", charmParticleNames[iCharmPart].data()), Form("#it{M} vs. #it{p}_{T} distribution of triggered %s candidates;#it{p}_{T} (GeV/#it{c});#it{M} (GeV/#it{c}^{2});counts", charmParticleNames[iCharmPart].data()), HistType::kTH2F, {ptAxis, massAxisC[iCharmPart]});
        if (activateQA > 1) {
          hBDTScoreBkg[iCharmPart] = registry.add<TH1>(Form("f%sBDTScoreBkgDistr", charmParticleNames[iCharmPart].data()), Form("BDT background score distribution for %s;BDT background score;counts", charmParticleNames[iCharmPart].data()), HistType::kTH1F, {bdtAxis});
          hBDTScorePrompt[iCharmPart] = registry.add<TH1>(Form("f%sBDTScorePromptDistr", charmParticleNames[iCharmPart].data()), Form("BDT prompt score distribution for %s;BDT prompt score;counts", charmParticleNames[iCharmPart].data()), HistType::kTH1F, {bdtAxis});
          hBDTScoreNonPrompt[iCharmPart] = registry.add<TH1>(Form("f%sBDTScoreNonPromptDistr", charmParticleNames[iCharmPart].data()), Form("BDT nonprompt score distribution for %s;BDT nonprompt score;counts", charmParticleNames[iCharmPart].data()), HistType::kTH1F, {bdtAxis});
        }
      }
      // charm resonances
      hMassVsPtC[kNCharmParticles] = registry.add<TH2>("fMassVsPtDStarPlus", "#Delta#it{M} vs. #it{p}_{T} distribution of triggered DStarPlus candidates;#it{p}_{T} (GeV/#it{c});#Delta#it{M} (GeV/#it{c}^{2});counts", HistType::kTH2F, {ptAxis, massAxisC[kNCharmParticles]});
      hMassVsPtC[kNCharmParticles + 1] = registry.add<TH2>("fMassVsPtDStarZero", "#Delta#it{M} vs. #it{p}_{T} distribution of triggered DStarZero candidates;#it{p}_{T} (GeV/#it{c});#Delta#it{M} (GeV/#it{c}^{2});counts", HistType::kTH2F, {ptAxis, massAxisC[kNCharmParticles + 1]});
      hMassVsPtC[kNCharmParticles + 2] = registry.add<TH2>("fMassVsPtDStarS", "#Delta#it{M} vs. #it{p}_{T} distribution of triggered DStarS candidates;#it{p}_{T} (GeV/#it{c});#Delta#it{M} (GeV/#it{c}^{2});counts", HistType::kTH2F, {ptAxis, massAxisC[kNCharmParticles + 2]});
      hMassVsPtC[kNCharmParticles + 3] = registry.add<TH2>("fMassVsPtDs1Plus", "#Delta#it{M} vs. #it{p}_{T} distribution of triggered Ds1Plus candidates;#it{p}_{T} (GeV/#it{c});#Delta#it{M} (GeV/#it{c}^{2});counts", HistType::kTH2F, {ptAxis, massAxisC[kNCharmParticles + 3]});
      hMassVsPtC[kNCharmParticles + 4] = registry.add<TH2>("fMassVsPtDs2StarPlus", "#Delta#it{M} vs. #it{p}_{T} distribution of triggered Ds2StarPlus candidates;#it{p}_{T} (GeV/#Delta#it{c});#it{M} (GeV/#it{c}^{2});counts", HistType::kTH2F, {ptAxis, massAxisC[kNCharmParticles + 4]});
      hMassVsPtC[kNCharmParticles + 5] = registry.add<TH2>("fMassVsPtXicStarToDplusLambda", "#Delta#it{M} vs. #it{p}_{T} distribution of triggered XicStar -> Dplus Lambda candidates;#it{p}_{T} (GeV/#it{c});#Delta#it{M} (GeV/#it{c}^{2});counts", HistType::kTH2F, {ptAxis, massAxisC[kNCharmParticles + 5]});
      hMassVsPtC[kNCharmParticles + 6] = registry.add<TH2>("fMassVsPtXicStarToDplusLambdaWrongSign", "#Delta#it{M} vs. #it{p}_{T} distribution of triggered opposite-sign XicStar -> Dplus Lambda candidates;#it{p}_{T} (GeV/#it{c});#Delta#it{M} (GeV/#it{c}^{2});counts", HistType::kTH2F, {ptAxis, massAxisC[kNCharmParticles + 6]});
      hMassVsPtC[kNCharmParticles + 7] = registry.add<TH2>("fMassVsPtXicStarToD0Lambda", "#Delta#it{M} vs. #it{p}_{T} distribution of triggered XicStar -> D0 Lambda candidates;#it{p}_{T} (GeV/#it{c});#Delta#it{M} (GeV/#it{c}^{2});counts", HistType::kTH2F, {ptAxis, massAxisC[kNCharmParticles + 7]});
      hMassVsPtC[kNCharmParticles + 8] = registry.add<TH2>("fMassVsPtXicStarToD0LambdaWrongSign", "#Delta#it{M} vs. #it{p}_{T} distribution of triggered opposite-sign XicStar -> D0 Lambda candidates;#it{p}_{T} (GeV/#it{c});#Delta#it{M} (GeV/#it{c}^{2});counts", HistType::kTH2F, {ptAxis, massAxisC[kNCharmParticles + 8]});
      // SigmaC0,++
      hMassVsPtC[kNCharmParticles + 9] = registry.add<TH2>("fMassVsPtSigmaCPlusPlus", "#it{M}(pK#pi#pi)-M(pK#pi) vs. #it{p}_{T} distribution of #Sigma_{c}^{++} candidates for triggers;#it{p}_{T}(#Sigma_{c}^{++}) (GeV/#it{c});#it{M}(pK#pi#pi)-M(pK#pi);counts", HistType::kTH2F, {ptAxis, massAxisC[kNCharmParticles + 9]});
      hMassVsPtC[kNCharmParticles + 10] = registry.add<TH2>("fMassVsPtSigmaC0", "#it{M}(pK#pi#pi)-M(pK#pi) vs. #it{p}_{T} distribution of #Sigma_{c}^{0} candidates for triggers;#it{p}_{T}(#Sigma_{c}^{0}) (GeV/#it{c});#it{M}(pK#pi#pi)-M(pK#pi);counts", HistType::kTH2F, {ptAxis, massAxisC[kNCharmParticles + 10]});
      // SigmaCKaon pairs
      hMassVsPtC[kNCharmParticles + 11] = registry.add<TH2>("fMassVsPtSigmaC2455PlusPlusKaMinus", "#it{M}(#Sigma_{c}^{++}K^{-}(2455)) vs. #it{p}_{T} distribution of of triggered #Sigma_{c}^{++}K^{-} pairs;#it{p}_{T} (GeV/#it{c});#it{M}(#Sigma_{c}^{++}K^{-});counts", HistType::kTH2F, {ptAxis, massAxisC[kNCharmParticles + 11]});
      hMassVsPtC[kNCharmParticles + 12] = registry.add<TH2>("fMassVsPtSigmaC2520PlusPlusKaMinus", "#it{M}(#Sigma_{c}^{++}K^{-}(2520)) vs. #it{p}_{T} distribution of of triggered #Sigma_{c}^{++}K^{-} pairs;#it{p}_{T} (GeV/#it{c});#it{M}(#Sigma_{c}^{++}K^{-});counts", HistType::kTH2F, {ptAxis, massAxisC[kNCharmParticles + 12]});
      hMassVsPtC[kNCharmParticles + 13] = registry.add<TH2>("fMassVsPtSigmaC02455Ka0s", "#it{M}(#Sigma_{c}^{0}K^{0}_{s}(2455)) vs. #it{p}_{T} distribution of of triggered #Sigma_{c}^{0}K^{0}_{s} pairs;#it{p}_{T} (GeV/#it{c});#it{M}(#Sigma_{c}^{++}K^{-});counts", HistType::kTH2F, {ptAxis, massAxisC[kNCharmParticles + 13]});
      hMassVsPtC[kNCharmParticles + 14] = registry.add<TH2>("fMassVsPtSigmaC02520Ka0s", "#it{M}(#Sigma_{c}^{0}K^{0}_{s}(2520)) vs. #it{p}_{T} distribution of of triggered #Sigma_{c}^{0}K^{0}_{s} pairs;#it{p}_{T} (GeV/#it{c});#it{M}(#Sigma_{c}^{++}K^{-});counts", HistType::kTH2F, {ptAxis, massAxisC[kNCharmParticles + 14]});
      // charm baryons to LF cascades
      hMassVsPtC[kNCharmParticles + 15] = registry.add<TH2>("fMassVsPtCharmBaryonToXiPi", "#it{M} vs. #it{p}_{T} distribution of triggered #Xi+#pi candidates;#it{p}_{T} (GeV/#it{c});#it{M} (GeV/#it{c}^{2});counts", HistType::kTH2F, {ptAxis, massAxisC[kNCharmParticles + 15]});
      hMassVsPtC[kNCharmParticles + 16] = registry.add<TH2>("fMassVsPtCharmBaryonToXiKa", "#it{M} vs. #it{p}_{T} distribution of triggered #Xi+K candidates;#it{p}_{T} (GeV/#it{c});#it{M} (GeV/#it{c}^{2});counts", HistType::kTH2F, {ptAxis, massAxisC[kNCharmParticles + 16]});

      for (int iBeautyPart{0}; iBeautyPart < kNBeautyParticles; ++iBeautyPart) {
        hMassVsPtB[iBeautyPart] = registry.add<TH2>(Form("fMassVsPt%s", beautyParticleNames[iBeautyPart].data()), Form("#it{M} vs. #it{p}_{T} distribution of triggered %s candidates;#it{p}_{T} (GeV/#it{c});#it{M} (GeV/#it{c}^{2});counts", beautyParticleNames[iBeautyPart].data()), HistType::kTH2F, {ptAxis, massAxisB[iBeautyPart]});
      }
      for (int iV0{kPhoton}; iV0 < kNV0; ++iV0) {
        hArmPod[iV0] = registry.add<TH2>(Form("fArmPod%s", v0Names[iV0].data()), Form("Armenteros Podolanski plot for selected %s;#it{#alpha};#it{q}_{T} (GeV/#it{c})", v0Labels[iV0].data()), HistType::kTH2F, {alphaAxis, qtAxis});
      }
      hMassXi = registry.add<TH1>("fMassXi", "#it{M} distribution of #Xi candidates;#it{M} (GeV/#it{c}^{2});counts", HistType::kTH1F, {{100, 1.28f, 1.36f}});

      if (activateQA > 1) {
        hProtonTPCPID = registry.add<TH2>("fProtonTPCPID", "#it{N}_{#sigma}^{TPC} vs. #it{p} for selected protons;#it{p} (GeV/#it{c});#it{N}_{#sigma}^{TPC}", HistType::kTH2F, {pAxis, nSigmaAxis});
        hProtonTOFPID = registry.add<TH2>("fProtonTOFPID", "#it{N}_{#sigma}^{TOF} vs. #it{p} for selected protons;#it{p} (GeV/#it{c});#it{N}_{#sigma}^{TOF}", HistType::kTH2F, {pAxis, nSigmaAxis});
        hV0Selected = registry.add<TH2>("fV0Selected", "Selections for V0s;;counts", HistType::kTH2F, {{10, -0.5, 9.5}, {kNV0, -0.5, +kNV0 - 0.5}});

        for (int iV0{kPhoton}; iV0 < kNV0; ++iV0) {
          hV0Selected->GetYaxis()->SetBinLabel(iV0 + 1, v0Labels[iV0].data());
        }
        hV0Selected->GetXaxis()->SetBinLabel(1, "analysed");
        hV0Selected->GetXaxis()->SetBinLabel(2, "rej. |#eta|");
        hV0Selected->GetXaxis()->SetBinLabel(3, "rej. radius");
        hV0Selected->GetXaxis()->SetBinLabel(4, "rej. cos(#theta_{P})");
        hV0Selected->GetXaxis()->SetBinLabel(5, "rej. AP / Mass");
        hV0Selected->GetXaxis()->SetBinLabel(6, "rej. DCA V0");
        hV0Selected->GetXaxis()->SetBinLabel(7, "rej. DCA V0 daughters");
        hV0Selected->GetXaxis()->SetBinLabel(8, "rej. pair cut");
        hV0Selected->GetXaxis()->SetBinLabel(9, "rej. PID");
        hV0Selected->GetXaxis()->SetBinLabel(10, "selected");
      }
    }

    ccdb->setURL(url.value);
    ccdb->setCaching(true);
    ccdb->setLocalObjectValidityChecking();
    ccdb->setCreatedNotAfter(std::chrono::duration_cast<std::chrono::milliseconds>(std::chrono::system_clock::now().time_since_epoch()).count());
    ccdbApi.init(url);
    lut = o2::base::MatLayerCylSet::rectifyPtrFromFile(ccdb->get<o2::base::MatLayerCylSet>("GLO/Param/MatLUT"));

    thresholdBDTScores = {thresholdBDTScoreD0ToKPi, thresholdBDTScoreDPlusToPiKPi, thresholdBDTScoreDSToPiKK, thresholdBDTScoreLcToPiKP, thresholdBDTScoreXicToPiKP};
  }

  using BigTracksMCPID = soa::Join<aod::Tracks, aod::TracksExtra, aod::TracksDCA, aod::pidTPCFullPi, aod::pidTOFFullPi, aod::pidTPCFullKa, aod::pidTOFFullKa, aod::pidTPCFullPr, aod::pidTOFFullPr, aod::McTrackLabels>;
  using BigTracksPID = soa::Join<aod::Tracks, aod::TracksExtra, aod::TracksDCA, aod::TrackSelection, aod::pidTPCFullPi, aod::pidTOFFullPi, aod::pidTPCFullKa, aod::pidTOFFullKa, aod::pidTPCFullPr, aod::pidTOFFullPr>;
  using CollsWithEvSel = soa::Join<aod::Collisions, aod::EvSels>;

  using Hf2ProngsWithMl = soa::Join<aod::Hf2Prongs, aod::Hf2ProngMlProbs>;
  using Hf3ProngsWithMl = soa::Join<aod::Hf3Prongs, aod::Hf3ProngMlProbs>;

  Preslice<aod::TrackAssoc> trackIndicesPerCollision = aod::track_association::collisionId;
  Preslice<aod::V0Datas> v0sPerCollision = aod::v0data::collisionId;
  Preslice<Hf2ProngsWithMl> hf2ProngPerCollision = aod::track_association::collisionId;
  Preslice<Hf3ProngsWithMl> hf3ProngPerCollision = aod::track_association::collisionId;
  Preslice<aod::CascDatas> cascPerCollision = aod::cascdata::collisionId;
  Preslice<aod::V0PhotonsKF> photonsPerCollision = aod::v0photonkf::collisionId;

  void process(CollsWithEvSel const& collisions,
               aod::BCsWithTimestamps const&,
               aod::V0Datas const& v0s,
               aod::CascDatas const& cascades,
               Hf2ProngsWithMl const& cand2Prongs,
               Hf3ProngsWithMl const& cand3Prongs,
               aod::TrackAssoc const& trackIndices,
               BigTracksPID const& tracks,
               aod::V0PhotonsKF const& photons)
  {
    for (const auto& collision : collisions) {

      bool keepEvent[kNtriggersHF]{false};
      if (applyEventSelection && (!collision.sel8() || std::fabs(collision.posZ()) > 11.f || (!collision.selection_bit(aod::evsel::kNoTimeFrameBorder) && applyTimeFrameBorderCut))) { // safety margin for Zvtx

        tags(keepEvent[kHighPt2P], keepEvent[kHighPt3P], keepEvent[kBeauty3P], keepEvent[kBeauty4P], keepEvent[kFemto2P], keepEvent[kFemto3P], keepEvent[kDoubleCharm2P], keepEvent[kDoubleCharm3P], keepEvent[kDoubleCharmMix], keepEvent[kV0Charm2P], keepEvent[kV0Charm3P], keepEvent[kCharmBarToXiBach], keepEvent[kSigmaCPPK], keepEvent[kSigmaC0K0], keepEvent[kPhotonCharm2P], keepEvent[kPhotonCharm3P]);
        continue;
      }

      auto thisCollId = collision.globalIndex();

      if (applyOptimisation) {
        optimisationTreeCollisions(thisCollId);
      }

      auto bc = collision.template bc_as<aod::BCsWithTimestamps>();
      // needed for track propagation
      if (currentRun != bc.runNumber()) {
        o2::parameters::GRPMagField* grpo = ccdb->getForTimeStamp<o2::parameters::GRPMagField>("GLO/Config/GRPMagField", bc.timestamp());
        o2::base::Propagator::initFieldFromGRP(grpo);
        // setMatLUT only after magfield has been initalized
        // (setMatLUT has implicit and problematic init field call if not)
        o2::base::Propagator::Instance()->setMatLUT(lut);

        // needed for TPC PID postcalibrations
        if (setTPCCalib == 1) {
          helper.setTpcRecalibMaps(ccdb, bc, ccdbPathTPC);
        } else if (setTPCCalib > 1) {
          helper.setValuesBB(ccdbApi, bc, std::array{ccdbBBPion.value, ccdbBBAntiPion.value, ccdbBBKaon.value, ccdbBBAntiKaon.value, ccdbBBProton.value, ccdbBBAntiProton.value});
        }

        currentRun = bc.runNumber();
      }

      hProcessedEvents->Fill(0);

      std::vector<std::vector<int64_t>> indicesDau2Prong{};

      auto cand2ProngsThisColl = cand2Prongs.sliceBy(hf2ProngPerCollision, thisCollId);
      for (const auto& cand2Prong : cand2ProngsThisColl) {                                // start loop over 2 prongs
        if (!TESTBIT(cand2Prong.hfflag(), o2::aod::hf_cand_2prong::DecayType::D0ToPiK)) { // check if it's a D0
          continue;
        }

        auto trackPos = cand2Prong.prong0_as<BigTracksPID>(); // positive daughter
        auto trackNeg = cand2Prong.prong1_as<BigTracksPID>(); // negative daughter

        auto preselD0 = helper.isDzeroPreselected(trackPos, trackNeg);
        if (!preselD0) {
          continue;
        }

        auto trackParPos = getTrackPar(trackPos);
        auto trackParNeg = getTrackPar(trackNeg);
        o2::gpu::gpustd::array<float, 2> dcaPos{trackPos.dcaXY(), trackPos.dcaZ()};
        o2::gpu::gpustd::array<float, 2> dcaNeg{trackNeg.dcaXY(), trackNeg.dcaZ()};
        std::array<float, 3> pVecPos{trackPos.pVector()};
        std::array<float, 3> pVecNeg{trackNeg.pVector()};
        if (trackPos.collisionId() != thisCollId) {
          o2::base::Propagator::Instance()->propagateToDCABxByBz({collision.posX(), collision.posY(), collision.posZ()}, trackParPos, 2.f, noMatCorr, &dcaPos);
          getPxPyPz(trackParPos, pVecPos);
        }
        if (trackNeg.collisionId() != thisCollId) {
          o2::base::Propagator::Instance()->propagateToDCABxByBz({collision.posX(), collision.posY(), collision.posZ()}, trackParNeg, 2.f, noMatCorr, &dcaNeg);
          getPxPyPz(trackParNeg, pVecNeg);
        }

        // apply ML models
        std::vector<float> scores{};
        scores.insert(scores.end(), cand2Prong.mlProbSkimD0ToKPi().begin(), cand2Prong.mlProbSkimD0ToKPi().end());
        if (scores.size() != 3) {
          scores.resize(3);
          scores[0] = 2.;
          scores[1] = -1.;
          scores[2] = -1.;
        }
        auto tagBDT = helper.isBDTSelected(scores, thresholdBDTScores[kD0]);
        bool isCharmTagged = TESTBIT(tagBDT, RecoDecay::OriginType::Prompt);
        bool isBeautyTagged = TESTBIT(tagBDT, RecoDecay::OriginType::NonPrompt);
        bool isSignalTagged = acceptBdtBkgOnly ? TESTBIT(tagBDT, RecoDecay::OriginType::None) : (isCharmTagged || isBeautyTagged);

        if (activateQA > 1) {
          hBDTScoreBkg[kD0]->Fill(scores[0]);
          hBDTScorePrompt[kD0]->Fill(scores[1]);
          hBDTScoreNonPrompt[kD0]->Fill(scores[2]);
        }

        if (!isSignalTagged) {
          continue;
        }

        auto pVec2Prong = RecoDecay::pVec(pVecPos, pVecNeg);
        auto pt2Prong = RecoDecay::pt(pVec2Prong);

        if (applyOptimisation) {
          optimisationTreeCharm(thisCollId, o2::constants::physics::Pdg::kD0, pt2Prong, scores[0], scores[1], scores[2]);
        }

        auto selD0 = helper.isSelectedD0InMassRange(pVecPos, pVecNeg, pt2Prong, preselD0, activateQA, hMassVsPtC[kD0]);

        if (helper.isSelectedHighPt2Prong(pt2Prong)) {
          keepEvent[kHighPt2P] = true;
          if (activateQA) {
            hCharmHighPt[kD0]->Fill(pt2Prong);
          }
        } // end high-pT selection

        if (isCharmTagged) {
          indicesDau2Prong.push_back(std::vector<int64_t>{trackPos.globalIndex(), trackNeg.globalIndex()});
        } // end multi-charm selection

        // compute masses already here, needed both for B0 --> D* (--> D0 Pi) Pi and Ds1 --> D* (--> D0 Pi) K0S
        auto massD0Cand = RecoDecay::m(std::array{pVecPos, pVecNeg}, std::array{massPi, massKa});
        auto massD0BarCand = RecoDecay::m(std::array{pVecPos, pVecNeg}, std::array{massKa, massPi});

        auto trackIdsThisCollision = trackIndices.sliceBy(trackIndicesPerCollision, thisCollId);
        for (const auto& trackId : trackIdsThisCollision) { // start loop over tracks
          auto track = trackId.track_as<BigTracksPID>();

          if (track.globalIndex() == trackPos.globalIndex() || track.globalIndex() == trackNeg.globalIndex()) {
            continue;
          }

          auto trackParThird = getTrackPar(track);
          o2::gpu::gpustd::array<float, 2> dcaThird{track.dcaXY(), track.dcaZ()};
          std::array<float, 3> pVecThird = {track.pVector()};
          if (track.collisionId() != thisCollId) {
            o2::base::Propagator::Instance()->propagateToDCABxByBz({collision.posX(), collision.posY(), collision.posZ()}, trackParThird, 2.f, noMatCorr, &dcaThird);
            getPxPyPz(trackParThird, pVecThird);
          }

          if (!keepEvent[kBeauty3P] && isBeautyTagged) {
            auto isTrackSelected = helper.isSelectedTrackForSoftPionOrBeauty(track, trackParThird, dcaThird, kBeauty3P);
            if (isTrackSelected && ((TESTBIT(selD0, 0) && track.sign() < 0) || (TESTBIT(selD0, 1) && track.sign() > 0))) {
              auto massCand = RecoDecay::m(std::array{pVec2Prong, pVecThird}, std::array{massD0, massPi});
              auto pVecBeauty3Prong = RecoDecay::pVec(pVec2Prong, pVecThird);
              auto ptCand = RecoDecay::pt(pVecBeauty3Prong);
              if (TESTBIT(isTrackSelected, kForBeauty) && std::fabs(massCand - massBPlus) <= deltaMassBeauty->get(0u, 0u)) {
                keepEvent[kBeauty3P] = true;
                // fill optimisation tree for D0
                if (applyOptimisation) {
                  optimisationTreeBeauty(thisCollId, o2::constants::physics::Pdg::kD0, pt2Prong, scores[0], scores[1], scores[2], dcaThird[0]);
                }
                if (activateQA) {
                  hMassVsPtB[kBplus]->Fill(ptCand, massCand);
                }
              } else if (TESTBIT(isTrackSelected, kSoftPionForBeauty)) {
                std::array<float, 2> massDausD0{massPi, massKa};
                auto massD0dau = massD0Cand;
                if (track.sign() < 0) {
                  massDausD0[0] = massKa;
                  massDausD0[1] = massPi;
                  massD0dau = massD0BarCand;
                }
                auto massDstarCand = RecoDecay::m(std::array{pVecPos, pVecNeg, pVecThird}, std::array{massDausD0[0], massDausD0[1], massPi});
                auto massDiffDstar = massDstarCand - massD0dau;
                if (cutsPtDeltaMassCharmReso->get(0u, 0u) <= massDiffDstar && massDiffDstar <= cutsPtDeltaMassCharmReso->get(1u, 0u) && ptCand > cutsPtDeltaMassCharmReso->get(2u, 0u)) { // additional check for B0->D*pi polarization studies
                  if (activateQA) {
                    hMassVsPtC[kNCharmParticles]->Fill(ptCand, massDiffDstar);
                  }
                  for (const auto& trackIdB : trackIdsThisCollision) { // start loop over tracks
                    auto trackB = trackIdB.track_as<BigTracksPID>();
                    if (track.globalIndex() == trackB.globalIndex()) {
                      continue;
                    }
                    auto trackParFourth = getTrackPar(trackB);
                    o2::gpu::gpustd::array<float, 2> dcaFourth{trackB.dcaXY(), trackB.dcaZ()};
                    std::array<float, 3> pVecFourth = {trackB.pVector()};
                    if (trackB.collisionId() != thisCollId) {
                      o2::base::Propagator::Instance()->propagateToDCABxByBz({collision.posX(), collision.posY(), collision.posZ()}, trackParFourth, 2.f, noMatCorr, &dcaFourth);
                      getPxPyPz(trackParFourth, pVecFourth);
                    }

                    auto isTrackFourthSelected = helper.isSelectedTrackForSoftPionOrBeauty(trackB, trackParFourth, dcaFourth, kBeauty3P);
                    if (track.sign() * trackB.sign() < 0 && TESTBIT(isTrackFourthSelected, kForBeauty)) {
                      auto massCandB0 = RecoDecay::m(std::array{pVecBeauty3Prong, pVecFourth}, std::array{massDStar, massPi});
                      if (std::fabs(massCandB0 - massB0) <= deltaMassBeauty->get(0u, 2u)) {
                        keepEvent[kBeauty3P] = true;
                        // fill optimisation tree for D0
                        if (applyOptimisation) {
                          optimisationTreeBeauty(thisCollId, 413, pt2Prong, scores[0], scores[1], scores[2], dcaFourth[0]); // pdgCode of D*(2010)+: 413
                        }
                        if (activateQA) {
                          auto pVecBeauty4Prong = RecoDecay::pVec(pVec2Prong, pVecThird, pVecFourth);
                          auto ptCandBeauty4Prong = RecoDecay::pt(pVecBeauty4Prong);
                          hMassVsPtB[kB0toDStar]->Fill(ptCandBeauty4Prong, massCandB0);
                        }
                      }
                    }
                  }
                }
              }
            }
          } // end beauty selection

          // 2-prong femto
          if (!keepEvent[kFemto2P] && enableFemtoChannels->get(0u, 0u) && isCharmTagged && track.collisionId() == thisCollId && (TESTBIT(selD0, 0) || TESTBIT(selD0, 1) || !requireCharmMassForFemto)) {
            bool isProton = helper.isSelectedProton4Femto(track, trackParThird, activateQA, hProtonTPCPID, hProtonTOFPID, forceTofPidForFemto);
            if (isProton) {
              float relativeMomentum = helper.computeRelativeMomentum(pVecThird, pVec2Prong, massD0);
              if (applyOptimisation) {
                optimisationTreeFemto(thisCollId, o2::constants::physics::Pdg::kD0, pt2Prong, scores[0], scores[1], scores[2], relativeMomentum, track.tpcNSigmaPr(), track.tofNSigmaPr());
              }
              if (relativeMomentum < femtoMaxRelativeMomentum) {
                keepEvent[kFemto2P] = true;
                if (activateQA) {
                  hCharmProtonKstarDistr[kD0]->Fill(relativeMomentum);
                }
              }
            }
          } // end femto selection

        } // end loop over tracks

        // 2-prong with Gamma (conversion photon)
        if (!keepEvent[kPhotonCharm2P] && isSignalTagged && (TESTBIT(selD0, 0) || TESTBIT(selD0, 1))) {
          auto photonsThisCollision = photons.sliceBy(photonsPerCollision, thisCollId);
          for (const auto& photon : photonsThisCollision) {
            auto posTrack = photon.posTrack_as<BigTracksPID>();
            auto negTrack = photon.negTrack_as<BigTracksPID>();
            if (!helper.isSelectedPhoton(photon, std::array{posTrack, negTrack}, collision, activateQA, hV0Selected, hArmPod)) {
              continue;
            }
            gpu::gpustd::array<float, 2> dcaInfo;
            std::array<float, 3> pVecPhoton = {photon.px(), photon.py(), photon.pz()};
            std::array<float, 3> posVecPhoton = {photon.vx(), photon.vy(), photon.vz()};
            auto trackParPhoton = o2::track::TrackPar(posVecPhoton, pVecPhoton, 0, true);
            trackParPhoton.setPID(o2::track::PID::Photon);
            trackParPhoton.setAbsCharge(0);
            o2::base::Propagator::Instance()->propagateToDCABxByBz({collision.posX(), collision.posY(), collision.posZ()}, trackParPhoton, 2.f, matCorr, &dcaInfo);
            getPxPyPz(trackParPhoton, pVecPhoton);
            float massDStarCand{-1.}, massDStarBarCand{-999.};
            float massDiffDstar{-1.}, massDiffDstarBar{-999.};
            auto pVecReso2Prong = RecoDecay::pVec(pVec2Prong, pVecPhoton);
            auto ptCand = RecoDecay::pt(pVecReso2Prong);
            if (ptCand > cutsPtDeltaMassCharmReso->get(2u, 1u)) {
              if (TESTBIT(selD0, 0)) {
                massDStarCand = RecoDecay::m(std::array{pVecPos, pVecNeg, pVecPhoton}, std::array{massPi, massKa, massGamma});
                massDiffDstar = massDStarCand - massD0Cand;
              }
              if (TESTBIT(selD0, 1)) {
                massDStarBarCand = RecoDecay::m(std::array{pVecPos, pVecNeg, pVecPhoton}, std::array{massKa, massPi, massGamma});
                massDiffDstarBar = massDStarBarCand - massD0BarCand;
              }
              bool isGoodDstar = (cutsPtDeltaMassCharmReso->get(0u, 1u) < massDiffDstar && massDiffDstar < cutsPtDeltaMassCharmReso->get(1u, 1u));
              bool isGoodDstarBar = (cutsPtDeltaMassCharmReso->get(0u, 1u) < massDiffDstarBar && massDiffDstarBar < cutsPtDeltaMassCharmReso->get(1u, 1u));

              if (isGoodDstar || isGoodDstarBar) {
                if (activateQA) {
                  if (isGoodDstar) {
                    hMassVsPtC[kNCharmParticles + 1]->Fill(ptCand, massDiffDstar);
                  }
                  if (isGoodDstarBar) {
                    hMassVsPtC[kNCharmParticles + 1]->Fill(ptCand, massDiffDstarBar);
                  }
                }
                keepEvent[kPhotonCharm2P] = true;
                break; // we stop after the first D0-photon pair found
              }
            }
          }
        }

        // 2-prong with K0S or Lambda
        if (!keepEvent[kV0Charm2P] && isSignalTagged && (TESTBIT(selD0, 0) || TESTBIT(selD0, 1))) {
          auto v0sThisCollision = v0s.sliceBy(v0sPerCollision, thisCollId);
          for (const auto& v0 : v0sThisCollision) {
            auto posTrack = v0.posTrack_as<BigTracksPID>();
            auto negTrack = v0.negTrack_as<BigTracksPID>();
            auto selV0 = helper.isSelectedV0(v0, std::array{posTrack, negTrack}, collision, activateQA, hV0Selected, hArmPod);
            if (!selV0) {
              continue;
            }

            // propagate to PV
            gpu::gpustd::array<float, 2> dcaInfo;
            std::array<float, 3> pVecV0 = {v0.px(), v0.py(), v0.pz()};
            std::array<float, 3> pVecV0Orig = {v0.px(), v0.py(), v0.pz()};
            std::array<float, 3> posVecV0 = {v0.x(), v0.y(), v0.z()};
            if (!keepEvent[kV0Charm2P] && TESTBIT(selV0, kK0S)) {

              auto trackParK0 = o2::track::TrackPar(posVecV0, pVecV0Orig, 0, true);
              trackParK0.setPID(o2::track::PID::K0);
              trackParK0.setAbsCharge(0);
              o2::base::Propagator::Instance()->propagateToDCABxByBz({collision.posX(), collision.posY(), collision.posZ()}, trackParK0, 2.f, matCorr, &dcaInfo);
              getPxPyPz(trackParK0, pVecV0);

              // we first look for a D*+
              for (const auto& trackBachelorId : trackIdsThisCollision) { // start loop over tracks
                auto trackBachelor = trackBachelorId.track_as<BigTracksPID>();
                if (trackBachelor.globalIndex() == trackPos.globalIndex() || trackBachelor.globalIndex() == trackNeg.globalIndex()) {
                  continue;
                }

<<<<<<< HEAD
                  auto trackParBachelor = getTrackPar(trackBachelor);
                  o2::gpu::gpustd::array<float, 2> dcaBachelor{trackBachelor.dcaXY(), trackBachelor.dcaZ()};
                  std::array<float, 3> pVecBachelor = {trackBachelor.pVector()};
                  if (trackBachelor.collisionId() != thisCollId) {
                    o2::base::Propagator::Instance()->propagateToDCABxByBz({collision.posX(), collision.posY(), collision.posZ()}, trackParBachelor, 2.f, noMatCorr, &dcaBachelor);
                    getPxPyPz(trackParBachelor, pVecBachelor);
                  }
=======
                auto trackParBachelor = getTrackPar(trackBachelor);
                o2::gpu::gpustd::array<float, 2> dcaBachelor{trackBachelor.dcaXY(), trackBachelor.dcaZ()};
                std::array<float, 3> pVecBachelor = {trackBachelor.px(), trackBachelor.py(), trackBachelor.pz()};
                if (trackBachelor.collisionId() != thisCollId) {
                  o2::base::Propagator::Instance()->propagateToDCABxByBz({collision.posX(), collision.posY(), collision.posZ()}, trackParBachelor, 2.f, noMatCorr, &dcaBachelor);
                  getPxPyPz(trackParBachelor, pVecBachelor);
                }
>>>>>>> 00bab6bf

                int isTrackSelected = helper.isSelectedTrackForSoftPionOrBeauty(trackBachelor, trackParBachelor, dcaBachelor, -1);
                if (TESTBIT(isTrackSelected, kSoftPion) && ((TESTBIT(selD0, 0) && trackBachelor.sign() < 0) || (TESTBIT(selD0, 1) && trackBachelor.sign() > 0))) {
                  std::array<float, 2> massDausD0{massPi, massKa};
                  auto massD0dau = massD0Cand;
                  if (trackBachelor.sign() < 0) {
                    massDausD0[0] = massKa;
                    massDausD0[1] = massPi;
                    massD0dau = massD0BarCand;
                  }
                  auto pVecDStarCand = RecoDecay::pVec(pVec2Prong, pVecBachelor);
                  auto ptDStarCand = RecoDecay::pt(pVecDStarCand);
                  double massDStarCand{-999.}, massDiffDstar{-999.};
                  if (ptDStarCand > cutsPtDeltaMassCharmReso->get(2u, 0u)) {
                    massDStarCand = RecoDecay::m(std::array{pVecPos, pVecNeg, pVecBachelor}, std::array{massDausD0[0], massDausD0[1], massPi});
                    massDiffDstar = massDStarCand - massD0dau;
                    if (cutsPtDeltaMassCharmReso->get(0u, 0u) <= massDiffDstar && massDiffDstar <= cutsPtDeltaMassCharmReso->get(1u, 0u)) {
                      if (activateQA) {
                        hMassVsPtC[kNCharmParticles]->Fill(ptDStarCand, massDiffDstar);
                      }
                      auto pVecReso2Prong = RecoDecay::pVec(pVecDStarCand, pVecV0);
                      auto ptCand = RecoDecay::pt(pVecReso2Prong);
                      if (ptCand > cutsPtDeltaMassCharmReso->get(2u, 3u)) {
                        auto massDStarK0S = RecoDecay::m(std::array{pVecPos, pVecNeg, pVecBachelor, pVecV0}, std::array{massDausD0[0], massDausD0[1], massPi, massK0S});
                        auto massDiffDsReso = massDStarK0S - massDStarCand;
                        if (cutsPtDeltaMassCharmReso->get(0u, 3u) < massDiffDsReso && massDiffDsReso < cutsPtDeltaMassCharmReso->get(1u, 3u)) {
                          if (activateQA) {
                            hMassVsPtC[kNCharmParticles + 3]->Fill(ptCand, massDiffDsReso);
                          }
                          keepEvent[kV0Charm2P] = true;
                          break;
                        }
                      }
                    }
                  }
                }
              }
            }
            if (!keepEvent[kV0Charm2P] && (TESTBIT(selV0, kLambda) || TESTBIT(selV0, kAntiLambda))) { // Xic(3055) and Xic(3080) --> since it occupies only a small bandwidth, we might want to keep also wrong sign pairs
              auto trackParLambda = o2::track::TrackPar(posVecV0, pVecV0Orig, 0, true);
              trackParLambda.setAbsCharge(0);
              trackParLambda.setPID(o2::track::PID::Lambda);
              o2::base::Propagator::Instance()->propagateToDCABxByBz({collision.posX(), collision.posY(), collision.posZ()}, trackParLambda, 2.f, matCorr, &dcaInfo);
              getPxPyPz(trackParLambda, pVecV0);
              float massXicStarCand{-999.}, massXicStarBarCand{-999.};
              float massDiffXicStarCand{-999.}, massDiffXicStarBarCand{-999.};
              bool isRightSignXicStar{false}, isRightSignXicStarBar{false};
              auto pVecReso2Prong = RecoDecay::pVec(pVec2Prong, pVecV0);
              auto ptCand = RecoDecay::pt(pVecReso2Prong);
              if (ptCand > cutsPtDeltaMassCharmReso->get(2u, 5u)) {
                if (TESTBIT(selD0, 0)) {
                  massXicStarCand = RecoDecay::m(std::array{pVecPos, pVecNeg, pVecV0}, std::array{massPi, massKa, massLambda});
                  massDiffXicStarCand = massXicStarCand - massD0Cand;
                  isRightSignXicStar = TESTBIT(selV0, kLambda); // right sign if Lambda
                }
                if (TESTBIT(selD0, 1)) {
                  massXicStarBarCand = RecoDecay::m(std::array{pVecPos, pVecNeg, pVecV0}, std::array{massKa, massPi, massLambda});
                  massDiffXicStarBarCand = massXicStarBarCand - massD0BarCand;
                  isRightSignXicStarBar = TESTBIT(selV0, kAntiLambda); // right sign if AntiLambda
                }
                bool isGoodXicStar = (cutsPtDeltaMassCharmReso->get(0u, 5u) < massDiffXicStarCand && massDiffXicStarCand < cutsPtDeltaMassCharmReso->get(1u, 5u));
                bool isGoodXicStarBar = (cutsPtDeltaMassCharmReso->get(0u, 5u) < massDiffXicStarBarCand && massDiffXicStarBarCand < cutsPtDeltaMassCharmReso->get(1u, 5u));

                if (activateQA) {
                  if (isGoodXicStar) {
                    if (isRightSignXicStar) {
                      hMassVsPtC[kNCharmParticles + 7]->Fill(ptCand, massDiffXicStarCand);
                    } else if (!isRightSignXicStar && keepAlsoWrongDmesLambdaPairs) {
                      hMassVsPtC[kNCharmParticles + 8]->Fill(ptCand, massDiffXicStarBarCand);
                    }
                  }
                  if (isGoodXicStarBar) {
                    if (isRightSignXicStarBar) {
                      hMassVsPtC[kNCharmParticles + 7]->Fill(ptCand, massDiffXicStarCand);
                    } else if (!isRightSignXicStarBar && keepAlsoWrongDmesLambdaPairs) {
                      hMassVsPtC[kNCharmParticles + 8]->Fill(ptCand, massDiffXicStarBarCand);
                    }
                  }
                }
                if ((isGoodXicStar && (isRightSignXicStar || keepAlsoWrongDmesLambdaPairs)) || (isGoodXicStarBar && (isRightSignXicStarBar || keepAlsoWrongDmesLambdaPairs))) {
                  keepEvent[kV0Charm2P] = true;
                  break;
                }
              }
            }
          }
        } // end V0 selection

      } // end loop over 2-prong candidates

      std::vector<std::vector<int64_t>> indicesDau3Prong{};
      auto cand3ProngsThisColl = cand3Prongs.sliceBy(hf3ProngPerCollision, thisCollId);
      for (const auto& cand3Prong : cand3ProngsThisColl) { // start loop over 3 prongs
        std::array<int8_t, kNCharmParticles - 1> is3Prong = {
          TESTBIT(cand3Prong.hfflag(), o2::aod::hf_cand_3prong::DecayType::DplusToPiKPi),
          TESTBIT(cand3Prong.hfflag(), o2::aod::hf_cand_3prong::DecayType::DsToKKPi),
          TESTBIT(cand3Prong.hfflag(), o2::aod::hf_cand_3prong::DecayType::LcToPKPi),
          TESTBIT(cand3Prong.hfflag(), o2::aod::hf_cand_3prong::DecayType::XicToPKPi)};
        if (!std::accumulate(is3Prong.begin(), is3Prong.end(), 0)) { // check if it's a D+, Ds+, Lc+ or Xic+
          continue;
        }

        auto trackFirst = cand3Prong.prong0_as<BigTracksPID>();
        auto trackSecond = cand3Prong.prong1_as<BigTracksPID>();
        auto trackThird = cand3Prong.prong2_as<BigTracksPID>();

        auto trackParFirst = getTrackPar(trackFirst);
        auto trackParSecond = getTrackPar(trackSecond);
        auto trackParThird = getTrackPar(trackThird);
        o2::gpu::gpustd::array<float, 2> dcaFirst{trackFirst.dcaXY(), trackFirst.dcaZ()};
        o2::gpu::gpustd::array<float, 2> dcaSecond{trackSecond.dcaXY(), trackSecond.dcaZ()};
        o2::gpu::gpustd::array<float, 2> dcaThird{trackThird.dcaXY(), trackThird.dcaZ()};
        std::array<float, 3> pVecFirst = trackFirst.pVector();
        std::array<float, 3> pVecSecond = trackSecond.pVector();
        std::array<float, 3> pVecThird = trackThird.pVector();
        if (trackFirst.collisionId() != thisCollId) {
          o2::base::Propagator::Instance()->propagateToDCABxByBz({collision.posX(), collision.posY(), collision.posZ()}, trackParFirst, 2.f, noMatCorr, &dcaFirst);
          getPxPyPz(trackParFirst, pVecFirst);
        }
        if (trackSecond.collisionId() != thisCollId) {
          o2::base::Propagator::Instance()->propagateToDCABxByBz({collision.posX(), collision.posY(), collision.posZ()}, trackParSecond, 2.f, noMatCorr, &dcaSecond);
          getPxPyPz(trackParSecond, pVecSecond);
        }
        if (trackThird.collisionId() != thisCollId) {
          o2::base::Propagator::Instance()->propagateToDCABxByBz({collision.posX(), collision.posY(), collision.posZ()}, trackParThird, 2.f, noMatCorr, &dcaThird);
          getPxPyPz(trackParThird, pVecThird);
        }

        if (is3Prong[0]) { // D+ preselections
          is3Prong[0] = helper.isDplusPreselected(trackSecond);
        }
        if (is3Prong[1]) { // Ds preselections
          is3Prong[1] = helper.isDsPreselected(pVecFirst, pVecThird, pVecSecond, trackSecond);
        }
        if (is3Prong[2] || is3Prong[3]) { // charm baryon preselections
          auto presel = helper.isCharmBaryonPreselected(trackFirst, trackThird, trackSecond);
          if (is3Prong[2]) {
            is3Prong[2] = presel;
          }
          if (is3Prong[3]) {
            is3Prong[3] = presel;
          }
        }

        std::array<int8_t, kNCharmParticles - 1> isSignalTagged = is3Prong;
        std::array<int8_t, kNCharmParticles - 1> isCharmTagged = is3Prong;
        std::array<int8_t, kNCharmParticles - 1> isBeautyTagged = is3Prong;

        std::array<std::vector<float>, kNCharmParticles - 1> scores{};
        scores[0].insert(scores[0].end(), cand3Prong.mlProbSkimDplusToPiKPi().begin(), cand3Prong.mlProbSkimDplusToPiKPi().end());
        scores[1].insert(scores[1].end(), cand3Prong.mlProbSkimDsToKKPi().begin(), cand3Prong.mlProbSkimDsToKKPi().end());
        scores[2].insert(scores[2].end(), cand3Prong.mlProbSkimLcToPKPi().begin(), cand3Prong.mlProbSkimLcToPKPi().end());
        scores[3].insert(scores[3].end(), cand3Prong.mlProbSkimXicToPKPi().begin(), cand3Prong.mlProbSkimXicToPKPi().end());

        for (auto iCharmPart{0}; iCharmPart < kNCharmParticles - 1; ++iCharmPart) {
          if (!is3Prong[iCharmPart]) { // we immediately skip if it was not selected for a given 3-prong species
            continue;
          }

          if (scores[iCharmPart].size() != 3) {
            scores[iCharmPart].resize(3);
            scores[iCharmPart][0] = 2.;
            scores[iCharmPart][1] = -1.;
            scores[iCharmPart][2] = -1.;
          }
          auto tagBDT = helper.isBDTSelected(scores[iCharmPart], thresholdBDTScores[iCharmPart + 1]);

          isCharmTagged[iCharmPart] = TESTBIT(tagBDT, RecoDecay::OriginType::Prompt);
          isBeautyTagged[iCharmPart] = TESTBIT(tagBDT, RecoDecay::OriginType::NonPrompt);
          isSignalTagged[iCharmPart] = acceptBdtBkgOnly ? TESTBIT(tagBDT, RecoDecay::OriginType::None) : (isCharmTagged[iCharmPart] || isBeautyTagged[iCharmPart]);

          if (activateQA > 1) {
            hBDTScoreBkg[iCharmPart + 1]->Fill(scores[iCharmPart][0]);
            hBDTScorePrompt[iCharmPart + 1]->Fill(scores[iCharmPart][1]);
            hBDTScoreNonPrompt[iCharmPart + 1]->Fill(scores[iCharmPart][2]);
          }
        }

        if (!std::accumulate(isSignalTagged.begin(), isSignalTagged.end(), 0)) {
          continue;
        }

        if ((!keepOnlyDplusForDouble3Prongs && std::accumulate(isCharmTagged.begin(), isCharmTagged.end(), 0)) || (keepOnlyDplusForDouble3Prongs && isCharmTagged[kDplus - 1])) {
          indicesDau3Prong.push_back(std::vector<int64_t>{trackFirst.globalIndex(), trackSecond.globalIndex(), trackThird.globalIndex()});
        } // end multiple 3-prong selection

        auto pVec3Prong = RecoDecay::pVec(pVecFirst, pVecSecond, pVecThird);
        auto pt3Prong = RecoDecay::pt(pVec3Prong);
        float sign3Prong = -1 * trackFirst.sign() * trackSecond.sign() * trackThird.sign();

        std::array<int8_t, kNCharmParticles - 1> is3ProngInMass{0};
        if (is3Prong[0]) {
          is3ProngInMass[0] = helper.isSelectedDplusInMassRange(pVecFirst, pVecThird, pVecSecond, pt3Prong, activateQA, hMassVsPtC[kDplus]);
          if (applyOptimisation) {
            optimisationTreeCharm(thisCollId, o2::constants::physics::Pdg::kDPlus, pt3Prong, scores[0][0], scores[0][1], scores[0][2]);
          }
        }
        if (is3Prong[1]) {
          is3ProngInMass[1] = helper.isSelectedDsInMassRange(pVecFirst, pVecThird, pVecSecond, pt3Prong, is3Prong[1], activateQA, hMassVsPtC[kDs]);
          if (applyOptimisation) {
            optimisationTreeCharm(thisCollId, o2::constants::physics::Pdg::kDS, pt3Prong, scores[1][0], scores[1][1], scores[1][2]);
          }
        }
        if (is3Prong[2]) {
          is3ProngInMass[2] = helper.isSelectedLcInMassRange(pVecFirst, pVecThird, pVecSecond, pt3Prong, is3Prong[2], activateQA, hMassVsPtC[kLc]);
          if (applyOptimisation) {
            optimisationTreeCharm(thisCollId, o2::constants::physics::Pdg::kLambdaCPlus, pt3Prong, scores[2][0], scores[2][1], scores[2][2]);
          }
        }
        if (is3Prong[3]) {
          is3ProngInMass[3] = helper.isSelectedXicInMassRange(pVecFirst, pVecThird, pVecSecond, pt3Prong, is3Prong[3], activateQA, hMassVsPtC[kXic]);
          if (applyOptimisation) {
            optimisationTreeCharm(thisCollId, o2::constants::physics::Pdg::kXiCPlus, pt3Prong, scores[3][0], scores[3][1], scores[3][2]);
          }
        }

        if (helper.isSelectedHighPt3Prong(pt3Prong)) {
          keepEvent[kHighPt3P] = true;
          if (activateQA) {
            for (auto iCharmPart{1}; iCharmPart < kNCharmParticles; ++iCharmPart) {
              if (is3Prong[iCharmPart - 1] && (isSignalTagged[iCharmPart - 1])) {
                hCharmHighPt[iCharmPart]->Fill(pt3Prong);
              }
            }
          }
        } // end high-pT selection

        auto trackIdsThisCollision = trackIndices.sliceBy(trackIndicesPerCollision, thisCollId);

        for (const auto& trackId : trackIdsThisCollision) { // start loop over track indices as associated to this collision in HF code
          auto track = trackId.track_as<BigTracksPID>();
          if (track.globalIndex() == trackFirst.globalIndex() || track.globalIndex() == trackSecond.globalIndex() || track.globalIndex() == trackThird.globalIndex()) {
            continue;
          }

          auto trackParFourth = getTrackPar(track);
          o2::gpu::gpustd::array<float, 2> dcaFourth{track.dcaXY(), track.dcaZ()};
          std::array<float, 3> pVecFourth = track.pVector();
          if (track.collisionId() != thisCollId) {
            o2::base::Propagator::Instance()->propagateToDCABxByBz({collision.posX(), collision.posY(), collision.posZ()}, trackParFourth, 2.f, noMatCorr, &dcaFourth);
            getPxPyPz(trackParFourth, pVecFourth);
          }

          int charmParticleID[kNBeautyParticles - 2] = {o2::constants::physics::Pdg::kDPlus, o2::constants::physics::Pdg::kDS, o2::constants::physics::Pdg::kLambdaCPlus, o2::constants::physics::Pdg::kXiCPlus};

          float massCharmHypos[kNBeautyParticles - 2] = {massDPlus, massDs, massLc, massXic};
          float massBeautyHypos[kNBeautyParticles - 2] = {massB0, massBs, massLb, massXib};
          float deltaMassHypos[kNBeautyParticles - 2] = {deltaMassBeauty->get(0u, 1u), deltaMassBeauty->get(0u, 3u), deltaMassBeauty->get(0u, 4u), deltaMassBeauty->get(0u, 5u)};
          auto isTrackSelected = helper.isSelectedTrackForSoftPionOrBeauty(track, trackParFourth, dcaFourth, kBeauty4P);
          if (track.sign() * sign3Prong < 0 && TESTBIT(isTrackSelected, kForBeauty)) {
            for (int iHypo{0}; iHypo < kNBeautyParticles - 2 && !keepEvent[kBeauty4P]; ++iHypo) {
              if (isBeautyTagged[iHypo] && (TESTBIT(is3ProngInMass[iHypo], 0) || TESTBIT(is3ProngInMass[iHypo], 1))) {
                auto massCandB = RecoDecay::m(std::array{pVec3Prong, pVecFourth}, std::array{massCharmHypos[iHypo], massPi});
                if (std::fabs(massCandB - massBeautyHypos[iHypo]) <= deltaMassHypos[iHypo]) {
                  keepEvent[kBeauty4P] = true;
                  if (applyOptimisation) {
                    optimisationTreeBeauty(thisCollId, charmParticleID[iHypo], pt3Prong, scores[iHypo][0], scores[iHypo][1], scores[iHypo][2], dcaFourth[0]);
                  }
                  if (activateQA) {
                    auto pVecBeauty4Prong = RecoDecay::pVec(pVec3Prong, pVecFourth);
                    auto ptCandBeauty4Prong = RecoDecay::pt(pVecBeauty4Prong);
                    hMassVsPtB[iHypo + 2]->Fill(ptCandBeauty4Prong, massCandB);
                  }
                }
              }
            }
          } // end beauty selection

          // 3-prong femto
          bool isProton = helper.isSelectedProton4Femto(track, trackParFourth, activateQA, hProtonTPCPID, hProtonTOFPID, forceTofPidForFemto);
          if (isProton && track.collisionId() == thisCollId) {
            for (int iHypo{0}; iHypo < kNCharmParticles - 1 && !keepEvent[kFemto3P]; ++iHypo) {
              if (isCharmTagged[iHypo] && enableFemtoChannels->get(0u, iHypo + 1) && (TESTBIT(is3ProngInMass[iHypo], 0) || TESTBIT(is3ProngInMass[iHypo], 1) || !requireCharmMassForFemto)) {
                float relativeMomentum = helper.computeRelativeMomentum(pVecFourth, pVec3Prong, massCharmHypos[iHypo]);
                if (applyOptimisation) {
                  optimisationTreeFemto(thisCollId, charmParticleID[iHypo], pt3Prong, scores[iHypo][0], scores[iHypo][1], scores[iHypo][2], relativeMomentum, track.tpcNSigmaPr(), track.tofNSigmaPr());
                }
                if (relativeMomentum < femtoMaxRelativeMomentum) {
                  keepEvent[kFemto3P] = true;
                  if (activateQA) {
                    hCharmProtonKstarDistr[iHypo + 1]->Fill(relativeMomentum);
                  }
                }
              }
            }
          } // end femto selection

          // SigmaC++ K- trigger
          if (!keepEvent[kSigmaCPPK] && is3Prong[2] > 0 && is3ProngInMass[2] > 0 && isSignalTagged[2] > 0 && helper.isSelectedKaonFromXicResoToSigmaC<true>(track)) {
            // we need a candidate Lc->pKpi and a candidate soft kaon

            // look for SigmaC++ candidates
            for (const auto& trackSoftPiId : trackIdsThisCollision) { // start loop over tracks (soft pi)

              // soft pion candidates
              auto trackSoftPi = trackSoftPiId.track_as<BigTracksPID>();
              auto globalIndexSoftPi = trackSoftPi.globalIndex();

              // exclude tracks already used to build the 3-prong candidate
              if (globalIndexSoftPi == trackFirst.globalIndex() || globalIndexSoftPi == trackSecond.globalIndex() || globalIndexSoftPi == trackThird.globalIndex()) {
                // do not consider as candidate soft pion a track already used to build the current 3-prong candidate
                continue;
              }

              // exclude already the current track if it corresponds to the K- candidate
              if (globalIndexSoftPi == track.globalIndex()) {
                continue;
              }

              // check the candidate SigmaC++ charge
              std::array<int, 4> chargesSc = {trackFirst.sign(), trackSecond.sign(), trackThird.sign(), trackSoftPi.sign()};
              int chargeSc = std::accumulate(chargesSc.begin(), chargesSc.end(), 0); // SIGNED electric charge of SigmaC candidate
              if (std::abs(chargeSc) != 2) {
                continue;
              }

              // select soft pion candidates
              auto trackParSoftPi = getTrackPar(trackSoftPi);
              o2::gpu::gpustd::array<float, 2> dcaSoftPi{trackSoftPi.dcaXY(), trackSoftPi.dcaZ()};
              std::array<float, 3> pVecSoftPi = trackSoftPi.pVector();
              if (trackSoftPi.collisionId() != thisCollId) {
                // This is a track reassociated to this PV by the track-to-collision-associator
                // Let's propagate this track to it, and calculate dcaXY, dcaZ
                o2::base::Propagator::Instance()->propagateToDCABxByBz({collision.posX(), collision.posY(), collision.posZ()}, trackParSoftPi, 2.f, noMatCorr, &dcaSoftPi);
                getPxPyPz(trackParSoftPi, pVecSoftPi);
              }
              int8_t isSoftPionSelected = helper.isSelectedTrackForSoftPionOrBeauty(trackSoftPi, trackParSoftPi, dcaSoftPi, kSigmaCPPK);
              if (TESTBIT(isSoftPionSelected, kSoftPionForSigmaC) /*&& (TESTBIT(is3Prong[2], 0) || TESTBIT(is3Prong[2], 1))*/) {

                // check the mass of the SigmaC++ candidate
                auto pVecSigmaC = RecoDecay::pVec(pVecFirst, pVecSecond, pVecThird, pVecSoftPi);
                auto ptSigmaC = RecoDecay::pt(pVecSigmaC);
                int8_t whichSigmaC = helper.isSelectedSigmaCInDeltaMassRange<2>(pVecFirst, pVecThird, pVecSecond, pVecSoftPi, ptSigmaC, is3Prong[2], hMassVsPtC[kNCharmParticles + 9], activateQA);
                if (whichSigmaC > 0) {
                  /// let's build a candidate SigmaC++K- pair
                  /// and keep it only if:
                  ///   - it has the correct charge (±1)
                  ///   - it is in the correct mass range

                  // check the charge for SigmaC++K- candidates
                  if (std::abs(chargeSc + track.sign()) != 1) {
                    continue;
                  }

                  // check the invariant mass
                  float massSigmaCPKPi{-999.}, massSigmaCPiKP{-999.}, deltaMassXicResoPKPi{-999.}, deltaMassXicResoPiKP{-999.};
                  float ptSigmaCKaon = RecoDecay::pt(pVecSigmaC, pVecFourth);

                  if (ptSigmaCKaon > cutsPtDeltaMassCharmReso->get(2u, 10u)) {
                    if (TESTBIT(whichSigmaC, 0)) {
                      massSigmaCPKPi = RecoDecay::m(std::array{pVecFirst, pVecSecond, pVecThird, pVecSoftPi}, std::array{massProton, massKa, massPi, massPi});
                      deltaMassXicResoPKPi = RecoDecay::m(std::array{pVecFirst, pVecSecond, pVecThird, pVecSoftPi, pVecFourth}, std::array{massProton, massKa, massPi, massPi, massKa}) - massSigmaCPKPi;
                    }
                    if (TESTBIT(whichSigmaC, 1)) {
                      massSigmaCPiKP = RecoDecay::m(std::array{pVecFirst, pVecSecond, pVecThird, pVecSoftPi}, std::array{massPi, massKa, massProton, massPi});
                      deltaMassXicResoPiKP = RecoDecay::m(std::array{pVecFirst, pVecSecond, pVecThird, pVecSoftPi, pVecFourth}, std::array{massPi, massKa, massProton, massPi, massKa}) - massSigmaCPiKP;
                    }
                    bool isPKPiOk = (cutsPtDeltaMassCharmReso->get(0u, 10u) < deltaMassXicResoPKPi && deltaMassXicResoPKPi < cutsPtDeltaMassCharmReso->get(1u, 10u));
                    bool isPiKPOk = (cutsPtDeltaMassCharmReso->get(0u, 10u) < deltaMassXicResoPiKP && deltaMassXicResoPiKP < cutsPtDeltaMassCharmReso->get(1u, 10u));
                    if (isPKPiOk || isPiKPOk) {
                      /// This is a good SigmaC++K- event
                      keepEvent[kSigmaCPPK] = true;

                      /// QA plot
                      if (activateQA) {
                        if (isPKPiOk) {
                          if (TESTBIT(whichSigmaC, 2)) {
                            hMassVsPtC[kNCharmParticles + 11]->Fill(ptSigmaCKaon, deltaMassXicResoPKPi);
                          }
                          if (TESTBIT(whichSigmaC, 3)) {
                            hMassVsPtC[kNCharmParticles + 12]->Fill(ptSigmaCKaon, deltaMassXicResoPKPi);
                          }
                        }
                        if (isPiKPOk) {
                          if (TESTBIT(whichSigmaC, 2)) {
                            hMassVsPtC[kNCharmParticles + 11]->Fill(ptSigmaCKaon, deltaMassXicResoPiKP);
                          }
                          if (TESTBIT(whichSigmaC, 3)) {
                            hMassVsPtC[kNCharmParticles + 12]->Fill(ptSigmaCKaon, deltaMassXicResoPiKP);
                          }
                        }
                      }
                    }
                  }
                }
              } // end SigmaC++ candidate
            }   // end loop over tracks (soft pi)
          }     // end candidate Lc->pKpi
        }       // end loop over tracks

        // Ds with photon
        bool isGoodDsToKKPi = (isSignalTagged[kDs - 1]) && TESTBIT(is3ProngInMass[kDs - 1], 0);
        bool isGoodDsToPiKK = (isSignalTagged[kDs - 1]) && TESTBIT(is3ProngInMass[kDs - 1], 1);
        if (!keepEvent[kPhotonCharm3P] && (isGoodDsToKKPi || isGoodDsToPiKK)) {
          auto massDsKKPi = RecoDecay::m(std::array{pVecFirst, pVecSecond, pVecThird}, std::array{massKa, massKa, massPi});
          auto massDsPiKK = RecoDecay::m(std::array{pVecFirst, pVecSecond, pVecThird}, std::array{massPi, massKa, massKa});
          auto photonsThisCollision = photons.sliceBy(photonsPerCollision, thisCollId);
          for (const auto& photon : photonsThisCollision) {
            auto posTrack = photon.posTrack_as<BigTracksPID>();
            auto negTrack = photon.negTrack_as<BigTracksPID>();
            if (!helper.isSelectedPhoton(photon, std::array{posTrack, negTrack}, collision, activateQA, hV0Selected, hArmPod)) {
              continue;
            }
            gpu::gpustd::array<float, 2> dcaInfo;
            std::array<float, 3> pVecPhoton = {photon.px(), photon.py(), photon.pz()};
            std::array<float, 3> posVecPhoton = {photon.vx(), photon.vy(), photon.vz()};
            auto trackParPhoton = o2::track::TrackPar(posVecPhoton, pVecPhoton, 0, true);
            trackParPhoton.setAbsCharge(0);
            trackParPhoton.setPID(o2::track::PID::Photon);
            o2::base::Propagator::Instance()->propagateToDCABxByBz({collision.posX(), collision.posY(), collision.posZ()}, trackParPhoton, 2.f, matCorr, &dcaInfo);
            getPxPyPz(trackParPhoton, pVecPhoton);
            float massDsStarToKKPiCand{-1.}, massDsStarToPiKKCand{999.};
            float massDiffDsStarToKKPi{-1.}, massDiffDsStarToPiKK{999.};
            if (isGoodDsToKKPi) {
              massDsStarToKKPiCand = RecoDecay::m(std::array{pVecFirst, pVecSecond, pVecThird, pVecPhoton}, std::array{massKa, massKa, massPi, massGamma});
              massDiffDsStarToKKPi = massDsStarToKKPiCand - massDsKKPi;
            }
            if (isGoodDsToPiKK) {
              massDsStarToPiKKCand = RecoDecay::m(std::array{pVecFirst, pVecSecond, pVecThird, pVecPhoton}, std::array{massPi, massKa, massKa, massGamma});
              massDiffDsStarToPiKK = massDsStarToPiKKCand - massDsPiKK;
            }

            auto pVecReso3Prong = RecoDecay::pVec(pVec3Prong, pVecPhoton);
            auto ptCand = RecoDecay::pt(pVecReso3Prong);
            if (ptCand > cutsPtDeltaMassCharmReso->get(2u, 1u)) {
              bool isGoodDsStarToKKPi = (cutsPtDeltaMassCharmReso->get(0u, 1u) < massDiffDsStarToKKPi && massDiffDsStarToKKPi < cutsPtDeltaMassCharmReso->get(1u, 1u));
              bool isGoodDsStarToPiKK = (cutsPtDeltaMassCharmReso->get(0u, 1u) < massDiffDsStarToPiKK && massDiffDsStarToPiKK < cutsPtDeltaMassCharmReso->get(1u, 1u));
              if (isGoodDsStarToKKPi || isGoodDsStarToPiKK) {
                if (activateQA) {
                  if (isGoodDsStarToKKPi) {
                    hMassVsPtC[kNCharmParticles + 2]->Fill(ptCand, massDiffDsStarToKKPi);
                  }
                  if (isGoodDsStarToPiKK) {
                    hMassVsPtC[kNCharmParticles + 2]->Fill(ptCand, massDiffDsStarToPiKK);
                  }
                }
                keepEvent[kPhotonCharm3P] = true;
                break; // we stop after the first Ds + photon found
              }
            }
          }
        }

        // D+ with K0S or Lambda and SigmaC0 with K0S
        auto v0sThisCollision = v0s.sliceBy(v0sPerCollision, thisCollId);
        bool isGoodDPlus = (isSignalTagged[kDplus - 1]) && is3ProngInMass[kDplus - 1];
        bool isGoodLcToPKPi = (isSignalTagged[kLc - 1]) && TESTBIT(is3ProngInMass[kLc - 1], 0);
        bool isGoodLcToPiKP = (isSignalTagged[kLc - 1]) && TESTBIT(is3ProngInMass[kLc - 1], 1);
        auto massDPlusCand = RecoDecay::m(std::array{pVecFirst, pVecSecond, pVecThird}, std::array{massPi, massKa, massPi});

        if ((!keepEvent[kV0Charm3P] && isGoodDPlus) || (!keepEvent[kSigmaC0K0] && (isGoodLcToPKPi || isGoodLcToPiKP))) {
          for (const auto& v0 : v0sThisCollision) {
            auto posTrack = v0.posTrack_as<BigTracksPID>();
            auto negTrack = v0.negTrack_as<BigTracksPID>();
            auto selV0 = helper.isSelectedV0(v0, std::array{posTrack, negTrack}, collision, activateQA, hV0Selected, hArmPod);
            if (!selV0) {
              continue;
            }
            gpu::gpustd::array<float, 2> dcaInfo;
            std::array<float, 3> pVecV0Orig = {v0.px(), v0.py(), v0.pz()};
            std::array<float, 3> pVecV0 = {v0.px(), v0.py(), v0.pz()};
            std::array<float, 3> posVecV0 = {v0.x(), v0.y(), v0.z()};

            // we pair D+ with V0
            if (!keepEvent[kV0Charm3P] && isGoodDPlus) {
              if (!keepEvent[kV0Charm3P] && TESTBIT(selV0, kK0S)) { // Ds2*
                auto trackParK0S = o2::track::TrackPar(posVecV0, pVecV0Orig, 0, true);
                trackParK0S.setAbsCharge(0);
                trackParK0S.setPID(o2::track::PID::K0);
                o2::base::Propagator::Instance()->propagateToDCABxByBz({collision.posX(), collision.posY(), collision.posZ()}, trackParK0S, 2.f, matCorr, &dcaInfo);
                getPxPyPz(trackParK0S, pVecV0);
                auto massDsStarCand = RecoDecay::m(std::array{pVecFirst, pVecSecond, pVecThird, pVecV0}, std::array{massPi, massKa, massPi, massK0S});
                auto massDiffDsStar = massDsStarCand - massDPlusCand;
                auto pVecReso3Prong = RecoDecay::pVec(pVec3Prong, pVecV0);
                auto ptCand = RecoDecay::pt(pVecReso3Prong);
                if (ptCand > cutsPtDeltaMassCharmReso->get(2u, 4u)) {
                  if (cutsPtDeltaMassCharmReso->get(0u, 4u) < massDiffDsStar && massDiffDsStar < cutsPtDeltaMassCharmReso->get(1u, 4u)) {
                    if (activateQA) {
                      hMassVsPtC[kNCharmParticles + 4]->Fill(ptCand, massDiffDsStar);
                    }
                    keepEvent[kV0Charm3P] = true;
                  }
                }
              }
              if (!keepEvent[kV0Charm3P] && (TESTBIT(selV0, kLambda) || TESTBIT(selV0, kAntiLambda))) { // Xic(3055) and Xic(3080) --> since it occupies only a small bandwidth, we might want to keep also wrong sign pairs
                auto trackParLambda = o2::track::TrackPar(posVecV0, pVecV0Orig, 0, true);
                trackParLambda.setAbsCharge(0);
                trackParLambda.setPID(o2::track::PID::Lambda);
                o2::base::Propagator::Instance()->propagateToDCABxByBz({collision.posX(), collision.posY(), collision.posZ()}, trackParLambda, 2.f, matCorr, &dcaInfo);
                getPxPyPz(trackParLambda, pVecV0);
                auto pVecReso3Prong = RecoDecay::pVec(pVec3Prong, pVecV0);
                auto ptCand = RecoDecay::pt(pVecReso3Prong);
                if (ptCand > cutsPtDeltaMassCharmReso->get(2u, 5u)) {
                  auto massXicStarCand = RecoDecay::m(std::array{pVecFirst, pVecSecond, pVecThird, pVecV0}, std::array{massPi, massKa, massPi, massLambda});
                  auto massDiffXicStar = massXicStarCand - massDPlusCand;
                  bool isRightSign = ((TESTBIT(selV0, kLambda) && sign3Prong > 0) || (TESTBIT(selV0, kAntiLambda) && sign3Prong < 0));
                  if (cutsPtDeltaMassCharmReso->get(0u, 5u) < massDiffXicStar && massDiffXicStar < cutsPtDeltaMassCharmReso->get(1u, 5u)) {
                    if (activateQA) {
                      if (isRightSign) {
                        hMassVsPtC[kNCharmParticles + 5]->Fill(ptCand, massDiffXicStar);
                      } else if (!isRightSign && keepAlsoWrongDmesLambdaPairs) {
                        hMassVsPtC[kNCharmParticles + 6]->Fill(ptCand, massDiffXicStar);
                      }
                    }
                    if (isRightSign || keepAlsoWrongDmesLambdaPairs) {
                      keepEvent[kV0Charm3P] = true;
                    }
                  }
                }
              }
            } // end D+ with V0

            // we pair SigmaC0 with V0
            if (!keepEvent[kSigmaC0K0] && (isGoodLcToPKPi || isGoodLcToPiKP) && TESTBIT(selV0, kK0S)) {
              // look for SigmaC0 candidates
              for (const auto& trackSoftPiId : trackIdsThisCollision) { // start loop over tracks (soft pi)

                // soft pion candidates
                auto trackSoftPi = trackSoftPiId.track_as<BigTracksPID>();
                auto globalIndexSoftPi = trackSoftPi.globalIndex();

                // exclude tracks already used to build the 3-prong candidate
                if (globalIndexSoftPi == trackFirst.globalIndex() || globalIndexSoftPi == trackSecond.globalIndex() || globalIndexSoftPi == trackThird.globalIndex()) {
                  // do not consider as candidate soft pion a track already used to build the current 3-prong candidate
                  continue;
                }

                // check the candidate SigmaC0 charge
                std::array<int, 4> chargesSc = {trackFirst.sign(), trackSecond.sign(), trackThird.sign(), trackSoftPi.sign()};
                int chargeSc = std::accumulate(chargesSc.begin(), chargesSc.end(), 0); // SIGNED electric charge of SigmaC candidate
                if (chargeSc != 0) {
                  continue;
                }

                // select soft pion candidates
                auto trackParSoftPi = getTrackPar(trackSoftPi);
                o2::gpu::gpustd::array<float, 2> dcaSoftPi{trackSoftPi.dcaXY(), trackSoftPi.dcaZ()};
                std::array<float, 3> pVecSoftPi = trackSoftPi.pVector();
                if (trackSoftPi.collisionId() != thisCollId) {
                  // This is a track reassociated to this PV by the track-to-collision-associator
                  // Let's propagate this track to it, and calculate dcaXY, dcaZ
                  o2::base::Propagator::Instance()->propagateToDCABxByBz({collision.posX(), collision.posY(), collision.posZ()}, trackParSoftPi, 2.f, noMatCorr, &dcaSoftPi);
                  getPxPyPz(trackParSoftPi, pVecSoftPi);
                }
                int8_t isSoftPionSelected = helper.isSelectedTrackForSoftPionOrBeauty(trackSoftPi, trackParSoftPi, dcaSoftPi, kSigmaC0K0);
                if (TESTBIT(isSoftPionSelected, kSoftPionForSigmaC) /*&& (TESTBIT(is3Prong[2], 0) || TESTBIT(is3Prong[2], 1))*/) {

                  // check the mass of the SigmaC0 candidate
                  auto pVecSigmaC = RecoDecay::pVec(pVecFirst, pVecSecond, pVecThird, pVecSoftPi);
                  auto ptSigmaC = RecoDecay::pt(pVecSigmaC);
                  int8_t whichSigmaC = helper.isSelectedSigmaCInDeltaMassRange<0>(pVecFirst, pVecThird, pVecSecond, pVecSoftPi, ptSigmaC, is3Prong[2], hMassVsPtC[kNCharmParticles + 10], activateQA);
                  if (whichSigmaC > 0) {
                    /// let's build a candidate SigmaC0K0s pair
                    /// and keep it only if it is in the correct mass range

                    float massSigmaCPKPi{-999.}, massSigmaCPiKP{-999.}, deltaMassXicResoPKPi{-999.}, deltaMassXicResoPiKP{-999.};
                    std::array<float, 3> pVecPiPosK0s = posTrack.pVector();
                    std::array<float, 3> pVecPiNegK0s = negTrack.pVector();
                    float ptSigmaCKaon = RecoDecay::pt(pVecSigmaC, pVecPiPosK0s, pVecPiNegK0s);
                    if (ptSigmaCKaon > cutsPtDeltaMassCharmReso->get(2u, 10u)) {
                      if (TESTBIT(whichSigmaC, 0)) {
                        massSigmaCPKPi = RecoDecay::m(std::array{pVecFirst, pVecSecond, pVecThird, pVecSoftPi}, std::array{massProton, massKa, massPi, massPi});
                        deltaMassXicResoPKPi = RecoDecay::m(std::array{pVecFirst, pVecSecond, pVecThird, pVecSoftPi, pVecPiPosK0s, pVecPiNegK0s}, std::array{massProton, massKa, massPi, massPi, massPi, massPi}) - massSigmaCPKPi;
                      }
                      if (TESTBIT(whichSigmaC, 1)) {
                        massSigmaCPiKP = RecoDecay::m(std::array{pVecFirst, pVecSecond, pVecThird, pVecSoftPi}, std::array{massPi, massKa, massProton, massPi});
                        deltaMassXicResoPiKP = RecoDecay::m(std::array{pVecFirst, pVecSecond, pVecThird, pVecSoftPi, pVecPiPosK0s, pVecPiNegK0s}, std::array{massPi, massKa, massProton, massPi, massPi, massPi}) - massSigmaCPiKP;
                      }

                      bool isPKPiOk = (cutsPtDeltaMassCharmReso->get(0u, 10u) < deltaMassXicResoPKPi && deltaMassXicResoPKPi < cutsPtDeltaMassCharmReso->get(1u, 10u));
                      bool isPiKPOk = (cutsPtDeltaMassCharmReso->get(0u, 10u) < deltaMassXicResoPiKP && deltaMassXicResoPiKP < cutsPtDeltaMassCharmReso->get(1u, 10u));
                      if (isPKPiOk || isPiKPOk) {
                        /// This is a good SigmaC0K0s event
                        keepEvent[kSigmaC0K0] = true;

                        /// QA plot
                        if (activateQA) {
                          if (isPKPiOk) {
                            if (TESTBIT(whichSigmaC, 2)) {
                              hMassVsPtC[kNCharmParticles + 13]->Fill(ptSigmaCKaon, deltaMassXicResoPKPi);
                            }
                            if (TESTBIT(whichSigmaC, 3)) {
                              hMassVsPtC[kNCharmParticles + 14]->Fill(ptSigmaCKaon, deltaMassXicResoPKPi);
                            }
                          }
                          if (isPiKPOk) {
                            if (TESTBIT(whichSigmaC, 2)) {
                              hMassVsPtC[kNCharmParticles + 13]->Fill(ptSigmaCKaon, deltaMassXicResoPiKP);
                            }
                            if (TESTBIT(whichSigmaC, 3)) {
                              hMassVsPtC[kNCharmParticles + 14]->Fill(ptSigmaCKaon, deltaMassXicResoPiKP);
                            }
                          }
                        }
                      }
                    }
                  }
                }
              } // end loop over tracks (soft pi)
            }
          }
        }
      } // end loop over 3-prong candidates

      if (!keepEvent[kCharmBarToXiBach]) {
        auto cascThisColl = cascades.sliceBy(cascPerCollision, thisCollId);
        for (const auto& casc : cascThisColl) {
          auto bachelorCasc = casc.bachelor_as<BigTracksPID>();
          auto v0DauPos = casc.posTrack_as<BigTracksPID>();
          auto v0DauNeg = casc.negTrack_as<BigTracksPID>();

          if (!helper.isSelectedCascade(casc, std::array{bachelorCasc, v0DauPos, v0DauNeg}, collision)) {
            continue;
          }
          if (activateQA) {
            hMassXi->Fill(casc.mXi());
          }

          auto trackIdsThisCollision = trackIndices.sliceBy(trackIndicesPerCollision, thisCollId);
          for (const auto& trackId : trackIdsThisCollision) { // start loop over tracks
            auto track = trackId.track_as<BigTracksPID>();

            // ask for opposite sign daughters (omegac daughters)
            if (track.sign() * bachelorCasc.sign() >= 0) {
              continue;
            }

            // check if track is one of the Xi daughters
            if (track.globalIndex() == bachelorCasc.globalIndex() || track.globalIndex() == v0DauPos.globalIndex() || track.globalIndex() == v0DauNeg.globalIndex()) {
              continue;
            }

            // propagate to PV
            gpu::gpustd::array<float, 2> dcaInfo;
            std::array<float, 3> pVecCascade = {casc.px(), casc.py(), casc.pz()};
            auto trackParCasc = o2::track::TrackPar(std::array{casc.x(), casc.y(), casc.z()}, pVecCascade, bachelorCasc.sign(), true);
            trackParCasc.setPID(o2::track::PID::XiMinus);
            o2::base::Propagator::Instance()->propagateToDCABxByBz({collision.posX(), collision.posY(), collision.posZ()}, trackParCasc, 2.f, matCorr, &dcaInfo);
            getPxPyPz(trackParCasc, pVecCascade);

            auto trackParBachelor = getTrackPar(track);
            std::array<float, 3> pVecBachelor = track.pVector();
            if (track.collisionId() != thisCollId) {
              o2::base::Propagator::Instance()->propagateToDCABxByBz({collision.posX(), collision.posY(), collision.posZ()}, trackParBachelor, 2.f, noMatCorr, &dcaInfo);
              getPxPyPz(trackParBachelor, pVecBachelor);
            }

            auto isSelBachelor = helper.isSelectedBachelorForCharmBaryon(track, dcaInfo);
            if (isSelBachelor == kRejected) {
              continue;
            }

            auto ptCharmBaryon = RecoDecay::pt(RecoDecay::pVec(pVecCascade, pVecBachelor));

            if (!keepEvent[kCharmBarToXiBach] && TESTBIT(isSelBachelor, kPionForCharmBaryon)) {
              auto massXiPi = RecoDecay::m(std::array{pVecCascade, pVecBachelor}, std::array{massXi, massPi});
              if (ptCharmBaryon > cutsXiBachelor->get(0u, 0u) && massXiPi >= cutsXiBachelor->get(0u, 2u) && massXiPi <= 2.8f) {
                keepEvent[kCharmBarToXiBach] = true;
                if (activateQA) {
                  hMassVsPtC[kNCharmParticles + 15]->Fill(ptCharmBaryon, massXiPi);
                }
              }
            }
            if (!keepEvent[kCharmBarToXiBach] && TESTBIT(isSelBachelor, kKaonForCharmBaryon)) {
              auto massXiKa = RecoDecay::m(std::array{pVecCascade, pVecBachelor}, std::array{massXi, massKa});
              if (ptCharmBaryon > cutsXiBachelor->get(0u, 1u) && massXiKa >= cutsXiBachelor->get(0u, 3u) && massXiKa <= 2.8f) {
                keepEvent[kCharmBarToXiBach] = true;
                if (activateQA) {
                  hMassVsPtC[kNCharmParticles + 16]->Fill(ptCharmBaryon, massXiKa);
                }
              }
            }
          }
        }
      }

      auto n2Prongs = helper.computeNumberOfCandidates(indicesDau2Prong);
      auto n3Prongs = helper.computeNumberOfCandidates(indicesDau3Prong);
      indicesDau2Prong.insert(indicesDau2Prong.end(), indicesDau3Prong.begin(), indicesDau3Prong.end());
      auto n23Prongs = helper.computeNumberOfCandidates(indicesDau2Prong);

      if (activateQA) {
        hN2ProngCharmCand->Fill(n2Prongs);
        hN3ProngCharmCand->Fill(n3Prongs);
      }

      if (n2Prongs > 1 && enableDoubleCharmChannels->get(0u, 0u)) {
        keepEvent[kDoubleCharm2P] = true;
      }
      if (n3Prongs > 1 && enableDoubleCharmChannels->get(0u, 1u)) {
        keepEvent[kDoubleCharm3P] = true;
      }
      if (n23Prongs > 1 && enableDoubleCharmChannels->get(0u, 2u)) {
        keepEvent[kDoubleCharmMix] = true;
      }

      tags(keepEvent[kHighPt2P], keepEvent[kHighPt3P], keepEvent[kBeauty3P], keepEvent[kBeauty4P], keepEvent[kFemto2P], keepEvent[kFemto3P], keepEvent[kDoubleCharm2P], keepEvent[kDoubleCharm3P], keepEvent[kDoubleCharmMix], keepEvent[kV0Charm2P], keepEvent[kV0Charm3P], keepEvent[kCharmBarToXiBach], keepEvent[kSigmaCPPK], keepEvent[kSigmaC0K0], keepEvent[kPhotonCharm2P], keepEvent[kPhotonCharm3P]);

      if (!std::accumulate(keepEvent, keepEvent + kNtriggersHF, 0)) {
        hProcessedEvents->Fill(1);
      } else {
        for (int iTrigger{0}; iTrigger < kNtriggersHF; ++iTrigger) {
          if (keepEvent[iTrigger]) {
            hProcessedEvents->Fill(iTrigger + 2);
          }
        }
      }
    }
  }
};

WorkflowSpec defineDataProcessing(ConfigContext const& cfg)
{

  WorkflowSpec workflow{};
  workflow.push_back(adaptAnalysisTask<HfFilter>(cfg));

  return workflow;
}<|MERGE_RESOLUTION|>--- conflicted
+++ resolved
@@ -341,8 +341,8 @@
         auto trackParNeg = getTrackPar(trackNeg);
         o2::gpu::gpustd::array<float, 2> dcaPos{trackPos.dcaXY(), trackPos.dcaZ()};
         o2::gpu::gpustd::array<float, 2> dcaNeg{trackNeg.dcaXY(), trackNeg.dcaZ()};
-        std::array<float, 3> pVecPos{trackPos.pVector()};
-        std::array<float, 3> pVecNeg{trackNeg.pVector()};
+        std::array<float, 3> pVecPos{trackPos.px(), trackPos.py(), trackPos.pz()};
+        std::array<float, 3> pVecNeg{trackNeg.px(), trackNeg.py(), trackNeg.pz()};
         if (trackPos.collisionId() != thisCollId) {
           o2::base::Propagator::Instance()->propagateToDCABxByBz({collision.posX(), collision.posY(), collision.posZ()}, trackParPos, 2.f, noMatCorr, &dcaPos);
           getPxPyPz(trackParPos, pVecPos);
@@ -410,7 +410,7 @@
 
           auto trackParThird = getTrackPar(track);
           o2::gpu::gpustd::array<float, 2> dcaThird{track.dcaXY(), track.dcaZ()};
-          std::array<float, 3> pVecThird = {track.pVector()};
+          std::array<float, 3> pVecThird = {track.px(), track.py(), track.pz()};
           if (track.collisionId() != thisCollId) {
             o2::base::Propagator::Instance()->propagateToDCABxByBz({collision.posX(), collision.posY(), collision.posZ()}, trackParThird, 2.f, noMatCorr, &dcaThird);
             getPxPyPz(trackParThird, pVecThird);
@@ -452,7 +452,7 @@
                     }
                     auto trackParFourth = getTrackPar(trackB);
                     o2::gpu::gpustd::array<float, 2> dcaFourth{trackB.dcaXY(), trackB.dcaZ()};
-                    std::array<float, 3> pVecFourth = {trackB.pVector()};
+                    std::array<float, 3> pVecFourth = {trackB.px(), trackB.py(), trackB.pz()};
                     if (trackB.collisionId() != thisCollId) {
                       o2::base::Propagator::Instance()->propagateToDCABxByBz({collision.posX(), collision.posY(), collision.posZ()}, trackParFourth, 2.f, noMatCorr, &dcaFourth);
                       getPxPyPz(trackParFourth, pVecFourth);
@@ -579,15 +579,6 @@
                   continue;
                 }
 
-<<<<<<< HEAD
-                  auto trackParBachelor = getTrackPar(trackBachelor);
-                  o2::gpu::gpustd::array<float, 2> dcaBachelor{trackBachelor.dcaXY(), trackBachelor.dcaZ()};
-                  std::array<float, 3> pVecBachelor = {trackBachelor.pVector()};
-                  if (trackBachelor.collisionId() != thisCollId) {
-                    o2::base::Propagator::Instance()->propagateToDCABxByBz({collision.posX(), collision.posY(), collision.posZ()}, trackParBachelor, 2.f, noMatCorr, &dcaBachelor);
-                    getPxPyPz(trackParBachelor, pVecBachelor);
-                  }
-=======
                 auto trackParBachelor = getTrackPar(trackBachelor);
                 o2::gpu::gpustd::array<float, 2> dcaBachelor{trackBachelor.dcaXY(), trackBachelor.dcaZ()};
                 std::array<float, 3> pVecBachelor = {trackBachelor.px(), trackBachelor.py(), trackBachelor.pz()};
@@ -595,7 +586,6 @@
                   o2::base::Propagator::Instance()->propagateToDCABxByBz({collision.posX(), collision.posY(), collision.posZ()}, trackParBachelor, 2.f, noMatCorr, &dcaBachelor);
                   getPxPyPz(trackParBachelor, pVecBachelor);
                 }
->>>>>>> 00bab6bf
 
                 int isTrackSelected = helper.isSelectedTrackForSoftPionOrBeauty(trackBachelor, trackParBachelor, dcaBachelor, -1);
                 if (TESTBIT(isTrackSelected, kSoftPion) && ((TESTBIT(selD0, 0) && trackBachelor.sign() < 0) || (TESTBIT(selD0, 1) && trackBachelor.sign() > 0))) {
@@ -708,9 +698,9 @@
         o2::gpu::gpustd::array<float, 2> dcaFirst{trackFirst.dcaXY(), trackFirst.dcaZ()};
         o2::gpu::gpustd::array<float, 2> dcaSecond{trackSecond.dcaXY(), trackSecond.dcaZ()};
         o2::gpu::gpustd::array<float, 2> dcaThird{trackThird.dcaXY(), trackThird.dcaZ()};
-        std::array<float, 3> pVecFirst = trackFirst.pVector();
-        std::array<float, 3> pVecSecond = trackSecond.pVector();
-        std::array<float, 3> pVecThird = trackThird.pVector();
+        std::array<float, 3> pVecFirst = {trackFirst.px(), trackFirst.py(), trackFirst.pz()};
+        std::array<float, 3> pVecSecond = {trackSecond.px(), trackSecond.py(), trackSecond.pz()};
+        std::array<float, 3> pVecThird = {trackThird.px(), trackThird.py(), trackThird.pz()};
         if (trackFirst.collisionId() != thisCollId) {
           o2::base::Propagator::Instance()->propagateToDCABxByBz({collision.posX(), collision.posY(), collision.posZ()}, trackParFirst, 2.f, noMatCorr, &dcaFirst);
           getPxPyPz(trackParFirst, pVecFirst);
@@ -833,7 +823,7 @@
 
           auto trackParFourth = getTrackPar(track);
           o2::gpu::gpustd::array<float, 2> dcaFourth{track.dcaXY(), track.dcaZ()};
-          std::array<float, 3> pVecFourth = track.pVector();
+          std::array<float, 3> pVecFourth = {track.px(), track.py(), track.pz()};
           if (track.collisionId() != thisCollId) {
             o2::base::Propagator::Instance()->propagateToDCABxByBz({collision.posX(), collision.posY(), collision.posZ()}, trackParFourth, 2.f, noMatCorr, &dcaFourth);
             getPxPyPz(trackParFourth, pVecFourth);
@@ -915,7 +905,7 @@
               // select soft pion candidates
               auto trackParSoftPi = getTrackPar(trackSoftPi);
               o2::gpu::gpustd::array<float, 2> dcaSoftPi{trackSoftPi.dcaXY(), trackSoftPi.dcaZ()};
-              std::array<float, 3> pVecSoftPi = trackSoftPi.pVector();
+              std::array<float, 3> pVecSoftPi = {trackSoftPi.px(), trackSoftPi.py(), trackSoftPi.pz()};
               if (trackSoftPi.collisionId() != thisCollId) {
                 // This is a track reassociated to this PV by the track-to-collision-associator
                 // Let's propagate this track to it, and calculate dcaXY, dcaZ
@@ -1133,7 +1123,7 @@
                 // select soft pion candidates
                 auto trackParSoftPi = getTrackPar(trackSoftPi);
                 o2::gpu::gpustd::array<float, 2> dcaSoftPi{trackSoftPi.dcaXY(), trackSoftPi.dcaZ()};
-                std::array<float, 3> pVecSoftPi = trackSoftPi.pVector();
+                std::array<float, 3> pVecSoftPi = {trackSoftPi.px(), trackSoftPi.py(), trackSoftPi.pz()};
                 if (trackSoftPi.collisionId() != thisCollId) {
                   // This is a track reassociated to this PV by the track-to-collision-associator
                   // Let's propagate this track to it, and calculate dcaXY, dcaZ
@@ -1152,8 +1142,8 @@
                     /// and keep it only if it is in the correct mass range
 
                     float massSigmaCPKPi{-999.}, massSigmaCPiKP{-999.}, deltaMassXicResoPKPi{-999.}, deltaMassXicResoPiKP{-999.};
-                    std::array<float, 3> pVecPiPosK0s = posTrack.pVector();
-                    std::array<float, 3> pVecPiNegK0s = negTrack.pVector();
+                    std::array<float, 3> pVecPiPosK0s = {posTrack.px(), posTrack.py(), posTrack.pz()};
+                    std::array<float, 3> pVecPiNegK0s = {negTrack.px(), negTrack.py(), negTrack.pz()};
                     float ptSigmaCKaon = RecoDecay::pt(pVecSigmaC, pVecPiPosK0s, pVecPiNegK0s);
                     if (ptSigmaCKaon > cutsPtDeltaMassCharmReso->get(2u, 10u)) {
                       if (TESTBIT(whichSigmaC, 0)) {
@@ -1237,7 +1227,7 @@
             getPxPyPz(trackParCasc, pVecCascade);
 
             auto trackParBachelor = getTrackPar(track);
-            std::array<float, 3> pVecBachelor = track.pVector();
+            std::array<float, 3> pVecBachelor = {track.px(), track.py(), track.pz()};
             if (track.collisionId() != thisCollId) {
               o2::base::Propagator::Instance()->propagateToDCABxByBz({collision.posX(), collision.posY(), collision.posZ()}, trackParBachelor, 2.f, noMatCorr, &dcaInfo);
               getPxPyPz(trackParBachelor, pVecBachelor);
