// Copyright 2019-2020 CERN and copyright holders of ALICE O2.
// See https://alice-o2.web.cern.ch/copyright for details of the copyright holders.
// All rights not expressly granted are reserved.
//
// This software is distributed under the terms of the GNU General Public
// License v3 (GPL Version 3), copied verbatim in the file "COPYING".
//
// In applying this license CERN does not waive the privileges and immunities
// granted to it by virtue of its status as an Intergovernmental Organization
// or submit itself to any jurisdiction.
// O2 includes

/// \file HFFilter.cxx
/// \brief task for selection of events with HF signals
///
/// \author Fabrizio Grosa <fabrizio.grosa@cern.ch>, CERN
/// \author Marcel Lesch <marcel.lesch@tum.de>, TUM
/// \author Alexandre Bigot <alexandre.bigot@cern.ch>, Strasbourg University
/// \author Biao Zhang <biao.zhang@cern.ch>, CCNU
/// \author Federica Zanone <federica.zanone@cern.ch>, Heidelberg University

#include "CommonConstants/PhysicsConstants.h"
#include "CCDB/BasicCCDBManager.h"
#include "DataFormatsParameters/GRPMagField.h"
#include "DataFormatsParameters/GRPObject.h"
#include "DetectorsBase/Propagator.h"
#include "Framework/AnalysisDataModel.h"
#include "Framework/AnalysisTask.h"
#include "Framework/ASoAHelpers.h"
#include "Framework/HistogramRegistry.h"
#include "Framework/runDataProcessing.h"

#include "Common/Core/trackUtilities.h"
#include "Common/DataModel/CollisionAssociationTables.h"
#include "Common/DataModel/EventSelection.h"
#include "PWGEM/PhotonMeson/DataModel/gammaTables.h"
#include "PWGHF/DataModel/CandidateReconstructionTables.h"
#include "PWGHF/DataModel/CandidateSelectionTables.h"

#include "EventFiltering/filterTables.h"
#include "EventFiltering/PWGHF/HFFilterHelpers.h"

using namespace o2;
using namespace o2::analysis;
using namespace o2::aod::hffilters;
using namespace o2::framework;
using namespace o2::framework::expressions;

struct HfFilter { // Main struct for HF triggers

  Produces<aod::HfFilters> tags;
  Produces<aod::HFOptimisationTreeBeauty> optimisationTreeBeauty;
  Produces<aod::HFOptimisationTreeCharm> optimisationTreeCharm;
  Produces<aod::HFOptimisationTreeFemto> optimisationTreeFemto;
  Produces<aod::HFOptimisationTreeCollisions> optimisationTreeCollisions;

  Configurable<int> activateQA{"activateQA", 0, "flag to enable QA histos (0 no QA, 1 basic QA, 2 extended QA, 3 very extended QA)"};
  Configurable<bool> applyEventSelection{"applyEventSelection", true, "flag to enable event selection (sel8 + Zvt and possibly time-frame border cut)"};
  Configurable<bool> applyTimeFrameBorderCut{"applyTimeFrameBorderCut", true, "flag to enable time-frame border cut"};

  // parameters for all triggers
  // nsigma PID (except for V0 and cascades)
  Configurable<LabeledArray<float>> nSigmaPidCuts{"nSigmaPidCuts", {cutsNsigma[0], 3, 6, labelsRowsNsigma, labelsColumnsNsigma}, "Nsigma cuts for TPC/TOF PID (except for V0 and cascades)"};
  // min and max pts for tracks and bachelors (except for V0 and cascades)
  Configurable<LabeledArray<float>> ptCuts{"ptCuts", {cutsPt[0], 2, 6, labelsRowsCutsPt, labelsColumnsCutsPt}, "minimum and maximum pT for bachelor tracks (except for V0 and cascades)"};

  // parameters for high-pT triggers
  Configurable<LabeledArray<float>> ptThresholds{"ptThresholds", {cutsHighPtThresholds[0], 1, 2, labelsEmpty, labelsColumnsHighPtThresholds}, "pT treshold for high pT charm hadron candidates for kHighPt triggers in GeV/c"};

  // parameters for beauty triggers
  Configurable<LabeledArray<float>> deltaMassBeauty{"deltaMassBeauty", {cutsDeltaMassB[0], 1, kNBeautyParticles, labelsEmpty, labelsColumnsDeltaMassB}, "invariant-mass delta with respect to the b-hadron masses in GeV/c2"};
  Configurable<std::vector<double>> pTBinsTrack{"pTBinsTrack", std::vector<double>{hf_cuts_single_track::vecBinsPtTrack}, "track pT bin limits for DCAXY pT-dependent cut"};
  Configurable<LabeledArray<double>> cutsTrackBeauty3Prong{"cutsTrackBeauty3Prong", {hf_cuts_single_track::cutsTrack[0], hf_cuts_single_track::nBinsPtTrack, hf_cuts_single_track::nCutVarsTrack, hf_cuts_single_track::labelsPtTrack, hf_cuts_single_track::labelsCutVarTrack}, "Single-track selections per pT bin for 3-prong beauty candidates"};
  Configurable<LabeledArray<double>> cutsTrackBeauty4Prong{"cutsTrackBeauty4Prong", {hf_cuts_single_track::cutsTrack[0], hf_cuts_single_track::nBinsPtTrack, hf_cuts_single_track::nCutVarsTrack, hf_cuts_single_track::labelsPtTrack, hf_cuts_single_track::labelsCutVarTrack}, "Single-track selections per pT bin for 4-prong beauty candidates"};
  Configurable<std::string> paramCharmMassShape{"paramCharmMassShape", "2023_pass3", "Parametrisation of charm-hadron mass shape (options: 2023_pass3)"};
  Configurable<float> numSigmaDeltaMassCharmHad{"numSigmaDeltaMassCharmHad", 2.5, "Number of sigma for charm-hadron delta mass cut in B and D resonance triggers"};

  // parameters for femto triggers
  Configurable<float> femtoMaxRelativeMomentum{"femtoMaxRelativeMomentum", 2., "Maximal allowed value for relative momentum between charm-proton pairs in GeV/c"};
  Configurable<LabeledArray<int>> enableFemtoChannels{"enableFemtoChannels", {activeFemtoChannels[0], 1, 5, labelsEmpty, labelsColumnsFemtoChannels}, "Flags to enable/disable femto channels"};
  Configurable<bool> requireCharmMassForFemto{"requireCharmMassForFemto", false, "Flags to enable/disable cut on charm-hadron invariant-mass window for femto"};
  Configurable<float> ptThresholdForFemtoPid{"ptThresholdForFemtoPid", 8., "pT threshold for changing strategy of proton PID in femto triggers"};
  Configurable<bool> forceTofPidForFemto{"forceTofPidForFemto", true, "force TOF PID for proton in femto triggers"};

  // double charm
  Configurable<LabeledArray<int>> enableDoubleCharmChannels{"enableDoubleCharmChannels", {activeDoubleCharmChannels[0], 1, 3, labelsEmpty, labelsColumnsDoubleCharmChannels}, "Flags to enable/disable double charm channels"};
  Configurable<bool> keepOnlyDplusForDouble3Prongs{"keepOnlyDplusForDouble3Prongs", false, "Flag to enable/disable to keep only D+ in double charm 3-prongs trigger"};

  // parameters for resonance triggers
  Configurable<LabeledArray<float>> cutsGammaK0sLambda{"cutsGammaK0sLambda", {cutsV0s[0], 1, 6, labelsEmpty, labelsColumnsV0s}, "Selections for V0s (gamma, K0s, Lambda) for D+V0 triggers"};
  Configurable<LabeledArray<float>> cutsPtDeltaMassCharmReso{"cutsPtDeltaMassCharmReso", {cutsCharmReso[0], 3, 11, labelsRowsDeltaMassCharmReso, labelsColumnsDeltaMassCharmReso}, "pt (GeV/c) and invariant-mass delta (GeV/c2) for charm hadron resonances"};
  Configurable<bool> keepAlsoWrongDmesLambdaPairs{"keepAlsoWrongDmesLambdaPairs", true, "flat go keep also wrong sign D+Lambda pairs"};

  // parameters for charm baryons to Xi bachelor
  Configurable<LabeledArray<float>> cutsXiCascades{"cutsXiCascades", {cutsCascades[0], 1, 8, labelsEmpty, labelsColumnsCascades}, "Selections for cascades (Xi) for Xi+bachelor triggers"};
  Configurable<LabeledArray<float>> cutsXiBachelor{"cutsXiBachelor", {cutsCharmBaryons[0], 1, 4, labelsEmpty, labelsColumnsCharmBaryons}, "Selections for charm baryons (Xi+Pi and Xi+Ka)"};
  Configurable<LabeledArray<double>> cutsTrackCharmBaryonBachelor{"cutsTrackCharmBaryonBachelor", {hf_cuts_single_track::cutsTrack[0], hf_cuts_single_track::nBinsPtTrack, hf_cuts_single_track::nCutVarsTrack, hf_cuts_single_track::labelsPtTrack, hf_cuts_single_track::labelsCutVarTrack}, "Single-track selections per pT bin for charm-baryon bachelor candidates"};

  // parameters for ML application
  Configurable<std::vector<double>> pTBinsBDT{"pTBinsBDT", std::vector<double>{hf_cuts_bdt_multiclass::vecBinsPt}, "track pT bin limits for BDT cut"};

  Configurable<LabeledArray<double>> thresholdBDTScoreD0ToKPi{"thresholdBDTScoreD0ToKPi", {hf_cuts_bdt_multiclass::cuts[0], hf_cuts_bdt_multiclass::nBinsPt, hf_cuts_bdt_multiclass::nCutBdtScores, hf_cuts_bdt_multiclass::labelsPt, hf_cuts_bdt_multiclass::labelsCutBdt}, "Threshold values for BDT output scores of D0 candidates"};
  Configurable<LabeledArray<double>> thresholdBDTScoreDPlusToPiKPi{"thresholdBDTScoreDPlusToPiKPi", {hf_cuts_bdt_multiclass::cuts[0], hf_cuts_bdt_multiclass::nBinsPt, hf_cuts_bdt_multiclass::nCutBdtScores, hf_cuts_bdt_multiclass::labelsPt, hf_cuts_bdt_multiclass::labelsCutBdt}, "Threshold values for BDT output scores of D+ candidates"};
  Configurable<LabeledArray<double>> thresholdBDTScoreDSToPiKK{"thresholdBDTScoreDSToPiKK", {hf_cuts_bdt_multiclass::cuts[0], hf_cuts_bdt_multiclass::nBinsPt, hf_cuts_bdt_multiclass::nCutBdtScores, hf_cuts_bdt_multiclass::labelsPt, hf_cuts_bdt_multiclass::labelsCutBdt}, "Threshold values for BDT output scores of Ds+ candidates"};
  Configurable<LabeledArray<double>> thresholdBDTScoreLcToPiKP{"thresholdBDTScoreLcToPiKP", {hf_cuts_bdt_multiclass::cuts[0], hf_cuts_bdt_multiclass::nBinsPt, hf_cuts_bdt_multiclass::nCutBdtScores, hf_cuts_bdt_multiclass::labelsPt, hf_cuts_bdt_multiclass::labelsCutBdt}, "Threshold values for BDT output scores of Lc+ candidates"};
  Configurable<LabeledArray<double>> thresholdBDTScoreXicToPiKP{"thresholdBDTScoreXicToPiKP", {hf_cuts_bdt_multiclass::cuts[0], hf_cuts_bdt_multiclass::nBinsPt, hf_cuts_bdt_multiclass::nCutBdtScores, hf_cuts_bdt_multiclass::labelsPt, hf_cuts_bdt_multiclass::labelsCutBdt}, "Threshold values for BDT output scores of Xic+ candidates"};

  Configurable<bool> acceptBdtBkgOnly{"acceptBdtBkgOnly", true, "Enable / disable selection based on BDT bkg score only"};

  // CCDB configuration
  o2::ccdb::CcdbApi ccdbApi;
  Service<o2::ccdb::BasicCCDBManager> ccdb;
  Configurable<std::string> url{"ccdb-url", "http://alice-ccdb.cern.ch", "url of the ccdb repository"};
  int currentRun{0}; // needed to detect if the run changed and trigger update of calibrations etc.

  // TPC PID calibrations
  Configurable<int> setTPCCalib{"setTPCCalib", 0, "0 is not use re-calibrations, 1 is compute TPC post-calibrated n-sigmas, 2 is using TPC Spline"};
  Configurable<std::string> ccdbBBProton{"ccdbBBProton", "Users/l/lserksny/PIDProton", "Path to the CCDB ocject for proton BB param"};
  Configurable<std::string> ccdbBBAntiProton{"ccdbBBAntiProton", "Users/l/lserksny/PIDAntiProton", "Path to the CCDB ocject for antiproton BB param"};
  Configurable<std::string> ccdbBBPion{"ccdbBBPion", "Users/l/lserksny/PIDPion", "Path to the CCDB ocject for Pion BB param"};
  Configurable<std::string> ccdbBBAntiPion{"ccdbBBAntiPion", "Users/l/lserksny/PIDAntiPion", "Path to the CCDB ocject for antiPion BB param"};
  Configurable<std::string> ccdbBBKaon{"ccdbBBKaon", "Users/l/lserksny/PIDPion", "Path to the CCDB ocject for Kaon BB param"};
  Configurable<std::string> ccdbBBAntiKaon{"ccdbBBAntiKaon", "Users/l/lserksny/PIDAntiPion", "Path to the CCDB ocject for antiKaon BB param"};
  Configurable<string> ccdbPathTPC{"ccdbPathTPC", "Users/i/iarsene/Calib/TPCpostCalib", "base path to the CCDB object"};

  // parameter for Optimisation Tree
  Configurable<bool> applyOptimisation{"applyOptimisation", false, "Flag to enable or disable optimisation"};

  // array of BDT thresholds
  std::array<LabeledArray<double>, kNCharmParticles> thresholdBDTScores;

  HistogramRegistry registry{"registry", {}, OutputObjHandlingPolicy::AnalysisObject, true, true};
  std::shared_ptr<TH1> hProcessedEvents;

  // QA histos
  std::shared_ptr<TH1> hN2ProngCharmCand, hN3ProngCharmCand;
  std::array<std::shared_ptr<TH1>, kNCharmParticles> hCharmHighPt{};
  std::array<std::shared_ptr<TH1>, kNCharmParticles> hCharmProtonKstarDistr{};
  std::array<std::shared_ptr<TH2>, kNBeautyParticles> hMassVsPtB{};
  std::array<std::shared_ptr<TH2>, kNCharmParticles + 17> hMassVsPtC{}; // +9 for resonances (D*+, D*0, Ds*+, Ds1+, Ds2*+, Xic+* right sign, Xic+* wrong sign, Xic0* right sign, Xic0* wrong sign) +2 for SigmaC (SigmaC++, SigmaC0) +2 for SigmaCK pairs (SigmaC++K-, SigmaC0K0s) +2 for charm baryons (Xi+Pi, Xi+Ka)
  std::shared_ptr<TH2> hProtonTPCPID, hProtonTOFPID;
  std::array<std::shared_ptr<TH1>, kNCharmParticles> hBDTScoreBkg{};
  std::array<std::shared_ptr<TH1>, kNCharmParticles> hBDTScorePrompt{};
  std::array<std::shared_ptr<TH1>, kNCharmParticles> hBDTScoreNonPrompt{};
  std::array<std::shared_ptr<TH2>, kNV0> hArmPod{};
  std::shared_ptr<TH2> hV0Selected;
  std::shared_ptr<TH1> hMassXi;

  // material correction for track propagation
  o2::base::MatLayerCylSet* lut;
  o2::base::Propagator::MatCorrType matCorr = o2::base::Propagator::MatCorrType::USEMatCorrLUT;
  o2::base::Propagator::MatCorrType noMatCorr = o2::base::Propagator::MatCorrType::USEMatCorrNONE;

  // helper object
  HfFilterHelper helper;

  void init(InitContext&)
  {
    helper.setHighPtTriggerThresholds(ptThresholds->get(0u, 0u), ptThresholds->get(0u, 1u));
    helper.setPtBinsSingleTracks(pTBinsTrack);
    helper.setPtLimitsBeautyBachelor(ptCuts->get(0u, 0u), ptCuts->get(1u, 0u));
    helper.setPtLimitsDstarSoftPion(ptCuts->get(0u, 1u), ptCuts->get(1u, 1u));
    helper.setPtLimitsProtonForFemto(ptCuts->get(0u, 2u), ptCuts->get(1u, 2u));
    helper.setPtLimitsCharmBaryonBachelor(ptCuts->get(0u, 3u), ptCuts->get(1u, 3u));
    helper.setCutsSingleTrackBeauty(cutsTrackBeauty3Prong, cutsTrackBeauty4Prong);
    helper.setCutsSingleTrackCharmBaryonBachelor(cutsTrackCharmBaryonBachelor);
    helper.setPtThresholdPidStrategyForFemto(ptThresholdForFemtoPid);
    helper.setNsigmaProtonCutsForFemto(std::array{nSigmaPidCuts->get(0u, 3u), nSigmaPidCuts->get(1u, 3u), nSigmaPidCuts->get(2u, 3u)});
    helper.setNsigmaProtonCutsForCharmBaryons(nSigmaPidCuts->get(0u, 0u), nSigmaPidCuts->get(1u, 0u));
    helper.setNsigmaPionKaonCutsForDzero(nSigmaPidCuts->get(0u, 1u), nSigmaPidCuts->get(1u, 1u));
    helper.setNsigmaKaonCutsFor3Prongs(nSigmaPidCuts->get(0u, 2u), nSigmaPidCuts->get(1u, 2u));
    helper.setV0Selections(cutsGammaK0sLambda->get(0u, 0u), cutsGammaK0sLambda->get(0u, 1u), cutsGammaK0sLambda->get(0u, 2u), cutsGammaK0sLambda->get(0u, 3u), cutsGammaK0sLambda->get(0u, 4u), cutsGammaK0sLambda->get(0u, 5u));
    helper.setXiSelections(cutsXiCascades->get(0u, 0u), cutsXiCascades->get(0u, 1u), cutsXiCascades->get(0u, 2u), cutsXiCascades->get(0u, 3u), cutsXiCascades->get(0u, 4u), cutsXiCascades->get(0u, 5u), cutsXiCascades->get(0u, 6u), cutsXiCascades->get(0u, 7u));
    helper.setNsigmaPiCutsForCharmBaryonBachelor(nSigmaPidCuts->get(0u, 4u), nSigmaPidCuts->get(1u, 4u));
    helper.setTpcPidCalibrationOption(setTPCCalib);
    helper.setMassResolParametrisation(paramCharmMassShape);
    helper.setNumSigmaForDeltaMassCharmHadCut(numSigmaDeltaMassCharmHad);
    helper.setPtRangeSoftPiSigmaC(ptCuts->get(0u, 4u), ptCuts->get(1u, 4u));
    helper.setPtDeltaMassRangeSigmaC(cutsPtDeltaMassCharmReso->get(0u, 6u), cutsPtDeltaMassCharmReso->get(1u, 6u), cutsPtDeltaMassCharmReso->get(0u, 7u), cutsPtDeltaMassCharmReso->get(1u, 7u), cutsPtDeltaMassCharmReso->get(0u, 8u), cutsPtDeltaMassCharmReso->get(1u, 8u), cutsPtDeltaMassCharmReso->get(0u, 9u), cutsPtDeltaMassCharmReso->get(1u, 9u), cutsPtDeltaMassCharmReso->get(2u, 6u), cutsPtDeltaMassCharmReso->get(2u, 7u), cutsPtDeltaMassCharmReso->get(2u, 8u), cutsPtDeltaMassCharmReso->get(2u, 9u));
    helper.setPtRangeSoftKaonXicResoToSigmaC(ptCuts->get(0u, 5u), ptCuts->get(1u, 5u));

    hProcessedEvents = registry.add<TH1>("fProcessedEvents", "HF - event filtered;;counts", HistType::kTH1F, {{kNtriggersHF + 2, -0.5, +kNtriggersHF + 1.5}});
    for (auto iBin = 0; iBin < kNtriggersHF + 2; ++iBin) {
      if (iBin < 2)
        hProcessedEvents->GetXaxis()->SetBinLabel(iBin + 1, eventTitles[iBin].data());
      else
        hProcessedEvents->GetXaxis()->SetBinLabel(iBin + 1, hfTriggerNames[iBin - 2].data());
    }

    if (activateQA) {
      hN2ProngCharmCand = registry.add<TH1>("fN2ProngCharmCand", "Number of 2-prong charm candidates per event;#it{N}_{candidates};counts", HistType::kTH1F, {{50, -0.5, 49.5}});
      hN3ProngCharmCand = registry.add<TH1>("fN3ProngCharmCand", "Number of 3-prong charm candidates per event;#it{N}_{candidates};counts", HistType::kTH1F, {{50, -0.5, 49.5}});
      for (int iCharmPart{0}; iCharmPart < kNCharmParticles; ++iCharmPart) {
        hCharmHighPt[iCharmPart] = registry.add<TH1>(Form("f%sHighPt", charmParticleNames[iCharmPart].data()), Form("#it{p}_{T} distribution of triggered high-#it{p}_{T} %s candidates;#it{p}_{T} (GeV/#it{c});counts", charmParticleNames[iCharmPart].data()), HistType::kTH1F, {ptAxis});
        hCharmProtonKstarDistr[iCharmPart] = registry.add<TH1>(Form("f%sProtonKstarDistr", charmParticleNames[iCharmPart].data()), Form("#it{k}* distribution of triggered p#minus%s pairs;#it{k}* (GeV/#it{c});counts", charmParticleNames[iCharmPart].data()), HistType::kTH1F, {kstarAxis});
        hMassVsPtC[iCharmPart] = registry.add<TH2>(Form("fMassVsPt%s", charmParticleNames[iCharmPart].data()), Form("#it{M} vs. #it{p}_{T} distribution of triggered %s candidates;#it{p}_{T} (GeV/#it{c});#it{M} (GeV/#it{c}^{2});counts", charmParticleNames[iCharmPart].data()), HistType::kTH2F, {ptAxis, massAxisC[iCharmPart]});
        if (activateQA > 1) {
          hBDTScoreBkg[iCharmPart] = registry.add<TH1>(Form("f%sBDTScoreBkgDistr", charmParticleNames[iCharmPart].data()), Form("BDT background score distribution for %s;BDT background score;counts", charmParticleNames[iCharmPart].data()), HistType::kTH1F, {bdtAxis});
          hBDTScorePrompt[iCharmPart] = registry.add<TH1>(Form("f%sBDTScorePromptDistr", charmParticleNames[iCharmPart].data()), Form("BDT prompt score distribution for %s;BDT prompt score;counts", charmParticleNames[iCharmPart].data()), HistType::kTH1F, {bdtAxis});
          hBDTScoreNonPrompt[iCharmPart] = registry.add<TH1>(Form("f%sBDTScoreNonPromptDistr", charmParticleNames[iCharmPart].data()), Form("BDT nonprompt score distribution for %s;BDT nonprompt score;counts", charmParticleNames[iCharmPart].data()), HistType::kTH1F, {bdtAxis});
        }
      }
      // charm resonances
      hMassVsPtC[kNCharmParticles] = registry.add<TH2>("fMassVsPtDStarPlus", "#Delta#it{M} vs. #it{p}_{T} distribution of triggered DStarPlus candidates;#it{p}_{T} (GeV/#it{c});#Delta#it{M} (GeV/#it{c}^{2});counts", HistType::kTH2F, {ptAxis, massAxisC[kNCharmParticles]});
      hMassVsPtC[kNCharmParticles + 1] = registry.add<TH2>("fMassVsPtDStarZero", "#Delta#it{M} vs. #it{p}_{T} distribution of triggered DStarZero candidates;#it{p}_{T} (GeV/#it{c});#Delta#it{M} (GeV/#it{c}^{2});counts", HistType::kTH2F, {ptAxis, massAxisC[kNCharmParticles + 1]});
      hMassVsPtC[kNCharmParticles + 2] = registry.add<TH2>("fMassVsPtDStarS", "#Delta#it{M} vs. #it{p}_{T} distribution of triggered DStarS candidates;#it{p}_{T} (GeV/#it{c});#Delta#it{M} (GeV/#it{c}^{2});counts", HistType::kTH2F, {ptAxis, massAxisC[kNCharmParticles + 2]});
      hMassVsPtC[kNCharmParticles + 3] = registry.add<TH2>("fMassVsPtDs1Plus", "#Delta#it{M} vs. #it{p}_{T} distribution of triggered Ds1Plus candidates;#it{p}_{T} (GeV/#it{c});#Delta#it{M} (GeV/#it{c}^{2});counts", HistType::kTH2F, {ptAxis, massAxisC[kNCharmParticles + 3]});
      hMassVsPtC[kNCharmParticles + 4] = registry.add<TH2>("fMassVsPtDs2StarPlus", "#Delta#it{M} vs. #it{p}_{T} distribution of triggered Ds2StarPlus candidates;#it{p}_{T} (GeV/#Delta#it{c});#it{M} (GeV/#it{c}^{2});counts", HistType::kTH2F, {ptAxis, massAxisC[kNCharmParticles + 4]});
      hMassVsPtC[kNCharmParticles + 5] = registry.add<TH2>("fMassVsPtXicStarToDplusLambda", "#Delta#it{M} vs. #it{p}_{T} distribution of triggered XicStar -> Dplus Lambda candidates;#it{p}_{T} (GeV/#it{c});#Delta#it{M} (GeV/#it{c}^{2});counts", HistType::kTH2F, {ptAxis, massAxisC[kNCharmParticles + 5]});
      hMassVsPtC[kNCharmParticles + 6] = registry.add<TH2>("fMassVsPtXicStarToDplusLambdaWrongSign", "#Delta#it{M} vs. #it{p}_{T} distribution of triggered opposite-sign XicStar -> Dplus Lambda candidates;#it{p}_{T} (GeV/#it{c});#Delta#it{M} (GeV/#it{c}^{2});counts", HistType::kTH2F, {ptAxis, massAxisC[kNCharmParticles + 6]});
      hMassVsPtC[kNCharmParticles + 7] = registry.add<TH2>("fMassVsPtXicStarToD0Lambda", "#Delta#it{M} vs. #it{p}_{T} distribution of triggered XicStar -> D0 Lambda candidates;#it{p}_{T} (GeV/#it{c});#Delta#it{M} (GeV/#it{c}^{2});counts", HistType::kTH2F, {ptAxis, massAxisC[kNCharmParticles + 7]});
      hMassVsPtC[kNCharmParticles + 8] = registry.add<TH2>("fMassVsPtXicStarToD0LambdaWrongSign", "#Delta#it{M} vs. #it{p}_{T} distribution of triggered opposite-sign XicStar -> D0 Lambda candidates;#it{p}_{T} (GeV/#it{c});#Delta#it{M} (GeV/#it{c}^{2});counts", HistType::kTH2F, {ptAxis, massAxisC[kNCharmParticles + 8]});
      // SigmaC0,++
      hMassVsPtC[kNCharmParticles + 9] = registry.add<TH2>("fMassVsPtSigmaCPlusPlus", "#it{M}(pK#pi#pi)-M(pK#pi) vs. #it{p}_{T} distribution of #Sigma_{c}^{++} candidates for triggers;#it{p}_{T}(#Sigma_{c}^{++}) (GeV/#it{c});#it{M}(pK#pi#pi)-M(pK#pi);counts", HistType::kTH2F, {ptAxis, massAxisC[kNCharmParticles + 9]});
      hMassVsPtC[kNCharmParticles + 10] = registry.add<TH2>("fMassVsPtSigmaC0", "#it{M}(pK#pi#pi)-M(pK#pi) vs. #it{p}_{T} distribution of #Sigma_{c}^{0} candidates for triggers;#it{p}_{T}(#Sigma_{c}^{0}) (GeV/#it{c});#it{M}(pK#pi#pi)-M(pK#pi);counts", HistType::kTH2F, {ptAxis, massAxisC[kNCharmParticles + 10]});
      // SigmaCKaon pairs
      hMassVsPtC[kNCharmParticles + 11] = registry.add<TH2>("fMassVsPtSigmaC2455PlusPlusKaMinus", "#it{M}(#Sigma_{c}^{++}K^{-}(2455)) vs. #it{p}_{T} distribution of of triggered #Sigma_{c}^{++}K^{-} pairs;#it{p}_{T} (GeV/#it{c});#it{M}(#Sigma_{c}^{++}K^{-});counts", HistType::kTH2F, {ptAxis, massAxisC[kNCharmParticles + 11]});
      hMassVsPtC[kNCharmParticles + 12] = registry.add<TH2>("fMassVsPtSigmaC2520PlusPlusKaMinus", "#it{M}(#Sigma_{c}^{++}K^{-}(2520)) vs. #it{p}_{T} distribution of of triggered #Sigma_{c}^{++}K^{-} pairs;#it{p}_{T} (GeV/#it{c});#it{M}(#Sigma_{c}^{++}K^{-});counts", HistType::kTH2F, {ptAxis, massAxisC[kNCharmParticles + 12]});
      hMassVsPtC[kNCharmParticles + 13] = registry.add<TH2>("fMassVsPtSigmaC02455Ka0s", "#it{M}(#Sigma_{c}^{0}K^{0}_{s}(2455)) vs. #it{p}_{T} distribution of of triggered #Sigma_{c}^{0}K^{0}_{s} pairs;#it{p}_{T} (GeV/#it{c});#it{M}(#Sigma_{c}^{++}K^{-});counts", HistType::kTH2F, {ptAxis, massAxisC[kNCharmParticles + 13]});
      hMassVsPtC[kNCharmParticles + 14] = registry.add<TH2>("fMassVsPtSigmaC02520Ka0s", "#it{M}(#Sigma_{c}^{0}K^{0}_{s}(2520)) vs. #it{p}_{T} distribution of of triggered #Sigma_{c}^{0}K^{0}_{s} pairs;#it{p}_{T} (GeV/#it{c});#it{M}(#Sigma_{c}^{++}K^{-});counts", HistType::kTH2F, {ptAxis, massAxisC[kNCharmParticles + 14]});
      // charm baryons to LF cascades
      hMassVsPtC[kNCharmParticles + 15] = registry.add<TH2>("fMassVsPtCharmBaryonToXiPi", "#it{M} vs. #it{p}_{T} distribution of triggered #Xi+#pi candidates;#it{p}_{T} (GeV/#it{c});#it{M} (GeV/#it{c}^{2});counts", HistType::kTH2F, {ptAxis, massAxisC[kNCharmParticles + 15]});
      hMassVsPtC[kNCharmParticles + 16] = registry.add<TH2>("fMassVsPtCharmBaryonToXiKa", "#it{M} vs. #it{p}_{T} distribution of triggered #Xi+K candidates;#it{p}_{T} (GeV/#it{c});#it{M} (GeV/#it{c}^{2});counts", HistType::kTH2F, {ptAxis, massAxisC[kNCharmParticles + 16]});

      for (int iBeautyPart{0}; iBeautyPart < kNBeautyParticles; ++iBeautyPart) {
        hMassVsPtB[iBeautyPart] = registry.add<TH2>(Form("fMassVsPt%s", beautyParticleNames[iBeautyPart].data()), Form("#it{M} vs. #it{p}_{T} distribution of triggered %s candidates;#it{p}_{T} (GeV/#it{c});#it{M} (GeV/#it{c}^{2});counts", beautyParticleNames[iBeautyPart].data()), HistType::kTH2F, {ptAxis, massAxisB[iBeautyPart]});
      }
      for (int iV0{kPhoton}; iV0 < kNV0; ++iV0) {
        hArmPod[iV0] = registry.add<TH2>(Form("fArmPod%s", v0Names[iV0].data()), Form("Armenteros Podolanski plot for selected %s;#it{#alpha};#it{q}_{T} (GeV/#it{c})", v0Labels[iV0].data()), HistType::kTH2F, {alphaAxis, qtAxis});
      }
      hMassXi = registry.add<TH1>("fMassXi", "#it{M} distribution of #Xi candidates;#it{M} (GeV/#it{c}^{2});counts", HistType::kTH1F, {{100, 1.28f, 1.36f}});

      if (activateQA > 1) {
        hProtonTPCPID = registry.add<TH2>("fProtonTPCPID", "#it{N}_{#sigma}^{TPC} vs. #it{p} for selected protons;#it{p} (GeV/#it{c});#it{N}_{#sigma}^{TPC}", HistType::kTH2F, {pAxis, nSigmaAxis});
        hProtonTOFPID = registry.add<TH2>("fProtonTOFPID", "#it{N}_{#sigma}^{TOF} vs. #it{p} for selected protons;#it{p} (GeV/#it{c});#it{N}_{#sigma}^{TOF}", HistType::kTH2F, {pAxis, nSigmaAxis});
        hV0Selected = registry.add<TH2>("fV0Selected", "Selections for V0s;;counts", HistType::kTH2F, {{10, -0.5, 9.5}, {kNV0, -0.5, +kNV0 - 0.5}});

        for (int iV0{kPhoton}; iV0 < kNV0; ++iV0) {
          hV0Selected->GetYaxis()->SetBinLabel(iV0 + 1, v0Labels[iV0].data());
        }
        hV0Selected->GetXaxis()->SetBinLabel(1, "analysed");
        hV0Selected->GetXaxis()->SetBinLabel(2, "rej. |#eta|");
        hV0Selected->GetXaxis()->SetBinLabel(3, "rej. radius");
        hV0Selected->GetXaxis()->SetBinLabel(4, "rej. cos(#theta_{P})");
        hV0Selected->GetXaxis()->SetBinLabel(5, "rej. AP / Mass");
        hV0Selected->GetXaxis()->SetBinLabel(6, "rej. DCA V0");
        hV0Selected->GetXaxis()->SetBinLabel(7, "rej. DCA V0 daughters");
        hV0Selected->GetXaxis()->SetBinLabel(8, "rej. pair cut");
        hV0Selected->GetXaxis()->SetBinLabel(9, "rej. PID");
        hV0Selected->GetXaxis()->SetBinLabel(10, "selected");
      }
    }

    ccdb->setURL(url.value);
    ccdb->setCaching(true);
    ccdb->setLocalObjectValidityChecking();
    ccdb->setCreatedNotAfter(std::chrono::duration_cast<std::chrono::milliseconds>(std::chrono::system_clock::now().time_since_epoch()).count());
    ccdbApi.init(url);
    lut = o2::base::MatLayerCylSet::rectifyPtrFromFile(ccdb->get<o2::base::MatLayerCylSet>("GLO/Param/MatLUT"));

    thresholdBDTScores = {thresholdBDTScoreD0ToKPi, thresholdBDTScoreDPlusToPiKPi, thresholdBDTScoreDSToPiKK, thresholdBDTScoreLcToPiKP, thresholdBDTScoreXicToPiKP};
  }

  using BigTracksMCPID = soa::Join<aod::Tracks, aod::TracksExtra, aod::TracksDCA, aod::pidTPCFullPi, aod::pidTOFFullPi, aod::pidTPCFullKa, aod::pidTOFFullKa, aod::pidTPCFullPr, aod::pidTOFFullPr, aod::McTrackLabels>;
  using BigTracksPID = soa::Join<aod::Tracks, aod::TracksExtra, aod::TracksDCA, aod::TrackSelection, aod::pidTPCFullPi, aod::pidTOFFullPi, aod::pidTPCFullKa, aod::pidTOFFullKa, aod::pidTPCFullPr, aod::pidTOFFullPr>;
  using CollsWithEvSel = soa::Join<aod::Collisions, aod::EvSels>;

  using Hf2ProngsWithMl = soa::Join<aod::Hf2Prongs, aod::Hf2ProngMlProbs>;
  using Hf3ProngsWithMl = soa::Join<aod::Hf3Prongs, aod::Hf3ProngMlProbs>;

  Preslice<aod::TrackAssoc> trackIndicesPerCollision = aod::track_association::collisionId;
  Preslice<aod::V0Datas> v0sPerCollision = aod::v0data::collisionId;
  Preslice<Hf2ProngsWithMl> hf2ProngPerCollision = aod::track_association::collisionId;
  Preslice<Hf3ProngsWithMl> hf3ProngPerCollision = aod::track_association::collisionId;
  Preslice<aod::CascDatas> cascPerCollision = aod::cascdata::collisionId;
  Preslice<aod::V0PhotonsKF> photonsPerCollision = aod::v0photonkf::collisionId;

  void process(CollsWithEvSel const& collisions,
               aod::BCsWithTimestamps const&,
               aod::V0Datas const& v0s,
               aod::CascDatas const& cascades,
               Hf2ProngsWithMl const& cand2Prongs,
               Hf3ProngsWithMl const& cand3Prongs,
               aod::TrackAssoc const& trackIndices,
<<<<<<< HEAD
               BigTracksPID const& /*tracks*/)
=======
               BigTracksPID const& tracks,
               aod::V0PhotonsKF const& photons)
>>>>>>> 00bab6bf
  {
    for (const auto& collision : collisions) {

      bool keepEvent[kNtriggersHF]{false};
      if (applyEventSelection && (!collision.sel8() || std::fabs(collision.posZ()) > 11.f || (!collision.selection_bit(aod::evsel::kNoTimeFrameBorder) && applyTimeFrameBorderCut))) { // safety margin for Zvtx

        tags(keepEvent[kHighPt2P], keepEvent[kHighPt3P], keepEvent[kBeauty3P], keepEvent[kBeauty4P], keepEvent[kFemto2P], keepEvent[kFemto3P], keepEvent[kDoubleCharm2P], keepEvent[kDoubleCharm3P], keepEvent[kDoubleCharmMix], keepEvent[kV0Charm2P], keepEvent[kV0Charm3P], keepEvent[kCharmBarToXiBach], keepEvent[kSigmaCPPK], keepEvent[kSigmaC0K0], keepEvent[kPhotonCharm2P], keepEvent[kPhotonCharm3P]);
        continue;
      }

      auto thisCollId = collision.globalIndex();

      if (applyOptimisation) {
        optimisationTreeCollisions(thisCollId);
      }

      auto bc = collision.template bc_as<aod::BCsWithTimestamps>();
      // needed for track propagation
      if (currentRun != bc.runNumber()) {
        o2::parameters::GRPMagField* grpo = ccdb->getForTimeStamp<o2::parameters::GRPMagField>("GLO/Config/GRPMagField", bc.timestamp());
        o2::base::Propagator::initFieldFromGRP(grpo);
        // setMatLUT only after magfield has been initalized
        // (setMatLUT has implicit and problematic init field call if not)
        o2::base::Propagator::Instance()->setMatLUT(lut);

        // needed for TPC PID postcalibrations
        if (setTPCCalib == 1) {
          helper.setTpcRecalibMaps(ccdb, bc, ccdbPathTPC);
        } else if (setTPCCalib > 1) {
          helper.setValuesBB(ccdbApi, bc, std::array{ccdbBBPion.value, ccdbBBAntiPion.value, ccdbBBKaon.value, ccdbBBAntiKaon.value, ccdbBBProton.value, ccdbBBAntiProton.value});
        }

        currentRun = bc.runNumber();
      }

      hProcessedEvents->Fill(0);

      std::vector<std::vector<int64_t>> indicesDau2Prong{};

      auto cand2ProngsThisColl = cand2Prongs.sliceBy(hf2ProngPerCollision, thisCollId);
      for (const auto& cand2Prong : cand2ProngsThisColl) {                                // start loop over 2 prongs
        if (!TESTBIT(cand2Prong.hfflag(), o2::aod::hf_cand_2prong::DecayType::D0ToPiK)) { // check if it's a D0
          continue;
        }

        auto trackPos = cand2Prong.prong0_as<BigTracksPID>(); // positive daughter
        auto trackNeg = cand2Prong.prong1_as<BigTracksPID>(); // negative daughter

        auto preselD0 = helper.isDzeroPreselected(trackPos, trackNeg);
        if (!preselD0) {
          continue;
        }

        auto trackParPos = getTrackPar(trackPos);
        auto trackParNeg = getTrackPar(trackNeg);
        o2::gpu::gpustd::array<float, 2> dcaPos{trackPos.dcaXY(), trackPos.dcaZ()};
        o2::gpu::gpustd::array<float, 2> dcaNeg{trackNeg.dcaXY(), trackNeg.dcaZ()};
        std::array<float, 3> pVecPos{trackPos.px(), trackPos.py(), trackPos.pz()};
        std::array<float, 3> pVecNeg{trackNeg.px(), trackNeg.py(), trackNeg.pz()};
        if (trackPos.collisionId() != thisCollId) {
          o2::base::Propagator::Instance()->propagateToDCABxByBz({collision.posX(), collision.posY(), collision.posZ()}, trackParPos, 2.f, noMatCorr, &dcaPos);
          getPxPyPz(trackParPos, pVecPos);
        }
        if (trackNeg.collisionId() != thisCollId) {
          o2::base::Propagator::Instance()->propagateToDCABxByBz({collision.posX(), collision.posY(), collision.posZ()}, trackParNeg, 2.f, noMatCorr, &dcaNeg);
          getPxPyPz(trackParNeg, pVecNeg);
        }

        // apply ML models
        std::vector<float> scores{};
        scores.insert(scores.end(), cand2Prong.mlProbSkimD0ToKPi().begin(), cand2Prong.mlProbSkimD0ToKPi().end());
        if (scores.size() != 3) {
          scores.resize(3);
          scores[0] = 2.;
          scores[1] = -1.;
          scores[2] = -1.;
        }
        auto tagBDT = helper.isBDTSelected(scores, thresholdBDTScores[kD0]);
        bool isCharmTagged = TESTBIT(tagBDT, RecoDecay::OriginType::Prompt);
        bool isBeautyTagged = TESTBIT(tagBDT, RecoDecay::OriginType::NonPrompt);
        bool isSignalTagged = acceptBdtBkgOnly ? TESTBIT(tagBDT, RecoDecay::OriginType::None) : (isCharmTagged || isBeautyTagged);

        if (activateQA > 1) {
          hBDTScoreBkg[kD0]->Fill(scores[0]);
          hBDTScorePrompt[kD0]->Fill(scores[1]);
          hBDTScoreNonPrompt[kD0]->Fill(scores[2]);
        }

        if (!isSignalTagged) {
          continue;
        }

        auto pVec2Prong = RecoDecay::pVec(pVecPos, pVecNeg);
        auto pt2Prong = RecoDecay::pt(pVec2Prong);

        if (applyOptimisation) {
          optimisationTreeCharm(thisCollId, o2::constants::physics::Pdg::kD0, pt2Prong, scores[0], scores[1], scores[2]);
        }

        auto selD0 = helper.isSelectedD0InMassRange(pVecPos, pVecNeg, pt2Prong, preselD0, activateQA, hMassVsPtC[kD0]);

        if (helper.isSelectedHighPt2Prong(pt2Prong)) {
          keepEvent[kHighPt2P] = true;
          if (activateQA) {
            hCharmHighPt[kD0]->Fill(pt2Prong);
          }
        } // end high-pT selection

        if (isCharmTagged) {
          indicesDau2Prong.push_back(std::vector<int64_t>{trackPos.globalIndex(), trackNeg.globalIndex()});
        } // end multi-charm selection

        // compute masses already here, needed both for B0 --> D* (--> D0 Pi) Pi and Ds1 --> D* (--> D0 Pi) K0S
        auto massD0Cand = RecoDecay::m(std::array{pVecPos, pVecNeg}, std::array{massPi, massKa});
        auto massD0BarCand = RecoDecay::m(std::array{pVecPos, pVecNeg}, std::array{massKa, massPi});

        auto trackIdsThisCollision = trackIndices.sliceBy(trackIndicesPerCollision, thisCollId);
        for (const auto& trackId : trackIdsThisCollision) { // start loop over tracks
          auto track = trackId.track_as<BigTracksPID>();

          if (track.globalIndex() == trackPos.globalIndex() || track.globalIndex() == trackNeg.globalIndex()) {
            continue;
          }

          auto trackParThird = getTrackPar(track);
          o2::gpu::gpustd::array<float, 2> dcaThird{track.dcaXY(), track.dcaZ()};
          std::array<float, 3> pVecThird = {track.px(), track.py(), track.pz()};
          if (track.collisionId() != thisCollId) {
            o2::base::Propagator::Instance()->propagateToDCABxByBz({collision.posX(), collision.posY(), collision.posZ()}, trackParThird, 2.f, noMatCorr, &dcaThird);
            getPxPyPz(trackParThird, pVecThird);
          }

          if (!keepEvent[kBeauty3P] && isBeautyTagged) {
            auto isTrackSelected = helper.isSelectedTrackForSoftPionOrBeauty(track, trackParThird, dcaThird, kBeauty3P);
            if (isTrackSelected && ((TESTBIT(selD0, 0) && track.sign() < 0) || (TESTBIT(selD0, 1) && track.sign() > 0))) {
              auto massCand = RecoDecay::m(std::array{pVec2Prong, pVecThird}, std::array{massD0, massPi});
              auto pVecBeauty3Prong = RecoDecay::pVec(pVec2Prong, pVecThird);
              auto ptCand = RecoDecay::pt(pVecBeauty3Prong);
              if (TESTBIT(isTrackSelected, kForBeauty) && std::fabs(massCand - massBPlus) <= deltaMassBeauty->get(0u, 0u)) {
                keepEvent[kBeauty3P] = true;
                // fill optimisation tree for D0
                if (applyOptimisation) {
                  optimisationTreeBeauty(thisCollId, o2::constants::physics::Pdg::kD0, pt2Prong, scores[0], scores[1], scores[2], dcaThird[0]);
                }
                if (activateQA) {
                  hMassVsPtB[kBplus]->Fill(ptCand, massCand);
                }
              } else if (TESTBIT(isTrackSelected, kSoftPionForBeauty)) {
                std::array<float, 2> massDausD0{massPi, massKa};
                auto massD0dau = massD0Cand;
                if (track.sign() < 0) {
                  massDausD0[0] = massKa;
                  massDausD0[1] = massPi;
                  massD0dau = massD0BarCand;
                }
                auto massDstarCand = RecoDecay::m(std::array{pVecPos, pVecNeg, pVecThird}, std::array{massDausD0[0], massDausD0[1], massPi});
                auto massDiffDstar = massDstarCand - massD0dau;
                if (cutsPtDeltaMassCharmReso->get(0u, 0u) <= massDiffDstar && massDiffDstar <= cutsPtDeltaMassCharmReso->get(1u, 0u) && ptCand > cutsPtDeltaMassCharmReso->get(2u, 0u)) { // additional check for B0->D*pi polarization studies
                  if (activateQA) {
                    hMassVsPtC[kNCharmParticles]->Fill(ptCand, massDiffDstar);
                  }
                  for (const auto& trackIdB : trackIdsThisCollision) { // start loop over tracks
                    auto trackB = trackIdB.track_as<BigTracksPID>();
                    if (track.globalIndex() == trackB.globalIndex()) {
                      continue;
                    }
                    auto trackParFourth = getTrackPar(trackB);
                    o2::gpu::gpustd::array<float, 2> dcaFourth{trackB.dcaXY(), trackB.dcaZ()};
                    std::array<float, 3> pVecFourth = {trackB.px(), trackB.py(), trackB.pz()};
                    if (trackB.collisionId() != thisCollId) {
                      o2::base::Propagator::Instance()->propagateToDCABxByBz({collision.posX(), collision.posY(), collision.posZ()}, trackParFourth, 2.f, noMatCorr, &dcaFourth);
                      getPxPyPz(trackParFourth, pVecFourth);
                    }

                    auto isTrackFourthSelected = helper.isSelectedTrackForSoftPionOrBeauty(trackB, trackParFourth, dcaFourth, kBeauty3P);
                    if (track.sign() * trackB.sign() < 0 && TESTBIT(isTrackFourthSelected, kForBeauty)) {
                      auto massCandB0 = RecoDecay::m(std::array{pVecBeauty3Prong, pVecFourth}, std::array{massDStar, massPi});
                      if (std::fabs(massCandB0 - massB0) <= deltaMassBeauty->get(0u, 2u)) {
                        keepEvent[kBeauty3P] = true;
                        // fill optimisation tree for D0
                        if (applyOptimisation) {
                          optimisationTreeBeauty(thisCollId, 413, pt2Prong, scores[0], scores[1], scores[2], dcaFourth[0]); // pdgCode of D*(2010)+: 413
                        }
                        if (activateQA) {
                          auto pVecBeauty4Prong = RecoDecay::pVec(pVec2Prong, pVecThird, pVecFourth);
                          auto ptCandBeauty4Prong = RecoDecay::pt(pVecBeauty4Prong);
                          hMassVsPtB[kB0toDStar]->Fill(ptCandBeauty4Prong, massCandB0);
                        }
                      }
                    }
                  }
                }
              }
            }
          } // end beauty selection

          // 2-prong femto
          if (!keepEvent[kFemto2P] && enableFemtoChannels->get(0u, 0u) && isCharmTagged && track.collisionId() == thisCollId && (TESTBIT(selD0, 0) || TESTBIT(selD0, 1) || !requireCharmMassForFemto)) {
            bool isProton = helper.isSelectedProton4Femto(track, trackParThird, activateQA, hProtonTPCPID, hProtonTOFPID, forceTofPidForFemto);
            if (isProton) {
              float relativeMomentum = helper.computeRelativeMomentum(pVecThird, pVec2Prong, massD0);
              if (applyOptimisation) {
                optimisationTreeFemto(thisCollId, o2::constants::physics::Pdg::kD0, pt2Prong, scores[0], scores[1], scores[2], relativeMomentum, track.tpcNSigmaPr(), track.tofNSigmaPr());
              }
              if (relativeMomentum < femtoMaxRelativeMomentum) {
                keepEvent[kFemto2P] = true;
                if (activateQA) {
                  hCharmProtonKstarDistr[kD0]->Fill(relativeMomentum);
                }
              }
            }
          } // end femto selection

        } // end loop over tracks

        // 2-prong with Gamma (conversion photon)
        if (!keepEvent[kPhotonCharm2P] && isSignalTagged && (TESTBIT(selD0, 0) || TESTBIT(selD0, 1))) {
          auto photonsThisCollision = photons.sliceBy(photonsPerCollision, thisCollId);
          for (const auto& photon : photonsThisCollision) {
            auto posTrack = photon.posTrack_as<BigTracksPID>();
            auto negTrack = photon.negTrack_as<BigTracksPID>();
            if (!helper.isSelectedPhoton(photon, std::array{posTrack, negTrack}, collision, activateQA, hV0Selected, hArmPod)) {
              continue;
            }
            gpu::gpustd::array<float, 2> dcaInfo;
            std::array<float, 3> pVecPhoton = {photon.px(), photon.py(), photon.pz()};
            std::array<float, 3> posVecPhoton = {photon.vx(), photon.vy(), photon.vz()};
            auto trackParPhoton = o2::track::TrackPar(posVecPhoton, pVecPhoton, 0, true);
            trackParPhoton.setPID(o2::track::PID::Photon);
            trackParPhoton.setAbsCharge(0);
            o2::base::Propagator::Instance()->propagateToDCABxByBz({collision.posX(), collision.posY(), collision.posZ()}, trackParPhoton, 2.f, matCorr, &dcaInfo);
            getPxPyPz(trackParPhoton, pVecPhoton);
            float massDStarCand{-1.}, massDStarBarCand{-999.};
            float massDiffDstar{-1.}, massDiffDstarBar{-999.};
            auto pVecReso2Prong = RecoDecay::pVec(pVec2Prong, pVecPhoton);
            auto ptCand = RecoDecay::pt(pVecReso2Prong);
            if (ptCand > cutsPtDeltaMassCharmReso->get(2u, 1u)) {
              if (TESTBIT(selD0, 0)) {
                massDStarCand = RecoDecay::m(std::array{pVecPos, pVecNeg, pVecPhoton}, std::array{massPi, massKa, massGamma});
                massDiffDstar = massDStarCand - massD0Cand;
              }
              if (TESTBIT(selD0, 1)) {
                massDStarBarCand = RecoDecay::m(std::array{pVecPos, pVecNeg, pVecPhoton}, std::array{massKa, massPi, massGamma});
                massDiffDstarBar = massDStarBarCand - massD0BarCand;
              }
              bool isGoodDstar = (cutsPtDeltaMassCharmReso->get(0u, 1u) < massDiffDstar && massDiffDstar < cutsPtDeltaMassCharmReso->get(1u, 1u));
              bool isGoodDstarBar = (cutsPtDeltaMassCharmReso->get(0u, 1u) < massDiffDstarBar && massDiffDstarBar < cutsPtDeltaMassCharmReso->get(1u, 1u));

              if (isGoodDstar || isGoodDstarBar) {
                if (activateQA) {
                  if (isGoodDstar) {
                    hMassVsPtC[kNCharmParticles + 1]->Fill(ptCand, massDiffDstar);
                  }
                  if (isGoodDstarBar) {
                    hMassVsPtC[kNCharmParticles + 1]->Fill(ptCand, massDiffDstarBar);
                  }
                }
                keepEvent[kPhotonCharm2P] = true;
                break; // we stop after the first D0-photon pair found
              }
            }
          }
        }

        // 2-prong with K0S or Lambda
        if (!keepEvent[kV0Charm2P] && isSignalTagged && (TESTBIT(selD0, 0) || TESTBIT(selD0, 1))) {
          auto v0sThisCollision = v0s.sliceBy(v0sPerCollision, thisCollId);
          for (const auto& v0 : v0sThisCollision) {
            auto posTrack = v0.posTrack_as<BigTracksPID>();
            auto negTrack = v0.negTrack_as<BigTracksPID>();
            auto selV0 = helper.isSelectedV0(v0, std::array{posTrack, negTrack}, collision, activateQA, hV0Selected, hArmPod);
            if (!selV0) {
              continue;
            }

            // propagate to PV
            gpu::gpustd::array<float, 2> dcaInfo;
            std::array<float, 3> pVecV0 = {v0.px(), v0.py(), v0.pz()};
            std::array<float, 3> pVecV0Orig = {v0.px(), v0.py(), v0.pz()};
            std::array<float, 3> posVecV0 = {v0.x(), v0.y(), v0.z()};
            if (!keepEvent[kV0Charm2P] && TESTBIT(selV0, kK0S)) {

              auto trackParK0 = o2::track::TrackPar(posVecV0, pVecV0Orig, 0, true);
              trackParK0.setPID(o2::track::PID::K0);
              trackParK0.setAbsCharge(0);
              o2::base::Propagator::Instance()->propagateToDCABxByBz({collision.posX(), collision.posY(), collision.posZ()}, trackParK0, 2.f, matCorr, &dcaInfo);
              getPxPyPz(trackParK0, pVecV0);

              // we first look for a D*+
              for (const auto& trackBachelorId : trackIdsThisCollision) { // start loop over tracks
                auto trackBachelor = trackBachelorId.track_as<BigTracksPID>();
                if (trackBachelor.globalIndex() == trackPos.globalIndex() || trackBachelor.globalIndex() == trackNeg.globalIndex()) {
                  continue;
                }

                auto trackParBachelor = getTrackPar(trackBachelor);
                o2::gpu::gpustd::array<float, 2> dcaBachelor{trackBachelor.dcaXY(), trackBachelor.dcaZ()};
                std::array<float, 3> pVecBachelor = {trackBachelor.px(), trackBachelor.py(), trackBachelor.pz()};
                if (trackBachelor.collisionId() != thisCollId) {
                  o2::base::Propagator::Instance()->propagateToDCABxByBz({collision.posX(), collision.posY(), collision.posZ()}, trackParBachelor, 2.f, noMatCorr, &dcaBachelor);
                  getPxPyPz(trackParBachelor, pVecBachelor);
                }

                int isTrackSelected = helper.isSelectedTrackForSoftPionOrBeauty(trackBachelor, trackParBachelor, dcaBachelor, -1);
                if (TESTBIT(isTrackSelected, kSoftPion) && ((TESTBIT(selD0, 0) && trackBachelor.sign() < 0) || (TESTBIT(selD0, 1) && trackBachelor.sign() > 0))) {
                  std::array<float, 2> massDausD0{massPi, massKa};
                  auto massD0dau = massD0Cand;
                  if (trackBachelor.sign() < 0) {
                    massDausD0[0] = massKa;
                    massDausD0[1] = massPi;
                    massD0dau = massD0BarCand;
                  }
                  auto pVecDStarCand = RecoDecay::pVec(pVec2Prong, pVecBachelor);
                  auto ptDStarCand = RecoDecay::pt(pVecDStarCand);
                  double massDStarCand{-999.}, massDiffDstar{-999.};
                  if (ptDStarCand > cutsPtDeltaMassCharmReso->get(2u, 0u)) {
                    massDStarCand = RecoDecay::m(std::array{pVecPos, pVecNeg, pVecBachelor}, std::array{massDausD0[0], massDausD0[1], massPi});
                    massDiffDstar = massDStarCand - massD0dau;
                    if (cutsPtDeltaMassCharmReso->get(0u, 0u) <= massDiffDstar && massDiffDstar <= cutsPtDeltaMassCharmReso->get(1u, 0u)) {
                      if (activateQA) {
                        hMassVsPtC[kNCharmParticles]->Fill(ptDStarCand, massDiffDstar);
                      }
                      auto pVecReso2Prong = RecoDecay::pVec(pVecDStarCand, pVecV0);
                      auto ptCand = RecoDecay::pt(pVecReso2Prong);
                      if (ptCand > cutsPtDeltaMassCharmReso->get(2u, 3u)) {
                        auto massDStarK0S = RecoDecay::m(std::array{pVecPos, pVecNeg, pVecBachelor, pVecV0}, std::array{massDausD0[0], massDausD0[1], massPi, massK0S});
                        auto massDiffDsReso = massDStarK0S - massDStarCand;
                        if (cutsPtDeltaMassCharmReso->get(0u, 3u) < massDiffDsReso && massDiffDsReso < cutsPtDeltaMassCharmReso->get(1u, 3u)) {
                          if (activateQA) {
                            hMassVsPtC[kNCharmParticles + 3]->Fill(ptCand, massDiffDsReso);
                          }
                          keepEvent[kV0Charm2P] = true;
                          break;
                        }
                      }
                    }
                  }
                }
              }
            }
            if (!keepEvent[kV0Charm2P] && (TESTBIT(selV0, kLambda) || TESTBIT(selV0, kAntiLambda))) { // Xic(3055) and Xic(3080) --> since it occupies only a small bandwidth, we might want to keep also wrong sign pairs
              auto trackParLambda = o2::track::TrackPar(posVecV0, pVecV0Orig, 0, true);
              trackParLambda.setAbsCharge(0);
              trackParLambda.setPID(o2::track::PID::Lambda);
              o2::base::Propagator::Instance()->propagateToDCABxByBz({collision.posX(), collision.posY(), collision.posZ()}, trackParLambda, 2.f, matCorr, &dcaInfo);
              getPxPyPz(trackParLambda, pVecV0);
              float massXicStarCand{-999.}, massXicStarBarCand{-999.};
              float massDiffXicStarCand{-999.}, massDiffXicStarBarCand{-999.};
              bool isRightSignXicStar{false}, isRightSignXicStarBar{false};
              auto pVecReso2Prong = RecoDecay::pVec(pVec2Prong, pVecV0);
              auto ptCand = RecoDecay::pt(pVecReso2Prong);
              if (ptCand > cutsPtDeltaMassCharmReso->get(2u, 5u)) {
                if (TESTBIT(selD0, 0)) {
                  massXicStarCand = RecoDecay::m(std::array{pVecPos, pVecNeg, pVecV0}, std::array{massPi, massKa, massLambda});
                  massDiffXicStarCand = massXicStarCand - massD0Cand;
                  isRightSignXicStar = TESTBIT(selV0, kLambda); // right sign if Lambda
                }
                if (TESTBIT(selD0, 1)) {
                  massXicStarBarCand = RecoDecay::m(std::array{pVecPos, pVecNeg, pVecV0}, std::array{massKa, massPi, massLambda});
                  massDiffXicStarBarCand = massXicStarBarCand - massD0BarCand;
                  isRightSignXicStarBar = TESTBIT(selV0, kAntiLambda); // right sign if AntiLambda
                }
                bool isGoodXicStar = (cutsPtDeltaMassCharmReso->get(0u, 5u) < massDiffXicStarCand && massDiffXicStarCand < cutsPtDeltaMassCharmReso->get(1u, 5u));
                bool isGoodXicStarBar = (cutsPtDeltaMassCharmReso->get(0u, 5u) < massDiffXicStarBarCand && massDiffXicStarBarCand < cutsPtDeltaMassCharmReso->get(1u, 5u));

                if (activateQA) {
                  if (isGoodXicStar) {
                    if (isRightSignXicStar) {
                      hMassVsPtC[kNCharmParticles + 7]->Fill(ptCand, massDiffXicStarCand);
                    } else if (!isRightSignXicStar && keepAlsoWrongDmesLambdaPairs) {
                      hMassVsPtC[kNCharmParticles + 8]->Fill(ptCand, massDiffXicStarBarCand);
                    }
                  }
                  if (isGoodXicStarBar) {
                    if (isRightSignXicStarBar) {
                      hMassVsPtC[kNCharmParticles + 7]->Fill(ptCand, massDiffXicStarCand);
                    } else if (!isRightSignXicStarBar && keepAlsoWrongDmesLambdaPairs) {
                      hMassVsPtC[kNCharmParticles + 8]->Fill(ptCand, massDiffXicStarBarCand);
                    }
                  }
                }
                if ((isGoodXicStar && (isRightSignXicStar || keepAlsoWrongDmesLambdaPairs)) || (isGoodXicStarBar && (isRightSignXicStarBar || keepAlsoWrongDmesLambdaPairs))) {
                  keepEvent[kV0Charm2P] = true;
                  break;
                }
              }
            }
          }
        } // end V0 selection

      } // end loop over 2-prong candidates

      std::vector<std::vector<int64_t>> indicesDau3Prong{};
      auto cand3ProngsThisColl = cand3Prongs.sliceBy(hf3ProngPerCollision, thisCollId);
      for (const auto& cand3Prong : cand3ProngsThisColl) { // start loop over 3 prongs
        std::array<int8_t, kNCharmParticles - 1> is3Prong = {
          TESTBIT(cand3Prong.hfflag(), o2::aod::hf_cand_3prong::DecayType::DplusToPiKPi),
          TESTBIT(cand3Prong.hfflag(), o2::aod::hf_cand_3prong::DecayType::DsToKKPi),
          TESTBIT(cand3Prong.hfflag(), o2::aod::hf_cand_3prong::DecayType::LcToPKPi),
          TESTBIT(cand3Prong.hfflag(), o2::aod::hf_cand_3prong::DecayType::XicToPKPi)};
        if (!std::accumulate(is3Prong.begin(), is3Prong.end(), 0)) { // check if it's a D+, Ds+, Lc+ or Xic+
          continue;
        }

        auto trackFirst = cand3Prong.prong0_as<BigTracksPID>();
        auto trackSecond = cand3Prong.prong1_as<BigTracksPID>();
        auto trackThird = cand3Prong.prong2_as<BigTracksPID>();

        auto trackParFirst = getTrackPar(trackFirst);
        auto trackParSecond = getTrackPar(trackSecond);
        auto trackParThird = getTrackPar(trackThird);
        o2::gpu::gpustd::array<float, 2> dcaFirst{trackFirst.dcaXY(), trackFirst.dcaZ()};
        o2::gpu::gpustd::array<float, 2> dcaSecond{trackSecond.dcaXY(), trackSecond.dcaZ()};
        o2::gpu::gpustd::array<float, 2> dcaThird{trackThird.dcaXY(), trackThird.dcaZ()};
        std::array<float, 3> pVecFirst = {trackFirst.px(), trackFirst.py(), trackFirst.pz()};
        std::array<float, 3> pVecSecond = {trackSecond.px(), trackSecond.py(), trackSecond.pz()};
        std::array<float, 3> pVecThird = {trackThird.px(), trackThird.py(), trackThird.pz()};
        if (trackFirst.collisionId() != thisCollId) {
          o2::base::Propagator::Instance()->propagateToDCABxByBz({collision.posX(), collision.posY(), collision.posZ()}, trackParFirst, 2.f, noMatCorr, &dcaFirst);
          getPxPyPz(trackParFirst, pVecFirst);
        }
        if (trackSecond.collisionId() != thisCollId) {
          o2::base::Propagator::Instance()->propagateToDCABxByBz({collision.posX(), collision.posY(), collision.posZ()}, trackParSecond, 2.f, noMatCorr, &dcaSecond);
          getPxPyPz(trackParSecond, pVecSecond);
        }
        if (trackThird.collisionId() != thisCollId) {
          o2::base::Propagator::Instance()->propagateToDCABxByBz({collision.posX(), collision.posY(), collision.posZ()}, trackParThird, 2.f, noMatCorr, &dcaThird);
          getPxPyPz(trackParThird, pVecThird);
        }

        if (is3Prong[0]) { // D+ preselections
          is3Prong[0] = helper.isDplusPreselected(trackSecond);
        }
        if (is3Prong[1]) { // Ds preselections
          is3Prong[1] = helper.isDsPreselected(pVecFirst, pVecThird, pVecSecond, trackSecond);
        }
        if (is3Prong[2] || is3Prong[3]) { // charm baryon preselections
          auto presel = helper.isCharmBaryonPreselected(trackFirst, trackThird, trackSecond);
          if (is3Prong[2]) {
            is3Prong[2] = presel;
          }
          if (is3Prong[3]) {
            is3Prong[3] = presel;
          }
        }

        std::array<int8_t, kNCharmParticles - 1> isSignalTagged = is3Prong;
        std::array<int8_t, kNCharmParticles - 1> isCharmTagged = is3Prong;
        std::array<int8_t, kNCharmParticles - 1> isBeautyTagged = is3Prong;

        std::array<std::vector<float>, kNCharmParticles - 1> scores{};
        scores[0].insert(scores[0].end(), cand3Prong.mlProbSkimDplusToPiKPi().begin(), cand3Prong.mlProbSkimDplusToPiKPi().end());
        scores[1].insert(scores[1].end(), cand3Prong.mlProbSkimDsToKKPi().begin(), cand3Prong.mlProbSkimDsToKKPi().end());
        scores[2].insert(scores[2].end(), cand3Prong.mlProbSkimLcToPKPi().begin(), cand3Prong.mlProbSkimLcToPKPi().end());
        scores[3].insert(scores[3].end(), cand3Prong.mlProbSkimXicToPKPi().begin(), cand3Prong.mlProbSkimXicToPKPi().end());

        for (auto iCharmPart{0}; iCharmPart < kNCharmParticles - 1; ++iCharmPart) {
          if (!is3Prong[iCharmPart]) { // we immediately skip if it was not selected for a given 3-prong species
            continue;
          }

          if (scores[iCharmPart].size() != 3) {
            scores[iCharmPart].resize(3);
            scores[iCharmPart][0] = 2.;
            scores[iCharmPart][1] = -1.;
            scores[iCharmPart][2] = -1.;
          }
          auto tagBDT = helper.isBDTSelected(scores[iCharmPart], thresholdBDTScores[iCharmPart + 1]);

          isCharmTagged[iCharmPart] = TESTBIT(tagBDT, RecoDecay::OriginType::Prompt);
          isBeautyTagged[iCharmPart] = TESTBIT(tagBDT, RecoDecay::OriginType::NonPrompt);
          isSignalTagged[iCharmPart] = acceptBdtBkgOnly ? TESTBIT(tagBDT, RecoDecay::OriginType::None) : (isCharmTagged[iCharmPart] || isBeautyTagged[iCharmPart]);

          if (activateQA > 1) {
            hBDTScoreBkg[iCharmPart + 1]->Fill(scores[iCharmPart][0]);
            hBDTScorePrompt[iCharmPart + 1]->Fill(scores[iCharmPart][1]);
            hBDTScoreNonPrompt[iCharmPart + 1]->Fill(scores[iCharmPart][2]);
          }
        }

        if (!std::accumulate(isSignalTagged.begin(), isSignalTagged.end(), 0)) {
          continue;
        }

        if ((!keepOnlyDplusForDouble3Prongs && std::accumulate(isCharmTagged.begin(), isCharmTagged.end(), 0)) || (keepOnlyDplusForDouble3Prongs && isCharmTagged[kDplus - 1])) {
          indicesDau3Prong.push_back(std::vector<int64_t>{trackFirst.globalIndex(), trackSecond.globalIndex(), trackThird.globalIndex()});
        } // end multiple 3-prong selection

        auto pVec3Prong = RecoDecay::pVec(pVecFirst, pVecSecond, pVecThird);
        auto pt3Prong = RecoDecay::pt(pVec3Prong);
        float sign3Prong = -1 * trackFirst.sign() * trackSecond.sign() * trackThird.sign();

        std::array<int8_t, kNCharmParticles - 1> is3ProngInMass{0};
        if (is3Prong[0]) {
          is3ProngInMass[0] = helper.isSelectedDplusInMassRange(pVecFirst, pVecThird, pVecSecond, pt3Prong, activateQA, hMassVsPtC[kDplus]);
          if (applyOptimisation) {
            optimisationTreeCharm(thisCollId, o2::constants::physics::Pdg::kDPlus, pt3Prong, scores[0][0], scores[0][1], scores[0][2]);
          }
        }
        if (is3Prong[1]) {
          is3ProngInMass[1] = helper.isSelectedDsInMassRange(pVecFirst, pVecThird, pVecSecond, pt3Prong, is3Prong[1], activateQA, hMassVsPtC[kDs]);
          if (applyOptimisation) {
            optimisationTreeCharm(thisCollId, o2::constants::physics::Pdg::kDS, pt3Prong, scores[1][0], scores[1][1], scores[1][2]);
          }
        }
        if (is3Prong[2]) {
          is3ProngInMass[2] = helper.isSelectedLcInMassRange(pVecFirst, pVecThird, pVecSecond, pt3Prong, is3Prong[2], activateQA, hMassVsPtC[kLc]);
          if (applyOptimisation) {
            optimisationTreeCharm(thisCollId, o2::constants::physics::Pdg::kLambdaCPlus, pt3Prong, scores[2][0], scores[2][1], scores[2][2]);
          }
        }
        if (is3Prong[3]) {
          is3ProngInMass[3] = helper.isSelectedXicInMassRange(pVecFirst, pVecThird, pVecSecond, pt3Prong, is3Prong[3], activateQA, hMassVsPtC[kXic]);
          if (applyOptimisation) {
            optimisationTreeCharm(thisCollId, o2::constants::physics::Pdg::kXiCPlus, pt3Prong, scores[3][0], scores[3][1], scores[3][2]);
          }
        }

        if (helper.isSelectedHighPt3Prong(pt3Prong)) {
          keepEvent[kHighPt3P] = true;
          if (activateQA) {
            for (auto iCharmPart{1}; iCharmPart < kNCharmParticles; ++iCharmPart) {
              if (is3Prong[iCharmPart - 1] && (isSignalTagged[iCharmPart - 1])) {
                hCharmHighPt[iCharmPart]->Fill(pt3Prong);
              }
            }
          }
        } // end high-pT selection

        auto trackIdsThisCollision = trackIndices.sliceBy(trackIndicesPerCollision, thisCollId);

        for (const auto& trackId : trackIdsThisCollision) { // start loop over track indices as associated to this collision in HF code
          auto track = trackId.track_as<BigTracksPID>();
          if (track.globalIndex() == trackFirst.globalIndex() || track.globalIndex() == trackSecond.globalIndex() || track.globalIndex() == trackThird.globalIndex()) {
            continue;
          }

          auto trackParFourth = getTrackPar(track);
          o2::gpu::gpustd::array<float, 2> dcaFourth{track.dcaXY(), track.dcaZ()};
          std::array<float, 3> pVecFourth = {track.px(), track.py(), track.pz()};
          if (track.collisionId() != thisCollId) {
            o2::base::Propagator::Instance()->propagateToDCABxByBz({collision.posX(), collision.posY(), collision.posZ()}, trackParFourth, 2.f, noMatCorr, &dcaFourth);
            getPxPyPz(trackParFourth, pVecFourth);
          }

          int charmParticleID[kNBeautyParticles - 2] = {o2::constants::physics::Pdg::kDPlus, o2::constants::physics::Pdg::kDS, o2::constants::physics::Pdg::kLambdaCPlus, o2::constants::physics::Pdg::kXiCPlus};

          float massCharmHypos[kNBeautyParticles - 2] = {massDPlus, massDs, massLc, massXic};
          float massBeautyHypos[kNBeautyParticles - 2] = {massB0, massBs, massLb, massXib};
          float deltaMassHypos[kNBeautyParticles - 2] = {deltaMassBeauty->get(0u, 1u), deltaMassBeauty->get(0u, 3u), deltaMassBeauty->get(0u, 4u), deltaMassBeauty->get(0u, 5u)};
          auto isTrackSelected = helper.isSelectedTrackForSoftPionOrBeauty(track, trackParFourth, dcaFourth, kBeauty4P);
          if (track.sign() * sign3Prong < 0 && TESTBIT(isTrackSelected, kForBeauty)) {
            for (int iHypo{0}; iHypo < kNBeautyParticles - 2 && !keepEvent[kBeauty4P]; ++iHypo) {
              if (isBeautyTagged[iHypo] && (TESTBIT(is3ProngInMass[iHypo], 0) || TESTBIT(is3ProngInMass[iHypo], 1))) {
                auto massCandB = RecoDecay::m(std::array{pVec3Prong, pVecFourth}, std::array{massCharmHypos[iHypo], massPi});
                if (std::fabs(massCandB - massBeautyHypos[iHypo]) <= deltaMassHypos[iHypo]) {
                  keepEvent[kBeauty4P] = true;
                  if (applyOptimisation) {
                    optimisationTreeBeauty(thisCollId, charmParticleID[iHypo], pt3Prong, scores[iHypo][0], scores[iHypo][1], scores[iHypo][2], dcaFourth[0]);
                  }
                  if (activateQA) {
                    auto pVecBeauty4Prong = RecoDecay::pVec(pVec3Prong, pVecFourth);
                    auto ptCandBeauty4Prong = RecoDecay::pt(pVecBeauty4Prong);
                    hMassVsPtB[iHypo + 2]->Fill(ptCandBeauty4Prong, massCandB);
                  }
                }
              }
            }
          } // end beauty selection

          // 3-prong femto
          bool isProton = helper.isSelectedProton4Femto(track, trackParFourth, activateQA, hProtonTPCPID, hProtonTOFPID, forceTofPidForFemto);
          if (isProton && track.collisionId() == thisCollId) {
            for (int iHypo{0}; iHypo < kNCharmParticles - 1 && !keepEvent[kFemto3P]; ++iHypo) {
              if (isCharmTagged[iHypo] && enableFemtoChannels->get(0u, iHypo + 1) && (TESTBIT(is3ProngInMass[iHypo], 0) || TESTBIT(is3ProngInMass[iHypo], 1) || !requireCharmMassForFemto)) {
                float relativeMomentum = helper.computeRelativeMomentum(pVecFourth, pVec3Prong, massCharmHypos[iHypo]);
                if (applyOptimisation) {
                  optimisationTreeFemto(thisCollId, charmParticleID[iHypo], pt3Prong, scores[iHypo][0], scores[iHypo][1], scores[iHypo][2], relativeMomentum, track.tpcNSigmaPr(), track.tofNSigmaPr());
                }
                if (relativeMomentum < femtoMaxRelativeMomentum) {
                  keepEvent[kFemto3P] = true;
                  if (activateQA) {
                    hCharmProtonKstarDistr[iHypo + 1]->Fill(relativeMomentum);
                  }
                }
              }
            }
          } // end femto selection

          // SigmaC++ K- trigger
          if (!keepEvent[kSigmaCPPK] && is3Prong[2] > 0 && is3ProngInMass[2] > 0 && isSignalTagged[2] > 0 && helper.isSelectedKaonFromXicResoToSigmaC<true>(track)) {
            // we need a candidate Lc->pKpi and a candidate soft kaon

            // look for SigmaC++ candidates
            for (const auto& trackSoftPiId : trackIdsThisCollision) { // start loop over tracks (soft pi)

              // soft pion candidates
              auto trackSoftPi = trackSoftPiId.track_as<BigTracksPID>();
              auto globalIndexSoftPi = trackSoftPi.globalIndex();

              // exclude tracks already used to build the 3-prong candidate
              if (globalIndexSoftPi == trackFirst.globalIndex() || globalIndexSoftPi == trackSecond.globalIndex() || globalIndexSoftPi == trackThird.globalIndex()) {
                // do not consider as candidate soft pion a track already used to build the current 3-prong candidate
                continue;
              }

              // exclude already the current track if it corresponds to the K- candidate
              if (globalIndexSoftPi == track.globalIndex()) {
                continue;
              }

              // check the candidate SigmaC++ charge
              std::array<int, 4> chargesSc = {trackFirst.sign(), trackSecond.sign(), trackThird.sign(), trackSoftPi.sign()};
              int chargeSc = std::accumulate(chargesSc.begin(), chargesSc.end(), 0); // SIGNED electric charge of SigmaC candidate
              if (std::abs(chargeSc) != 2) {
                continue;
              }

              // select soft pion candidates
              auto trackParSoftPi = getTrackPar(trackSoftPi);
              o2::gpu::gpustd::array<float, 2> dcaSoftPi{trackSoftPi.dcaXY(), trackSoftPi.dcaZ()};
              std::array<float, 3> pVecSoftPi = {trackSoftPi.px(), trackSoftPi.py(), trackSoftPi.pz()};
              if (trackSoftPi.collisionId() != thisCollId) {
                // This is a track reassociated to this PV by the track-to-collision-associator
                // Let's propagate this track to it, and calculate dcaXY, dcaZ
                o2::base::Propagator::Instance()->propagateToDCABxByBz({collision.posX(), collision.posY(), collision.posZ()}, trackParSoftPi, 2.f, noMatCorr, &dcaSoftPi);
                getPxPyPz(trackParSoftPi, pVecSoftPi);
              }
              int8_t isSoftPionSelected = helper.isSelectedTrackForSoftPionOrBeauty(trackSoftPi, trackParSoftPi, dcaSoftPi, kSigmaCPPK);
              if (TESTBIT(isSoftPionSelected, kSoftPionForSigmaC) /*&& (TESTBIT(is3Prong[2], 0) || TESTBIT(is3Prong[2], 1))*/) {

                // check the mass of the SigmaC++ candidate
                auto pVecSigmaC = RecoDecay::pVec(pVecFirst, pVecSecond, pVecThird, pVecSoftPi);
                auto ptSigmaC = RecoDecay::pt(pVecSigmaC);
                int8_t whichSigmaC = helper.isSelectedSigmaCInDeltaMassRange<2>(pVecFirst, pVecThird, pVecSecond, pVecSoftPi, ptSigmaC, is3Prong[2], hMassVsPtC[kNCharmParticles + 9], activateQA);
                if (whichSigmaC > 0) {
                  /// let's build a candidate SigmaC++K- pair
                  /// and keep it only if:
                  ///   - it has the correct charge (±1)
                  ///   - it is in the correct mass range

                  // check the charge for SigmaC++K- candidates
                  if (std::abs(chargeSc + track.sign()) != 1) {
                    continue;
                  }

                  // check the invariant mass
                  float massSigmaCPKPi{-999.}, massSigmaCPiKP{-999.}, deltaMassXicResoPKPi{-999.}, deltaMassXicResoPiKP{-999.};
                  float ptSigmaCKaon = RecoDecay::pt(pVecSigmaC, pVecFourth);

                  if (ptSigmaCKaon > cutsPtDeltaMassCharmReso->get(2u, 10u)) {
                    if (TESTBIT(whichSigmaC, 0)) {
                      massSigmaCPKPi = RecoDecay::m(std::array{pVecFirst, pVecSecond, pVecThird, pVecSoftPi}, std::array{massProton, massKa, massPi, massPi});
                      deltaMassXicResoPKPi = RecoDecay::m(std::array{pVecFirst, pVecSecond, pVecThird, pVecSoftPi, pVecFourth}, std::array{massProton, massKa, massPi, massPi, massKa}) - massSigmaCPKPi;
                    }
                    if (TESTBIT(whichSigmaC, 1)) {
                      massSigmaCPiKP = RecoDecay::m(std::array{pVecFirst, pVecSecond, pVecThird, pVecSoftPi}, std::array{massPi, massKa, massProton, massPi});
                      deltaMassXicResoPiKP = RecoDecay::m(std::array{pVecFirst, pVecSecond, pVecThird, pVecSoftPi, pVecFourth}, std::array{massPi, massKa, massProton, massPi, massKa}) - massSigmaCPiKP;
                    }
                    bool isPKPiOk = (cutsPtDeltaMassCharmReso->get(0u, 10u) < deltaMassXicResoPKPi && deltaMassXicResoPKPi < cutsPtDeltaMassCharmReso->get(1u, 10u));
                    bool isPiKPOk = (cutsPtDeltaMassCharmReso->get(0u, 10u) < deltaMassXicResoPiKP && deltaMassXicResoPiKP < cutsPtDeltaMassCharmReso->get(1u, 10u));
                    if (isPKPiOk || isPiKPOk) {
                      /// This is a good SigmaC++K- event
                      keepEvent[kSigmaCPPK] = true;

                      /// QA plot
                      if (activateQA) {
                        if (isPKPiOk) {
                          if (TESTBIT(whichSigmaC, 2)) {
                            hMassVsPtC[kNCharmParticles + 11]->Fill(ptSigmaCKaon, deltaMassXicResoPKPi);
                          }
                          if (TESTBIT(whichSigmaC, 3)) {
                            hMassVsPtC[kNCharmParticles + 12]->Fill(ptSigmaCKaon, deltaMassXicResoPKPi);
                          }
                        }
                        if (isPiKPOk) {
                          if (TESTBIT(whichSigmaC, 2)) {
                            hMassVsPtC[kNCharmParticles + 11]->Fill(ptSigmaCKaon, deltaMassXicResoPiKP);
                          }
                          if (TESTBIT(whichSigmaC, 3)) {
                            hMassVsPtC[kNCharmParticles + 12]->Fill(ptSigmaCKaon, deltaMassXicResoPiKP);
                          }
                        }
                      }
                    }
                  }
                }
              } // end SigmaC++ candidate
            }   // end loop over tracks (soft pi)
          }     // end candidate Lc->pKpi
        }       // end loop over tracks

        // Ds with photon
        bool isGoodDsToKKPi = (isSignalTagged[kDs - 1]) && TESTBIT(is3ProngInMass[kDs - 1], 0);
        bool isGoodDsToPiKK = (isSignalTagged[kDs - 1]) && TESTBIT(is3ProngInMass[kDs - 1], 1);
        if (!keepEvent[kPhotonCharm3P] && (isGoodDsToKKPi || isGoodDsToPiKK)) {
          auto massDsKKPi = RecoDecay::m(std::array{pVecFirst, pVecSecond, pVecThird}, std::array{massKa, massKa, massPi});
          auto massDsPiKK = RecoDecay::m(std::array{pVecFirst, pVecSecond, pVecThird}, std::array{massPi, massKa, massKa});
          auto photonsThisCollision = photons.sliceBy(photonsPerCollision, thisCollId);
          for (const auto& photon : photonsThisCollision) {
            auto posTrack = photon.posTrack_as<BigTracksPID>();
            auto negTrack = photon.negTrack_as<BigTracksPID>();
            if (!helper.isSelectedPhoton(photon, std::array{posTrack, negTrack}, collision, activateQA, hV0Selected, hArmPod)) {
              continue;
            }
            gpu::gpustd::array<float, 2> dcaInfo;
            std::array<float, 3> pVecPhoton = {photon.px(), photon.py(), photon.pz()};
            std::array<float, 3> posVecPhoton = {photon.vx(), photon.vy(), photon.vz()};
            auto trackParPhoton = o2::track::TrackPar(posVecPhoton, pVecPhoton, 0, true);
            trackParPhoton.setAbsCharge(0);
            trackParPhoton.setPID(o2::track::PID::Photon);
            o2::base::Propagator::Instance()->propagateToDCABxByBz({collision.posX(), collision.posY(), collision.posZ()}, trackParPhoton, 2.f, matCorr, &dcaInfo);
            getPxPyPz(trackParPhoton, pVecPhoton);
            float massDsStarToKKPiCand{-1.}, massDsStarToPiKKCand{999.};
            float massDiffDsStarToKKPi{-1.}, massDiffDsStarToPiKK{999.};
            if (isGoodDsToKKPi) {
              massDsStarToKKPiCand = RecoDecay::m(std::array{pVecFirst, pVecSecond, pVecThird, pVecPhoton}, std::array{massKa, massKa, massPi, massGamma});
              massDiffDsStarToKKPi = massDsStarToKKPiCand - massDsKKPi;
            }
            if (isGoodDsToPiKK) {
              massDsStarToPiKKCand = RecoDecay::m(std::array{pVecFirst, pVecSecond, pVecThird, pVecPhoton}, std::array{massPi, massKa, massKa, massGamma});
              massDiffDsStarToPiKK = massDsStarToPiKKCand - massDsPiKK;
            }

            auto pVecReso3Prong = RecoDecay::pVec(pVec3Prong, pVecPhoton);
            auto ptCand = RecoDecay::pt(pVecReso3Prong);
            if (ptCand > cutsPtDeltaMassCharmReso->get(2u, 1u)) {
              bool isGoodDsStarToKKPi = (cutsPtDeltaMassCharmReso->get(0u, 1u) < massDiffDsStarToKKPi && massDiffDsStarToKKPi < cutsPtDeltaMassCharmReso->get(1u, 1u));
              bool isGoodDsStarToPiKK = (cutsPtDeltaMassCharmReso->get(0u, 1u) < massDiffDsStarToPiKK && massDiffDsStarToPiKK < cutsPtDeltaMassCharmReso->get(1u, 1u));
              if (isGoodDsStarToKKPi || isGoodDsStarToPiKK) {
                if (activateQA) {
                  if (isGoodDsStarToKKPi) {
                    hMassVsPtC[kNCharmParticles + 2]->Fill(ptCand, massDiffDsStarToKKPi);
                  }
                  if (isGoodDsStarToPiKK) {
                    hMassVsPtC[kNCharmParticles + 2]->Fill(ptCand, massDiffDsStarToPiKK);
                  }
                }
                keepEvent[kPhotonCharm3P] = true;
                break; // we stop after the first Ds + photon found
              }
            }
          }
        }

        // D+ with K0S or Lambda and SigmaC0 with K0S
        auto v0sThisCollision = v0s.sliceBy(v0sPerCollision, thisCollId);
        bool isGoodDPlus = (isSignalTagged[kDplus - 1]) && is3ProngInMass[kDplus - 1];
        bool isGoodLcToPKPi = (isSignalTagged[kLc - 1]) && TESTBIT(is3ProngInMass[kLc - 1], 0);
        bool isGoodLcToPiKP = (isSignalTagged[kLc - 1]) && TESTBIT(is3ProngInMass[kLc - 1], 1);
        auto massDPlusCand = RecoDecay::m(std::array{pVecFirst, pVecSecond, pVecThird}, std::array{massPi, massKa, massPi});

        if ((!keepEvent[kV0Charm3P] && isGoodDPlus) || (!keepEvent[kSigmaC0K0] && (isGoodLcToPKPi || isGoodLcToPiKP))) {
          for (const auto& v0 : v0sThisCollision) {
            auto posTrack = v0.posTrack_as<BigTracksPID>();
            auto negTrack = v0.negTrack_as<BigTracksPID>();
            auto selV0 = helper.isSelectedV0(v0, std::array{posTrack, negTrack}, collision, activateQA, hV0Selected, hArmPod);
            if (!selV0) {
              continue;
            }
            gpu::gpustd::array<float, 2> dcaInfo;
            std::array<float, 3> pVecV0Orig = {v0.px(), v0.py(), v0.pz()};
            std::array<float, 3> pVecV0 = {v0.px(), v0.py(), v0.pz()};
            std::array<float, 3> posVecV0 = {v0.x(), v0.y(), v0.z()};

            // we pair D+ with V0
            if (!keepEvent[kV0Charm3P] && isGoodDPlus) {
              if (!keepEvent[kV0Charm3P] && TESTBIT(selV0, kK0S)) { // Ds2*
                auto trackParK0S = o2::track::TrackPar(posVecV0, pVecV0Orig, 0, true);
                trackParK0S.setAbsCharge(0);
                trackParK0S.setPID(o2::track::PID::K0);
                o2::base::Propagator::Instance()->propagateToDCABxByBz({collision.posX(), collision.posY(), collision.posZ()}, trackParK0S, 2.f, matCorr, &dcaInfo);
                getPxPyPz(trackParK0S, pVecV0);
                auto massDsStarCand = RecoDecay::m(std::array{pVecFirst, pVecSecond, pVecThird, pVecV0}, std::array{massPi, massKa, massPi, massK0S});
                auto massDiffDsStar = massDsStarCand - massDPlusCand;
                auto pVecReso3Prong = RecoDecay::pVec(pVec3Prong, pVecV0);
                auto ptCand = RecoDecay::pt(pVecReso3Prong);
                if (ptCand > cutsPtDeltaMassCharmReso->get(2u, 4u)) {
                  if (cutsPtDeltaMassCharmReso->get(0u, 4u) < massDiffDsStar && massDiffDsStar < cutsPtDeltaMassCharmReso->get(1u, 4u)) {
                    if (activateQA) {
                      hMassVsPtC[kNCharmParticles + 4]->Fill(ptCand, massDiffDsStar);
                    }
                    keepEvent[kV0Charm3P] = true;
                  }
                }
              }
              if (!keepEvent[kV0Charm3P] && (TESTBIT(selV0, kLambda) || TESTBIT(selV0, kAntiLambda))) { // Xic(3055) and Xic(3080) --> since it occupies only a small bandwidth, we might want to keep also wrong sign pairs
                auto trackParLambda = o2::track::TrackPar(posVecV0, pVecV0Orig, 0, true);
                trackParLambda.setAbsCharge(0);
                trackParLambda.setPID(o2::track::PID::Lambda);
                o2::base::Propagator::Instance()->propagateToDCABxByBz({collision.posX(), collision.posY(), collision.posZ()}, trackParLambda, 2.f, matCorr, &dcaInfo);
                getPxPyPz(trackParLambda, pVecV0);
                auto pVecReso3Prong = RecoDecay::pVec(pVec3Prong, pVecV0);
                auto ptCand = RecoDecay::pt(pVecReso3Prong);
                if (ptCand > cutsPtDeltaMassCharmReso->get(2u, 5u)) {
                  auto massXicStarCand = RecoDecay::m(std::array{pVecFirst, pVecSecond, pVecThird, pVecV0}, std::array{massPi, massKa, massPi, massLambda});
                  auto massDiffXicStar = massXicStarCand - massDPlusCand;
                  bool isRightSign = ((TESTBIT(selV0, kLambda) && sign3Prong > 0) || (TESTBIT(selV0, kAntiLambda) && sign3Prong < 0));
                  if (cutsPtDeltaMassCharmReso->get(0u, 5u) < massDiffXicStar && massDiffXicStar < cutsPtDeltaMassCharmReso->get(1u, 5u)) {
                    if (activateQA) {
                      if (isRightSign) {
                        hMassVsPtC[kNCharmParticles + 5]->Fill(ptCand, massDiffXicStar);
                      } else if (!isRightSign && keepAlsoWrongDmesLambdaPairs) {
                        hMassVsPtC[kNCharmParticles + 6]->Fill(ptCand, massDiffXicStar);
                      }
                    }
                    if (isRightSign || keepAlsoWrongDmesLambdaPairs) {
                      keepEvent[kV0Charm3P] = true;
                    }
                  }
                }
              }
            } // end D+ with V0

            // we pair SigmaC0 with V0
            if (!keepEvent[kSigmaC0K0] && (isGoodLcToPKPi || isGoodLcToPiKP) && TESTBIT(selV0, kK0S)) {
              // look for SigmaC0 candidates
              for (const auto& trackSoftPiId : trackIdsThisCollision) { // start loop over tracks (soft pi)

                // soft pion candidates
                auto trackSoftPi = trackSoftPiId.track_as<BigTracksPID>();
                auto globalIndexSoftPi = trackSoftPi.globalIndex();

                // exclude tracks already used to build the 3-prong candidate
                if (globalIndexSoftPi == trackFirst.globalIndex() || globalIndexSoftPi == trackSecond.globalIndex() || globalIndexSoftPi == trackThird.globalIndex()) {
                  // do not consider as candidate soft pion a track already used to build the current 3-prong candidate
                  continue;
                }

                // check the candidate SigmaC0 charge
                std::array<int, 4> chargesSc = {trackFirst.sign(), trackSecond.sign(), trackThird.sign(), trackSoftPi.sign()};
                int chargeSc = std::accumulate(chargesSc.begin(), chargesSc.end(), 0); // SIGNED electric charge of SigmaC candidate
                if (chargeSc != 0) {
                  continue;
                }

                // select soft pion candidates
                auto trackParSoftPi = getTrackPar(trackSoftPi);
                o2::gpu::gpustd::array<float, 2> dcaSoftPi{trackSoftPi.dcaXY(), trackSoftPi.dcaZ()};
                std::array<float, 3> pVecSoftPi = {trackSoftPi.px(), trackSoftPi.py(), trackSoftPi.pz()};
                if (trackSoftPi.collisionId() != thisCollId) {
                  // This is a track reassociated to this PV by the track-to-collision-associator
                  // Let's propagate this track to it, and calculate dcaXY, dcaZ
                  o2::base::Propagator::Instance()->propagateToDCABxByBz({collision.posX(), collision.posY(), collision.posZ()}, trackParSoftPi, 2.f, noMatCorr, &dcaSoftPi);
                  getPxPyPz(trackParSoftPi, pVecSoftPi);
                }
                int8_t isSoftPionSelected = helper.isSelectedTrackForSoftPionOrBeauty(trackSoftPi, trackParSoftPi, dcaSoftPi, kSigmaC0K0);
                if (TESTBIT(isSoftPionSelected, kSoftPionForSigmaC) /*&& (TESTBIT(is3Prong[2], 0) || TESTBIT(is3Prong[2], 1))*/) {

                  // check the mass of the SigmaC0 candidate
                  auto pVecSigmaC = RecoDecay::pVec(pVecFirst, pVecSecond, pVecThird, pVecSoftPi);
                  auto ptSigmaC = RecoDecay::pt(pVecSigmaC);
                  int8_t whichSigmaC = helper.isSelectedSigmaCInDeltaMassRange<0>(pVecFirst, pVecThird, pVecSecond, pVecSoftPi, ptSigmaC, is3Prong[2], hMassVsPtC[kNCharmParticles + 10], activateQA);
                  if (whichSigmaC > 0) {
                    /// let's build a candidate SigmaC0K0s pair
                    /// and keep it only if it is in the correct mass range

                    float massSigmaCPKPi{-999.}, massSigmaCPiKP{-999.}, deltaMassXicResoPKPi{-999.}, deltaMassXicResoPiKP{-999.};
                    std::array<float, 3> pVecPiPosK0s = {posTrack.px(), posTrack.py(), posTrack.pz()};
                    std::array<float, 3> pVecPiNegK0s = {negTrack.px(), negTrack.py(), negTrack.pz()};
                    float ptSigmaCKaon = RecoDecay::pt(pVecSigmaC, pVecPiPosK0s, pVecPiNegK0s);
                    if (ptSigmaCKaon > cutsPtDeltaMassCharmReso->get(2u, 10u)) {
                      if (TESTBIT(whichSigmaC, 0)) {
                        massSigmaCPKPi = RecoDecay::m(std::array{pVecFirst, pVecSecond, pVecThird, pVecSoftPi}, std::array{massProton, massKa, massPi, massPi});
                        deltaMassXicResoPKPi = RecoDecay::m(std::array{pVecFirst, pVecSecond, pVecThird, pVecSoftPi, pVecPiPosK0s, pVecPiNegK0s}, std::array{massProton, massKa, massPi, massPi, massPi, massPi}) - massSigmaCPKPi;
                      }
                      if (TESTBIT(whichSigmaC, 1)) {
                        massSigmaCPiKP = RecoDecay::m(std::array{pVecFirst, pVecSecond, pVecThird, pVecSoftPi}, std::array{massPi, massKa, massProton, massPi});
                        deltaMassXicResoPiKP = RecoDecay::m(std::array{pVecFirst, pVecSecond, pVecThird, pVecSoftPi, pVecPiPosK0s, pVecPiNegK0s}, std::array{massPi, massKa, massProton, massPi, massPi, massPi}) - massSigmaCPiKP;
                      }

                      bool isPKPiOk = (cutsPtDeltaMassCharmReso->get(0u, 10u) < deltaMassXicResoPKPi && deltaMassXicResoPKPi < cutsPtDeltaMassCharmReso->get(1u, 10u));
                      bool isPiKPOk = (cutsPtDeltaMassCharmReso->get(0u, 10u) < deltaMassXicResoPiKP && deltaMassXicResoPiKP < cutsPtDeltaMassCharmReso->get(1u, 10u));
                      if (isPKPiOk || isPiKPOk) {
                        /// This is a good SigmaC0K0s event
                        keepEvent[kSigmaC0K0] = true;

                        /// QA plot
                        if (activateQA) {
                          if (isPKPiOk) {
                            if (TESTBIT(whichSigmaC, 2)) {
                              hMassVsPtC[kNCharmParticles + 13]->Fill(ptSigmaCKaon, deltaMassXicResoPKPi);
                            }
                            if (TESTBIT(whichSigmaC, 3)) {
                              hMassVsPtC[kNCharmParticles + 14]->Fill(ptSigmaCKaon, deltaMassXicResoPKPi);
                            }
                          }
                          if (isPiKPOk) {
                            if (TESTBIT(whichSigmaC, 2)) {
                              hMassVsPtC[kNCharmParticles + 13]->Fill(ptSigmaCKaon, deltaMassXicResoPiKP);
                            }
                            if (TESTBIT(whichSigmaC, 3)) {
                              hMassVsPtC[kNCharmParticles + 14]->Fill(ptSigmaCKaon, deltaMassXicResoPiKP);
                            }
                          }
                        }
                      }
                    }
                  }
                }
              } // end loop over tracks (soft pi)
            }
          }
        }
      } // end loop over 3-prong candidates

      if (!keepEvent[kCharmBarToXiBach]) {
        auto cascThisColl = cascades.sliceBy(cascPerCollision, thisCollId);
        for (const auto& casc : cascThisColl) {
          auto bachelorCasc = casc.bachelor_as<BigTracksPID>();
          auto v0DauPos = casc.posTrack_as<BigTracksPID>();
          auto v0DauNeg = casc.negTrack_as<BigTracksPID>();

          if (!helper.isSelectedCascade(casc, std::array{bachelorCasc, v0DauPos, v0DauNeg}, collision)) {
            continue;
          }
          if (activateQA) {
            hMassXi->Fill(casc.mXi());
          }

          auto trackIdsThisCollision = trackIndices.sliceBy(trackIndicesPerCollision, thisCollId);
          for (const auto& trackId : trackIdsThisCollision) { // start loop over tracks
            auto track = trackId.track_as<BigTracksPID>();

            // ask for opposite sign daughters (omegac daughters)
            if (track.sign() * bachelorCasc.sign() >= 0) {
              continue;
            }

            // check if track is one of the Xi daughters
            if (track.globalIndex() == bachelorCasc.globalIndex() || track.globalIndex() == v0DauPos.globalIndex() || track.globalIndex() == v0DauNeg.globalIndex()) {
              continue;
            }

            // propagate to PV
            gpu::gpustd::array<float, 2> dcaInfo;
            std::array<float, 3> pVecCascade = {casc.px(), casc.py(), casc.pz()};
            auto trackParCasc = o2::track::TrackPar(std::array{casc.x(), casc.y(), casc.z()}, pVecCascade, bachelorCasc.sign(), true);
            trackParCasc.setPID(o2::track::PID::XiMinus);
            o2::base::Propagator::Instance()->propagateToDCABxByBz({collision.posX(), collision.posY(), collision.posZ()}, trackParCasc, 2.f, matCorr, &dcaInfo);
            getPxPyPz(trackParCasc, pVecCascade);

            auto trackParBachelor = getTrackPar(track);
            std::array<float, 3> pVecBachelor = {track.px(), track.py(), track.pz()};
            if (track.collisionId() != thisCollId) {
              o2::base::Propagator::Instance()->propagateToDCABxByBz({collision.posX(), collision.posY(), collision.posZ()}, trackParBachelor, 2.f, noMatCorr, &dcaInfo);
              getPxPyPz(trackParBachelor, pVecBachelor);
            }

            auto isSelBachelor = helper.isSelectedBachelorForCharmBaryon(track, dcaInfo);
            if (isSelBachelor == kRejected) {
              continue;
            }

            auto ptCharmBaryon = RecoDecay::pt(RecoDecay::pVec(pVecCascade, pVecBachelor));

            if (!keepEvent[kCharmBarToXiBach] && TESTBIT(isSelBachelor, kPionForCharmBaryon)) {
              auto massXiPi = RecoDecay::m(std::array{pVecCascade, pVecBachelor}, std::array{massXi, massPi});
              if (ptCharmBaryon > cutsXiBachelor->get(0u, 0u) && massXiPi >= cutsXiBachelor->get(0u, 2u) && massXiPi <= 2.8f) {
                keepEvent[kCharmBarToXiBach] = true;
                if (activateQA) {
                  hMassVsPtC[kNCharmParticles + 15]->Fill(ptCharmBaryon, massXiPi);
                }
              }
            }
            if (!keepEvent[kCharmBarToXiBach] && TESTBIT(isSelBachelor, kKaonForCharmBaryon)) {
              auto massXiKa = RecoDecay::m(std::array{pVecCascade, pVecBachelor}, std::array{massXi, massKa});
              if (ptCharmBaryon > cutsXiBachelor->get(0u, 1u) && massXiKa >= cutsXiBachelor->get(0u, 3u) && massXiKa <= 2.8f) {
                keepEvent[kCharmBarToXiBach] = true;
                if (activateQA) {
                  hMassVsPtC[kNCharmParticles + 16]->Fill(ptCharmBaryon, massXiKa);
                }
              }
            }
          }
        }
      }

      auto n2Prongs = helper.computeNumberOfCandidates(indicesDau2Prong);
      auto n3Prongs = helper.computeNumberOfCandidates(indicesDau3Prong);
      indicesDau2Prong.insert(indicesDau2Prong.end(), indicesDau3Prong.begin(), indicesDau3Prong.end());
      auto n23Prongs = helper.computeNumberOfCandidates(indicesDau2Prong);

      if (activateQA) {
        hN2ProngCharmCand->Fill(n2Prongs);
        hN3ProngCharmCand->Fill(n3Prongs);
      }

      if (n2Prongs > 1 && enableDoubleCharmChannels->get(0u, 0u)) {
        keepEvent[kDoubleCharm2P] = true;
      }
      if (n3Prongs > 1 && enableDoubleCharmChannels->get(0u, 1u)) {
        keepEvent[kDoubleCharm3P] = true;
      }
      if (n23Prongs > 1 && enableDoubleCharmChannels->get(0u, 2u)) {
        keepEvent[kDoubleCharmMix] = true;
      }

      tags(keepEvent[kHighPt2P], keepEvent[kHighPt3P], keepEvent[kBeauty3P], keepEvent[kBeauty4P], keepEvent[kFemto2P], keepEvent[kFemto3P], keepEvent[kDoubleCharm2P], keepEvent[kDoubleCharm3P], keepEvent[kDoubleCharmMix], keepEvent[kV0Charm2P], keepEvent[kV0Charm3P], keepEvent[kCharmBarToXiBach], keepEvent[kSigmaCPPK], keepEvent[kSigmaC0K0], keepEvent[kPhotonCharm2P], keepEvent[kPhotonCharm3P]);

      if (!std::accumulate(keepEvent, keepEvent + kNtriggersHF, 0)) {
        hProcessedEvents->Fill(1);
      } else {
        for (int iTrigger{0}; iTrigger < kNtriggersHF; ++iTrigger) {
          if (keepEvent[iTrigger]) {
            hProcessedEvents->Fill(iTrigger + 2);
          }
        }
      }
    }
  }
};

WorkflowSpec defineDataProcessing(ConfigContext const& cfg)
{

  WorkflowSpec workflow{};
  workflow.push_back(adaptAnalysisTask<HfFilter>(cfg));

  return workflow;
}<|MERGE_RESOLUTION|>--- conflicted
+++ resolved
@@ -282,12 +282,8 @@
                Hf2ProngsWithMl const& cand2Prongs,
                Hf3ProngsWithMl const& cand3Prongs,
                aod::TrackAssoc const& trackIndices,
-<<<<<<< HEAD
-               BigTracksPID const& /*tracks*/)
-=======
-               BigTracksPID const& tracks,
+               BigTracksPID const&,
                aod::V0PhotonsKF const& photons)
->>>>>>> 00bab6bf
   {
     for (const auto& collision : collisions) {
 
