// Copyright 2019-2020 CERN and copyright holders of ALICE O2.
// See https://alice-o2.web.cern.ch/copyright for details of the copyright holders.
// All rights not expressly granted are reserved.
//
// This software is distributed under the terms of the GNU General Public
// License v3 (GPL Version 3), copied verbatim in the file "COPYING".
//
// In applying this license CERN does not waive the privileges and immunities
// granted to it by virtue of its status as an Intergovernmental Organization
// or submit itself to any jurisdiction.
//
// Contact: iarsene@cern.ch, i.c.arsene@fys.uio.no
//
#include "PWGDQ/Core/CutsLibrary.h"
#include <RtypesCore.h>
#include <TF1.h>
#include <vector>
#include <string>
#include <iostream>
#include "AnalysisCompositeCut.h"
#include "VarManager.h"

using std::cout;
using std::endl;

AnalysisCompositeCut* o2::aod::dqcuts::GetCompositeCut(const char* cutName)
{
  //
  // define composie cuts, typically combinations of all the ingredients needed for a full cut
  //
  // TODO: Agree on some conventions for the naming
  //       Think of possible customization of the predefined cuts via names

  AnalysisCompositeCut* cut = new AnalysisCompositeCut(cutName, cutName);
  std::string nameStr = cutName;

  // ///////////////////////////////////////////////
  //   These are the Cuts used in the CEFP Task   //
  //   to select tracks in the event selection    //
  //                                              //
  //    see CutsLubrary.h for the description     //
  // ///////////////////////////////////////////////
  if (!nameStr.compare("Electron2022")) {
    cut->AddCut(GetAnalysisCut("jpsiStandardKine"));
    cut->AddCut(GetAnalysisCut("electronStandardQualityForO2MCdebug"));
    cut->AddCut(GetAnalysisCut("jpsi_TPCPID_debug5"));
    return cut;
  }
  if (!nameStr.compare("Electron2023")) {
    cut->AddCut(GetAnalysisCut("jpsiStandardKine"));
    cut->AddCut(GetAnalysisCut("electronStandardQualityForO2MCdebug"));
    cut->AddCut(GetAnalysisCut("jpsi_TPCPID_debug5_noCorr"));
    return cut;
  }
  if (!nameStr.compare("LowMassElectron2023")) {
    cut->AddCut(GetAnalysisCut("lmeeStandardKine"));
    cut->AddCut(GetAnalysisCut("LooseGlobalTrackRun3"));
    cut->AddCut(GetAnalysisCut("lmee_pp_502TeV_TOFloose_pionrej"));
    return cut;
  }
  if (!nameStr.compare("MuonLow2022")) {
    cut->AddCut(GetAnalysisCut("muonLowPt2"));
    cut->AddCut(GetAnalysisCut("muonQualityCuts"));
    return cut;
  }
  if (!nameStr.compare("MuonHigh2022")) {
    cut->AddCut(GetAnalysisCut("muonHighPt2"));
    cut->AddCut(GetAnalysisCut("muonQualityCuts"));
    return cut;
  }
  if (!nameStr.compare("MuonLow2023")) {
    cut->AddCut(GetAnalysisCut("muonLowPt2"));
    cut->AddCut(GetAnalysisCut("muonQualityCuts10SigmaPDCA"));
    cut->AddCut(GetAnalysisCut("MCHMID"));
    return cut;
  }
  if (!nameStr.compare("MuonHigh2023")) {
    cut->AddCut(GetAnalysisCut("muonHighPt6"));
    cut->AddCut(GetAnalysisCut("muonQualityCuts"));
    cut->AddCut(GetAnalysisCut("MCHMID"));
    return cut;
  }
  // ///////////////////////////////////////////////
  //           End of Cuts for CEFP               //
  // ///////////////////////////////////////////////

  if (!nameStr.compare("jpsiO2MCdebugCuts")) {
    cut->AddCut(GetAnalysisCut("jpsiStandardKine"));
    cut->AddCut(GetAnalysisCut("electronStandardQualityForO2MCdebug"));
    cut->AddCut(GetAnalysisCut("electronPID1"));
    return cut;
  }

  if (!nameStr.compare("jpsiBenchmarkCuts")) {
    cut->AddCut(GetAnalysisCut("jpsiStandardKine"));
    cut->AddCut(GetAnalysisCut("electronStandardQualityBenchmark"));
    cut->AddCut(GetAnalysisCut("standardPrimaryTrack"));
    cut->AddCut(GetAnalysisCut("electronPIDnsigmaOpen"));
    return cut;
  }

  if (!nameStr.compare("jpsiO2MCdebugCuts2")) {
    cut->AddCut(GetAnalysisCut("jpsiStandardKine"));
    cut->AddCut(GetAnalysisCut("electronStandardQualityForO2MCdebug"));
    cut->AddCut(GetAnalysisCut("electronPIDnsigma"));
    return cut;
  }

  if (!nameStr.compare("jpsiO2MCdebugCuts2_Corr")) {
    cut->AddCut(GetAnalysisCut("jpsiStandardKine"));
    cut->AddCut(GetAnalysisCut("electronStandardQualityForO2MCdebug"));
    cut->AddCut(GetAnalysisCut("jpsi_TPCPID_debug2"));
    return cut;
  }

  if (!nameStr.compare("jpsiO2MCdebugCuts2_prefiltered1")) {
    cut->AddCut(GetAnalysisCut("jpsiStandardKine"));
    cut->AddCut(GetAnalysisCut("electronStandardQualityForO2MCdebug"));
    cut->AddCut(GetAnalysisCut("electronPIDnsigma"));
    cut->AddCut(GetAnalysisCut("notDalitzLeg1"));
    return cut;
  }

  if (!nameStr.compare("jpsiO2MCdebugCuts3")) {
    cut->AddCut(GetAnalysisCut("jpsiStandardKine"));
    cut->AddCut(GetAnalysisCut("electronStandardQualityForO2MCdebug"));
    cut->AddCut(GetAnalysisCut("electronPIDnsigmaMedium"));
    return cut;
  }

  if (!nameStr.compare("jpsiO2MCdebugCuts4")) {
    cut->AddCut(GetAnalysisCut("jpsiStandardKine"));
    cut->AddCut(GetAnalysisCut("electronStandardQualityForO2MCdebug"));
    cut->AddCut(GetAnalysisCut("electronPIDnsigmaLoose"));
    return cut;
  }

  if (!nameStr.compare("electronSelection1_ionut")) {
    cut->AddCut(GetAnalysisCut("jpsiStandardKine"));
    cut->AddCut(GetAnalysisCut("electronStandardQualityForO2MCdebug"));
    cut->AddCut(GetAnalysisCut("dcaCut1_ionut"));
    cut->AddCut(GetAnalysisCut("electronPIDnsigmaMedium"));
    return cut;
  }

  if (!nameStr.compare("electronSelection1_idstoreh")) { // same as electronSelection1_ionut, but with kIsSPDAny -> kIsITSibAny
    cut->AddCut(GetAnalysisCut("jpsiStandardKine"));
    cut->AddCut(GetAnalysisCut("electronStandardQualityForO2MCdebug4"));
    cut->AddCut(GetAnalysisCut("dcaCut1_ionut"));
    cut->AddCut(GetAnalysisCut("electronPIDnsigmaMedium"));
    return cut;
  }

  if (!nameStr.compare("electronSelection1pos_ionut")) {
    cut->AddCut(GetAnalysisCut("posTrack"));
    cut->AddCut(GetAnalysisCut("jpsiStandardKine"));
    cut->AddCut(GetAnalysisCut("electronStandardQualityForO2MCdebug"));
    cut->AddCut(GetAnalysisCut("dcaCut1_ionut"));
    cut->AddCut(GetAnalysisCut("electronPIDnsigmaMedium"));
    return cut;
  }
  if (!nameStr.compare("electronSelection1neg_ionut")) {
    cut->AddCut(GetAnalysisCut("negTrack"));
    cut->AddCut(GetAnalysisCut("jpsiStandardKine"));
    cut->AddCut(GetAnalysisCut("electronStandardQualityForO2MCdebug"));
    cut->AddCut(GetAnalysisCut("dcaCut1_ionut"));
    cut->AddCut(GetAnalysisCut("electronPIDnsigmaMedium"));
    return cut;
  }

  if (!nameStr.compare("electronSelection2_ionut")) {
    cut->AddCut(GetAnalysisCut("jpsiStandardKine"));
    cut->AddCut(GetAnalysisCut("electronStandardQualityForO2MCdebug"));
    cut->AddCut(GetAnalysisCut("dcaCut1_ionut"));
    cut->AddCut(GetAnalysisCut("electronPIDnsigmaMedium"));
    cut->AddCut(GetAnalysisCut("insideTPCsector"));
    return cut;
  }
  if (!nameStr.compare("electronSelection2pos_ionut")) {
    cut->AddCut(GetAnalysisCut("posTrack"));
    cut->AddCut(GetAnalysisCut("jpsiStandardKine"));
    cut->AddCut(GetAnalysisCut("electronStandardQualityForO2MCdebug"));
    cut->AddCut(GetAnalysisCut("dcaCut1_ionut"));
    cut->AddCut(GetAnalysisCut("electronPIDnsigmaMedium"));
    cut->AddCut(GetAnalysisCut("insideTPCsector"));
    return cut;
  }
  if (!nameStr.compare("electronSelection2neg_ionut")) {
    cut->AddCut(GetAnalysisCut("negTrack"));
    cut->AddCut(GetAnalysisCut("jpsiStandardKine"));
    cut->AddCut(GetAnalysisCut("electronStandardQualityForO2MCdebug"));
    cut->AddCut(GetAnalysisCut("dcaCut1_ionut"));
    cut->AddCut(GetAnalysisCut("electronPIDnsigmaMedium"));
    cut->AddCut(GetAnalysisCut("insideTPCsector"));
    return cut;
  }

  if (!nameStr.compare("jpsiO2MCdebugCuts4_Corr")) {
    cut->AddCut(GetAnalysisCut("jpsiStandardKine"));
    cut->AddCut(GetAnalysisCut("electronStandardQualityForO2MCdebug"));
    cut->AddCut(GetAnalysisCut("jpsi_TPCPID_debug1"));
    return cut;
  }

  if (!nameStr.compare("jpsiO2MCdebugCuts5")) {
    cut->AddCut(GetAnalysisCut("jpsiStandardKine"));
    cut->AddCut(GetAnalysisCut("electronStandardQualityForO2MCdebug"));
    cut->AddCut(GetAnalysisCut("electronPIDnsigmaVeryLoose"));

    return cut;
  }

  if (!nameStr.compare("jpsiO2MCdebugCuts6")) {
    cut->AddCut(GetAnalysisCut("jpsiStandardKine"));
    cut->AddCut(GetAnalysisCut("electronStandardQualityForO2MCdebug"));
    cut->AddCut(GetAnalysisCut("electronPIDnsigmaVeryVeryLoose"));

    return cut;
  }

  if (!nameStr.compare("jpsiO2MCdebugCuts7")) {
    cut->AddCut(GetAnalysisCut("jpsiStandardKine"));
    cut->AddCut(GetAnalysisCut("electronStandardQualityForO2MCdebug"));
    cut->AddCut(GetAnalysisCut("electronPIDnsigmaOpen"));

    return cut;
  }

  if (!nameStr.compare("jpsiO2MCdebugCuts7_Corr")) {
    cut->AddCut(GetAnalysisCut("jpsiStandardKine"));
    cut->AddCut(GetAnalysisCut("electronStandardQualityForO2MCdebug"));
    cut->AddCut(GetAnalysisCut("jpsi_TPCPID_debug5"));

    return cut;
  }

  if (!nameStr.compare("jpsiO2MCdebugCuts7_noCorr")) {
    cut->AddCut(GetAnalysisCut("jpsiStandardKine"));
    cut->AddCut(GetAnalysisCut("electronStandardQualityForO2MCdebug"));
    cut->AddCut(GetAnalysisCut("jpsi_TPCPID_debug5_noCorr"));

    return cut;
  }

  if (!nameStr.compare("jpsiO2MCdebugCuts7_Corr_2")) {
    cut->AddCut(GetAnalysisCut("jpsiStandardKine2"));
    cut->AddCut(GetAnalysisCut("electronStandardQualityForO2MCdebug"));
    cut->AddCut(GetAnalysisCut("jpsi_TPCPID_debug5"));

    return cut;
  }

  if (!nameStr.compare("jpsiO2MCdebugCuts7_Corr_3")) {
    cut->AddCut(GetAnalysisCut("jpsiStandardKine3"));
    cut->AddCut(GetAnalysisCut("electronStandardQualityForO2MCdebug"));
    cut->AddCut(GetAnalysisCut("jpsi_TPCPID_debug5"));

    return cut;
  }

  if (!nameStr.compare("jpsiO2MCdebugCuts8")) {
    cut->AddCut(GetAnalysisCut("jpsiStandardKine"));
    cut->AddCut(GetAnalysisCut("electronStandardQualityForO2MCdebug"));
    cut->AddCut(GetAnalysisCut("electronPID1shiftUp"));
    return cut;
  }

  if (!nameStr.compare("jpsiO2MCdebugCuts9")) {
    cut->AddCut(GetAnalysisCut("jpsiStandardKine"));
    cut->AddCut(GetAnalysisCut("electronStandardQualityForO2MCdebug"));
    cut->AddCut(GetAnalysisCut("electronPID1shiftDown"));
    return cut;
  }

  if (!nameStr.compare("jpsiO2MCdebugCuts10_Corr")) {
    cut->AddCut(GetAnalysisCut("jpsiStandardKine"));
    cut->AddCut(GetAnalysisCut("electronStandardQualityTPCOnly")); // no cut on ITS clusters
    cut->AddCut(GetAnalysisCut("jpsi_TPCPID_debug2"));
    return cut;
  }

  if (!nameStr.compare("jpsiO2MCdebugCuts10_Corr_Amb")) {
    cut->AddCut(GetAnalysisCut("jpsiStandardKine"));
    cut->AddCut(GetAnalysisCut("electronStandardQualityTPCOnly")); // no cut on ITS clusters
    cut->AddCut(GetAnalysisCut("jpsi_TPCPID_debug2"));
    cut->AddCut(GetAnalysisCut("ambiguousTrack")); // IsAmbiguous
    return cut;
  }

  if (!nameStr.compare("jpsiO2MCdebugCuts11_Corr")) {
    cut->AddCut(GetAnalysisCut("jpsiStandardKine"));
    cut->AddCut(GetAnalysisCut("electronStandardQualityForO2MCdebug3")); // cut on 1 ITS cluster
    cut->AddCut(GetAnalysisCut("jpsi_TPCPID_debug2"));
    return cut;
  }

  if (!nameStr.compare("jpsiO2MCdebugCuts12")) {
    cut->AddCut(GetAnalysisCut("jpsiStandardKine"));
    cut->AddCut(GetAnalysisCut("electronStandardQualityTPCOnly")); // no cut on ITS clusters
    cut->AddCut(GetAnalysisCut("electronPIDnsigmaVeryLoose"));     // with 3 sigma El TOF
    return cut;
  }

  if (!nameStr.compare("jpsiO2MCdebugCuts_Pdependent_Corr")) {
    cut->AddCut(GetAnalysisCut("jpsiStandardKine4"));
    cut->AddCut(GetAnalysisCut("electronStandardQualityForO2MCdebug"));
    cut->AddCut(GetAnalysisCut("pidCut_lowP_Corr"));

    AnalysisCompositeCut* pidCut_highP = new AnalysisCompositeCut("pidCut_highP", "pidCut_highP", kFALSE);
    pidCut_highP->AddCut(GetAnalysisCut("EleInclusion_highP_Corr"));
    pidCut_highP->AddCut(GetAnalysisCut("PionExclusion_highP_Corr"));
    cut->AddCut(pidCut_highP);
    return cut;
  }

  if (!nameStr.compare("jpsiO2MCdebugCuts_Pdependent")) {
    cut->AddCut(GetAnalysisCut("jpsiStandardKine4"));
    cut->AddCut(GetAnalysisCut("electronStandardQualityForO2MCdebug"));
    cut->AddCut(GetAnalysisCut("pidCut_lowP"));

    AnalysisCompositeCut* pidCut_highP = new AnalysisCompositeCut("pidCut_highP", "pidCut_highP", kFALSE);
    pidCut_highP->AddCut(GetAnalysisCut("EleInclusion_highP"));
    pidCut_highP->AddCut(GetAnalysisCut("PionExclusion_highP"));
    cut->AddCut(pidCut_highP);
    return cut;
  }
  if (!nameStr.compare("jpsiO2MCdebugCuts_Pdependent2_Corr")) {
    cut->AddCut(GetAnalysisCut("jpsiStandardKine4"));
    cut->AddCut(GetAnalysisCut("electronStandardQualityForO2MCdebug"));
    cut->AddCut(GetAnalysisCut("pidCut_lowP_Corr"));

    AnalysisCompositeCut* pidCut_highP = new AnalysisCompositeCut("pidCut_highP", "pidCut_highP", kFALSE);
    pidCut_highP->AddCut(GetAnalysisCut("EleInclusion_highP2_Corr"));
    pidCut_highP->AddCut(GetAnalysisCut("PionExclusion_highP_Corr"));
    cut->AddCut(pidCut_highP);
    return cut;
  }

  if (!nameStr.compare("jpsiO2MCdebugCuts_Pdependent2")) {
    cut->AddCut(GetAnalysisCut("jpsiStandardKine4"));
    cut->AddCut(GetAnalysisCut("electronStandardQualityForO2MCdebug"));
    cut->AddCut(GetAnalysisCut("pidCut_lowP"));

    AnalysisCompositeCut* pidCut_highP = new AnalysisCompositeCut("pidCut_highP", "pidCut_highP", kFALSE);
    pidCut_highP->AddCut(GetAnalysisCut("EleInclusion_highP2"));
    pidCut_highP->AddCut(GetAnalysisCut("PionExclusion_highP"));
    cut->AddCut(pidCut_highP);
    return cut;
  }

  if (!nameStr.compare("JpsiPWGSkimmedCuts1")) { // please do not remove or modify, this is used for the common Skimmed tree production, (Xiaozhi Bai)
    cut->AddCut(GetAnalysisCut("jpsiKineSkimmed"));
    cut->AddCut(GetAnalysisCut("electronTrackQualitySkimmed"));
    cut->AddCut(GetAnalysisCut("electronPIDLooseSkimmed"));
    return cut;
  }

  if (!nameStr.compare("JpsiPWGSkimmedCuts1")) { // please do not remove or modify, this is used for the common Skimmed tree production, (Xiaozhi Bai)
    cut->AddCut(GetAnalysisCut("jpsiKineSkimmed"));
    cut->AddCut(GetAnalysisCut("electronTrackQualitySkimmed"));
    cut->AddCut(GetAnalysisCut("electronPIDLooseSkimmed"));
    return cut;
  }

  if (!nameStr.compare("JpsiPWGSkimmedCuts2")) {
    cut->AddCut(GetAnalysisCut("jpsiKineSkimmed"));
    cut->AddCut(GetAnalysisCut("electronTrackQualitySkimmed"));
    cut->AddCut(GetAnalysisCut("electronPIDLooseSkimmed2"));
    return cut;
  }

  if (!nameStr.compare("JpsiPWGSkimmedCuts3")) {
    cut->AddCut(GetAnalysisCut("jpsiKineSkimmed"));
    cut->AddCut(GetAnalysisCut("electronTrackQualitySkimmed2"));
    cut->AddCut(GetAnalysisCut("electronPIDLooseSkimmed2"));
    return cut;
  }

  if (!nameStr.compare("JpsiPWGSkimmedCuts4")) {
    cut->AddCut(GetAnalysisCut("jpsiKineSkimmed"));
    cut->AddCut(GetAnalysisCut("electronTrackQualitySkimmed2"));
    cut->AddCut(GetAnalysisCut("jpsi_TPCPID_debug9")); // loose cut
    return cut;
  }

  if (!nameStr.compare("JpsiPWGSkimmedCuts5")) {
    cut->AddCut(GetAnalysisCut("electronTrackQualitySkimmed3"));
    cut->AddCut(GetAnalysisCut("jpsi_TPCPID_debug8"));
    return cut;
  }

  if (!nameStr.compare("pidElectron_ionut")) {
    cut->AddCut(GetAnalysisCut("pidcalib_ele"));
    cut->AddCut(GetAnalysisCut("jpsiStandardKine3"));
    return cut;
  }

  if (!nameStr.compare("pidElectron_ionut_posEta")) {
    cut->AddCut(GetAnalysisCut("pidcalib_ele"));
    cut->AddCut(GetAnalysisCut("jpsiPIDcalibKine_posEta"));
    return cut;
  }

  if (!nameStr.compare("pidElectron_ionut_negEta")) {
    cut->AddCut(GetAnalysisCut("pidcalib_ele"));
    cut->AddCut(GetAnalysisCut("jpsiPIDcalibKine_negEta"));
    return cut;
  }

  if (!nameStr.compare("pidPion_ionut")) {
    cut->AddCut(GetAnalysisCut("pidcalib_pion"));
    cut->AddCut(GetAnalysisCut("jpsiStandardKine3"));
    return cut;
  }

  if (!nameStr.compare("jpsiO2MCdebugCuts13_Corr")) {
    cut->AddCut(GetAnalysisCut("jpsiStandardKine"));
    cut->AddCut(GetAnalysisCut("electronStandardQualityTPCOnly")); // no cut on ITS clusters
    cut->AddCut(GetAnalysisCut("jpsi_TPCPID_debug2"));
    cut->AddCut(GetAnalysisCut("standardPrimaryTrackDCA")); // with DCA cut
    return cut;
  }

  if (!nameStr.compare("jpsiO2MCdebugCuts14")) {
    cut->AddCut(GetAnalysisCut("jpsiStandardKine"));
    cut->AddCut(GetAnalysisCut("electronStandardQualityForO2MCdebug"));
    cut->AddCut(GetAnalysisCut("electronPIDnsigmaSkewed"));
    return cut;
  }

  if (!nameStr.compare("jpsiO2MCdebugCuts14andDCA")) {
    cut->AddCut(GetAnalysisCut("jpsiStandardKine"));
    cut->AddCut(GetAnalysisCut("electronStandardQualityForO2MCdebug"));
    cut->AddCut(GetAnalysisCut("electronPIDnsigmaSkewed"));
    cut->AddCut(GetAnalysisCut("PrimaryTrack_DCAz"));
    return cut;
  }

  if (!nameStr.compare("emu_electronCuts")) {
    cut->AddCut(GetAnalysisCut("jpsiStandardKine"));
    cut->AddCut(GetAnalysisCut("electronStandardQualityForO2MCdebug4"));
    cut->AddCut(GetAnalysisCut("electronPIDnsigmaSkewed"));
    return cut;
  }

  if (!nameStr.compare("emu_electronCuts_tof")) {
    cut->AddCut(GetAnalysisCut("jpsiStandardKine"));
    cut->AddCut(GetAnalysisCut("electronStandardQualityForO2MCdebug4"));
    cut->AddCut(GetAnalysisCut("electronPIDnsigmaSkewed"));
    cut->AddCut(GetAnalysisCut("tof_electron_sigma_2"));
    return cut;
  }

  if (!nameStr.compare("emu_electronCuts_tightTPC")) {
    cut->AddCut(GetAnalysisCut("jpsiStandardKine"));
    cut->AddCut(GetAnalysisCut("electronStandardQualityForO2MCdebug4"));
    cut->AddCut(GetAnalysisCut("electronPIDnsigmaSkewed_2"));
    return cut;
  }

  if (!nameStr.compare("emu_electronCuts_tof_tightTPC")) {
    cut->AddCut(GetAnalysisCut("jpsiStandardKine"));
    cut->AddCut(GetAnalysisCut("electronStandardQualityForO2MCdebug4"));
    cut->AddCut(GetAnalysisCut("electronPIDnsigmaSkewed_2"));
    cut->AddCut(GetAnalysisCut("tof_electron_sigma_2"));
    return cut;
  }

  if (!nameStr.compare("jpsiKineAndQuality")) {
    cut->AddCut(GetAnalysisCut("jpsiStandardKine"));
    cut->AddCut(GetAnalysisCut("electronStandardQuality"));
    cut->AddCut(GetAnalysisCut("standardPrimaryTrack"));
    return cut;
  }

  if (!nameStr.compare("jpsiPID1")) {
    cut->AddCut(GetAnalysisCut("jpsiStandardKine")); // standard kine cuts usually are applied via Filter in the task
    cut->AddCut(GetAnalysisCut("electronStandardQuality"));
    cut->AddCut(GetAnalysisCut("standardPrimaryTrack"));
    cut->AddCut(GetAnalysisCut("electronPID1"));
    return cut;
  }

  if (!nameStr.compare("jpsiPID2")) {
    cut->AddCut(GetAnalysisCut("jpsiStandardKine"));
    cut->AddCut(GetAnalysisCut("electronStandardQuality"));
    cut->AddCut(GetAnalysisCut("standardPrimaryTrack"));
    cut->AddCut(GetAnalysisCut("electronPID2"));
    return cut;
  }

  if (!nameStr.compare("jpsiPIDnsigma")) {
    cut->AddCut(GetAnalysisCut("jpsiStandardKine"));
    cut->AddCut(GetAnalysisCut("electronStandardQuality"));
    cut->AddCut(GetAnalysisCut("standardPrimaryTrack"));
    cut->AddCut(GetAnalysisCut("electronPIDnsigma"));
    return cut;
  }

  if (!nameStr.compare("pionPIDCut1")) {
    cut->AddCut(GetAnalysisCut("pionQualityCut1"));
    cut->AddCut(GetAnalysisCut("pionPIDnsigma"));
    return cut;
  }

  if (!nameStr.compare("pionPIDCut2")) {
    cut->AddCut(GetAnalysisCut("pionQualityCut2"));
    cut->AddCut(GetAnalysisCut("pionPIDnsigma"));
    return cut;
  }

  if (!nameStr.compare("PIDCalibElectron")) {
    cut->AddCut(GetAnalysisCut("pidcalib_ele"));
    return cut;
  }

  if (!nameStr.compare("PIDCalibPion")) {
    cut->AddCut(GetAnalysisCut("pidcalib_pion"));
    return cut;
  }

  if (!nameStr.compare("PIDCalibKaon")) {
    cut->AddCut(GetAnalysisCut("pidcalib_kaon"));
    return cut;
  }

  if (!nameStr.compare("PIDCalibProton")) {
    cut->AddCut(GetAnalysisCut("pidcalib_proton"));
    return cut;
  }

  if (!nameStr.compare("PIDCalib_basic")) {
    cut->AddCut(GetAnalysisCut("pidbasic"));
    return cut;
  }

  if (!nameStr.compare("PIDefficiency_wPID")) {
    cut->AddCut(GetAnalysisCut("jpsiStandardKine"));
    cut->AddCut(GetAnalysisCut("electronStandardQuality"));
    cut->AddCut(GetAnalysisCut("standardPrimaryTrack"));
    cut->AddCut(GetAnalysisCut("pidcalib_ele"));
    cut->AddCut(GetAnalysisCut("jpsi_TPCPID_debug2"));
    return cut;
  }

  if (!nameStr.compare("PIDefficiency_woPID")) {
    cut->AddCut(GetAnalysisCut("jpsiStandardKine"));
    cut->AddCut(GetAnalysisCut("electronStandardQuality"));
    cut->AddCut(GetAnalysisCut("standardPrimaryTrack"));
    cut->AddCut(GetAnalysisCut("pidcalib_ele"));
    return cut;
  }

  if (!nameStr.compare("highPtHadron")) {
    cut->AddCut(GetAnalysisCut("highPtHadron"));
    return cut;
  }

  if (!nameStr.compare("rho0Cuts")) {
    cut->AddCut(GetAnalysisCut("rho0Kine"));
    cut->AddCut(GetAnalysisCut("pionQuality"));
    cut->AddCut(GetAnalysisCut("pionPIDnsigma"));
    return cut;
  }

  if (!nameStr.compare("rho0Kine")) {
    cut->AddCut(GetAnalysisCut("rho0Kine"));
    return cut;
  }

  if (!nameStr.compare("openEtaSel")) {
    cut->AddCut(GetAnalysisCut("openEtaSel"));
    return cut;
  }

  if (!nameStr.compare("hasTOF")) {
    cut->AddCut(GetAnalysisCut("hasTOF"));
    return cut;
  }

  if (!nameStr.compare("singleGapTrackCuts1")) {
    cut->AddCut(GetAnalysisCut("muonLowPt"));
    cut->AddCut(GetAnalysisCut("SPDany"));
    cut->AddCut(GetAnalysisCut("openEtaSel"));
    cut->AddCut(GetAnalysisCut("pionQuality"));
    return cut;
  }

  if (!nameStr.compare("singleGapTrackCuts2")) {
    cut->AddCut(GetAnalysisCut("muonLowPt3"));
    cut->AddCut(GetAnalysisCut("ITSiball"));
    cut->AddCut(GetAnalysisCut("openEtaSel"));
    cut->AddCut(GetAnalysisCut("pionQuality"));
    return cut;
  }

  if (!nameStr.compare("singleGapTrackCuts3")) {
    cut->AddCut(GetAnalysisCut("PIDStandardKine2"));
    cut->AddCut(GetAnalysisCut("SPDany"));

    AnalysisCompositeCut* cut_notpc = new AnalysisCompositeCut("NoTPC", "NoTPC", kTRUE);
    cut_notpc->AddCut(GetAnalysisCut("noTPC"));

    AnalysisCompositeCut* cut_tpcpid = new AnalysisCompositeCut("pid_TPC", "pid_TPC", kTRUE);
    cut_tpcpid->AddCut(GetAnalysisCut("pionQuality"));

    AnalysisCompositeCut* cut_OR = new AnalysisCompositeCut("OR", "OR", kFALSE);
    cut_OR->AddCut(cut_notpc);
    cut_OR->AddCut(cut_tpcpid);
    cut->AddCut(cut_OR);
    return cut;
  }

  if (!nameStr.compare("singleGapTrackCuts4")) {
    cut->AddCut(GetAnalysisCut("PIDStandardKine2"));
    cut->AddCut(GetAnalysisCut("ITSibany"));

    AnalysisCompositeCut* cut_notpc = new AnalysisCompositeCut("NoTPC", "NoTPC", kTRUE);
    cut_notpc->AddCut(GetAnalysisCut("noTPC"));

    AnalysisCompositeCut* cut_tpcpid = new AnalysisCompositeCut("pid_TPC", "pid_TPC", kTRUE);
    cut_tpcpid->AddCut(GetAnalysisCut("pionQuality"));

    AnalysisCompositeCut* cut_OR = new AnalysisCompositeCut("OR", "OR", kFALSE);
    cut_OR->AddCut(cut_notpc);
    cut_OR->AddCut(cut_tpcpid);
    cut->AddCut(cut_OR);
    return cut;
  }

  if (!nameStr.compare("PIDCalib")) {
    cut->AddCut(GetAnalysisCut("PIDStandardKine")); // standard kine cuts usually are applied via Filter in the task
    cut->AddCut(GetAnalysisCut("electronStandardQuality"));
    cut->AddCut(GetAnalysisCut("standardPrimaryTrack"));
    cut->AddCut(GetAnalysisCut("pidcalib_ele"));
    return cut;
  }

  if (!nameStr.compare("NoPID")) {
    cut->AddCut(GetAnalysisCut("PIDStandardKine2")); // standard kine cuts usually are applied via Filter in the task
    cut->AddCut(GetAnalysisCut("electronStandardQualityTPCOnly2"));
    cut->AddCut(GetAnalysisCut("dcaCut1_ionut"));
    return cut;
  }

  if (!nameStr.compare("KineCutOnly")) {
    cut->AddCut(GetAnalysisCut("PIDStandardKine")); // standard kine cuts usually are applied via Filter in the task
    return cut;
  }

  if (!nameStr.compare("KineCutOnly2")) {
    cut->AddCut(GetAnalysisCut("PIDStandardKine2")); // standard kine cuts usually are applied via Filter in the task
    return cut;
  }

  if (!nameStr.compare("KineCutOnly3")) {
    cut->AddCut(GetAnalysisCut("PIDStandardKine3")); // standard kine cuts usually are applied via Filter in the task
    return cut;
  }

  if (!nameStr.compare("kaonPID")) {
    cut->AddCut(GetAnalysisCut("PIDStandardKine")); // standard kine cuts usually are applied via Filter in the task
    cut->AddCut(GetAnalysisCut("electronStandardQualityForO2MCdebug"));
    cut->AddCut(GetAnalysisCut("kaonPIDnsigma"));
    return cut;
  }

  if (!nameStr.compare("kaonPID2")) {
    cut->AddCut(GetAnalysisCut("PIDStandardKine")); // standard kine cuts usually are applied via Filter in the task
    cut->AddCut(GetAnalysisCut("electronStandardQualityForO2MCdebug"));
    cut->AddCut(GetAnalysisCut("kaonPIDnsigma2"));
    return cut;
  }

  if (!nameStr.compare("kaonPID3")) {
    cut->AddCut(GetAnalysisCut("AssocKine")); // standard kine cuts usually are applied via Filter in the task
    cut->AddCut(GetAnalysisCut("electronStandardQualityForO2MCdebug"));
    cut->AddCut(GetAnalysisCut("kaonPID_TPCnTOF"));
    return cut;
  }

  if (!nameStr.compare("kaonPID3_withDCA")) { // same as kaonPID3 but with cut on DCA and SPDAny->ITSAny
    cut->AddCut(GetAnalysisCut("AssocKine")); // standard kine cuts usually are applied via Filter in the task
    cut->AddCut(GetAnalysisCut("electronStandardQualityForO2MCdebug4"));
    cut->AddCut(GetAnalysisCut("dcaCut1_ionut"));
    cut->AddCut(GetAnalysisCut("kaonPID_TPCnTOF"));
    return cut;
  }

  if (!nameStr.compare("kaonPID4")) {
    cut->AddCut(GetAnalysisCut("kaonPID_TPCnTOF"));
    return cut;
  }

  if (!nameStr.compare("kaonPID5")) {
    cut->AddCut(GetAnalysisCut("kaonPIDnsigma"));
    return cut;
  }

  if (!nameStr.compare("kaonPID6")) {
    cut->AddCut(GetAnalysisCut("kaonPIDnsigma700"));
    return cut;
  }

  if (!nameStr.compare("kaonPIDTPCTOForTPC")) {
    AnalysisCompositeCut* cut_tpctof_nSigma = new AnalysisCompositeCut("pid_TPCTOFnSigma", "pid_TPCTOFnSigma", kTRUE);
    cut_tpctof_nSigma->AddCut(GetAnalysisCut("hasTOF"));
    cut_tpctof_nSigma->AddCut(GetAnalysisCut("kaonPID_TPCnTOF"));

    AnalysisCompositeCut* cut_tpc_nSigma = new AnalysisCompositeCut("pid_TPCnSigma", "pid_TPCnSigma", kTRUE);
    cut_tpc_nSigma->AddCut(GetAnalysisCut("noTOF"));
    cut_tpc_nSigma->AddCut(GetAnalysisCut("kaonPIDnsigma"));

    AnalysisCompositeCut* cut_pid_OR = new AnalysisCompositeCut("kaon_nsigma", "kaon_nsigma", kFALSE);
    cut_pid_OR->AddCut(cut_tpctof_nSigma);
    cut_pid_OR->AddCut(cut_tpc_nSigma);
    cut->AddCut(cut_pid_OR);
    return cut;
  }

  if (!nameStr.compare("kaonPIDTPCTOForTPC700")) {
    AnalysisCompositeCut* cut_tpctof_nSigma = new AnalysisCompositeCut("pid_TPCTOFnSigma", "pid_TPCTOFnSigma", kTRUE);
    cut_tpctof_nSigma->AddCut(GetAnalysisCut("hasTOF"));
    cut_tpctof_nSigma->AddCut(GetAnalysisCut("kaonPID_TPCnTOF"));

    AnalysisCompositeCut* cut_tpc_nSigma = new AnalysisCompositeCut("pid_TPCnSigma", "pid_TPCnSigma", kTRUE);
    cut_tpc_nSigma->AddCut(GetAnalysisCut("noTOF"));
    cut_tpc_nSigma->AddCut(GetAnalysisCut("kaonPIDnsigma700"));

    AnalysisCompositeCut* cut_pid_OR = new AnalysisCompositeCut("kaon_nsigma", "kaon_nsigma", kFALSE);
    cut_pid_OR->AddCut(cut_tpctof_nSigma);
    cut_pid_OR->AddCut(cut_tpc_nSigma);
    cut->AddCut(cut_pid_OR);
    return cut;
  }

  if (!nameStr.compare("kaonPosPID4")) {
    cut->AddCut(GetAnalysisCut("kaonPID_TPCnTOF"));
    cut->AddCut(GetAnalysisCut("posTrack"));
    return cut;
  }

  if (!nameStr.compare("kaonPosPID4Pt05")) {
    cut->AddCut(GetAnalysisCut("kaonPID_TPCnTOF"));
    cut->AddCut(GetAnalysisCut("posTrack"));
    cut->AddCut(GetAnalysisCut("muonLowPt"));
    return cut;
  }

  if (!nameStr.compare("kaonNegPID4")) {
    cut->AddCut(GetAnalysisCut("kaonPID_TPCnTOF"));
    cut->AddCut(GetAnalysisCut("negTrack"));
    return cut;
  }

  if (!nameStr.compare("kaonNegPID4Pt05")) {
    cut->AddCut(GetAnalysisCut("kaonPID_TPCnTOF"));
    cut->AddCut(GetAnalysisCut("negTrack"));
    cut->AddCut(GetAnalysisCut("muonLowPt"));
    return cut;
  }

  if (!nameStr.compare("pionPID")) {
    cut->AddCut(GetAnalysisCut("pionPID_TPCnTOF"));
    return cut;
  }

  if (!nameStr.compare("pionPID2")) {
    cut->AddCut(GetAnalysisCut("pionPIDnsigma"));
    return cut;
  }

  if (!nameStr.compare("pionPIDTPCTOForTPC")) {
    AnalysisCompositeCut* cut_tpctof_nSigma = new AnalysisCompositeCut("pid_TPCTOFnSigma", "pid_TPCTOFnSigma", kTRUE);
    cut_tpctof_nSigma->AddCut(GetAnalysisCut("pionPID_TPCnTOF"));

    AnalysisCompositeCut* cut_tpc_nSigma = new AnalysisCompositeCut("pid_TPCnSigma", "pid_TPCnSigma", kTRUE);
    cut_tpc_nSigma->AddCut(GetAnalysisCut("pionPIDnsigma"));

    AnalysisCompositeCut* cut_pid_OR = new AnalysisCompositeCut("pion_nsigma", "pion_nsigma", kFALSE);
    cut_pid_OR->AddCut(cut_tpctof_nSigma);
    cut_pid_OR->AddCut(cut_tpc_nSigma);
    cut->AddCut(cut_pid_OR);
    return cut;
  }

  if (!nameStr.compare("pionPosPID")) {
    cut->AddCut(GetAnalysisCut("pionPID_TPCnTOF"));
    cut->AddCut(GetAnalysisCut("posTrack"));
    return cut;
  }

  if (!nameStr.compare("pionPosPID2")) {
    cut->AddCut(GetAnalysisCut("pionPIDnsigma"));
    cut->AddCut(GetAnalysisCut("posTrack"));
    return cut;
  }

  if (!nameStr.compare("pionNegPID")) {
    cut->AddCut(GetAnalysisCut("pionPID_TPCnTOF"));
    cut->AddCut(GetAnalysisCut("negTrack"));
    return cut;
  }

  if (!nameStr.compare("pionNegPID2")) {
    cut->AddCut(GetAnalysisCut("pionPIDnsigma"));
    cut->AddCut(GetAnalysisCut("negTrack"));
    return cut;
  }

  if (!nameStr.compare("protonPosPID")) {
    cut->AddCut(GetAnalysisCut("protonPID_TPCnTOF"));
    cut->AddCut(GetAnalysisCut("posTrack"));
    return cut;
  }

  if (!nameStr.compare("protonPosPIDPt05")) {
    cut->AddCut(GetAnalysisCut("protonPID_TPCnTOF"));
    cut->AddCut(GetAnalysisCut("posTrack"));
    cut->AddCut(GetAnalysisCut("muonLowPt"));
    return cut;
  }

  if (!nameStr.compare("protonNegPID")) {
    cut->AddCut(GetAnalysisCut("protonPID_TPCnTOF"));
    cut->AddCut(GetAnalysisCut("negTrack"));
    return cut;
  }

  if (!nameStr.compare("protonNegPIDPt05")) {
    cut->AddCut(GetAnalysisCut("protonPID_TPCnTOF"));
    cut->AddCut(GetAnalysisCut("negTrack"));
    cut->AddCut(GetAnalysisCut("muonLowPt"));
    return cut;
  }

  if (!nameStr.compare("protonPIDPV")) {
    cut->AddCut(GetAnalysisCut("protonPID_TPCnTOF2"));
    cut->AddCut(GetAnalysisCut("protonPVcut"));
    return cut;
  }

  if (!nameStr.compare("protonPIDPV2")) {
    cut->AddCut(GetAnalysisCut("protonPID_TPCnTOF2"));
    return cut;
  }

  if (!nameStr.compare("PrimaryTrack_DCAz")) {
    cut->AddCut(GetAnalysisCut("PrimaryTrack_DCAz"));
    return cut;
  }

  if (!nameStr.compare("posPrimaryTrack_DCAz")) {
    cut->AddCut(GetAnalysisCut("PrimaryTrack_DCAz"));
    cut->AddCut(GetAnalysisCut("posTrack"));
    return cut;
  }

  if (!nameStr.compare("negPrimaryTrack_DCAz")) {
    cut->AddCut(GetAnalysisCut("PrimaryTrack_DCAz"));
    cut->AddCut(GetAnalysisCut("negTrack"));
    return cut;
  }

  if (!nameStr.compare("posStandardPrimaryTrackDCA")) {
    cut->AddCut(GetAnalysisCut("standardPrimaryTrackDCA"));
    cut->AddCut(GetAnalysisCut("posTrack"));
    return cut;
  }

  if (!nameStr.compare("negStandardPrimaryTrackDCA")) {
    cut->AddCut(GetAnalysisCut("standardPrimaryTrackDCA"));
    cut->AddCut(GetAnalysisCut("negTrack"));
    return cut;
  }

  if (!nameStr.compare("posTrack")) {
    cut->AddCut(GetAnalysisCut("posTrack"));
    return cut;
  }

  if (!nameStr.compare("negTrack")) {
    cut->AddCut(GetAnalysisCut("negTrack"));
    return cut;
  }

  if (!nameStr.compare("posTrackKaonRej")) {
    cut->AddCut(GetAnalysisCut("posTrack"));
    cut->AddCut(GetAnalysisCut("kaonRejNsigma"));
    return cut;
  }

  if (!nameStr.compare("negTrackKaonRej")) {
    cut->AddCut(GetAnalysisCut("negTrack"));
    cut->AddCut(GetAnalysisCut("kaonRejNsigma"));
    return cut;
  }

  if (!nameStr.compare("pTLow05")) {
    cut->AddCut(GetAnalysisCut("muonLowPt"));
    return cut;
  }

  if (!nameStr.compare("pTLow04")) {
    cut->AddCut(GetAnalysisCut("pTLow04"));
    return cut;
  }

  if (!nameStr.compare("pTLow03")) {
    cut->AddCut(GetAnalysisCut("pTLow03"));
    return cut;
  }

  if (!nameStr.compare("pTLow02")) {
    cut->AddCut(GetAnalysisCut("pTLow02"));
    return cut;
  }

  if (!nameStr.compare("pTLow05DCAzHigh03")) {
    cut->AddCut(GetAnalysisCut("muonLowPt"));
    cut->AddCut(GetAnalysisCut("PrimaryTrack_DCAz"));
    return cut;
  }

  if (!nameStr.compare("pTLow04DCAzHigh03")) {
    cut->AddCut(GetAnalysisCut("pTLow04"));
    cut->AddCut(GetAnalysisCut("PrimaryTrack_DCAz"));
    return cut;
  }

  if (!nameStr.compare("pTLow03DCAzHigh03")) {
    cut->AddCut(GetAnalysisCut("pTLow03"));
    cut->AddCut(GetAnalysisCut("PrimaryTrack_DCAz"));
    return cut;
  }

  // NOTE Below there are several TPC pid cuts used for studies of the Run3 TPC post PID calib.
  if (!nameStr.compare("Jpsi_TPCPost_calib_debug1")) {
    cut->AddCut(GetAnalysisCut("jpsi_trackCut_debug"));
    cut->AddCut(GetAnalysisCut("jpsi_TPCPID_debug1"));
    return cut;
  }
  if (!nameStr.compare("Jpsi_TPCPost_calib_debug2")) {
    cut->AddCut(GetAnalysisCut("jpsi_trackCut_debug"));
    cut->AddCut(GetAnalysisCut("jpsi_TPCPID_debug2"));
    return cut;
  }
  if (!nameStr.compare("Jpsi_TPCPost_calib_noITSCuts_debug2")) {
    cut->AddCut(GetAnalysisCut("jpsi_trackCut_noITSCuts_debug"));
    cut->AddCut(GetAnalysisCut("jpsi_TPCPID_debug2"));
    return cut;
  }
  if (!nameStr.compare("Jpsi_TPCPost_calib_debug3")) {
    cut->AddCut(GetAnalysisCut("jpsi_trackCut_debug"));
    cut->AddCut(GetAnalysisCut("jpsi_TPCPID_debug3"));
    return cut;
  }
  if (!nameStr.compare("Jpsi_TPCPost_calib_debug4")) {
    cut->AddCut(GetAnalysisCut("jpsi_trackCut_debug"));
    cut->AddCut(GetAnalysisCut("jpsi_TPCPID_debug4"));
    return cut;
  }
  if (!nameStr.compare("Jpsi_TPCPost_calib_noITSCuts_debug4")) {
    cut->AddCut(GetAnalysisCut("jpsi_trackCut_noITSCuts_debug"));
    cut->AddCut(GetAnalysisCut("jpsi_TPCPID_debug4"));
    return cut;
  }

  if (!nameStr.compare("Jpsi_TPCPost_calib_debug6")) {
    cut->AddCut(GetAnalysisCut("jpsi_trackCut_debug2"));
    cut->AddCut(GetAnalysisCut("jpsi_TPCPID_debug6"));
    return cut;
  }

  if (!nameStr.compare("Jpsi_TPCPost_calib_debug7")) {
    cut->AddCut(GetAnalysisCut("jpsi_trackCut_debug2"));
    cut->AddCut(GetAnalysisCut("jpsi_TPCPID_debug7"));
    return cut;
  }

  if (!nameStr.compare("Jpsi_TPCPost_calib_debug8")) {
    cut->AddCut(GetAnalysisCut("jpsi_trackCut_debug5"));
    cut->AddCut(GetAnalysisCut("jpsi_TPCPID_debug8"));
    return cut;
  }

  if (!nameStr.compare("Jpsi_TPCPost_calib_debug9")) {
    cut->AddCut(GetAnalysisCut("jpsi_trackCut_debug4"));
    cut->AddCut(GetAnalysisCut("electronPIDLooseSkimmed3"));
    return cut;
  }

  if (!nameStr.compare("LMee_TPCPost_calib_debug1")) {
    cut->AddCut(GetAnalysisCut("lmee_trackCut_debug"));
    cut->AddCut(GetAnalysisCut("lmee_TPCPID_debug1"));
    return cut;
  }

  if (!nameStr.compare("ITSalone_prefilter")) {
    cut->AddCut(GetAnalysisCut("lmeePrefilterKine"));
    cut->AddCut(GetAnalysisCut("electronStandardQualityITSOnly"));
    cut->AddCut(GetAnalysisCut("PrimaryTrack_looseDCA"));
    return cut;
  }

  if (!nameStr.compare("ITSalonebAny_prefilter")) {
    cut->AddCut(GetAnalysisCut("lmeePrefilterKine"));
    cut->AddCut(GetAnalysisCut("electronStandardQualitybAnyITSOnly"));
    cut->AddCut(GetAnalysisCut("PrimaryTrack_looseDCA"));
    return cut;
  }

  if (!nameStr.compare("TPCalone_prefilter")) {
    cut->AddCut(GetAnalysisCut("lmeePrefilterKine"));
    cut->AddCut(GetAnalysisCut("electronStandardQualityTPCOnly"));
    cut->AddCut(GetAnalysisCut("PrimaryTrack_looseDCA"));
    return cut;
  }

  if (!nameStr.compare("ITSTPC_prefilter")) {
    cut->AddCut(GetAnalysisCut("lmeePrefilterKine"));
    cut->AddCut(GetAnalysisCut("electronStandardQualityITSOnly"));
    cut->AddCut(GetAnalysisCut("electronStandardQualityTPCOnly"));
    cut->AddCut(GetAnalysisCut("PrimaryTrack_looseDCA"));
    return cut;
  }

  for (int iCut = 0; iCut < 10; iCut++) {
    if (!nameStr.compare(Form("jpsiEleSel%d_ionut", iCut))) {
      cut->AddCut(GetAnalysisCut("kineJpsiEle_ionut"));
      cut->AddCut(GetAnalysisCut("dcaCut1_ionut"));
      cut->AddCut(GetAnalysisCut("trackQuality_ionut"));
      cut->AddCut(GetAnalysisCut(Form("pidJpsiEle%d_ionut", iCut)));
      return cut;
    }

    if (!nameStr.compare(Form("jpsiEleSelTight%d_ionut", iCut))) {
      cut->AddCut(GetAnalysisCut("kineJpsiEle_ionut"));
      cut->AddCut(GetAnalysisCut("dcaCut1_ionut"));
      cut->AddCut(GetAnalysisCut("trackQualityTight_ionut"));
      cut->AddCut(GetAnalysisCut(Form("pidJpsiEle%d_ionut", iCut)));
      return cut;
    }
  }

  // Magnus composite cuts -----------------------------------------------------------------------------------------------------------------

  AnalysisCompositeCut* magnus_PID111 = new AnalysisCompositeCut("magnus_PID111", "");
  magnus_PID111->AddCut(GetAnalysisCut("pidJpsi_magnus_ele1"));
  magnus_PID111->AddCut(GetAnalysisCut("pidJpsi_magnus_pion1"));
  magnus_PID111->AddCut(GetAnalysisCut("pidJpsi_magnus_prot1"));
  if (!nameStr.compare("MagnussOptimization111")) {
    cut->AddCut(GetAnalysisCut("kineJpsiEle_ionut"));
    cut->AddCut(GetAnalysisCut("dcaCut1_ionut"));
    cut->AddCut(GetAnalysisCut("trackQuality_ionut"));
    cut->AddCut(magnus_PID111);
    return cut;
  }

  AnalysisCompositeCut* magnus_PID211 = new AnalysisCompositeCut("magnus_PID211", "");
  magnus_PID211->AddCut(GetAnalysisCut("pidJpsi_magnus_ele2"));
  magnus_PID211->AddCut(GetAnalysisCut("pidJpsi_magnus_pion1"));
  magnus_PID211->AddCut(GetAnalysisCut("pidJpsi_magnus_prot1"));
  if (!nameStr.compare("MagnussOptimization211")) {
    cut->AddCut(GetAnalysisCut("kineJpsiEle_ionut"));
    cut->AddCut(GetAnalysisCut("dcaCut1_ionut"));
    cut->AddCut(GetAnalysisCut("trackQuality_ionut"));
    cut->AddCut(magnus_PID211);
    return cut;
  }

  AnalysisCompositeCut* magnus_PID311 = new AnalysisCompositeCut("magnus_PID311", "");
  magnus_PID311->AddCut(GetAnalysisCut("pidJpsi_magnus_ele3"));
  magnus_PID311->AddCut(GetAnalysisCut("pidJpsi_magnus_pion1"));
  magnus_PID311->AddCut(GetAnalysisCut("pidJpsi_magnus_prot1"));
  if (!nameStr.compare("MagnussOptimization311")) {
    cut->AddCut(GetAnalysisCut("kineJpsiEle_ionut"));
    cut->AddCut(GetAnalysisCut("dcaCut1_ionut"));
    cut->AddCut(GetAnalysisCut("trackQuality_ionut"));
    cut->AddCut(magnus_PID311);
    return cut;
  }

  AnalysisCompositeCut* magnus_PID121 = new AnalysisCompositeCut("magnus_PID121", "");
  magnus_PID121->AddCut(GetAnalysisCut("pidJpsi_magnus_ele1"));
  magnus_PID121->AddCut(GetAnalysisCut("pidJpsi_magnus_pion2"));
  magnus_PID121->AddCut(GetAnalysisCut("pidJpsi_magnus_prot1"));
  if (!nameStr.compare("MagnussOptimization121")) {
    cut->AddCut(GetAnalysisCut("kineJpsiEle_ionut"));
    cut->AddCut(GetAnalysisCut("dcaCut1_ionut"));
    cut->AddCut(GetAnalysisCut("trackQuality_ionut"));
    cut->AddCut(magnus_PID121);
    return cut;
  }

  AnalysisCompositeCut* magnus_PID112 = new AnalysisCompositeCut("magnus_PID112", "");
  magnus_PID112->AddCut(GetAnalysisCut("pidJpsi_magnus_ele1"));
  magnus_PID112->AddCut(GetAnalysisCut("pidJpsi_magnus_pion1"));
  magnus_PID112->AddCut(GetAnalysisCut("pidJpsi_magnus_prot2"));
  if (!nameStr.compare("MagnussOptimization112")) {
    cut->AddCut(GetAnalysisCut("kineJpsiEle_ionut"));
    cut->AddCut(GetAnalysisCut("dcaCut1_ionut"));
    cut->AddCut(GetAnalysisCut("trackQuality_ionut"));
    cut->AddCut(magnus_PID112);
    return cut;
  }

  AnalysisCompositeCut* magnus_PID122 = new AnalysisCompositeCut("magnus_PID122", "");
  magnus_PID122->AddCut(GetAnalysisCut("pidJpsi_magnus_ele1"));
  magnus_PID122->AddCut(GetAnalysisCut("pidJpsi_magnus_pion2"));
  magnus_PID122->AddCut(GetAnalysisCut("pidJpsi_magnus_prot2"));
  if (!nameStr.compare("MagnussOptimization122")) {
    cut->AddCut(GetAnalysisCut("kineJpsiEle_ionut"));
    cut->AddCut(GetAnalysisCut("dcaCut1_ionut"));
    cut->AddCut(GetAnalysisCut("trackQuality_ionut"));
    cut->AddCut(magnus_PID122);
    return cut;
  }

  AnalysisCompositeCut* magnus_PID222 = new AnalysisCompositeCut("magnus_PID222", "");
  magnus_PID222->AddCut(GetAnalysisCut("pidJpsi_magnus_ele2"));
  magnus_PID222->AddCut(GetAnalysisCut("pidJpsi_magnus_pion2"));
  magnus_PID222->AddCut(GetAnalysisCut("pidJpsi_magnus_prot2"));
  if (!nameStr.compare("MagnussOptimization222")) {
    cut->AddCut(GetAnalysisCut("kineJpsiEle_ionut"));
    cut->AddCut(GetAnalysisCut("dcaCut1_ionut"));
    cut->AddCut(GetAnalysisCut("trackQuality_ionut"));
    cut->AddCut(magnus_PID222);
    return cut;
  }

  AnalysisCompositeCut* magnus_PID212 = new AnalysisCompositeCut("magnus_PID212", "");
  magnus_PID212->AddCut(GetAnalysisCut("pidJpsi_magnus_ele2"));
  magnus_PID212->AddCut(GetAnalysisCut("pidJpsi_magnus_pion1"));
  magnus_PID212->AddCut(GetAnalysisCut("pidJpsi_magnus_prot2"));
  if (!nameStr.compare("MagnussOptimization212")) {
    cut->AddCut(GetAnalysisCut("kineJpsiEle_ionut"));
    cut->AddCut(GetAnalysisCut("dcaCut1_ionut"));
    cut->AddCut(GetAnalysisCut("trackQuality_ionut"));
    cut->AddCut(magnus_PID212);
    return cut;
  }

  AnalysisCompositeCut* magnus_PID221 = new AnalysisCompositeCut("magnus_PID221", "");
  magnus_PID221->AddCut(GetAnalysisCut("pidJpsi_magnus_ele2"));
  magnus_PID221->AddCut(GetAnalysisCut("pidJpsi_magnus_pion2"));
  magnus_PID221->AddCut(GetAnalysisCut("pidJpsi_magnus_prot1"));
  if (!nameStr.compare("MagnussOptimization221")) {
    cut->AddCut(GetAnalysisCut("kineJpsiEle_ionut"));
    cut->AddCut(GetAnalysisCut("dcaCut1_ionut"));
    cut->AddCut(GetAnalysisCut("trackQuality_ionut"));
    cut->AddCut(magnus_PID221);
    return cut;
  }

  AnalysisCompositeCut* magnus_PID321 = new AnalysisCompositeCut("magnus_PID321", "");
  magnus_PID321->AddCut(GetAnalysisCut("pidJpsi_magnus_ele3"));
  magnus_PID321->AddCut(GetAnalysisCut("pidJpsi_magnus_pion2"));
  magnus_PID321->AddCut(GetAnalysisCut("pidJpsi_magnus_prot1"));
  if (!nameStr.compare("MagnussOptimization321")) {
    cut->AddCut(GetAnalysisCut("kineJpsiEle_ionut"));
    cut->AddCut(GetAnalysisCut("dcaCut1_ionut"));
    cut->AddCut(GetAnalysisCut("trackQuality_ionut"));
    cut->AddCut(magnus_PID321);
    return cut;
  }

  AnalysisCompositeCut* magnus_PID312 = new AnalysisCompositeCut("magnus_PID312", "");
  magnus_PID312->AddCut(GetAnalysisCut("pidJpsi_magnus_ele3"));
  magnus_PID312->AddCut(GetAnalysisCut("pidJpsi_magnus_pion1"));
  magnus_PID312->AddCut(GetAnalysisCut("pidJpsi_magnus_prot2"));
  if (!nameStr.compare("MagnussOptimization312")) {
    cut->AddCut(GetAnalysisCut("kineJpsiEle_ionut"));
    cut->AddCut(GetAnalysisCut("dcaCut1_ionut"));
    cut->AddCut(GetAnalysisCut("trackQuality_ionut"));
    cut->AddCut(magnus_PID312);
    return cut;
  }

  AnalysisCompositeCut* magnus_PID322 = new AnalysisCompositeCut("magnus_PID322", "");
  magnus_PID322->AddCut(GetAnalysisCut("pidJpsi_magnus_ele1"));
  magnus_PID322->AddCut(GetAnalysisCut("pidJpsi_magnus_pion2"));
  magnus_PID322->AddCut(GetAnalysisCut("pidJpsi_magnus_prot2"));
  if (!nameStr.compare("MagnussOptimization322")) {
    cut->AddCut(GetAnalysisCut("kineJpsiEle_ionut"));
    cut->AddCut(GetAnalysisCut("dcaCut1_ionut"));
    cut->AddCut(GetAnalysisCut("trackQuality_ionut"));
    cut->AddCut(magnus_PID322);
    return cut;
  }
  //-------------------------------------------------------------------------------------------------------

  //---------------------------------------------------------------
  // Cuts for the selection of legs from dalitz decay
  //
  if (!nameStr.compare("DalitzCut1")) {
    cut->AddCut(GetAnalysisCut("dalitzStandardKine"));
    cut->AddCut(GetAnalysisCut("electronStandardQualityITSOnly"));
    cut->AddCut(GetAnalysisCut("electronStandardQualityTPCOnly"));
    cut->AddCut(GetAnalysisCut("electronPIDOnly"));
    return cut;
  }

  if (!nameStr.compare("DalitzCut2")) {
    cut->AddCut(GetAnalysisCut("dalitzStandardKine"));
    cut->AddCut(GetAnalysisCut("electronStandardQualityITSOnly"));
    cut->AddCut(GetAnalysisCut("electronStandardQualityTPCOnly"));
    cut->AddCut(GetAnalysisCut("electronPIDPrKaPiRej"));
    return cut;
  }

  if (!nameStr.compare("DalitzCut2_Corr")) {
    cut->AddCut(GetAnalysisCut("dalitzStandardKine"));
    cut->AddCut(GetAnalysisCut("electronStandardQualityITSOnly"));
    cut->AddCut(GetAnalysisCut("electronStandardQualityTPCOnly"));
    cut->AddCut(GetAnalysisCut("electronPIDPrKaPiRej_Corr"));
    return cut;
  }

  if (!nameStr.compare("DalitzCut3")) {
    cut->AddCut(GetAnalysisCut("dalitzStandardKine"));
    cut->AddCut(GetAnalysisCut("electronStandardQualityITSOnly"));
    cut->AddCut(GetAnalysisCut("electronStandardQualityTPCOnly"));
    cut->AddCut(GetAnalysisCut("electronPIDPrKaPiRejLoose"));
    return cut;
  }

  if (!nameStr.compare("DalitzCut3_Corr")) {
    cut->AddCut(GetAnalysisCut("dalitzStandardKine"));
    cut->AddCut(GetAnalysisCut("electronStandardQualityITSOnly"));
    cut->AddCut(GetAnalysisCut("electronStandardQualityTPCOnly"));
    cut->AddCut(GetAnalysisCut("electronPIDPrKaPiRejLoose_Corr"));
    return cut;
  }

  if (!nameStr.compare("DalitzCut1SPDfirst")) {
    cut->AddCut(GetAnalysisCut("dalitzStandardKine"));
    cut->AddCut(GetAnalysisCut("electronStandardQualityITSOnly"));
    cut->AddCut(GetAnalysisCut("electronStandardQualityTPCOnly"));
    cut->AddCut(GetAnalysisCut("SPDfirst"));
    cut->AddCut(GetAnalysisCut("electronPIDOnly"));
    return cut;
  }

  if (!nameStr.compare("DalitzCut1SPDfirst_Corr")) {
    cut->AddCut(GetAnalysisCut("dalitzStandardKine"));
    cut->AddCut(GetAnalysisCut("electronStandardQualityITSOnly"));
    cut->AddCut(GetAnalysisCut("electronStandardQualityTPCOnly"));
    cut->AddCut(GetAnalysisCut("SPDfirst"));
    cut->AddCut(GetAnalysisCut("electronPIDOnly_Corr"));
    return cut;
  }

  if (!nameStr.compare("DalitzCut2SPDfirst")) {
    cut->AddCut(GetAnalysisCut("dalitzStandardKine"));
    cut->AddCut(GetAnalysisCut("electronStandardQualityITSOnly"));
    cut->AddCut(GetAnalysisCut("electronStandardQualityTPCOnly"));
    cut->AddCut(GetAnalysisCut("SPDfirst"));
    cut->AddCut(GetAnalysisCut("electronPIDPrKaPiRej"));
    return cut;
  }

  if (!nameStr.compare("DalitzCut2SPDfirst_Corr")) {
    cut->AddCut(GetAnalysisCut("dalitzStandardKine"));
    cut->AddCut(GetAnalysisCut("electronStandardQualityITSOnly"));
    cut->AddCut(GetAnalysisCut("electronStandardQualityTPCOnly"));
    cut->AddCut(GetAnalysisCut("SPDfirst"));
    cut->AddCut(GetAnalysisCut("electronPIDPrKaPiRej_Corr"));
    return cut;
  }

  if (!nameStr.compare("DalitzCut3SPDfirst")) {
    cut->AddCut(GetAnalysisCut("dalitzStandardKine"));
    cut->AddCut(GetAnalysisCut("electronStandardQualityITSOnly"));
    cut->AddCut(GetAnalysisCut("electronStandardQualityTPCOnly"));
    cut->AddCut(GetAnalysisCut("SPDfirst"));
    cut->AddCut(GetAnalysisCut("electronPIDPrKaPiRejLoose"));
    return cut;
  }

  if (!nameStr.compare("DalitzCut3SPDfirst_Corr")) {
    cut->AddCut(GetAnalysisCut("dalitzStandardKine"));
    cut->AddCut(GetAnalysisCut("electronStandardQualityITSOnly"));
    cut->AddCut(GetAnalysisCut("electronStandardQualityTPCOnly"));
    cut->AddCut(GetAnalysisCut("SPDfirst"));
    cut->AddCut(GetAnalysisCut("electronPIDPrKaPiRejLoose_Corr"));
    return cut;
  }

  if (!nameStr.compare("Dalitz_WithTOF_SPDfirst")) {
    cut->AddCut(GetAnalysisCut("dalitzStandardKine"));
    cut->AddCut(GetAnalysisCut("electronStandardQualityITSOnly"));
    cut->AddCut(GetAnalysisCut("electronStandardQualityTPCOnly"));
    cut->AddCut(GetAnalysisCut("SPDfirst"));

    AnalysisCompositeCut* cut_tpc_nSigma = new AnalysisCompositeCut("pid_TPCnSigma", "pid_TPCnSigma", kTRUE);
    cut_tpc_nSigma->AddCut(GetAnalysisCut("electronPIDPrKaPiRejLoose"));

    AnalysisCompositeCut* cut_tof_nSigma = new AnalysisCompositeCut("pid_TOFnSigma", "pid_TOFnSigma", kTRUE);
    cut_tof_nSigma->AddCut(GetAnalysisCut("electronPID_TOFnsigma"));

    AnalysisCompositeCut* cut_pid_OR = new AnalysisCompositeCut("e_NSigma", "e_NSigma", kFALSE);
    cut_pid_OR->AddCut(cut_tpc_nSigma);
    cut_pid_OR->AddCut(cut_tof_nSigma);
    cut->AddCut(cut_pid_OR);
    return cut;
  }

  if (!nameStr.compare("Dalitz_WithTOF_SPDfirst_Corr")) {
    cut->AddCut(GetAnalysisCut("dalitzStandardKine"));
    cut->AddCut(GetAnalysisCut("electronStandardQualityITSOnly"));
    cut->AddCut(GetAnalysisCut("electronStandardQualityTPCOnly"));
    cut->AddCut(GetAnalysisCut("SPDfirst"));

    AnalysisCompositeCut* cut_tpc_nSigma = new AnalysisCompositeCut("pid_TPCnSigma", "pid_TPCnSigma", kTRUE);
    cut_tpc_nSigma->AddCut(GetAnalysisCut("electronPIDPrKaPiRejLoose_Corr"));

    AnalysisCompositeCut* cut_tof_nSigma = new AnalysisCompositeCut("pid_TOFnSigma", "pid_TOFnSigma", kTRUE);
    cut_tof_nSigma->AddCut(GetAnalysisCut("electronPID_TOFnsigma_Corr"));

    AnalysisCompositeCut* cut_pid_OR = new AnalysisCompositeCut("e_NSigma", "e_NSigma", kFALSE);
    cut_pid_OR->AddCut(cut_tpc_nSigma);
    cut_pid_OR->AddCut(cut_tof_nSigma);
    cut->AddCut(cut_pid_OR);
    return cut;
  }

  for (int i = 1; i <= 8; i++) {
    if (!nameStr.compare(Form("dalitzSelected%d", i))) {
      cut->AddCut(GetAnalysisCut(Form("dalitzLeg%d", i)));
      return cut;
    }
  }

  //---------------------------------------------------------------------------------------
  // NOTE: Below there are several TPC pid cuts used for studies of the dE/dx degradation
  //    and its impact on the high lumi pp quarkonia triggers
  //  To be removed when not needed anymore
  if (!nameStr.compare("jpsiPID1Randomized")) {
    cut->AddCut(GetAnalysisCut("jpsiStandardKine")); // standard kine cuts usually are applied via Filter in the task
    cut->AddCut(GetAnalysisCut("electronStandardQuality"));
    cut->AddCut(GetAnalysisCut("standardPrimaryTrack"));
    cut->AddCut(GetAnalysisCut("electronPID1randomized"));
    return cut;
  }

  if (!nameStr.compare("jpsiPID2Randomized")) {
    cut->AddCut(GetAnalysisCut("jpsiStandardKine"));
    cut->AddCut(GetAnalysisCut("electronStandardQuality"));
    cut->AddCut(GetAnalysisCut("standardPrimaryTrack"));
    cut->AddCut(GetAnalysisCut("electronPID2randomized"));
    return cut;
  }

  if (!nameStr.compare("jpsiPIDnsigmaRandomized")) {
    cut->AddCut(GetAnalysisCut("jpsiStandardKine"));
    cut->AddCut(GetAnalysisCut("electronStandardQuality"));
    cut->AddCut(GetAnalysisCut("standardPrimaryTrack"));
    cut->AddCut(GetAnalysisCut("electronPIDnsigmaRandomized"));
    return cut;
  }

  if (!nameStr.compare("jpsiPIDworseRes")) {
    cut->AddCut(GetAnalysisCut("jpsiStandardKine"));
    cut->AddCut(GetAnalysisCut("electronStandardQuality"));
    cut->AddCut(GetAnalysisCut("standardPrimaryTrack"));
    cut->AddCut(GetAnalysisCut("electronPIDworseRes"));
    return cut;
  }

  if (!nameStr.compare("jpsiPIDshift")) {
    cut->AddCut(GetAnalysisCut("jpsiStandardKine"));
    cut->AddCut(GetAnalysisCut("electronStandardQuality"));
    cut->AddCut(GetAnalysisCut("standardPrimaryTrack"));
    cut->AddCut(GetAnalysisCut("electronPIDshift"));
    return cut;
  }

  if (!nameStr.compare("jpsiPID1shiftUp")) {
    cut->AddCut(GetAnalysisCut("jpsiStandardKine"));
    cut->AddCut(GetAnalysisCut("electronStandardQuality"));
    cut->AddCut(GetAnalysisCut("standardPrimaryTrack"));
    cut->AddCut(GetAnalysisCut("electronPID1shiftUp"));
    return cut;
  }

  if (!nameStr.compare("jpsiPID1shiftDown")) {
    cut->AddCut(GetAnalysisCut("jpsiStandardKine"));
    cut->AddCut(GetAnalysisCut("electronStandardQuality"));
    cut->AddCut(GetAnalysisCut("standardPrimaryTrack"));
    cut->AddCut(GetAnalysisCut("electronPID1shiftDown"));
    return cut;
  }
  // -------------------------------------------------------------------------------------------------
  //
  // LMee cuts
  // List of cuts used for low mass dielectron analyses
  //
  // Skimming cuts:
  if (!nameStr.compare("lmee_skimming")) {
    cut->AddCut(GetAnalysisCut("lmee_skimming_cuts"));
    return cut;
  }

  // LMee Run2 PID cuts

  if (!nameStr.compare("lmeePID_TPChadrejTOFrec")) {
    cut->AddCut(GetAnalysisCut("lmeeStandardKine"));
    cut->AddCut(GetAnalysisCut("TightGlobalTrack"));
    cut->AddCut(GetAnalysisCut("standardPrimaryTrack"));

    AnalysisCompositeCut* cut_tpc_hadrej = new AnalysisCompositeCut("pid_TPChadrej", "pid_TPChadrej", kTRUE);
    cut_tpc_hadrej->AddCut(GetAnalysisCut("tpc_electron"));
    cut_tpc_hadrej->AddCut(GetAnalysisCut("tpc_pion_rejection"));
    cut_tpc_hadrej->AddCut(GetAnalysisCut("tpc_kaon_rejection"));
    cut_tpc_hadrej->AddCut(GetAnalysisCut("tpc_proton_rejection"));

    AnalysisCompositeCut* cut_tof_rec = new AnalysisCompositeCut("pid_tof_rec", "pid_tof_rec", kTRUE);
    cut_tof_rec->AddCut(GetAnalysisCut("tpc_electron"));
    cut_tof_rec->AddCut(GetAnalysisCut("tof_electron"));

    AnalysisCompositeCut* cut_pid_OR = new AnalysisCompositeCut("pid_TPChadrejTOFrec", "pid_TPChadrejTOFrec", kFALSE);
    cut_pid_OR->AddCut(cut_tpc_hadrej);
    cut_pid_OR->AddCut(cut_tof_rec);
    cut->AddCut(cut_pid_OR);
    return cut;
  }

  if (!nameStr.compare("lmeePID_TPChadrej")) {
    cut->AddCut(GetAnalysisCut("lmeeStandardKine"));
    cut->AddCut(GetAnalysisCut("TightGlobalTrack"));
    cut->AddCut(GetAnalysisCut("standardPrimaryTrack"));

    AnalysisCompositeCut* cut_tpc_hadrej = new AnalysisCompositeCut("pid_TPChadrej", "pid_TPChadrej", kTRUE);
    cut_tpc_hadrej->AddCut(GetAnalysisCut("tpc_electron"));
    cut_tpc_hadrej->AddCut(GetAnalysisCut("tpc_pion_rejection"));
    cut_tpc_hadrej->AddCut(GetAnalysisCut("tpc_kaon_rejection"));
    cut_tpc_hadrej->AddCut(GetAnalysisCut("tpc_proton_rejection"));
    cut->AddCut(cut_tpc_hadrej);
    return cut;
  }

  if (!nameStr.compare("lmee_eNSigmaRun2")) {
    cut->AddCut(GetAnalysisCut("lmeeStandardKine"));
    cut->AddCut(GetAnalysisCut("TightGlobalTrack"));
    cut->AddCut(GetAnalysisCut("standardPrimaryTrack"));

    AnalysisCompositeCut* cut_tpc_nSigma = new AnalysisCompositeCut("pid_TPCnSigma", "pid_TPCnSigma", kTRUE);
    cut_tpc_nSigma->AddCut(GetAnalysisCut("electronPID_TPCnsigma"));

    AnalysisCompositeCut* cut_tof_nSigma = new AnalysisCompositeCut("pid_TOFnSigma", "pid_TOFnSigma", kTRUE);
    cut_tof_nSigma->AddCut(GetAnalysisCut("electronPID_TOFnsigma"));

    AnalysisCompositeCut* cut_pid_OR = new AnalysisCompositeCut("e_NSigma", "e_NSigma", kFALSE);
    cut_pid_OR->AddCut(cut_tpc_nSigma);
    cut_pid_OR->AddCut(cut_tof_nSigma);
    cut->AddCut(cut_pid_OR);
    return cut;
  }

  if (!nameStr.compare("lmeePID_TOFrec")) {
    cut->AddCut(GetAnalysisCut("lmeeStandardKine"));
    cut->AddCut(GetAnalysisCut("TightGlobalTrack"));
    cut->AddCut(GetAnalysisCut("standardPrimaryTrack"));

    AnalysisCompositeCut* cut_tof_rec = new AnalysisCompositeCut("pid_tof_rec", "pid_tof_rec", kTRUE);
    cut_tof_rec->AddCut(GetAnalysisCut("tpc_electron"));
    cut_tof_rec->AddCut(GetAnalysisCut("tof_electron"));

    cut->AddCut(cut_tof_rec);
    return cut;
  }

  if (!nameStr.compare("lmee_GlobalTrackRun2")) {
    cut->AddCut(GetAnalysisCut("lmeeStandardKine"));
    cut->AddCut(GetAnalysisCut("TightGlobalTrack"));
    cut->AddCut(GetAnalysisCut("standardPrimaryTrack"));
    return cut;
  }

  if (!nameStr.compare("lmee_GlobalTrackRun2_lowPt")) {
    cut->AddCut(GetAnalysisCut("lmeeLowBKine"));
    cut->AddCut(GetAnalysisCut("TightGlobalTrack"));
    cut->AddCut(GetAnalysisCut("standardPrimaryTrack"));
    return cut;
  }

  if (!nameStr.compare("lmee_TPCTrackRun2_lowPt")) {
    cut->AddCut(GetAnalysisCut("lmeeLowBKine"));
    cut->AddCut(GetAnalysisCut("TightTPCTrack"));
    cut->AddCut(GetAnalysisCut("standardPrimaryTrack"));
    return cut;
  }

  if (!nameStr.compare("lmee_TPCTrackRun2")) {
    cut->AddCut(GetAnalysisCut("lmeeStandardKine"));
    cut->AddCut(GetAnalysisCut("TightTPCTrack"));
    cut->AddCut(GetAnalysisCut("standardPrimaryTrack"));
    return cut;
  }

  // LMee Run3 PID cuts

  if (!nameStr.compare("lmeePID_TPChadrejTOFrecRun3")) {
    cut->AddCut(GetAnalysisCut("lmeeStandardKine"));
    cut->AddCut(GetAnalysisCut("TightGlobalTrackRun3"));
    cut->AddCut(GetAnalysisCut("PrimaryTrack_looseDCA"));

    AnalysisCompositeCut* cut_tpc_hadrej = new AnalysisCompositeCut("pid_TPChadrej", "pid_TPChadrej", kTRUE);
    cut_tpc_hadrej->AddCut(GetAnalysisCut("tpc_electron"));
    cut_tpc_hadrej->AddCut(GetAnalysisCut("tpc_pion_muon_band_rejection"));
    cut_tpc_hadrej->AddCut(GetAnalysisCut("tpc_pion_rejection_highp"));
    cut_tpc_hadrej->AddCut(GetAnalysisCut("tpc_kaon_rejection"));
    cut_tpc_hadrej->AddCut(GetAnalysisCut("tpc_proton_rejection"));

    AnalysisCompositeCut* cut_tof_rec = new AnalysisCompositeCut("pid_tof_rec", "pid_tof_rec", kTRUE);
    cut_tof_rec->AddCut(GetAnalysisCut("tpc_electron"));
    cut_tof_rec->AddCut(GetAnalysisCut("tof_electron_loose"));
    cut_tof_rec->AddCut(GetAnalysisCut("tpc_pion_rejection_highp"));

    AnalysisCompositeCut* cut_pid_OR = new AnalysisCompositeCut("pid_TPChadrejTOFrec", "pid_TPChadrejTOFrec", kFALSE);
    cut_pid_OR->AddCut(cut_tpc_hadrej);
    cut_pid_OR->AddCut(cut_tof_rec);
    cut->AddCut(cut_pid_OR);
    return cut;
  }

  if (!nameStr.compare("lmee_Run3_TPCelectron")) {
    cut->AddCut(GetAnalysisCut("lmeeStandardKine"));
    cut->AddCut(GetAnalysisCut("TightGlobalTrackRun3"));
    cut->AddCut(GetAnalysisCut("standardPrimaryTrackDCAz"));
    cut->AddCut(GetAnalysisCut("lmee_pp_502TeV_TPCPbPbnopkrej"));
    return cut;
  }

  if (!nameStr.compare("lmee_Run3_TOFelectron")) {
    cut->AddCut(GetAnalysisCut("lmeeStandardKine"));
    cut->AddCut(GetAnalysisCut("TightGlobalTrackRun3"));
    cut->AddCut(GetAnalysisCut("standardPrimaryTrackDCAz"));
    cut->AddCut(GetAnalysisCut("tof_electron_sigma"));
    return cut;
  }

  if (!nameStr.compare("lmee_Run3_posTrack_TPCelectron")) {
    cut->AddCut(GetAnalysisCut("lmeeStandardKine"));
    cut->AddCut(GetAnalysisCut("posTrack"));
    cut->AddCut(GetAnalysisCut("TightGlobalTrackRun3"));
    cut->AddCut(GetAnalysisCut("standardPrimaryTrackDCAz"));
    cut->AddCut(GetAnalysisCut("lmee_pp_502TeV_TPCPbPbnopkrej"));
    return cut;
  }

  if (!nameStr.compare("lmee_Run3_posTrack_TOFelectron")) {
    cut->AddCut(GetAnalysisCut("lmeeStandardKine"));
    cut->AddCut(GetAnalysisCut("posTrack"));
    cut->AddCut(GetAnalysisCut("TightGlobalTrackRun3"));
    cut->AddCut(GetAnalysisCut("standardPrimaryTrackDCAz"));
    cut->AddCut(GetAnalysisCut("tof_electron_sigma"));
    return cut;
  }

  if (!nameStr.compare("lmee_Run3_negTrack_TPCelectron")) {
    cut->AddCut(GetAnalysisCut("lmeeStandardKine"));
    cut->AddCut(GetAnalysisCut("negTrack"));
    cut->AddCut(GetAnalysisCut("TightGlobalTrackRun3"));
    cut->AddCut(GetAnalysisCut("standardPrimaryTrackDCAz"));
    cut->AddCut(GetAnalysisCut("lmee_pp_502TeV_TPCPbPbnopkrej"));
    return cut;
  }

  if (!nameStr.compare("lmee_Run3_negTrack_TOFelectron")) {
    cut->AddCut(GetAnalysisCut("lmeeStandardKine"));
    cut->AddCut(GetAnalysisCut("negTrack"));
    cut->AddCut(GetAnalysisCut("TightGlobalTrackRun3"));
    cut->AddCut(GetAnalysisCut("standardPrimaryTrackDCAz"));
    cut->AddCut(GetAnalysisCut("tof_electron_sigma"));
    return cut;
  }

  std::vector<TString> vecTypetrack;
  vecTypetrack.emplace_back("");                  // default TightGlobalTrackRun3
  vecTypetrack.emplace_back("_7ITSncls");         // default TightGlobalTrackRun3 but with 7 ITS clusters
  vecTypetrack.emplace_back("_ITS");              // Ask only for ITS requirements
  vecTypetrack.emplace_back("_ITSalone");         // Ask only for ITS requirements + ITSalone (no TPC matching)
  vecTypetrack.emplace_back("_TPC");              // Ask only for TPC requirements
  vecTypetrack.emplace_back("_TPCalone");         // Ask only for TPC requirements + TPCalone (no ITS matching)
  vecTypetrack.emplace_back("_TPCnoTRD");         // Ask only for TPC requirements no TRD matching
  vecTypetrack.emplace_back("_TPCstrongncls");    // default TightGlobalTrackRun3 but with 130 TPC clusters
  vecTypetrack.emplace_back("_ITSanyfirsttwo");   // default TightGlobalTrackRun3 but with a cluster in any of the first two layers
  vecTypetrack.emplace_back("_ITSanyfirstthree"); // default TightGlobalTrackRun3 but with a cluster in any of the first three layers

  // loop to define PID cuts with and without post calibration
  for (size_t icase = 0; icase < vecTypetrack.size(); icase++) {
    // Tracking cuts of Pb--Pb analysis
    if (!nameStr.compare(Form("lmee%s_PbPb_selection", vecTypetrack.at(icase).Data()))) {
      cut->AddCut(GetAnalysisCut("lmeeStandardKine"));
      cut->AddCut(GetAnalysisCut(Form("lmeeQCTrackCuts%s", vecTypetrack.at(icase).Data())));
      cut->AddCut(GetAnalysisCut("standardPrimaryTrackDCAz"));
      return cut;
    }

    if (!nameStr.compare(Form("lmee%s_PbPb_selection_pt04", vecTypetrack.at(icase).Data()))) {
      cut->AddCut(GetAnalysisCut("lmeeStandardKine_pt04"));
      cut->AddCut(GetAnalysisCut(Form("lmeeQCTrackCuts%s", vecTypetrack.at(icase).Data())));
      cut->AddCut(GetAnalysisCut("standardPrimaryTrackDCAz"));
      return cut;
    }

    if (!nameStr.compare(Form("lmee%s_TrackCuts_Resol", vecTypetrack.at(icase).Data()))) {
      cut->AddCut(GetAnalysisCut("openEtaSel")); // No pt cut and wider eta cut to produce resolution maps
      cut->AddCut(GetAnalysisCut(Form("lmeeQCTrackCuts%s", vecTypetrack.at(icase).Data())));
      cut->AddCut(GetAnalysisCut("PrimaryTrack_looseDCA"));
      return cut;
    }

    // 4 cuts to separate pos & neg tracks in pos & neg eta range
    if (!nameStr.compare(Form("lmee_posTrack_posEta_selection%s", vecTypetrack.at(icase).Data()))) {
      cut->AddCut(GetAnalysisCut("posTrack"));
      cut->AddCut(GetAnalysisCut("posEtaSel"));
      cut->AddCut(GetAnalysisCut(Form("lmeeQCTrackCuts%s", vecTypetrack.at(icase).Data())));
      cut->AddCut(GetAnalysisCut("PrimaryTrack_looseDCA"));
      return cut;
    }

    if (!nameStr.compare(Form("lmee_negTrack_posEta_selection%s", vecTypetrack.at(icase).Data()))) {
      cut->AddCut(GetAnalysisCut("negTrack"));
      cut->AddCut(GetAnalysisCut("posEtaSel"));
      cut->AddCut(GetAnalysisCut(Form("lmeeQCTrackCuts%s", vecTypetrack.at(icase).Data())));
      cut->AddCut(GetAnalysisCut("PrimaryTrack_looseDCA"));
      return cut;
    }

    if (!nameStr.compare(Form("lmee_posTrack_negEta_selection%s", vecTypetrack.at(icase).Data()))) {
      cut->AddCut(GetAnalysisCut("posTrack"));
      cut->AddCut(GetAnalysisCut("negEtaSel"));
      cut->AddCut(GetAnalysisCut(Form("lmeeQCTrackCuts%s", vecTypetrack.at(icase).Data())));
      cut->AddCut(GetAnalysisCut("PrimaryTrack_looseDCA"));
      return cut;
    }

    if (!nameStr.compare(Form("lmee_negTrack_negEta_selection%s", vecTypetrack.at(icase).Data()))) {
      cut->AddCut(GetAnalysisCut("negTrack"));
      cut->AddCut(GetAnalysisCut("negEtaSel"));
      cut->AddCut(GetAnalysisCut(Form("lmeeQCTrackCuts%s", vecTypetrack.at(icase).Data())));
      cut->AddCut(GetAnalysisCut("PrimaryTrack_looseDCA"));
      return cut;
    }

    // 2 cuts to separate pos & neg tracks
    if (!nameStr.compare(Form("lmee_posTrack_selection%s", vecTypetrack.at(icase).Data()))) {
      cut->AddCut(GetAnalysisCut("posTrack"));
      cut->AddCut(GetAnalysisCut("etaSel"));
      cut->AddCut(GetAnalysisCut(Form("lmeeQCTrackCuts%s", vecTypetrack.at(icase).Data())));
      cut->AddCut(GetAnalysisCut("PrimaryTrack_looseDCA"));
      return cut;
    }

    if (!nameStr.compare(Form("lmee_negTrack_selection%s", vecTypetrack.at(icase).Data()))) {
      cut->AddCut(GetAnalysisCut("negTrack"));
      cut->AddCut(GetAnalysisCut("etaSel"));
      cut->AddCut(GetAnalysisCut(Form("lmeeQCTrackCuts%s", vecTypetrack.at(icase).Data())));
      cut->AddCut(GetAnalysisCut("PrimaryTrack_looseDCA"));
      return cut;
    }

    // 4 cuts to separate pos & neg tracks in pos & neg eta range low B field
    if (!nameStr.compare(Form("lmee_lowB_posTrack_posEta_selection%s", vecTypetrack.at(icase).Data()))) {
      cut->AddCut(GetAnalysisCut("posTrack"));
      cut->AddCut(GetAnalysisCut("posEtaSel"));
      cut->AddCut(GetAnalysisCut(Form("lmeeQCTrackCuts%s", vecTypetrack.at(icase).Data())));
      cut->AddCut(GetAnalysisCut("standardPrimaryTrackDCAz"));
      return cut;
    }

    if (!nameStr.compare(Form("lmee_lowB_negTrack_posEta_selection%s", vecTypetrack.at(icase).Data()))) {
      cut->AddCut(GetAnalysisCut("negTrack"));
      cut->AddCut(GetAnalysisCut("posEtaSel"));
      cut->AddCut(GetAnalysisCut(Form("lmeeQCTrackCuts%s", vecTypetrack.at(icase).Data())));
      cut->AddCut(GetAnalysisCut("standardPrimaryTrackDCAz"));
      return cut;
    }

    if (!nameStr.compare(Form("lmee_lowB_posTrack_negEta_selection%s", vecTypetrack.at(icase).Data()))) {
      cut->AddCut(GetAnalysisCut("posTrack"));
      cut->AddCut(GetAnalysisCut("negEtaSel"));
      cut->AddCut(GetAnalysisCut(Form("lmeeQCTrackCuts%s", vecTypetrack.at(icase).Data())));
      cut->AddCut(GetAnalysisCut("standardPrimaryTrackDCAz"));
      return cut;
    }

    if (!nameStr.compare(Form("lmee_lowB_negTrack_negEta_selection%s", vecTypetrack.at(icase).Data()))) {
      cut->AddCut(GetAnalysisCut("negTrack"));
      cut->AddCut(GetAnalysisCut("negEtaSel"));
      cut->AddCut(GetAnalysisCut(Form("lmeeQCTrackCuts%s", vecTypetrack.at(icase).Data())));
      cut->AddCut(GetAnalysisCut("standardPrimaryTrackDCAz"));
      return cut;
    }

    // 2 cuts to separate pos & neg tracks in low B field
    if (!nameStr.compare(Form("lmee_lowB_posTrack_selection%s", vecTypetrack.at(icase).Data()))) {
      cut->AddCut(GetAnalysisCut("posTrack"));
      cut->AddCut(GetAnalysisCut("etaSel"));
      cut->AddCut(GetAnalysisCut(Form("lmeeQCTrackCuts%s", vecTypetrack.at(icase).Data())));
      cut->AddCut(GetAnalysisCut("standardPrimaryTrackDCAz"));
      return cut;
    }

    if (!nameStr.compare(Form("lmee_lowB_negTrack_selection%s", vecTypetrack.at(icase).Data()))) {
      cut->AddCut(GetAnalysisCut("negTrack"));
      cut->AddCut(GetAnalysisCut("etaSel"));
      cut->AddCut(GetAnalysisCut(Form("lmeeQCTrackCuts%s", vecTypetrack.at(icase).Data())));
      cut->AddCut(GetAnalysisCut("standardPrimaryTrackDCAz"));
      return cut;
    }
  }

  std::vector<TString> vecPIDcase;
  vecPIDcase.emplace_back("");              // without post calibration
  vecPIDcase.emplace_back("_Corr");         // case of using post calibrated PID spectra
  vecPIDcase.emplace_back("_CorrWithKaon"); // case of using post calibrated PID spectra with also the kaons

  std::vector<TString> vecTypetrackWithPID;
  vecTypetrackWithPID.emplace_back("");                  // default TightGlobalTrackRun3
  vecTypetrackWithPID.emplace_back("_7ITSncls");         // default TightGlobalTrackRun3 but with 7 ITS clusters
  vecTypetrackWithPID.emplace_back("_TPCstrongncls");    // default TightGlobalTrackRun3 but with 130 TPC clusters
  vecTypetrackWithPID.emplace_back("_ITSanyfirsttwo");   // default TightGlobalTrackRun3 but with a cluster in any of the first two layers
  vecTypetrackWithPID.emplace_back("_ITSanyfirstthree"); // default TightGlobalTrackRun3 but with a cluster in any of the first three layers

  // loop to define PID cuts with and without post calibration
  for (size_t icase = 0; icase < vecPIDcase.size(); icase++) {
    if (!nameStr.compare(Form("lmee_onlyTPCPID%s", vecPIDcase.at(icase).Data()))) {
      cut->AddCut(GetAnalysisCut(Form("electronPIDOnly%s", vecPIDcase.at(icase).Data())));
      return cut;
    }

    if (!nameStr.compare(Form("ITSTPC_TPCPID%s_prefilter", vecPIDcase.at(icase).Data()))) {
      cut->AddCut(GetAnalysisCut("lmeePrefilterKine"));
      cut->AddCut(GetAnalysisCut("electronStandardQualityITSOnly"));
      cut->AddCut(GetAnalysisCut("electronStandardQualityTPCOnly"));
      cut->AddCut(GetAnalysisCut("PrimaryTrack_looseDCA"));
      cut->AddCut(GetAnalysisCut(Form("electronPIDOnly%s", vecPIDcase.at(icase).Data())));
      return cut;
    }

    if (!nameStr.compare(Form("ITS_ifTPC_TPCPID%s_prefilter", vecPIDcase.at(icase).Data()))) {
      cut->AddCut(GetAnalysisCut("lmeePrefilterKine"));
      cut->AddCut(GetAnalysisCut("electronStandardQualityITSOnly"));
      cut->AddCut(GetAnalysisCut("PrimaryTrack_looseDCA"));

      AnalysisCompositeCut* cut_notpc = new AnalysisCompositeCut("NoTPC", "NoTPC", kTRUE);
      cut_notpc->AddCut(GetAnalysisCut("noTPC"));

      AnalysisCompositeCut* cut_tpcpid = new AnalysisCompositeCut("pid_TPC", "pid_TPC", kTRUE);
      cut_tpcpid->AddCut(GetAnalysisCut("electronStandardQualityTPCOnly"));
      cut_tpcpid->AddCut(GetAnalysisCut(Form("electronPIDOnly%s", vecPIDcase.at(icase).Data())));

      AnalysisCompositeCut* cut_OR = new AnalysisCompositeCut("OR", "OR", kFALSE);
      cut_OR->AddCut(cut_notpc);
      cut_OR->AddCut(cut_tpcpid);
      cut->AddCut(cut_OR);
      return cut;
    }

    if (!nameStr.compare(Form("ITS_ifTPCStandard_TPCPID%s_prefilter", vecPIDcase.at(icase).Data()))) {
      cut->AddCut(GetAnalysisCut("lmeePrefilterKine"));
      cut->AddCut(GetAnalysisCut("electronStandardQualityITSOnly"));
      cut->AddCut(GetAnalysisCut("PrimaryTrack_looseDCA"));

      AnalysisCompositeCut* cut_notpcstandard = new AnalysisCompositeCut("NoTPCstandard", "NoTPCstandard", kTRUE);
      cut_notpcstandard->AddCut(GetAnalysisCut("NoelectronStandardQualityTPCOnly"));

      AnalysisCompositeCut* cut_tpcpid = new AnalysisCompositeCut("pid_TPC", "pid_TPC", kTRUE);
      cut_tpcpid->AddCut(GetAnalysisCut("electronStandardQualityTPCOnly"));
      cut_tpcpid->AddCut(GetAnalysisCut(Form("electronPIDOnly%s", vecPIDcase.at(icase).Data())));

      AnalysisCompositeCut* cut_OR = new AnalysisCompositeCut("OR", "OR", kFALSE);
      cut_OR->AddCut(cut_notpcstandard);
      cut_OR->AddCut(cut_tpcpid);
      cut->AddCut(cut_OR);
      return cut;
    }

    if (!nameStr.compare(Form("ITSTPCbAny_TPCPID%s_prefilter", vecPIDcase.at(icase).Data()))) {
      cut->AddCut(GetAnalysisCut("lmeePrefilterKine"));
      cut->AddCut(GetAnalysisCut("electronStandardQualitybAnyITSOnly"));
      cut->AddCut(GetAnalysisCut("electronStandardQualityTPCOnly"));
      cut->AddCut(GetAnalysisCut("PrimaryTrack_looseDCA"));
      cut->AddCut(GetAnalysisCut(Form("electronPIDOnly%s", vecPIDcase.at(icase).Data())));
      return cut;
    }

    if (!nameStr.compare(Form("ITSbAny_ifTPC_TPCPID%s_prefilter", vecPIDcase.at(icase).Data()))) {
      cut->AddCut(GetAnalysisCut("lmeePrefilterKine"));
      cut->AddCut(GetAnalysisCut("electronStandardQualitybAnyITSOnly"));
      cut->AddCut(GetAnalysisCut("PrimaryTrack_looseDCA"));

      AnalysisCompositeCut* cut_notpc = new AnalysisCompositeCut("NoTPC", "NoTPC", kTRUE);
      cut_notpc->AddCut(GetAnalysisCut("noTPC"));

      AnalysisCompositeCut* cut_tpcpid = new AnalysisCompositeCut("pid_TPC", "pid_TPC", kTRUE);
      cut_tpcpid->AddCut(GetAnalysisCut("electronStandardQualityTPCOnly"));
      cut_tpcpid->AddCut(GetAnalysisCut(Form("electronPIDOnly%s", vecPIDcase.at(icase).Data())));

      AnalysisCompositeCut* cut_OR = new AnalysisCompositeCut("OR", "OR", kFALSE);
      cut_OR->AddCut(cut_notpc);
      cut_OR->AddCut(cut_tpcpid);
      cut->AddCut(cut_OR);
      return cut;
    }

    if (!nameStr.compare(Form("ITSbAny_ifTPCStandard_TPCPID%s_prefilter", vecPIDcase.at(icase).Data()))) {
      cut->AddCut(GetAnalysisCut("lmeePrefilterKine"));
      cut->AddCut(GetAnalysisCut("electronStandardQualitybAnyITSOnly"));
      cut->AddCut(GetAnalysisCut("PrimaryTrack_looseDCA"));

      AnalysisCompositeCut* cut_notpcstandard = new AnalysisCompositeCut("NoTPCstandard", "NoTPCstandard", kTRUE);
      cut_notpcstandard->AddCut(GetAnalysisCut("NoelectronStandardQualityTPCOnly"));

      AnalysisCompositeCut* cut_tpcpid = new AnalysisCompositeCut("pid_TPC", "pid_TPC", kTRUE);
      cut_tpcpid->AddCut(GetAnalysisCut("electronStandardQualityTPCOnly"));
      cut_tpcpid->AddCut(GetAnalysisCut(Form("electronPIDOnly%s", vecPIDcase.at(icase).Data())));

      AnalysisCompositeCut* cut_OR = new AnalysisCompositeCut("OR", "OR", kFALSE);
      cut_OR->AddCut(cut_notpcstandard);
      cut_OR->AddCut(cut_tpcpid);
      cut->AddCut(cut_OR);
      return cut;
    }

    for (unsigned int i = 0; i < 30; i++) {
      if (!nameStr.compare(Form("ElSelCutVar%s%i", vecPIDcase.at(icase).Data(), i))) {
        cut->AddCut(GetAnalysisCut("lmeeStandardKine"));
        cut->AddCut(GetAnalysisCut(Form("lmeeCutVarTrackCuts%i", i)));
        cut->AddCut(GetAnalysisCut("PrimaryTrack_looseDCA"));

        AnalysisCompositeCut* cut_tpc_nSigma = new AnalysisCompositeCut("pid_TPCnSigma", "pid_TPCnSigma", kTRUE);
        cut_tpc_nSigma->AddCut(GetAnalysisCut(Form("electronPID_TPCnsigma_cutVar%s%i", vecPIDcase.at(icase).Data(), i)));

        AnalysisCompositeCut* cut_tof_nSigma = new AnalysisCompositeCut("pid_TOFnSigma", "pid_TOFnSigma", kTRUE);
        cut_tof_nSigma->AddCut(GetAnalysisCut(Form("electronPID_TOFnsigma_cutVar%s%i", vecPIDcase.at(icase).Data(), i)));

        AnalysisCompositeCut* cut_pid_OR = new AnalysisCompositeCut("e_NSigma", "e_NSigma", kFALSE);
        cut_pid_OR->AddCut(cut_tpc_nSigma);
        cut_pid_OR->AddCut(cut_tof_nSigma);
        cut->AddCut(cut_pid_OR);
        return cut;
      }
    }

    for (size_t jcase = 0; jcase < vecTypetrackWithPID.size(); jcase++) {
      // All previous cut with TightGlobalTrackRun3
      if (!nameStr.compare(Form("ITSTPC%s_TPCPIDalone%s_PbPb", vecTypetrackWithPID.at(jcase).Data(), vecPIDcase.at(icase).Data()))) {
        cut->AddCut(GetAnalysisCut("lmeeStandardKine"));
        cut->AddCut(GetAnalysisCut(Form("lmeeQCTrackCuts%s", vecTypetrackWithPID.at(jcase).Data())));
        cut->AddCut(GetAnalysisCut("standardPrimaryTrackDCAz"));
        cut->AddCut(GetAnalysisCut(Form("electronPIDOnly%s", vecPIDcase.at(icase).Data())));
        return cut;
      }

      if (!nameStr.compare(Form("lmee%s_eNSigmaRun3%s_loose", vecTypetrackWithPID.at(jcase).Data(), vecPIDcase.at(icase).Data()))) {
        cut->AddCut(GetAnalysisCut("lmeeStandardKine"));
        cut->AddCut(GetAnalysisCut(Form("lmeeQCTrackCuts%s", vecTypetrackWithPID.at(jcase).Data())));
        cut->AddCut(GetAnalysisCut("PrimaryTrack_looseDCA"));

        AnalysisCompositeCut* cut_tpc_nSigma = new AnalysisCompositeCut("pid_TPCnSigma", "pid_TPCnSigma", kTRUE);
        cut_tpc_nSigma->AddCut(GetAnalysisCut(Form("electronPID_TPCnsigma%s_loose", vecPIDcase.at(icase).Data())));

        AnalysisCompositeCut* cut_tof_nSigma = new AnalysisCompositeCut("pid_TOFnSigma", "pid_TOFnSigma", kTRUE);
        cut_tof_nSigma->AddCut(GetAnalysisCut(Form("electronPID_TOFnsigma%s_loose", vecPIDcase.at(icase).Data())));

        AnalysisCompositeCut* cut_pid_OR = new AnalysisCompositeCut("e_NSigma", "e_NSigma", kFALSE);
        cut_pid_OR->AddCut(cut_tpc_nSigma);
        cut_pid_OR->AddCut(cut_tof_nSigma);
        cut->AddCut(cut_pid_OR);
        return cut;
      }

      if (!nameStr.compare(Form("lmee%s_eNSigmaRun3%s", vecTypetrackWithPID.at(jcase).Data(), vecPIDcase.at(icase).Data()))) {
        cut->AddCut(GetAnalysisCut("lmeeStandardKine"));
        cut->AddCut(GetAnalysisCut(Form("lmeeQCTrackCuts%s", vecTypetrackWithPID.at(jcase).Data())));
        cut->AddCut(GetAnalysisCut("PrimaryTrack_looseDCA"));

        AnalysisCompositeCut* cut_tpc_nSigma = new AnalysisCompositeCut("pid_TPCnSigma", "pid_TPCnSigma", kTRUE);
        cut_tpc_nSigma->AddCut(GetAnalysisCut(Form("electronPID_TPCnsigma%s", vecPIDcase.at(icase).Data())));

        AnalysisCompositeCut* cut_tof_nSigma = new AnalysisCompositeCut("pid_TOFnSigma", "pid_TOFnSigma", kTRUE);
        cut_tof_nSigma->AddCut(GetAnalysisCut(Form("electronPID_TOFnsigma%s", vecPIDcase.at(icase).Data())));

        AnalysisCompositeCut* cut_pid_OR = new AnalysisCompositeCut("e_NSigma", "e_NSigma", kFALSE);
        cut_pid_OR->AddCut(cut_tpc_nSigma);
        cut_pid_OR->AddCut(cut_tof_nSigma);
        cut->AddCut(cut_pid_OR);
        return cut;
      }

      if (!nameStr.compare(Form("lmee%s_eNSigmaRun3%s_strongHadRej", vecTypetrackWithPID.at(jcase).Data(), vecPIDcase.at(icase).Data()))) {
        cut->AddCut(GetAnalysisCut("lmeeStandardKine"));
        cut->AddCut(GetAnalysisCut(Form("lmeeQCTrackCuts%s", vecTypetrackWithPID.at(jcase).Data())));
        cut->AddCut(GetAnalysisCut("PrimaryTrack_looseDCA"));

        AnalysisCompositeCut* cut_tpc_nSigma = new AnalysisCompositeCut("pid_TPCnSigma", "pid_TPCnSigma", kTRUE);
        cut_tpc_nSigma->AddCut(GetAnalysisCut(Form("electronPID_TPCnsigma%s_strongHadRej", vecPIDcase.at(icase).Data())));

        AnalysisCompositeCut* cut_tof_nSigma = new AnalysisCompositeCut("pid_TOFnSigma", "pid_TOFnSigma", kTRUE);
        cut_tof_nSigma->AddCut(GetAnalysisCut(Form("electronPID_TOFnsigma%s_strongHadRej", vecPIDcase.at(icase).Data())));

        AnalysisCompositeCut* cut_pid_OR = new AnalysisCompositeCut("e_NSigma", "e_NSigma", kFALSE);
        cut_pid_OR->AddCut(cut_tpc_nSigma);
        cut_pid_OR->AddCut(cut_tof_nSigma);
        cut->AddCut(cut_pid_OR);
        return cut;
      }

      if (!nameStr.compare(Form("lmee%s_eNSigmaRun3%s_strongNSigE", vecTypetrackWithPID.at(jcase).Data(), vecPIDcase.at(icase).Data()))) {
        cut->AddCut(GetAnalysisCut("lmeeStandardKine"));
        cut->AddCut(GetAnalysisCut(Form("lmeeQCTrackCuts%s", vecTypetrackWithPID.at(jcase).Data())));
        cut->AddCut(GetAnalysisCut("PrimaryTrack_looseDCA"));

        AnalysisCompositeCut* cut_tpc_nSigma = new AnalysisCompositeCut("pid_TPCnSigma", "pid_TPCnSigma", kTRUE);
        cut_tpc_nSigma->AddCut(GetAnalysisCut(Form("electronPID_TPCnsigma%s_strongNSigE", vecPIDcase.at(icase).Data())));

        AnalysisCompositeCut* cut_tof_nSigma = new AnalysisCompositeCut("pid_TOFnSigma", "pid_TOFnSigma", kTRUE);
        cut_tof_nSigma->AddCut(GetAnalysisCut(Form("electronPID_TOFnsigma%s_strongNSigE", vecPIDcase.at(icase).Data())));

        AnalysisCompositeCut* cut_pid_OR = new AnalysisCompositeCut("e_NSigma", "e_NSigma", kFALSE);
        cut_pid_OR->AddCut(cut_tpc_nSigma);
        cut_pid_OR->AddCut(cut_tof_nSigma);
        cut->AddCut(cut_pid_OR);
        return cut;
      }

      if (!nameStr.compare(Form("lmee%s_eNSigmaRun3%s_strongNSigE_rejBadTOF", vecTypetrackWithPID.at(jcase).Data(), vecPIDcase.at(icase).Data()))) {
        cut->AddCut(GetAnalysisCut("lmeeStandardKine"));
        cut->AddCut(GetAnalysisCut(Form("lmeeQCTrackCuts%s", vecTypetrackWithPID.at(jcase).Data())));
        cut->AddCut(GetAnalysisCut("PrimaryTrack_looseDCA"));

        AnalysisCompositeCut* cut_tpc_nSigma = new AnalysisCompositeCut("pid_TPCnSigma", "pid_TPCnSigma", kTRUE);
        cut_tpc_nSigma->AddCut(GetAnalysisCut(Form("electronPID_TPCnsigma%s_strongNSigE_rejBadTOF", vecPIDcase.at(icase).Data())));

        AnalysisCompositeCut* cut_tof_nSigma = new AnalysisCompositeCut("pid_TOFnSigma", "pid_TOFnSigma", kTRUE);
        cut_tof_nSigma->AddCut(GetAnalysisCut(Form("electronPID_TOFnsigma%s_strongNSigE_rejBadTOF", vecPIDcase.at(icase).Data())));

        AnalysisCompositeCut* cut_pid_OR = new AnalysisCompositeCut("e_NSigma", "e_NSigma", kFALSE);
        cut_pid_OR->AddCut(cut_tpc_nSigma);
        cut_pid_OR->AddCut(cut_tof_nSigma);
        cut->AddCut(cut_pid_OR);
        return cut;
      }

      if (!nameStr.compare(Form("lmee%s_eNSigmaRun3%s_TOFreq", vecTypetrackWithPID.at(jcase).Data(), vecPIDcase.at(icase).Data()))) {
        cut->AddCut(GetAnalysisCut("lmeeStandardKine"));
        cut->AddCut(GetAnalysisCut(Form("lmeeQCTrackCuts%s", vecTypetrackWithPID.at(jcase).Data())));
        cut->AddCut(GetAnalysisCut("PrimaryTrack_looseDCA"));
        cut->AddCut(GetAnalysisCut(Form("electronPID_TPC_TOFnsigma%s", vecPIDcase.at(icase).Data())));
        return cut;
      }

      if (!nameStr.compare(Form("lmee%s_eNSigmaRun3%s_Resol", vecTypetrackWithPID.at(jcase).Data(), vecPIDcase.at(icase).Data()))) {
        cut->AddCut(GetAnalysisCut("openEtaSel")); // No pt cut and wider eta cut to produce resolution maps
        cut->AddCut(GetAnalysisCut(Form("lmeeQCTrackCuts%s", vecTypetrackWithPID.at(jcase).Data())));
        cut->AddCut(GetAnalysisCut("PrimaryTrack_looseDCA"));

        AnalysisCompositeCut* cut_tpc_nSigma = new AnalysisCompositeCut("pid_TPCnSigma", "pid_TPCnSigma", kTRUE);
        cut_tpc_nSigma->AddCut(GetAnalysisCut(Form("electronPID_TPCnsigma%s", vecPIDcase.at(icase).Data())));

        AnalysisCompositeCut* cut_tof_nSigma = new AnalysisCompositeCut("pid_TOFnSigma", "pid_TOFnSigma", kTRUE);
        cut_tof_nSigma->AddCut(GetAnalysisCut(Form("electronPID_TOFnsigma%s", vecPIDcase.at(icase).Data())));

        AnalysisCompositeCut* cut_pid_OR = new AnalysisCompositeCut("e_NSigma", "e_NSigma", kFALSE);
        cut_pid_OR->AddCut(cut_tpc_nSigma);
        cut_pid_OR->AddCut(cut_tof_nSigma);
        cut->AddCut(cut_pid_OR);
        return cut;
      }

      if (!nameStr.compare(Form("lmee%s_eNSigmaRun3%s_tightNSigEPbPb_rejBadTOF", vecTypetrackWithPID.at(jcase).Data(), vecPIDcase.at(icase).Data()))) {
        cut->AddCut(GetAnalysisCut("lmeeStandardKine"));
        cut->AddCut(GetAnalysisCut(Form("lmeeQCTrackCuts%s", vecTypetrackWithPID.at(jcase).Data())));
        cut->AddCut(GetAnalysisCut("standardPrimaryTrackDCAz"));

        AnalysisCompositeCut* cut_tpc_nSigma = new AnalysisCompositeCut("pid_TPCnSigma", "pid_TPCnSigma", kTRUE);
        cut_tpc_nSigma->AddCut(GetAnalysisCut(Form("electronPID_TPCnsigma%s_tightNSigEPbPb_rejBadTOF", vecPIDcase.at(icase).Data())));

        AnalysisCompositeCut* cut_tof_nSigma = new AnalysisCompositeCut("pid_TOFnSigma", "pid_TOFnSigma", kTRUE);
        cut_tof_nSigma->AddCut(GetAnalysisCut(Form("electronPID_TOFnsigma%s_tightNSigEPbPb_rejBadTOF", vecPIDcase.at(icase).Data())));

        AnalysisCompositeCut* cut_pid_OR = new AnalysisCompositeCut("e_NSigma", "e_NSigma", kFALSE);
        cut_pid_OR->AddCut(cut_tpc_nSigma);
        cut_pid_OR->AddCut(cut_tof_nSigma);
        cut->AddCut(cut_pid_OR);
        return cut;
      }

      if (!nameStr.compare(Form("lmee%s_eNSigmaRun3%s_strongNSigEPbPb_rejBadTOF", vecTypetrackWithPID.at(jcase).Data(), vecPIDcase.at(icase).Data()))) {
        cut->AddCut(GetAnalysisCut("lmeeStandardKine"));
        cut->AddCut(GetAnalysisCut(Form("lmeeQCTrackCuts%s", vecTypetrackWithPID.at(jcase).Data())));
        cut->AddCut(GetAnalysisCut("standardPrimaryTrackDCAz"));

        AnalysisCompositeCut* cut_tpc_nSigma = new AnalysisCompositeCut("pid_TPCnSigma", "pid_TPCnSigma", kTRUE);
        cut_tpc_nSigma->AddCut(GetAnalysisCut(Form("electronPID_TPCnsigma%s_strongNSigEPbPb_rejBadTOF", vecPIDcase.at(icase).Data())));

        AnalysisCompositeCut* cut_tof_nSigma = new AnalysisCompositeCut("pid_TOFnSigma", "pid_TOFnSigma", kTRUE);
        cut_tof_nSigma->AddCut(GetAnalysisCut(Form("electronPID_TOFnsigma%s_strongNSigEPbPb_rejBadTOF", vecPIDcase.at(icase).Data())));

        AnalysisCompositeCut* cut_pid_OR = new AnalysisCompositeCut("e_NSigma", "e_NSigma", kFALSE);
        cut_pid_OR->AddCut(cut_tpc_nSigma);
        cut_pid_OR->AddCut(cut_tof_nSigma);
        cut->AddCut(cut_pid_OR);
        return cut;
      }

      if (!nameStr.compare(Form("lmee%s_eNSigmaRun3%s_tightNSigEPbPb_rejBadTOF_pt04", vecTypetrackWithPID.at(jcase).Data(), vecPIDcase.at(icase).Data()))) {
        cut->AddCut(GetAnalysisCut("lmeeStandardKine_pt04"));
        cut->AddCut(GetAnalysisCut(Form("lmeeQCTrackCuts%s", vecTypetrackWithPID.at(jcase).Data())));
        cut->AddCut(GetAnalysisCut("standardPrimaryTrackDCAz"));

        AnalysisCompositeCut* cut_tpc_nSigma = new AnalysisCompositeCut("pid_TPCnSigma", "pid_TPCnSigma", kTRUE);
        cut_tpc_nSigma->AddCut(GetAnalysisCut(Form("electronPID_TPCnsigma%s_tightNSigEPbPb_rejBadTOF", vecPIDcase.at(icase).Data())));

        AnalysisCompositeCut* cut_tof_nSigma = new AnalysisCompositeCut("pid_TOFnSigma", "pid_TOFnSigma", kTRUE);
        cut_tof_nSigma->AddCut(GetAnalysisCut(Form("electronPID_TOFnsigma%s_tightNSigEPbPb_rejBadTOF", vecPIDcase.at(icase).Data())));

        AnalysisCompositeCut* cut_pid_OR = new AnalysisCompositeCut("e_NSigma", "e_NSigma", kFALSE);
        cut_pid_OR->AddCut(cut_tpc_nSigma);
        cut_pid_OR->AddCut(cut_tof_nSigma);
        cut->AddCut(cut_pid_OR);
        return cut;
      }

      if (!nameStr.compare(Form("lmee%s_eNSigmaRun3%s_strongNSigEPbPb_rejBadTOF_pt04", vecTypetrackWithPID.at(jcase).Data(), vecPIDcase.at(icase).Data()))) {
        cut->AddCut(GetAnalysisCut("lmeeStandardKine_pt04"));
        cut->AddCut(GetAnalysisCut(Form("lmeeQCTrackCuts%s", vecTypetrackWithPID.at(jcase).Data())));
        cut->AddCut(GetAnalysisCut("standardPrimaryTrackDCAz"));

        AnalysisCompositeCut* cut_tpc_nSigma = new AnalysisCompositeCut("pid_TPCnSigma", "pid_TPCnSigma", kTRUE);
        cut_tpc_nSigma->AddCut(GetAnalysisCut(Form("electronPID_TPCnsigma%s_strongNSigEPbPb_rejBadTOF", vecPIDcase.at(icase).Data())));

        AnalysisCompositeCut* cut_tof_nSigma = new AnalysisCompositeCut("pid_TOFnSigma", "pid_TOFnSigma", kTRUE);
        cut_tof_nSigma->AddCut(GetAnalysisCut(Form("electronPID_TOFnsigma%s_strongNSigEPbPb_rejBadTOF", vecPIDcase.at(icase).Data())));

        AnalysisCompositeCut* cut_pid_OR = new AnalysisCompositeCut("e_NSigma", "e_NSigma", kFALSE);
        cut_pid_OR->AddCut(cut_tpc_nSigma);
        cut_pid_OR->AddCut(cut_tof_nSigma);
        cut->AddCut(cut_pid_OR);
        return cut;
      }

      if (!nameStr.compare(Form("lmee%s_lowB_eNSigmaRun3%s_strongNSigE", vecTypetrackWithPID.at(jcase).Data(), vecPIDcase.at(icase).Data()))) {
        cut->AddCut(GetAnalysisCut("lmeeLowBKine"));
        cut->AddCut(GetAnalysisCut(Form("lmeeQCTrackCuts%s", vecTypetrackWithPID.at(jcase).Data())));
        cut->AddCut(GetAnalysisCut("standardPrimaryTrackDCAz")); // to reject looper using DCAz

        AnalysisCompositeCut* cut_tpc_nSigma = new AnalysisCompositeCut("pid_TPCnSigma", "pid_TPCnSigma", kTRUE);
        cut_tpc_nSigma->AddCut(GetAnalysisCut(Form("electronPID_lowB_TPCnsigma%s_strongNSigE", vecPIDcase.at(icase).Data())));

        AnalysisCompositeCut* cut_tof_nSigma = new AnalysisCompositeCut("pid_TOFnSigma", "pid_TOFnSigma", kTRUE);
        cut_tof_nSigma->AddCut(GetAnalysisCut(Form("electronPID_lowB_TOFnsigma%s_strongNSigE", vecPIDcase.at(icase).Data())));

        AnalysisCompositeCut* cut_pid_OR = new AnalysisCompositeCut("e_NSigma", "e_NSigma", kFALSE);
        cut_pid_OR->AddCut(cut_tpc_nSigma);
        cut_pid_OR->AddCut(cut_tof_nSigma);
        cut->AddCut(cut_pid_OR);
        return cut;
      }

      if (!nameStr.compare(Form("lmee%s_lowB_eNSigmaRun3%s_strongNSigE_rejBadTOF", vecTypetrackWithPID.at(jcase).Data(), vecPIDcase.at(icase).Data()))) {
        cut->AddCut(GetAnalysisCut("lmeeLowBKine"));
        cut->AddCut(GetAnalysisCut(Form("lmeeQCTrackCuts%s", vecTypetrackWithPID.at(jcase).Data())));
        cut->AddCut(GetAnalysisCut("standardPrimaryTrackDCAz")); // to reject looper using DCAz

        AnalysisCompositeCut* cut_tpc_nSigma = new AnalysisCompositeCut("pid_TPCnSigma", "pid_TPCnSigma", kTRUE);
        cut_tpc_nSigma->AddCut(GetAnalysisCut(Form("electronPID_lowB_TPCnsigma%s_strongNSigE_rejBadTOF", vecPIDcase.at(icase).Data())));

        AnalysisCompositeCut* cut_tof_nSigma = new AnalysisCompositeCut("pid_TOFnSigma", "pid_TOFnSigma", kTRUE);
        cut_tof_nSigma->AddCut(GetAnalysisCut(Form("electronPID_lowB_TOFnsigma%s_strongNSigE_rejBadTOF", vecPIDcase.at(icase).Data())));

        AnalysisCompositeCut* cut_pid_OR = new AnalysisCompositeCut("e_NSigma", "e_NSigma", kFALSE);
        cut_pid_OR->AddCut(cut_tpc_nSigma);
        cut_pid_OR->AddCut(cut_tof_nSigma);
        cut->AddCut(cut_pid_OR);
        return cut;
      }

      if (!nameStr.compare(Form("lmee%s_TOFreqRun3%s_strongNSigEPbPb_rejBadTOF_pt04", vecTypetrackWithPID.at(jcase).Data(), vecPIDcase.at(icase).Data()))) {
        cut->AddCut(GetAnalysisCut("lmeeStandardKine_pt04"));
        cut->AddCut(GetAnalysisCut(Form("lmeeQCTrackCuts%s", vecTypetrackWithPID.at(jcase).Data())));
        cut->AddCut(GetAnalysisCut("standardPrimaryTrackDCAz"));
        cut->AddCut(GetAnalysisCut(Form("electronPID_TOFreq%s_strongNSigEPbPb_rejBadTOF", vecPIDcase.at(icase).Data())));
        return cut;
      }

      if (!nameStr.compare(Form("lmee%s_TOFreqRun3%s_tightNSigEPbPb_rejBadTOF_pt04", vecTypetrackWithPID.at(jcase).Data(), vecPIDcase.at(icase).Data()))) {
        cut->AddCut(GetAnalysisCut("lmeeStandardKine_pt04"));
        cut->AddCut(GetAnalysisCut(Form("lmeeQCTrackCuts%s", vecTypetrackWithPID.at(jcase).Data())));
        cut->AddCut(GetAnalysisCut("standardPrimaryTrackDCAz"));
        cut->AddCut(GetAnalysisCut(Form("electronPID_TOFreq%s_tightNSigEPbPb_rejBadTOF", vecPIDcase.at(icase).Data())));
        return cut;
      }

      // 8 cuts for QC
      if (!nameStr.compare(Form("lmee%s_NSigmaRun3_posEta%s_strongNSigEPbPb_rejBadTOF", vecTypetrackWithPID.at(jcase).Data(), vecPIDcase.at(icase).Data()))) {
        cut->AddCut(GetAnalysisCut("pt02Sel"));
        cut->AddCut(GetAnalysisCut("posEtaSel"));
        cut->AddCut(GetAnalysisCut(Form("lmeeQCTrackCuts%s", vecTypetrackWithPID.at(jcase).Data())));
        cut->AddCut(GetAnalysisCut("standardPrimaryTrackDCAz"));

        AnalysisCompositeCut* cut_tpc_nSigma = new AnalysisCompositeCut("pid_TPCnSigma", "pid_TPCnSigma", kTRUE);
        cut_tpc_nSigma->AddCut(GetAnalysisCut(Form("electronPID_TPCnsigma%s_strongNSigEPbPb_rejBadTOF", vecPIDcase.at(icase).Data())));

        AnalysisCompositeCut* cut_tof_nSigma = new AnalysisCompositeCut("pid_TOFnSigma", "pid_TOFnSigma", kTRUE);
        cut_tof_nSigma->AddCut(GetAnalysisCut(Form("electronPID_TOFnsigma%s_strongNSigEPbPb_rejBadTOF", vecPIDcase.at(icase).Data())));

        AnalysisCompositeCut* cut_pid_OR = new AnalysisCompositeCut("e_NSigma", "e_NSigma", kFALSE);
        cut_pid_OR->AddCut(cut_tpc_nSigma);
        cut_pid_OR->AddCut(cut_tof_nSigma);
        cut->AddCut(cut_pid_OR);
        return cut;
      }

      if (!nameStr.compare(Form("lmee%s_NSigmaRun3_negEta%s_strongNSigEPbPb_rejBadTOF", vecTypetrackWithPID.at(jcase).Data(), vecPIDcase.at(icase).Data()))) {
        cut->AddCut(GetAnalysisCut("pt02Sel"));
        cut->AddCut(GetAnalysisCut("negEtaSel"));
        cut->AddCut(GetAnalysisCut(Form("lmeeQCTrackCuts%s", vecTypetrackWithPID.at(jcase).Data())));
        cut->AddCut(GetAnalysisCut("standardPrimaryTrackDCAz"));

        AnalysisCompositeCut* cut_tpc_nSigma = new AnalysisCompositeCut("pid_TPCnSigma", "pid_TPCnSigma", kTRUE);
        cut_tpc_nSigma->AddCut(GetAnalysisCut(Form("electronPID_TPCnsigma%s_strongNSigEPbPb_rejBadTOF", vecPIDcase.at(icase).Data())));

        AnalysisCompositeCut* cut_tof_nSigma = new AnalysisCompositeCut("pid_TOFnSigma", "pid_TOFnSigma", kTRUE);
        cut_tof_nSigma->AddCut(GetAnalysisCut(Form("electronPID_TOFnsigma%s_strongNSigEPbPb_rejBadTOF", vecPIDcase.at(icase).Data())));

        AnalysisCompositeCut* cut_pid_OR = new AnalysisCompositeCut("e_NSigma", "e_NSigma", kFALSE);
        cut_pid_OR->AddCut(cut_tpc_nSigma);
        cut_pid_OR->AddCut(cut_tof_nSigma);
        cut->AddCut(cut_pid_OR);
        return cut;
      }

      if (!nameStr.compare(Form("lmee%s_NSigmaRun3_posEta%s_strongNSigEPbPb_rejBadTOF_pt04", vecTypetrackWithPID.at(jcase).Data(), vecPIDcase.at(icase).Data()))) {
        cut->AddCut(GetAnalysisCut("pt04Sel"));
        cut->AddCut(GetAnalysisCut("posEtaSel"));
        cut->AddCut(GetAnalysisCut(Form("lmeeQCTrackCuts%s", vecTypetrackWithPID.at(jcase).Data())));
        cut->AddCut(GetAnalysisCut("standardPrimaryTrackDCAz"));

        AnalysisCompositeCut* cut_tpc_nSigma = new AnalysisCompositeCut("pid_TPCnSigma", "pid_TPCnSigma", kTRUE);
        cut_tpc_nSigma->AddCut(GetAnalysisCut(Form("electronPID_TPCnsigma%s_strongNSigEPbPb_rejBadTOF", vecPIDcase.at(icase).Data())));

        AnalysisCompositeCut* cut_tof_nSigma = new AnalysisCompositeCut("pid_TOFnSigma", "pid_TOFnSigma", kTRUE);
        cut_tof_nSigma->AddCut(GetAnalysisCut(Form("electronPID_TOFnsigma%s_strongNSigEPbPb_rejBadTOF", vecPIDcase.at(icase).Data())));

        AnalysisCompositeCut* cut_pid_OR = new AnalysisCompositeCut("e_NSigma", "e_NSigma", kFALSE);
        cut_pid_OR->AddCut(cut_tpc_nSigma);
        cut_pid_OR->AddCut(cut_tof_nSigma);
        cut->AddCut(cut_pid_OR);
        return cut;
      }

      if (!nameStr.compare(Form("lmee%s_NSigmaRun3_negEta%s_strongNSigEPbPb_rejBadTOF_pt04", vecTypetrackWithPID.at(jcase).Data(), vecPIDcase.at(icase).Data()))) {
        cut->AddCut(GetAnalysisCut("pt04Sel"));
        cut->AddCut(GetAnalysisCut("negEtaSel"));
        cut->AddCut(GetAnalysisCut(Form("lmeeQCTrackCuts%s", vecTypetrackWithPID.at(jcase).Data())));
        cut->AddCut(GetAnalysisCut("standardPrimaryTrackDCAz"));

        AnalysisCompositeCut* cut_tpc_nSigma = new AnalysisCompositeCut("pid_TPCnSigma", "pid_TPCnSigma", kTRUE);
        cut_tpc_nSigma->AddCut(GetAnalysisCut(Form("electronPID_TPCnsigma%s_strongNSigEPbPb_rejBadTOF", vecPIDcase.at(icase).Data())));

        AnalysisCompositeCut* cut_tof_nSigma = new AnalysisCompositeCut("pid_TOFnSigma", "pid_TOFnSigma", kTRUE);
        cut_tof_nSigma->AddCut(GetAnalysisCut(Form("electronPID_TOFnsigma%s_strongNSigEPbPb_rejBadTOF", vecPIDcase.at(icase).Data())));

        AnalysisCompositeCut* cut_pid_OR = new AnalysisCompositeCut("e_NSigma", "e_NSigma", kFALSE);
        cut_pid_OR->AddCut(cut_tpc_nSigma);
        cut_pid_OR->AddCut(cut_tof_nSigma);
        cut->AddCut(cut_pid_OR);
        return cut;
      }

      if (!nameStr.compare(Form("lmee%s_posNSigmaRun3_posEta%s_strongNSigEPbPb_rejBadTOF", vecTypetrackWithPID.at(jcase).Data(), vecPIDcase.at(icase).Data()))) {
        cut->AddCut(GetAnalysisCut("posTrack"));
        cut->AddCut(GetAnalysisCut("posEtaSel"));
        cut->AddCut(GetAnalysisCut(Form("lmeeQCTrackCuts%s", vecTypetrackWithPID.at(jcase).Data())));
        cut->AddCut(GetAnalysisCut("standardPrimaryTrackDCAz"));

        AnalysisCompositeCut* cut_tpc_nSigma = new AnalysisCompositeCut("pid_TPCnSigma", "pid_TPCnSigma", kTRUE);
        cut_tpc_nSigma->AddCut(GetAnalysisCut(Form("electronPID_TPCnsigma%s_strongNSigEPbPb_rejBadTOF", vecPIDcase.at(icase).Data())));

        AnalysisCompositeCut* cut_tof_nSigma = new AnalysisCompositeCut("pid_TOFnSigma", "pid_TOFnSigma", kTRUE);
        cut_tof_nSigma->AddCut(GetAnalysisCut(Form("electronPID_TOFnsigma%s_strongNSigEPbPb_rejBadTOF", vecPIDcase.at(icase).Data())));

        AnalysisCompositeCut* cut_pid_OR = new AnalysisCompositeCut("e_NSigma", "e_NSigma", kFALSE);
        cut_pid_OR->AddCut(cut_tpc_nSigma);
        cut_pid_OR->AddCut(cut_tof_nSigma);
        cut->AddCut(cut_pid_OR);
        return cut;
      }

      if (!nameStr.compare(Form("lmee%s_posNSigmaRun3_negEta%s_strongNSigEPbPb_rejBadTOF", vecTypetrackWithPID.at(jcase).Data(), vecPIDcase.at(icase).Data()))) {
        cut->AddCut(GetAnalysisCut("posTrack"));
        cut->AddCut(GetAnalysisCut("negEtaSel"));
        cut->AddCut(GetAnalysisCut(Form("lmeeQCTrackCuts%s", vecTypetrackWithPID.at(jcase).Data())));
        cut->AddCut(GetAnalysisCut("standardPrimaryTrackDCAz"));

        AnalysisCompositeCut* cut_tpc_nSigma = new AnalysisCompositeCut("pid_TPCnSigma", "pid_TPCnSigma", kTRUE);
        cut_tpc_nSigma->AddCut(GetAnalysisCut(Form("electronPID_TPCnsigma%s_strongNSigEPbPb_rejBadTOF", vecPIDcase.at(icase).Data())));

        AnalysisCompositeCut* cut_tof_nSigma = new AnalysisCompositeCut("pid_TOFnSigma", "pid_TOFnSigma", kTRUE);
        cut_tof_nSigma->AddCut(GetAnalysisCut(Form("electronPID_TOFnsigma%s_strongNSigEPbPb_rejBadTOF", vecPIDcase.at(icase).Data())));

        AnalysisCompositeCut* cut_pid_OR = new AnalysisCompositeCut("e_NSigma", "e_NSigma", kFALSE);
        cut_pid_OR->AddCut(cut_tpc_nSigma);
        cut_pid_OR->AddCut(cut_tof_nSigma);
        cut->AddCut(cut_pid_OR);
        return cut;
      }

      if (!nameStr.compare(Form("lmee%s_negNSigmaRun3_posEta%s_strongNSigEPbPb_rejBadTOF", vecTypetrackWithPID.at(jcase).Data(), vecPIDcase.at(icase).Data()))) {
        cut->AddCut(GetAnalysisCut("negTrack"));
        cut->AddCut(GetAnalysisCut("posEtaSel"));
        cut->AddCut(GetAnalysisCut(Form("lmeeQCTrackCuts%s", vecTypetrackWithPID.at(jcase).Data())));
        cut->AddCut(GetAnalysisCut("standardPrimaryTrackDCAz"));

        AnalysisCompositeCut* cut_tpc_nSigma = new AnalysisCompositeCut("pid_TPCnSigma", "pid_TPCnSigma", kTRUE);
        cut_tpc_nSigma->AddCut(GetAnalysisCut(Form("electronPID_TPCnsigma%s_strongNSigEPbPb_rejBadTOF", vecPIDcase.at(icase).Data())));

        AnalysisCompositeCut* cut_tof_nSigma = new AnalysisCompositeCut("pid_TOFnSigma", "pid_TOFnSigma", kTRUE);
        cut_tof_nSigma->AddCut(GetAnalysisCut(Form("electronPID_TOFnsigma%s_strongNSigEPbPb_rejBadTOF", vecPIDcase.at(icase).Data())));

        AnalysisCompositeCut* cut_pid_OR = new AnalysisCompositeCut("e_NSigma", "e_NSigma", kFALSE);
        cut_pid_OR->AddCut(cut_tpc_nSigma);
        cut_pid_OR->AddCut(cut_tof_nSigma);
        cut->AddCut(cut_pid_OR);
        return cut;
      }

      if (!nameStr.compare(Form("lmee%s_negNSigmaRun3_negEta%s_strongNSigEPbPb_rejBadTOF", vecTypetrackWithPID.at(jcase).Data(), vecPIDcase.at(icase).Data()))) {
        cut->AddCut(GetAnalysisCut("negTrack"));
        cut->AddCut(GetAnalysisCut("negEtaSel"));
        cut->AddCut(GetAnalysisCut(Form("lmeeQCTrackCuts%s", vecTypetrackWithPID.at(jcase).Data())));
        cut->AddCut(GetAnalysisCut("standardPrimaryTrackDCAz"));

        AnalysisCompositeCut* cut_tpc_nSigma = new AnalysisCompositeCut("pid_TPCnSigma", "pid_TPCnSigma", kTRUE);
        cut_tpc_nSigma->AddCut(GetAnalysisCut(Form("electronPID_TPCnsigma%s_strongNSigEPbPb_rejBadTOF", vecPIDcase.at(icase).Data())));

        AnalysisCompositeCut* cut_tof_nSigma = new AnalysisCompositeCut("pid_TOFnSigma", "pid_TOFnSigma", kTRUE);
        cut_tof_nSigma->AddCut(GetAnalysisCut(Form("electronPID_TOFnsigma%s_strongNSigEPbPb_rejBadTOF", vecPIDcase.at(icase).Data())));

        AnalysisCompositeCut* cut_pid_OR = new AnalysisCompositeCut("e_NSigma", "e_NSigma", kFALSE);
        cut_pid_OR->AddCut(cut_tpc_nSigma);
        cut_pid_OR->AddCut(cut_tof_nSigma);
        cut->AddCut(cut_pid_OR);
        return cut;
      }

      // 6 cuts for QC
      if (!nameStr.compare(Form("lmee%s_posTOFreqRun3_posEta%s_strongNSigEPbPb_rejBadTOF", vecTypetrackWithPID.at(jcase).Data(), vecPIDcase.at(icase).Data()))) {
        cut->AddCut(GetAnalysisCut("posTrack"));
        cut->AddCut(GetAnalysisCut("posEtaSel"));
        cut->AddCut(GetAnalysisCut(Form("lmeeQCTrackCuts%s", vecTypetrackWithPID.at(jcase).Data())));
        cut->AddCut(GetAnalysisCut("standardPrimaryTrackDCAz"));
        cut->AddCut(GetAnalysisCut(Form("electronPID_TOFreq%s_strongNSigEPbPb_rejBadTOF", vecPIDcase.at(icase).Data())));
        return cut;
      }

      if (!nameStr.compare(Form("lmee%s_posTOFreqRun3_negEta%s_strongNSigEPbPb_rejBadTOF", vecTypetrackWithPID.at(jcase).Data(), vecPIDcase.at(icase).Data()))) {
        cut->AddCut(GetAnalysisCut("posTrack"));
        cut->AddCut(GetAnalysisCut("negEtaSel"));
        cut->AddCut(GetAnalysisCut(Form("lmeeQCTrackCuts%s", vecTypetrackWithPID.at(jcase).Data())));
        cut->AddCut(GetAnalysisCut("standardPrimaryTrackDCAz"));
        cut->AddCut(GetAnalysisCut(Form("electronPID_TOFreq%s_strongNSigEPbPb_rejBadTOF", vecPIDcase.at(icase).Data())));
        return cut;
      }

      if (!nameStr.compare(Form("lmee%s_TOFreqRun3_posEta%s_strongNSigEPbPb_rejBadTOF_pt04", vecTypetrackWithPID.at(jcase).Data(), vecPIDcase.at(icase).Data()))) {
        cut->AddCut(GetAnalysisCut("pt04Sel"));
        cut->AddCut(GetAnalysisCut("posEtaSel"));
        cut->AddCut(GetAnalysisCut(Form("lmeeQCTrackCuts%s", vecTypetrackWithPID.at(jcase).Data())));
        cut->AddCut(GetAnalysisCut("standardPrimaryTrackDCAz"));
        cut->AddCut(GetAnalysisCut(Form("electronPID_TOFreq%s_strongNSigEPbPb_rejBadTOF", vecPIDcase.at(icase).Data())));
        return cut;
      }

      if (!nameStr.compare(Form("lmee%s_TOFreqRun3_negEta%s_strongNSigEPbPb_rejBadTOF_pt04", vecTypetrackWithPID.at(jcase).Data(), vecPIDcase.at(icase).Data()))) {
        cut->AddCut(GetAnalysisCut("pt04Sel"));
        cut->AddCut(GetAnalysisCut("negEtaSel"));
        cut->AddCut(GetAnalysisCut(Form("lmeeQCTrackCuts%s", vecTypetrackWithPID.at(jcase).Data())));
        cut->AddCut(GetAnalysisCut("standardPrimaryTrackDCAz"));
        cut->AddCut(GetAnalysisCut(Form("electronPID_TOFreq%s_strongNSigEPbPb_rejBadTOF", vecPIDcase.at(icase).Data())));
        return cut;
      }

      if (!nameStr.compare(Form("lmee%s_negTOFreqRun3_posEta%s_strongNSigEPbPb_rejBadTOF", vecTypetrackWithPID.at(jcase).Data(), vecPIDcase.at(icase).Data()))) {
        cut->AddCut(GetAnalysisCut("negTrack"));
        cut->AddCut(GetAnalysisCut("posEtaSel"));
        cut->AddCut(GetAnalysisCut(Form("lmeeQCTrackCuts%s", vecTypetrackWithPID.at(jcase).Data())));
        cut->AddCut(GetAnalysisCut("standardPrimaryTrackDCAz"));
        cut->AddCut(GetAnalysisCut(Form("electronPID_TOFreq%s_strongNSigEPbPb_rejBadTOF", vecPIDcase.at(icase).Data())));
        return cut;
      }

      if (!nameStr.compare(Form("lmee%s_negTOFreqRun3_negEta%s_strongNSigEPbPb_rejBadTOF", vecTypetrackWithPID.at(jcase).Data(), vecPIDcase.at(icase).Data()))) {
        cut->AddCut(GetAnalysisCut("negTrack"));
        cut->AddCut(GetAnalysisCut("negEtaSel"));
        cut->AddCut(GetAnalysisCut(Form("lmeeQCTrackCuts%s", vecTypetrackWithPID.at(jcase).Data())));
        cut->AddCut(GetAnalysisCut("standardPrimaryTrackDCAz"));
        cut->AddCut(GetAnalysisCut(Form("electronPID_TOFreq%s_strongNSigEPbPb_rejBadTOF", vecPIDcase.at(icase).Data())));
        return cut;
      }

      if (!nameStr.compare(Form("lmee%s_eNSigmaRun3%s_TPC_PID", vecTypetrackWithPID.at(jcase).Data(), vecPIDcase.at(icase).Data()))) {
        cut->AddCut(GetAnalysisCut("lmeeStandardKine"));
        cut->AddCut(GetAnalysisCut(Form("lmeeQCTrackCuts%s", vecTypetrackWithPID.at(jcase).Data())));
        cut->AddCut(GetAnalysisCut("PrimaryTrack_looseDCA"));

        AnalysisCompositeCut* cut_tpc_nSigma = new AnalysisCompositeCut("pid_TPCnSigma", "pid_TPCnSigma", kTRUE);
        cut_tpc_nSigma->AddCut(GetAnalysisCut(Form("electronPID_TPCnsigma%s_strongNSigE", vecPIDcase.at(icase).Data())));

        cut->AddCut(cut_tpc_nSigma);
        return cut;
      }

      if (!nameStr.compare(Form("lmee%s_eNSigmaRun3%s_TOF_PID", vecTypetrackWithPID.at(jcase).Data(), vecPIDcase.at(icase).Data()))) {
        cut->AddCut(GetAnalysisCut("lmeeStandardKine"));
        cut->AddCut(GetAnalysisCut(Form("lmeeQCTrackCuts%s", vecTypetrackWithPID.at(jcase).Data())));
        cut->AddCut(GetAnalysisCut("PrimaryTrack_looseDCA"));

        AnalysisCompositeCut* cut_tof_nSigma = new AnalysisCompositeCut("pid_TOFnSigma", "pid_TOFnSigma", kTRUE);
        cut_tof_nSigma->AddCut(GetAnalysisCut(Form("electronPID_TOFnsigma%s_strongNSigE", vecPIDcase.at(icase).Data())));

        cut->AddCut(cut_tof_nSigma);
        return cut;
      }

      if (!nameStr.compare(Form("lmee%s_eNSigmaRun3%s_strongNSigE_DCA05", vecTypetrackWithPID.at(jcase).Data(), vecPIDcase.at(icase).Data()))) {
        cut->AddCut(GetAnalysisCut("lmeeStandardKine"));
        cut->AddCut(GetAnalysisCut(Form("lmeeQCTrackCuts%s", vecTypetrackWithPID.at(jcase).Data())));
        cut->AddCut(GetAnalysisCut("PrimaryTrack_DCA05"));

        AnalysisCompositeCut* cut_tpc_nSigma = new AnalysisCompositeCut("pid_TPCnSigma", "pid_TPCnSigma", kTRUE);
        cut_tpc_nSigma->AddCut(GetAnalysisCut(Form("electronPID_TPCnsigma%s_strongNSigE", vecPIDcase.at(icase).Data())));

        AnalysisCompositeCut* cut_tof_nSigma = new AnalysisCompositeCut("pid_TOFnSigma", "pid_TOFnSigma", kTRUE);
        cut_tof_nSigma->AddCut(GetAnalysisCut(Form("electronPID_TOFnsigma%s_strongNSigE", vecPIDcase.at(icase).Data())));

        AnalysisCompositeCut* cut_pid_OR = new AnalysisCompositeCut("e_NSigma", "e_NSigma", kFALSE);
        cut_pid_OR->AddCut(cut_tpc_nSigma);
        cut_pid_OR->AddCut(cut_tof_nSigma);
        cut->AddCut(cut_pid_OR);
        return cut;
      }

      // 4 cuts to separate pos & neg tracks in pos & neg eta range applying electron PID
      if (!nameStr.compare(Form("lmee%s_posNSigmaRun3_posEta%s_strongNSigE", vecTypetrackWithPID.at(jcase).Data(), vecPIDcase.at(icase).Data()))) {
        cut->AddCut(GetAnalysisCut("posTrack"));
        cut->AddCut(GetAnalysisCut("posEtaSel"));
        cut->AddCut(GetAnalysisCut(Form("lmeeQCTrackCuts%s", vecTypetrackWithPID.at(jcase).Data())));
        cut->AddCut(GetAnalysisCut("PrimaryTrack_looseDCA"));

        AnalysisCompositeCut* cut_tpc_nSigma = new AnalysisCompositeCut("pid_TPCnSigma", "pid_TPCnSigma", kTRUE);
        cut_tpc_nSigma->AddCut(GetAnalysisCut(Form("electronPID_TPCnsigma%s_strongNSigE", vecPIDcase.at(icase).Data())));

        AnalysisCompositeCut* cut_tof_nSigma = new AnalysisCompositeCut("pid_TOFnSigma", "pid_TOFnSigma", kTRUE);
        cut_tof_nSigma->AddCut(GetAnalysisCut(Form("electronPID_TOFnsigma%s_strongNSigE", vecPIDcase.at(icase).Data())));

        AnalysisCompositeCut* cut_pid_OR = new AnalysisCompositeCut("e_NSigma", "e_NSigma", kFALSE);
        cut_pid_OR->AddCut(cut_tpc_nSigma);
        cut_pid_OR->AddCut(cut_tof_nSigma);
        cut->AddCut(cut_pid_OR);
        return cut;
      }

      if (!nameStr.compare(Form("lmee%s_negNSigmaRun3_posEta%s_strongNSigE", vecTypetrackWithPID.at(jcase).Data(), vecPIDcase.at(icase).Data()))) {
        cut->AddCut(GetAnalysisCut("negTrack"));
        cut->AddCut(GetAnalysisCut("posEtaSel"));
        cut->AddCut(GetAnalysisCut(Form("lmeeQCTrackCuts%s", vecTypetrackWithPID.at(jcase).Data())));
        cut->AddCut(GetAnalysisCut("PrimaryTrack_looseDCA"));

        AnalysisCompositeCut* cut_tpc_nSigma = new AnalysisCompositeCut("pid_TPCnSigma", "pid_TPCnSigma", kTRUE);
        cut_tpc_nSigma->AddCut(GetAnalysisCut(Form("electronPID_TPCnsigma%s_strongNSigE", vecPIDcase.at(icase).Data())));

        AnalysisCompositeCut* cut_tof_nSigma = new AnalysisCompositeCut("pid_TOFnSigma", "pid_TOFnSigma", kTRUE);
        cut_tof_nSigma->AddCut(GetAnalysisCut(Form("electronPID_TOFnsigma%s_strongNSigE", vecPIDcase.at(icase).Data())));

        AnalysisCompositeCut* cut_pid_OR = new AnalysisCompositeCut("e_NSigma", "e_NSigma", kFALSE);
        cut_pid_OR->AddCut(cut_tpc_nSigma);
        cut_pid_OR->AddCut(cut_tof_nSigma);
        cut->AddCut(cut_pid_OR);
        return cut;
      }

      if (!nameStr.compare(Form("lmee%s_posNSigmaRun3_negEta%s_strongNSigE", vecTypetrackWithPID.at(jcase).Data(), vecPIDcase.at(icase).Data()))) {
        cut->AddCut(GetAnalysisCut("posTrack"));
        cut->AddCut(GetAnalysisCut("negEtaSel"));
        cut->AddCut(GetAnalysisCut(Form("lmeeQCTrackCuts%s", vecTypetrackWithPID.at(jcase).Data())));
        cut->AddCut(GetAnalysisCut("PrimaryTrack_looseDCA"));

        AnalysisCompositeCut* cut_tpc_nSigma = new AnalysisCompositeCut("pid_TPCnSigma", "pid_TPCnSigma", kTRUE);
        cut_tpc_nSigma->AddCut(GetAnalysisCut(Form("electronPID_TPCnsigma%s_strongNSigE", vecPIDcase.at(icase).Data())));

        AnalysisCompositeCut* cut_tof_nSigma = new AnalysisCompositeCut("pid_TOFnSigma", "pid_TOFnSigma", kTRUE);
        cut_tof_nSigma->AddCut(GetAnalysisCut(Form("electronPID_TOFnsigma%s_strongNSigE", vecPIDcase.at(icase).Data())));

        AnalysisCompositeCut* cut_pid_OR = new AnalysisCompositeCut("e_NSigma", "e_NSigma", kFALSE);
        cut_pid_OR->AddCut(cut_tpc_nSigma);
        cut_pid_OR->AddCut(cut_tof_nSigma);
        cut->AddCut(cut_pid_OR);
        return cut;
      }

      if (!nameStr.compare(Form("lmee%s_negNSigmaRun3_negEta%s_strongNSigE", vecTypetrackWithPID.at(jcase).Data(), vecPIDcase.at(icase).Data()))) {
        cut->AddCut(GetAnalysisCut("negTrack"));
        cut->AddCut(GetAnalysisCut("negEtaSel"));
        cut->AddCut(GetAnalysisCut(Form("lmeeQCTrackCuts%s", vecTypetrackWithPID.at(jcase).Data())));
        cut->AddCut(GetAnalysisCut("PrimaryTrack_looseDCA"));

        AnalysisCompositeCut* cut_tpc_nSigma = new AnalysisCompositeCut("pid_TPCnSigma", "pid_TPCnSigma", kTRUE);
        cut_tpc_nSigma->AddCut(GetAnalysisCut(Form("electronPID_TPCnsigma%s_strongNSigE", vecPIDcase.at(icase).Data())));

        AnalysisCompositeCut* cut_tof_nSigma = new AnalysisCompositeCut("pid_TOFnSigma", "pid_TOFnSigma", kTRUE);
        cut_tof_nSigma->AddCut(GetAnalysisCut(Form("electronPID_TOFnsigma%s_strongNSigE", vecPIDcase.at(icase).Data())));

        AnalysisCompositeCut* cut_pid_OR = new AnalysisCompositeCut("e_NSigma", "e_NSigma", kFALSE);
        cut_pid_OR->AddCut(cut_tpc_nSigma);
        cut_pid_OR->AddCut(cut_tof_nSigma);
        cut->AddCut(cut_pid_OR);
        return cut;
      }

      // 4 cuts to separate pos & neg tracks in pos & neg eta range applying electron PID for low B field
      if (!nameStr.compare(Form("lmee%s_lowB_posNSigmaRun3_posEta%s_strongNSigE", vecTypetrackWithPID.at(jcase).Data(), vecPIDcase.at(icase).Data()))) {
        cut->AddCut(GetAnalysisCut("posTrack"));
        cut->AddCut(GetAnalysisCut("posEtaSel"));
        cut->AddCut(GetAnalysisCut(Form("lmeeQCTrackCuts%s", vecTypetrackWithPID.at(jcase).Data())));
        cut->AddCut(GetAnalysisCut("standardPrimaryTrackDCAz"));

        AnalysisCompositeCut* cut_tpc_nSigma = new AnalysisCompositeCut("pid_TPCnSigma", "pid_TPCnSigma", kTRUE);
        cut_tpc_nSigma->AddCut(GetAnalysisCut(Form("electronPID_lowB_TPCnsigma%s_strongNSigE", vecPIDcase.at(icase).Data())));

        AnalysisCompositeCut* cut_tof_nSigma = new AnalysisCompositeCut("pid_TOFnSigma", "pid_TOFnSigma", kTRUE);
        cut_tof_nSigma->AddCut(GetAnalysisCut(Form("electronPID_lowB_TOFnsigma%s_strongNSigE", vecPIDcase.at(icase).Data())));

        AnalysisCompositeCut* cut_pid_OR = new AnalysisCompositeCut("e_NSigma", "e_NSigma", kFALSE);
        cut_pid_OR->AddCut(cut_tpc_nSigma);
        cut_pid_OR->AddCut(cut_tof_nSigma);
        cut->AddCut(cut_pid_OR);
        return cut;
      }

      if (!nameStr.compare(Form("lmee%s_lowB_negNSigmaRun3_posEta%s_strongNSigE", vecTypetrackWithPID.at(jcase).Data(), vecPIDcase.at(icase).Data()))) {
        cut->AddCut(GetAnalysisCut("negTrack"));
        cut->AddCut(GetAnalysisCut("posEtaSel"));
        cut->AddCut(GetAnalysisCut(Form("lmeeQCTrackCuts%s", vecTypetrackWithPID.at(jcase).Data())));
        cut->AddCut(GetAnalysisCut("standardPrimaryTrackDCAz"));

        AnalysisCompositeCut* cut_tpc_nSigma = new AnalysisCompositeCut("pid_TPCnSigma", "pid_TPCnSigma", kTRUE);
        cut_tpc_nSigma->AddCut(GetAnalysisCut(Form("electronPID_lowB_TPCnsigma%s_strongNSigE", vecPIDcase.at(icase).Data())));

        AnalysisCompositeCut* cut_tof_nSigma = new AnalysisCompositeCut("pid_TOFnSigma", "pid_TOFnSigma", kTRUE);
        cut_tof_nSigma->AddCut(GetAnalysisCut(Form("electronPID_lowB_TOFnsigma%s_strongNSigE", vecPIDcase.at(icase).Data())));

        AnalysisCompositeCut* cut_pid_OR = new AnalysisCompositeCut("e_NSigma", "e_NSigma", kFALSE);
        cut_pid_OR->AddCut(cut_tpc_nSigma);
        cut_pid_OR->AddCut(cut_tof_nSigma);
        cut->AddCut(cut_pid_OR);
        return cut;
      }

      if (!nameStr.compare(Form("lmee%s_lowB_posNSigmaRun3_negEta%s_strongNSigE", vecTypetrackWithPID.at(jcase).Data(), vecPIDcase.at(icase).Data()))) {
        cut->AddCut(GetAnalysisCut("posTrack"));
        cut->AddCut(GetAnalysisCut("negEtaSel"));
        cut->AddCut(GetAnalysisCut(Form("lmeeQCTrackCuts%s", vecTypetrackWithPID.at(jcase).Data())));
        cut->AddCut(GetAnalysisCut("standardPrimaryTrackDCAz"));

        AnalysisCompositeCut* cut_tpc_nSigma = new AnalysisCompositeCut("pid_TPCnSigma", "pid_TPCnSigma", kTRUE);
        cut_tpc_nSigma->AddCut(GetAnalysisCut(Form("electronPID_lowB_TPCnsigma%s_strongNSigE", vecPIDcase.at(icase).Data())));

        AnalysisCompositeCut* cut_tof_nSigma = new AnalysisCompositeCut("pid_TOFnSigma", "pid_TOFnSigma", kTRUE);
        cut_tof_nSigma->AddCut(GetAnalysisCut(Form("electronPID_lowB_TOFnsigma%s_strongNSigE", vecPIDcase.at(icase).Data())));

        AnalysisCompositeCut* cut_pid_OR = new AnalysisCompositeCut("e_NSigma", "e_NSigma", kFALSE);
        cut_pid_OR->AddCut(cut_tpc_nSigma);
        cut_pid_OR->AddCut(cut_tof_nSigma);
        cut->AddCut(cut_pid_OR);
        return cut;
      }

      if (!nameStr.compare(Form("lmee%s_lowB_negNSigmaRun3_negEta%s_strongNSigE", vecTypetrackWithPID.at(jcase).Data(), vecPIDcase.at(icase).Data()))) {
        cut->AddCut(GetAnalysisCut("negTrack"));
        cut->AddCut(GetAnalysisCut("negEtaSel"));
        cut->AddCut(GetAnalysisCut(Form("lmeeQCTrackCuts%s", vecTypetrackWithPID.at(jcase).Data())));
        cut->AddCut(GetAnalysisCut("standardPrimaryTrackDCAz"));

        AnalysisCompositeCut* cut_tpc_nSigma = new AnalysisCompositeCut("pid_TPCnSigma", "pid_TPCnSigma", kTRUE);
        cut_tpc_nSigma->AddCut(GetAnalysisCut(Form("electronPID_lowB_TPCnsigma%s_strongNSigE", vecPIDcase.at(icase).Data())));

        AnalysisCompositeCut* cut_tof_nSigma = new AnalysisCompositeCut("pid_TOFnSigma", "pid_TOFnSigma", kTRUE);
        cut_tof_nSigma->AddCut(GetAnalysisCut(Form("electronPID_lowB_TOFnsigma%s_strongNSigE", vecPIDcase.at(icase).Data())));

        AnalysisCompositeCut* cut_pid_OR = new AnalysisCompositeCut("e_NSigma", "e_NSigma", kFALSE);
        cut_pid_OR->AddCut(cut_tpc_nSigma);
        cut_pid_OR->AddCut(cut_tof_nSigma);
        cut->AddCut(cut_pid_OR);
        return cut;
      }

      // 4 cuts to separate pos & neg tracks in pos & neg eta range applying electron PID for low B field with bad TOF rejection
      if (!nameStr.compare(Form("lmee%s_lowB_posNSigmaRun3_posEta%s_strongNSigE_rejBadTOF", vecTypetrackWithPID.at(jcase).Data(), vecPIDcase.at(icase).Data()))) {
        cut->AddCut(GetAnalysisCut("posTrack"));
        cut->AddCut(GetAnalysisCut("posEtaSel"));
        cut->AddCut(GetAnalysisCut(Form("lmeeQCTrackCuts%s", vecTypetrackWithPID.at(jcase).Data())));
        cut->AddCut(GetAnalysisCut("standardPrimaryTrackDCAz"));

        AnalysisCompositeCut* cut_tpc_nSigma = new AnalysisCompositeCut("pid_TPCnSigma", "pid_TPCnSigma", kTRUE);
        cut_tpc_nSigma->AddCut(GetAnalysisCut(Form("electronPID_lowB_TPCnsigma%s_strongNSigE_rejBadTOF", vecPIDcase.at(icase).Data())));

        AnalysisCompositeCut* cut_tof_nSigma = new AnalysisCompositeCut("pid_TOFnSigma", "pid_TOFnSigma", kTRUE);
        cut_tof_nSigma->AddCut(GetAnalysisCut(Form("electronPID_lowB_TOFnsigma%s_strongNSigE_rejBadTOF", vecPIDcase.at(icase).Data())));

        AnalysisCompositeCut* cut_pid_OR = new AnalysisCompositeCut("e_NSigma", "e_NSigma", kFALSE);
        cut_pid_OR->AddCut(cut_tpc_nSigma);
        cut_pid_OR->AddCut(cut_tof_nSigma);
        cut->AddCut(cut_pid_OR);
        return cut;
      }

      if (!nameStr.compare(Form("lmee%s_lowB_negNSigmaRun3_posEta%s_strongNSigE_rejBadTOF", vecTypetrackWithPID.at(jcase).Data(), vecPIDcase.at(icase).Data()))) {
        cut->AddCut(GetAnalysisCut("negTrack"));
        cut->AddCut(GetAnalysisCut("posEtaSel"));
        cut->AddCut(GetAnalysisCut(Form("lmeeQCTrackCuts%s", vecTypetrackWithPID.at(jcase).Data())));
        cut->AddCut(GetAnalysisCut("standardPrimaryTrackDCAz"));

        AnalysisCompositeCut* cut_tpc_nSigma = new AnalysisCompositeCut("pid_TPCnSigma", "pid_TPCnSigma", kTRUE);
        cut_tpc_nSigma->AddCut(GetAnalysisCut(Form("electronPID_lowB_TPCnsigma%s_strongNSigE_rejBadTOF", vecPIDcase.at(icase).Data())));

        AnalysisCompositeCut* cut_tof_nSigma = new AnalysisCompositeCut("pid_TOFnSigma", "pid_TOFnSigma", kTRUE);
        cut_tof_nSigma->AddCut(GetAnalysisCut(Form("electronPID_lowB_TOFnsigma%s_strongNSigE_rejBadTOF", vecPIDcase.at(icase).Data())));

        AnalysisCompositeCut* cut_pid_OR = new AnalysisCompositeCut("e_NSigma", "e_NSigma", kFALSE);
        cut_pid_OR->AddCut(cut_tpc_nSigma);
        cut_pid_OR->AddCut(cut_tof_nSigma);
        cut->AddCut(cut_pid_OR);
        return cut;
      }

      if (!nameStr.compare(Form("lmee%s_lowB_posNSigmaRun3_negEta%s_strongNSigE_rejBadTOF", vecTypetrackWithPID.at(jcase).Data(), vecPIDcase.at(icase).Data()))) {
        cut->AddCut(GetAnalysisCut("posTrack"));
        cut->AddCut(GetAnalysisCut("negEtaSel"));
        cut->AddCut(GetAnalysisCut(Form("lmeeQCTrackCuts%s", vecTypetrackWithPID.at(jcase).Data())));
        cut->AddCut(GetAnalysisCut("standardPrimaryTrackDCAz"));

        AnalysisCompositeCut* cut_tpc_nSigma = new AnalysisCompositeCut("pid_TPCnSigma", "pid_TPCnSigma", kTRUE);
        cut_tpc_nSigma->AddCut(GetAnalysisCut(Form("electronPID_lowB_TPCnsigma%s_strongNSigE_rejBadTOF", vecPIDcase.at(icase).Data())));

        AnalysisCompositeCut* cut_tof_nSigma = new AnalysisCompositeCut("pid_TOFnSigma", "pid_TOFnSigma", kTRUE);
        cut_tof_nSigma->AddCut(GetAnalysisCut(Form("electronPID_lowB_TOFnsigma%s_strongNSigE_rejBadTOF", vecPIDcase.at(icase).Data())));

        AnalysisCompositeCut* cut_pid_OR = new AnalysisCompositeCut("e_NSigma", "e_NSigma", kFALSE);
        cut_pid_OR->AddCut(cut_tpc_nSigma);
        cut_pid_OR->AddCut(cut_tof_nSigma);
        cut->AddCut(cut_pid_OR);
        return cut;
      }

      if (!nameStr.compare(Form("lmee%s_lowB_negNSigmaRun3_negEta%s_strongNSigE_rejBadTOF", vecTypetrackWithPID.at(jcase).Data(), vecPIDcase.at(icase).Data()))) {
        cut->AddCut(GetAnalysisCut("negTrack"));
        cut->AddCut(GetAnalysisCut("negEtaSel"));
        cut->AddCut(GetAnalysisCut(Form("lmeeQCTrackCuts%s", vecTypetrackWithPID.at(jcase).Data())));
        cut->AddCut(GetAnalysisCut("standardPrimaryTrackDCAz"));

        AnalysisCompositeCut* cut_tpc_nSigma = new AnalysisCompositeCut("pid_TPCnSigma", "pid_TPCnSigma", kTRUE);
        cut_tpc_nSigma->AddCut(GetAnalysisCut(Form("electronPID_lowB_TPCnsigma%s_strongNSigE_rejBadTOF", vecPIDcase.at(icase).Data())));

        AnalysisCompositeCut* cut_tof_nSigma = new AnalysisCompositeCut("pid_TOFnSigma", "pid_TOFnSigma", kTRUE);
        cut_tof_nSigma->AddCut(GetAnalysisCut(Form("electronPID_lowB_TOFnsigma%s_strongNSigE_rejBadTOF", vecPIDcase.at(icase).Data())));

        AnalysisCompositeCut* cut_pid_OR = new AnalysisCompositeCut("e_NSigma", "e_NSigma", kFALSE);
        cut_pid_OR->AddCut(cut_tpc_nSigma);
        cut_pid_OR->AddCut(cut_tof_nSigma);
        cut->AddCut(cut_pid_OR);
        return cut;
      }

      // some older cuts
      if (!nameStr.compare(Form("lmee%s_pp502TeV_PID%s", vecTypetrackWithPID.at(jcase).Data(), vecPIDcase.at(icase).Data()))) {
        cut->AddCut(GetAnalysisCut("lmeeStandardKine"));
        cut->AddCut(GetAnalysisCut(Form("lmeeQCTrackCuts%s", vecTypetrackWithPID.at(jcase).Data())));
        cut->AddCut(GetAnalysisCut("PrimaryTrack_looseDCA"));

        AnalysisCompositeCut* cut_tpc_nSigma = new AnalysisCompositeCut("pid_TPCnSigma", "pid_TPCnSigma", kTRUE);
        cut_tpc_nSigma->AddCut(GetAnalysisCut(Form("lmee_pp_502TeV_TPC%s", vecPIDcase.at(icase).Data())));

        AnalysisCompositeCut* cut_tof_nSigma = new AnalysisCompositeCut("pid_TOFnSigma", "pid_TOFnSigma", kTRUE);
        cut_tof_nSigma->AddCut(GetAnalysisCut(Form("lmee_pp_502TeV_TOF%s", vecPIDcase.at(icase).Data())));

        AnalysisCompositeCut* cut_pid_OR = new AnalysisCompositeCut("e_NSigma", "e_NSigma", kFALSE);
        cut_pid_OR->AddCut(cut_tpc_nSigma);
        cut_pid_OR->AddCut(cut_tof_nSigma);
        cut->AddCut(cut_pid_OR);
        return cut;
      }

      for (int i = 1; i <= 8; i++) {
        if (!nameStr.compare(Form("lmee%s_pp502TeV_PID%s_UsePrefilter%d", vecTypetrackWithPID.at(jcase).Data(), vecPIDcase.at(icase).Data(), i))) {
          cut->AddCut(GetAnalysisCut(Form("notDalitzLeg%d", i)));
          cut->AddCut(GetAnalysisCut("lmeeStandardKine"));
          cut->AddCut(GetAnalysisCut(Form("lmeeQCTrackCuts%s", vecTypetrackWithPID.at(jcase).Data())));
          cut->AddCut(GetAnalysisCut("PrimaryTrack_looseDCA"));

          AnalysisCompositeCut* cut_tpc_nSigma = new AnalysisCompositeCut("pid_TPCnSigma", "pid_TPCnSigma", kTRUE);
          cut_tpc_nSigma->AddCut(GetAnalysisCut(Form("lmee_pp_502TeV_TPC%s", vecPIDcase.at(icase).Data())));

          AnalysisCompositeCut* cut_tof_nSigma = new AnalysisCompositeCut("pid_TOFnSigma", "pid_TOFnSigma", kTRUE);
          cut_tof_nSigma->AddCut(GetAnalysisCut(Form("lmee_pp_502TeV_TOF%s", vecPIDcase.at(icase).Data())));

          AnalysisCompositeCut* cut_pid_OR = new AnalysisCompositeCut("e_NSigma", "e_NSigma", kFALSE);
          cut_pid_OR->AddCut(cut_tpc_nSigma);
          cut_pid_OR->AddCut(cut_tof_nSigma);
          cut->AddCut(cut_pid_OR);
          return cut;
        }
      }

      if (!nameStr.compare(Form("lmee%s_pp502TeV_lowB_PID%s", vecTypetrackWithPID.at(jcase).Data(), vecPIDcase.at(icase).Data()))) {
        cut->AddCut(GetAnalysisCut("lmeeLowBKine"));
        cut->AddCut(GetAnalysisCut(Form("lmeeQCTrackCuts%s", vecTypetrackWithPID.at(jcase).Data())));
        cut->AddCut(GetAnalysisCut("standardPrimaryTrackDCAz")); // DCAz to reject loopers

        AnalysisCompositeCut* cut_tpc_nSigma = new AnalysisCompositeCut("pid_TPCnSigma", "pid_TPCnSigma", kTRUE);
        cut_tpc_nSigma->AddCut(GetAnalysisCut(Form("lmee_pp_502TeV_lowB_TPC%s", vecPIDcase.at(icase).Data())));

        AnalysisCompositeCut* cut_tof_nSigma = new AnalysisCompositeCut("pid_TOFnSigma", "pid_TOFnSigma", kTRUE);
        cut_tof_nSigma->AddCut(GetAnalysisCut(Form("lmee_pp_502TeV_lowB_TOF%s", vecPIDcase.at(icase).Data())));

        AnalysisCompositeCut* cut_pid_OR = new AnalysisCompositeCut("e_NSigma", "e_NSigma", kFALSE);
        cut_pid_OR->AddCut(cut_tpc_nSigma);
        cut_pid_OR->AddCut(cut_tof_nSigma);
        cut->AddCut(cut_pid_OR);
        return cut;
      }

      if (!nameStr.compare(Form("lmee%s_eNSigmaRun3%s_pt04", vecTypetrackWithPID.at(jcase).Data(), vecPIDcase.at(icase).Data()))) {
        cut->AddCut(GetAnalysisCut("lmeeStandardKine_pt04"));
        cut->AddCut(GetAnalysisCut(Form("lmeeQCTrackCuts%s", vecTypetrackWithPID.at(jcase).Data())));
        cut->AddCut(GetAnalysisCut("PrimaryTrack_looseDCA"));

        AnalysisCompositeCut* cut_tpc_nSigma = new AnalysisCompositeCut("pid_TPCnSigma", "pid_TPCnSigma", kTRUE);
        cut_tpc_nSigma->AddCut(GetAnalysisCut(Form("electronPID_TPCnsigma%s", vecPIDcase.at(icase).Data())));

        AnalysisCompositeCut* cut_tof_nSigma = new AnalysisCompositeCut("pid_TOFnSigma", "pid_TOFnSigma", kTRUE);
        cut_tof_nSigma->AddCut(GetAnalysisCut(Form("electronPID_TOFnsigma%s", vecPIDcase.at(icase).Data())));

        AnalysisCompositeCut* cut_pid_OR = new AnalysisCompositeCut("e_NSigma", "e_NSigma", kFALSE);
        cut_pid_OR->AddCut(cut_tpc_nSigma);
        cut_pid_OR->AddCut(cut_tof_nSigma);
        cut->AddCut(cut_pid_OR);
        return cut;
      }

      for (int i = 1; i <= 8; i++) {
        if (!nameStr.compare(Form("lmee%s_eNSigmaRun3%s_UsePrefilter%d", vecTypetrackWithPID.at(jcase).Data(), vecPIDcase.at(icase).Data(), i))) {
          cut->AddCut(GetAnalysisCut(Form("notDalitzLeg%d", i)));
          cut->AddCut(GetAnalysisCut("lmeeStandardKine"));
          cut->AddCut(GetAnalysisCut(Form("lmeeQCTrackCuts%s", vecTypetrackWithPID.at(jcase).Data())));
          cut->AddCut(GetAnalysisCut("PrimaryTrack_looseDCA"));

          AnalysisCompositeCut* cut_tpc_nSigma = new AnalysisCompositeCut("pid_TPCnSigma", "pid_TPCnSigma", kTRUE);
          cut_tpc_nSigma->AddCut(GetAnalysisCut(Form("electronPID_TPCnsigma%s", vecPIDcase.at(icase).Data())));

          AnalysisCompositeCut* cut_tof_nSigma = new AnalysisCompositeCut("pid_TOFnSigma", "pid_TOFnSigma", kTRUE);
          cut_tof_nSigma->AddCut(GetAnalysisCut(Form("electronPID_TOFnsigma%s", vecPIDcase.at(icase).Data())));

          AnalysisCompositeCut* cut_pid_OR = new AnalysisCompositeCut("e_NSigma", "e_NSigma", kFALSE);
          cut_pid_OR->AddCut(cut_tpc_nSigma);
          cut_pid_OR->AddCut(cut_tof_nSigma);
          cut->AddCut(cut_pid_OR);
          return cut;
        }
      }
    }

    if (!nameStr.compare(Form("lmee_eNSigmaRun3%s_strongTPC", vecPIDcase.at(icase).Data()))) {
      cut->AddCut(GetAnalysisCut("lmeeStandardKine"));
      cut->AddCut(GetAnalysisCut("TightGlobalTrackRun3_strongTPC"));
      cut->AddCut(GetAnalysisCut("PrimaryTrack_looseDCA"));

      AnalysisCompositeCut* cut_tpc_nSigma = new AnalysisCompositeCut("pid_TPCnSigma", "pid_TPCnSigma", kTRUE);
      cut_tpc_nSigma->AddCut(GetAnalysisCut(Form("electronPID_TPCnsigma%s", vecPIDcase.at(icase).Data())));

      AnalysisCompositeCut* cut_tof_nSigma = new AnalysisCompositeCut("pid_TOFnSigma", "pid_TOFnSigma", kTRUE);
      cut_tof_nSigma->AddCut(GetAnalysisCut(Form("electronPID_TOFnsigma%s", vecPIDcase.at(icase).Data())));

      AnalysisCompositeCut* cut_pid_OR = new AnalysisCompositeCut("e_NSigma", "e_NSigma", kFALSE);
      cut_pid_OR->AddCut(cut_tpc_nSigma);
      cut_pid_OR->AddCut(cut_tof_nSigma);
      cut->AddCut(cut_pid_OR);
      return cut;
    }

    if (!nameStr.compare(Form("lmee_skimmingtesta_PID%s", vecPIDcase.at(icase).Data()))) {
      cut->AddCut(GetAnalysisCut("lmeeStandardKine"));
      cut->AddCut(GetAnalysisCut("LooseGlobalTrackRun3"));
      cut->AddCut(GetAnalysisCut("PrimaryTrack_looseDCA"));

      AnalysisCompositeCut* cut_tpc_nSigma = new AnalysisCompositeCut("pid_TPCnSigma", "pid_TPCnSigma", kTRUE);
      cut_tpc_nSigma->AddCut(GetAnalysisCut(Form("lmee_pp_502TeV_TPCloose%s", vecPIDcase.at(icase).Data())));

      AnalysisCompositeCut* cut_tof_nSigma = new AnalysisCompositeCut("pid_TOFnSigma", "pid_TOFnSigma", kTRUE);
      cut_tof_nSigma->AddCut(GetAnalysisCut(Form("lmee_pp_502TeV_TOFloose%s", vecPIDcase.at(icase).Data())));

      AnalysisCompositeCut* cut_pid_OR = new AnalysisCompositeCut("e_NSigma", "e_NSigma", kFALSE);
      cut_pid_OR->AddCut(cut_tpc_nSigma);
      cut_pid_OR->AddCut(cut_tof_nSigma);
      cut->AddCut(cut_pid_OR);
      return cut;
    }

    if (!nameStr.compare(Form("lmee_skimmingtestb_PID%s", vecPIDcase.at(icase).Data()))) {
      cut->AddCut(GetAnalysisCut("lmeeStandardKine"));
      cut->AddCut(GetAnalysisCut("LooseGlobalTrackRun3"));
      cut->AddCut(GetAnalysisCut("PrimaryTrack_looseDCA"));

      AnalysisCompositeCut* cut_tpc_nSigma = new AnalysisCompositeCut("pid_TPCnSigma", "pid_TPCnSigma", kTRUE);
      cut_tpc_nSigma->AddCut(GetAnalysisCut(Form("lmee_pp_502TeV_TPCloosenopkrej%s", vecPIDcase.at(icase).Data())));

      cut->AddCut(cut_tpc_nSigma);
      return cut;
    }

    if (!nameStr.compare(Form("lmee_skimmingtesta_TOF%s", vecPIDcase.at(icase).Data()))) {
      cut->AddCut(GetAnalysisCut("lmeeStandardKine"));
      cut->AddCut(GetAnalysisCut("LooseGlobalTrackRun3"));
      cut->AddCut(GetAnalysisCut("PrimaryTrack_looseDCA"));
      cut->AddCut(GetAnalysisCut(Form("lmee_pp_502TeV_TOFloose%s", vecPIDcase.at(icase).Data())));
      return cut;
    }

    if (!nameStr.compare(Form("lmee_skimmingtesta_TOF_pionrej%s", vecPIDcase.at(icase).Data()))) {
      cut->AddCut(GetAnalysisCut("lmeeStandardKine"));
      cut->AddCut(GetAnalysisCut("LooseGlobalTrackRun3"));
      cut->AddCut(GetAnalysisCut("PrimaryTrack_looseDCA"));
      cut->AddCut(GetAnalysisCut(Form("lmee_pp_502TeV_TOFloose_pionrej%s", vecPIDcase.at(icase).Data())));
      return cut;
    }

    if (!nameStr.compare(Form("lmee_skimmingtesta_TOF_pionrej_noDCA%s", vecPIDcase.at(icase).Data()))) {
      cut->AddCut(GetAnalysisCut("lmeeStandardKine"));
      cut->AddCut(GetAnalysisCut("LooseGlobalTrackRun3"));
      cut->AddCut(GetAnalysisCut(Form("lmee_pp_502TeV_TOFloose_pionrej%s", vecPIDcase.at(icase).Data())));
      return cut;
    }
  }

  if (!nameStr.compare("testCut_chic")) {
    cut->AddCut(GetAnalysisCut("jpsiStandardKine5"));
    cut->AddCut(GetAnalysisCut("electronStandardQualityForO2MCdebug"));
    cut->AddCut(GetAnalysisCut("electronPIDnsigma"));
    return cut;
  }

  if (!nameStr.compare("lmee_GlobalTrackRun3")) {
    cut->AddCut(GetAnalysisCut("lmeeStandardKine"));
    cut->AddCut(GetAnalysisCut("TightGlobalTrackRun3"));
    cut->AddCut(GetAnalysisCut("PrimaryTrack_looseDCA"));
    return cut;
  }

  if (!nameStr.compare("lmee_GlobalTrackRun3_lowPt")) {
    cut->AddCut(GetAnalysisCut("lmeeLowBKine"));
    cut->AddCut(GetAnalysisCut("TightGlobalTrackRun3"));
    cut->AddCut(GetAnalysisCut("PrimaryTrack_looseDCA"));
    return cut;
  }

  if (!nameStr.compare("lmee_TPCTrackRun3_lowPt")) {
    cut->AddCut(GetAnalysisCut("lmeeLowBKine"));
    cut->AddCut(GetAnalysisCut("TightTPCTrackRun3"));
    cut->AddCut(GetAnalysisCut("PrimaryTrack_looseDCA"));
    return cut;
  }

  if (!nameStr.compare("lmee_TPCTrackRun3")) {
    cut->AddCut(GetAnalysisCut("lmeeStandardKine"));
    cut->AddCut(GetAnalysisCut("TightTPCTrackRun3"));
    cut->AddCut(GetAnalysisCut("PrimaryTrack_looseDCA"));
    return cut;
  }

  if (!nameStr.compare("trackCut_compareDQEMframework")) { // cut setting to check least common factor between reduced data sets of PWGEM and PWGDQ
    cut->AddCut(GetAnalysisCut("lmeeStandardKine"));
    cut->AddCut(GetAnalysisCut("trackQuality_compareDQEMframework"));
    cut->AddCut(GetAnalysisCut("trackDCA1cm"));
    AnalysisCompositeCut* cut_tpc_nSigma = new AnalysisCompositeCut("pid_TPCnSigma", "pid_TPCnSigma", kTRUE);
    cut_tpc_nSigma->AddCut(GetAnalysisCut("lmee_commonDQEM_PID_TPC"));

    AnalysisCompositeCut* cut_tof_nSigma = new AnalysisCompositeCut("pid_TOFnSigma", "pid_TOFnSigma", kTRUE);
    cut_tof_nSigma->AddCut(GetAnalysisCut("lmee_commonDQEM_PID_TOF"));

    AnalysisCompositeCut* cut_pid_OR = new AnalysisCompositeCut("e_NSigma", "e_NSigma", kFALSE);
    cut_pid_OR->AddCut(cut_tpc_nSigma);
    cut_pid_OR->AddCut(cut_tof_nSigma);
    return cut;
  }

  // -------------------------------------------------------------------------------------------------
  // lmee pair cuts

  if (!nameStr.compare("pairPhiV")) {
    AnalysisCompositeCut* cut_pairPhiV = new AnalysisCompositeCut("cut_pairPhiV", "cut_pairPhiV", kTRUE);
    cut_pairPhiV->AddCut(GetAnalysisCut("pairLowMass"));
    cut_pairPhiV->AddCut(GetAnalysisCut("pairPhiV"));
    cut->AddCut(cut_pairPhiV);
    return cut;
  }

  if (!nameStr.compare("excludePairPhiV")) {
    AnalysisCompositeCut* cut_pairlowPhiV = new AnalysisCompositeCut("cut_pairlowPhiV", "cut_pairlowPhiV", kFALSE);
    cut_pairlowPhiV->AddCut(GetAnalysisCut("excludePairLowMass"));
    cut_pairlowPhiV->AddCut(GetAnalysisCut("excludePairPhiV"));
    cut->AddCut(cut_pairlowPhiV);
    return cut;
  }

  // -------------------------------------------------------------------------------------------------
  // Muon cuts

  if (!nameStr.compare("muonQualityCutsMatchingOnly")) {
    cut->AddCut(GetAnalysisCut("muonQualityCutsMatchingOnly"));
    return cut;
  }

  if (!nameStr.compare("muonQualityCuts")) {
    cut->AddCut(GetAnalysisCut("muonQualityCuts"));
    return cut;
  }

  if (!nameStr.compare("matchedQualityCuts")) {
    cut->AddCut(GetAnalysisCut("matchedQualityCuts"));
    return cut;
  }

  if (!nameStr.compare("matchedQualityCutsMFTeta")) {
    cut->AddCut(GetAnalysisCut("matchedQualityCutsMFTeta"));
    return cut;
  }

  if (!nameStr.compare("muonQualityCuts5SigmaPDCA_Run3")) {
    cut->AddCut(GetAnalysisCut("muonQualityCuts5SigmaPDCA_Run3"));
    return cut;
  }

  if (!nameStr.compare("muonLowPt5SigmaPDCA_Run3")) {
    cut->AddCut(GetAnalysisCut("muonLowPt"));
    cut->AddCut(GetAnalysisCut("muonQualityCuts5SigmaPDCA_Run3"));
    cut->AddCut(GetAnalysisCut("MCHMID"));
    return cut;
  }

  if (!nameStr.compare("muonLowPt10SigmaPDCA")) {
    cut->AddCut(GetAnalysisCut("muonLowPt"));
    cut->AddCut(GetAnalysisCut("muonQualityCuts10SigmaPDCA"));
    cut->AddCut(GetAnalysisCut("MCHMID"));
    return cut;
  }

  if (!nameStr.compare("muonLowPt210SigmaPDCA")) {
    cut->AddCut(GetAnalysisCut("muonLowPt2"));
    cut->AddCut(GetAnalysisCut("muonQualityCuts10SigmaPDCA"));
    cut->AddCut(GetAnalysisCut("MCHMID"));
    return cut;
  }

  if (!nameStr.compare("muonLowPt510SigmaPDCA")) {
    cut->AddCut(GetAnalysisCut("muonLowPt5"));
    cut->AddCut(GetAnalysisCut("muonQualityCuts10SigmaPDCA"));
    cut->AddCut(GetAnalysisCut("MCHMID"));
    return cut;
  }

  if (!nameStr.compare("muonLowPt610SigmaPDCA")) {
    cut->AddCut(GetAnalysisCut("muonLowPt6"));
    cut->AddCut(GetAnalysisCut("muonQualityCuts10SigmaPDCA"));
    cut->AddCut(GetAnalysisCut("MCHMID"));
    return cut;
  }

  if (!nameStr.compare("muonLowPt")) {
    cut->AddCut(GetAnalysisCut("muonLowPt"));
    cut->AddCut(GetAnalysisCut("muonQualityCuts"));
    return cut;
  }

  if (!nameStr.compare("muonLowPt2")) {
    cut->AddCut(GetAnalysisCut("muonLowPt2"));
    cut->AddCut(GetAnalysisCut("muonQualityCuts"));
    return cut;
  }

  if (!nameStr.compare("muonLowPt3")) {
    cut->AddCut(GetAnalysisCut("muonLowPt3"));
    cut->AddCut(GetAnalysisCut("muonQualityCuts"));
    return cut;
  }

  if (!nameStr.compare("muonLowPt4")) {
    cut->AddCut(GetAnalysisCut("muonLowPt4"));
    cut->AddCut(GetAnalysisCut("muonQualityCuts"));
    return cut;
  }

  if (!nameStr.compare("muonLowPt5")) {
    cut->AddCut(GetAnalysisCut("muonLowPt5"));
    cut->AddCut(GetAnalysisCut("muonQualityCuts"));
    return cut;
  }

  if (!nameStr.compare("muonLowPt6")) {
    cut->AddCut(GetAnalysisCut("muonLowPt6"));
    cut->AddCut(GetAnalysisCut("muonQualityCuts"));
    return cut;
  }

  if (!nameStr.compare("muonLowPtMatchingOnly")) {
    cut->AddCut(GetAnalysisCut("muonLowPt"));
    cut->AddCut(GetAnalysisCut("muonQualityCutsMatchingOnly"));
    return cut;
  }

  if (!nameStr.compare("muonLowPtMatchingOnly2")) {
    cut->AddCut(GetAnalysisCut("muonLowPt2"));
    cut->AddCut(GetAnalysisCut("muonQualityCutsMatchingOnly"));
    return cut;
  }

  if (!nameStr.compare("muonLowPtMatchingOnly3")) {
    cut->AddCut(GetAnalysisCut("muonLowPt3"));
    cut->AddCut(GetAnalysisCut("muonQualityCutsMatchingOnly"));
    return cut;
  }

  if (!nameStr.compare("muonLowPtMatchingOnly4")) {
    cut->AddCut(GetAnalysisCut("muonLowPt4"));
    cut->AddCut(GetAnalysisCut("muonQualityCutsMatchingOnly"));
    return cut;
  }

  if (!nameStr.compare("muonLowPtMatchingOnly5")) {
    cut->AddCut(GetAnalysisCut("muonLowPt5"));
    cut->AddCut(GetAnalysisCut("muonQualityCutsMatchingOnly"));
    return cut;
  }

  if (!nameStr.compare("muonLowPtMatchingOnly6")) {
    cut->AddCut(GetAnalysisCut("muonLowPt6"));
    cut->AddCut(GetAnalysisCut("muonQualityCutsMatchingOnly"));
    return cut;
  }

  if (!nameStr.compare("muonHighPt")) {
    cut->AddCut(GetAnalysisCut("muonHighPt"));
    cut->AddCut(GetAnalysisCut("muonQualityCuts"));
    return cut;
  }

  if (!nameStr.compare("muonHighPt2")) {
    cut->AddCut(GetAnalysisCut("muonHighPt2"));
    cut->AddCut(GetAnalysisCut("muonQualityCuts"));
    return cut;
  }

  if (!nameStr.compare("muonHighPt3")) {
    cut->AddCut(GetAnalysisCut("muonHighPt3"));
    cut->AddCut(GetAnalysisCut("muonQualityCuts"));
    return cut;
  }

  if (!nameStr.compare("muonHighPt4")) {
    cut->AddCut(GetAnalysisCut("muonHighPt4"));
    cut->AddCut(GetAnalysisCut("muonQualityCuts"));
    return cut;
  }

  if (!nameStr.compare("muonHighPt5")) {
    cut->AddCut(GetAnalysisCut("muonHighPt5"));
    cut->AddCut(GetAnalysisCut("muonQualityCuts"));
    return cut;
  }

  if (!nameStr.compare("muonHighPt6")) {
    cut->AddCut(GetAnalysisCut("muonHighPt6"));
    cut->AddCut(GetAnalysisCut("muonQualityCuts"));
    return cut;
  }

  if (!nameStr.compare("muonHighPtMatchingOnly2")) {
    cut->AddCut(GetAnalysisCut("muonHighPt2"));
    cut->AddCut(GetAnalysisCut("muonQualityCutsMatchingOnly"));
    return cut;
  }

  if (!nameStr.compare("muonHighPtMatchingOnly3")) {
    cut->AddCut(GetAnalysisCut("muonHighPt3"));
    cut->AddCut(GetAnalysisCut("muonQualityCutsMatchingOnly"));
    return cut;
  }

  if (!nameStr.compare("muonTightQualityCutsForTests")) {
    cut->AddCut(GetAnalysisCut("muonTightQualityCutsForTests"));
    return cut;
  }

  if (!nameStr.compare("mchTrack")) {
    cut->AddCut(GetAnalysisCut("mchTrack"));
    return cut;
  }

  if (!nameStr.compare("matchedMchMid")) {
    cut->AddCut(GetAnalysisCut("matchedMchMid"));
    return cut;
  }

  if (!nameStr.compare("matchedFwd")) {
    cut->AddCut(GetAnalysisCut("matchedFwd"));
    return cut;
  }

  if (!nameStr.compare("matchedGlobal")) {
    cut->AddCut(GetAnalysisCut("matchedGlobal"));
    return cut;
  }

  if (!nameStr.compare("Chi2MCHMFTCut1")) {
    cut->AddCut(GetAnalysisCut("Chi2MCHMFTCut1"));
    return cut;
  }

  if (!nameStr.compare("Chi2MCHMFTCut2")) {
    cut->AddCut(GetAnalysisCut("Chi2MCHMFTCut2"));
    return cut;
  }

  if (!nameStr.compare("Chi2MCHMFTCut3")) {
    cut->AddCut(GetAnalysisCut("Chi2MCHMFTCut3"));
    return cut;
  }

  if (!nameStr.compare("Chi2MCHMFTCut4")) {
    cut->AddCut(GetAnalysisCut("Chi2MCHMFTCut4"));
    return cut;
  }

  // -----------------------------------------------------------
  // Pair cuts
  if (!nameStr.compare("pairNoCut")) {
    cut->AddCut(GetAnalysisCut("pairNoCut"));
    return cut;
  }

  if (!nameStr.compare("pairMassLow1")) {
    cut->AddCut(GetAnalysisCut("pairMassLow1"));
    return cut;
  }

  if (!nameStr.compare("pairMassLow2")) {
    cut->AddCut(GetAnalysisCut("pairMassLow2"));
    return cut;
  }

  if (!nameStr.compare("pairPtLow3")) {
    cut->AddCut(GetAnalysisCut("pairPtLow3"));
    return cut;
  }

  if (!nameStr.compare("pairPtLow4")) {
    cut->AddCut(GetAnalysisCut("pairPtLow4"));
    return cut;
  }

  if (!nameStr.compare("pairPtLow5")) {
    cut->AddCut(GetAnalysisCut("pairPtLow5"));
    return cut;
  }

  if (!nameStr.compare("pairMassLow3")) {
    cut->AddCut(GetAnalysisCut("pairMassLow3"));
    return cut;
  }

  if (!nameStr.compare("pairMassLow4")) {
    cut->AddCut(GetAnalysisCut("pairMassLow4"));
    return cut;
  }

  if (!nameStr.compare("pairMassLow5")) {
    cut->AddCut(GetAnalysisCut("pairMassLow5"));
    return cut;
  }

  if (!nameStr.compare("pairMassLow6")) {
    cut->AddCut(GetAnalysisCut("pairMassLow6"));
    return cut;
  }

  if (!nameStr.compare("pairMassLow7")) {
    cut->AddCut(GetAnalysisCut("pairMassLow7"));
    return cut;
  }

  if (!nameStr.compare("pairMassLow8")) {
    cut->AddCut(GetAnalysisCut("pairMassLow8"));
    return cut;
  }

  if (!nameStr.compare("pairMassLow9")) {
    cut->AddCut(GetAnalysisCut("pairMassLow9"));
    return cut;
  }

  if (!nameStr.compare("pairMassLow10")) {
    cut->AddCut(GetAnalysisCut("pairMassLow10"));
    return cut;
  }

  if (!nameStr.compare("pairMassLow11")) {
    cut->AddCut(GetAnalysisCut("pairMassLow11"));
    return cut;
  }

  if (!nameStr.compare("pairMassLow12")) {
    cut->AddCut(GetAnalysisCut("pairMassLow12"));
    return cut;
  }

  if (!nameStr.compare("pairMass1to2")) {
    cut->AddCut(GetAnalysisCut("pairMass1to2"));
    return cut;
  }

  if (!nameStr.compare("pairMassIMR")) {
    cut->AddCut(GetAnalysisCut("pairMassIMR"));
    return cut;
  }

  if (!nameStr.compare("pairMass1_5to2_7")) {
    cut->AddCut(GetAnalysisCut("pairMass1_5to2_7"));
    return cut;
  }

  if (!nameStr.compare("pairMass1_3to3_5")) {
    cut->AddCut(GetAnalysisCut("pairMass1_3to3_5"));
    return cut;
  }

  if (!nameStr.compare("pairMass1_3")) {
    cut->AddCut(GetAnalysisCut("pairMass1_3"));
    return cut;
  }

  if (!nameStr.compare("pairMass1_5to3_5")) {
    cut->AddCut(GetAnalysisCut("pairMass1_5to3_5"));
    return cut;
  }

  if (!nameStr.compare("pairDalitz1")) {
    cut->AddCut(GetAnalysisCut("pairDalitz1"));
    return cut;
  }

  if (!nameStr.compare("pairDalitz1Strong")) {
    cut->AddCut(GetAnalysisCut("pairDalitz1Strong"));
    return cut;
  }

  if (!nameStr.compare("pairDalitz2")) {
    cut->AddCut(GetAnalysisCut("pairDalitz2"));
    return cut;
  }

  if (!nameStr.compare("pairDalitz3")) {
    cut->AddCut(GetAnalysisCut("pairDalitz3"));
    return cut;
  }

  if (!nameStr.compare("paira_prefilter1")) {
    cut->AddCut(GetAnalysisCut("paira_prefilter1"));
    return cut;
  }

  if (!nameStr.compare("paira_prefilter2")) {
    cut->AddCut(GetAnalysisCut("paira_prefilter2"));
    return cut;
  }

  if (!nameStr.compare("paira_prefilter3")) {
    cut->AddCut(GetAnalysisCut("paira_prefilter3"));
    return cut;
  }

  if (!nameStr.compare("paira_prefilter4")) {
    cut->AddCut(GetAnalysisCut("paira_prefilter4"));
    return cut;
  }

  if (!nameStr.compare("paira_prefilter5")) {
    cut->AddCut(GetAnalysisCut("paira_prefilter5"));
    return cut;
  }

  if (!nameStr.compare("paira_prefilter6")) {
    cut->AddCut(GetAnalysisCut("paira_prefilter6"));
    return cut;
  }

  if (!nameStr.compare("paira_prefilter7")) {
    cut->AddCut(GetAnalysisCut("paira_prefilter7"));
    return cut;
  }

  if (!nameStr.compare("pairb_prefilter1")) {
    cut->AddCut(GetAnalysisCut("pairb_prefilter1"));
    return cut;
  }

  if (!nameStr.compare("pairb_prefilter2")) {
    cut->AddCut(GetAnalysisCut("pairb_prefilter2"));
    return cut;
  }

  if (!nameStr.compare("pairb_prefilter3")) {
    cut->AddCut(GetAnalysisCut("pairb_prefilter3"));
    return cut;
  }

  if (!nameStr.compare("pairb_prefilter4")) {
    cut->AddCut(GetAnalysisCut("pairb_prefilter4"));
    return cut;
  }

  if (!nameStr.compare("pairb_prefilter5")) {
    cut->AddCut(GetAnalysisCut("pairb_prefilter5"));
    return cut;
  }

  if (!nameStr.compare("pairb_prefilter6")) {
    cut->AddCut(GetAnalysisCut("pairb_prefilter6"));
    return cut;
  }

  if (!nameStr.compare("pairb_prefilter7")) {
    cut->AddCut(GetAnalysisCut("pairb_prefilter7"));
    return cut;
  }

  if (!nameStr.compare("pairc_prefilter1")) {
    cut->AddCut(GetAnalysisCut("pairc_prefilter1"));
    return cut;
  }

  if (!nameStr.compare("pairc_prefilter2")) {
    cut->AddCut(GetAnalysisCut("pairc_prefilter2"));
    return cut;
  }

  if (!nameStr.compare("pairc_prefilter3")) {
    cut->AddCut(GetAnalysisCut("pairc_prefilter3"));
    return cut;
  }

  if (!nameStr.compare("pairc_prefilter4")) {
    cut->AddCut(GetAnalysisCut("pairc_prefilter4"));
    return cut;
  }

  if (!nameStr.compare("pairc_prefilter5")) {
    cut->AddCut(GetAnalysisCut("pairc_prefilter5"));
    return cut;
  }

  if (!nameStr.compare("pairc_prefilter6")) {
    cut->AddCut(GetAnalysisCut("pairc_prefilter6"));
    return cut;
  }

  if (!nameStr.compare("pairc_prefilter7")) {
    cut->AddCut(GetAnalysisCut("pairc_prefilter7"));
    return cut;
  }

  if (!nameStr.compare("paird_prefilter1")) {
    cut->AddCut(GetAnalysisCut("paird_prefilter1"));
    return cut;
  }

  if (!nameStr.compare("paire_prefilter1")) {
    cut->AddCut(GetAnalysisCut("paire_prefilter1"));
    return cut;
  }

  if (!nameStr.compare("pairf_prefilter1")) {
    cut->AddCut(GetAnalysisCut("pairf_prefilter1"));
    return cut;
  }

  if (!nameStr.compare("pairg_prefilter1")) {
    cut->AddCut(GetAnalysisCut("pairg_prefilter1"));
    return cut;
  }

  if (!nameStr.compare("pairh_prefilter1")) {
    cut->AddCut(GetAnalysisCut("pairh_prefilter1"));
    return cut;
  }

  if (!nameStr.compare("pairi_prefilter1")) {
    cut->AddCut(GetAnalysisCut("pairi_prefilter1"));
    return cut;
  }

  if (!nameStr.compare("pairJpsi")) {
    cut->AddCut(GetAnalysisCut("pairJpsi"));
    return cut;
  }

  if (!nameStr.compare("pairJpsi2")) {
    cut->AddCut(GetAnalysisCut("pairJpsi2"));
    return cut;
  }

  if (!nameStr.compare("pairJpsi3")) {
    cut->AddCut(GetAnalysisCut("pairJpsi3"));
    return cut;
  }

  if (!nameStr.compare("pairPsi2S")) {
    cut->AddCut(GetAnalysisCut("pairPsi2S"));
    return cut;
  }

  if (!nameStr.compare("pairUpsilon")) {
    cut->AddCut(GetAnalysisCut("pairUpsilon"));
    return cut;
  }

  if (!nameStr.compare("pairX3872Cut1")) {
    cut->AddCut(GetAnalysisCut("pairX3872"));
    return cut;
  }

  if (!nameStr.compare("pairX3872Cut2")) {
    cut->AddCut(GetAnalysisCut("pairX3872_2"));
    return cut;
  }

  if (!nameStr.compare("pairX3872Cut3")) {
    cut->AddCut(GetAnalysisCut("pairX3872_3"));
    return cut;
  }

  if (!nameStr.compare("DipionPairCut1")) {
    cut->AddCut(GetAnalysisCut("DipionMassCut1"));
    return cut;
  }

  if (!nameStr.compare("DipionPairCut2")) {
    cut->AddCut(GetAnalysisCut("DipionMassCut2"));
    return cut;
  }

  if (!nameStr.compare("pairRapidityForward")) {
    cut->AddCut(GetAnalysisCut("pairRapidityForward"));
    return cut;
  }

  if (!nameStr.compare("pairJpsiLowPt1")) {
    cut->AddCut(GetAnalysisCut("pairJpsi"));
    cut->AddCut(GetAnalysisCut("pairPtLow1"));
    return cut;
  }

  if (!nameStr.compare("pairJpsiLowPt2")) {
    cut->AddCut(GetAnalysisCut("pairJpsi"));
    cut->AddCut(GetAnalysisCut("pairPtLow2"));
    return cut;
  }

  if (!nameStr.compare("pairCoherentRho0")) {
    cut->AddCut(GetAnalysisCut("pairPtLow3"));
    return cut;
  }

  if (!nameStr.compare("pairD0HighPt1")) {
    cut->AddCut(GetAnalysisCut("pairLxyzProjected3sigma"));
    cut->AddCut(GetAnalysisCut("pairPtLow5"));
    return cut;
  }

  if (!nameStr.compare("pairD0HighPt2")) {
    cut->AddCut(GetAnalysisCut("pairTauxyzProjected1"));
    cut->AddCut(GetAnalysisCut("pairPtLow5"));
    return cut;
  }

  if (!nameStr.compare("pairD0HighPt3")) {
    cut->AddCut(GetAnalysisCut("pairTauxyzProjected1sigma"));
    cut->AddCut(GetAnalysisCut("pairPtLow5"));
    return cut;
  }

  if (!nameStr.compare("pairTauxyzProjected1")) {
    cut->AddCut(GetAnalysisCut("pairTauxyzProjected1"));
    return cut;
  }

  if (!nameStr.compare("pairLxyProjected3sigmaLambdacCand")) {
    cut->AddCut(GetAnalysisCut("pairLxyProjected3sigmaLambdacCand"));
    return cut;
  }

  if (!nameStr.compare("pairLxyProjected3sigmaDplusCand")) {
    cut->AddCut(GetAnalysisCut("pairLxyProjected3sigmaDplusCand"));
    return cut;
  }

  if (!nameStr.compare("pairCosPointingPos")) {
    cut->AddCut(GetAnalysisCut("pairCosPointingPos"));
    return cut;
  }

  if (!nameStr.compare("pairCosPointingNeg90")) {
    cut->AddCut(GetAnalysisCut("pairCosPointingNeg90"));
    return cut;
  }

  if (!nameStr.compare("pairCosPointingNeg85")) {
    cut->AddCut(GetAnalysisCut("pairCosPointingNeg85"));
    return cut;
  }

  if (!nameStr.compare("pairTauxyzProjectedCosPointing1")) {
    cut->AddCut(GetAnalysisCut("pairCosPointingNeg"));
    cut->AddCut(GetAnalysisCut("pairTauxyzProjected1"));
    return cut;
  }

  // -------------------------------------------------------------------------------------------------
  //
  // Below are a list of single electron single muon and in order or optimize the trigger
  // trigger selection cuts

  if (!nameStr.compare("jpsiO2TriggerTestCuts_LooseNsigma")) {
    cut->AddCut(GetAnalysisCut("jpsiStandardKine"));
    cut->AddCut(GetAnalysisCut("electronStandardQualityTriggerTest"));
    cut->AddCut(GetAnalysisCut("electronPIDnsigmaOpen"));
    return cut;
  }

  if (!nameStr.compare("jpsiO2TriggerTestCuts_LooseNsigma_corr")) {
    cut->AddCut(GetAnalysisCut("jpsiStandardKine"));
    cut->AddCut(GetAnalysisCut("electronStandardQualityTriggerTest"));
    cut->AddCut(GetAnalysisCut("jpsi_TPCPID_debug5"));
    return cut;
  }
  if (!nameStr.compare("jpsiO2TriggerTestCuts_MediumNsigma")) {
    cut->AddCut(GetAnalysisCut("jpsiStandardKine"));
    cut->AddCut(GetAnalysisCut("electronStandardQualityTriggerTest"));
    cut->AddCut(GetAnalysisCut("electronPIDnsigmaOpen"));
    return cut;
  }

  if (!nameStr.compare("jpsiO2TriggerTestCuts_MediumNsigma_corr")) {
    cut->AddCut(GetAnalysisCut("jpsiStandardKine"));
    cut->AddCut(GetAnalysisCut("electronStandardQualityTriggerTest"));
    cut->AddCut(GetAnalysisCut("jpsi_TPCPID_debug1"));
    return cut;
  }
  if (!nameStr.compare("jpsiO2TriggerTestCuts_TightNsigma")) {
    cut->AddCut(GetAnalysisCut("jpsiStandardKine"));
    cut->AddCut(GetAnalysisCut("electronStandardQualityTriggerTest"));
    cut->AddCut(GetAnalysisCut("electronPIDnsigma"));
    return cut;
  }

  if (!nameStr.compare("jpsiO2TriggerTestCuts_TightNsigma_corr")) {
    cut->AddCut(GetAnalysisCut("jpsiStandardKine"));
    cut->AddCut(GetAnalysisCut("electronStandardQualityTriggerTest"));
    cut->AddCut(GetAnalysisCut("jpsi_TPCPID_debug2"));
    return cut;
  }

  if (!nameStr.compare("jpsiO2TriggerTestCuts_TPCPID1")) {
    cut->AddCut(GetAnalysisCut("jpsiStandardKine"));
    cut->AddCut(GetAnalysisCut("electronStandardQualityTriggerTest"));
    cut->AddCut(GetAnalysisCut("jpsi_TPCPID_TriggerTest1"));
    return cut;
  }

  if (!nameStr.compare("jpsiO2TriggerTestCuts_TPCPID2")) {
    cut->AddCut(GetAnalysisCut("jpsiStandardKine"));
    cut->AddCut(GetAnalysisCut("electronStandardQualityTriggerTest"));
    cut->AddCut(GetAnalysisCut("jpsi_TPCPID_TriggerTest2"));
    return cut;
  }

  if (!nameStr.compare("jpsiO2TriggerTestCuts_TPCPID3")) {
    cut->AddCut(GetAnalysisCut("jpsiStandardKine"));
    cut->AddCut(GetAnalysisCut("electronStandardQualityTriggerTest"));
    cut->AddCut(GetAnalysisCut("jpsi_TPCPID_TriggerTest3"));
    return cut;
  }

  if (!nameStr.compare("jpsiO2TriggerTestCuts_TPCPID4")) {
    cut->AddCut(GetAnalysisCut("jpsiStandardKine"));
    cut->AddCut(GetAnalysisCut("electronStandardQualityTriggerTest"));
    cut->AddCut(GetAnalysisCut("jpsi_TPCPID_TriggerTest4"));
    return cut;
  }

  if (!nameStr.compare("emu_electron_test1")) {
    cut->AddCut(GetAnalysisCut("jpsiStandardKine"));
    cut->AddCut(GetAnalysisCut("electronStandardQualityForO2MCdebug4"));
    cut->AddCut(GetAnalysisCut("electronPIDnsigmaOpen"));
    return cut;
  }

  if (!nameStr.compare("emu_electron_test2")) {
    cut->AddCut(GetAnalysisCut("jpsiStandardKine2"));
    cut->AddCut(GetAnalysisCut("electronStandardQualityForO2MCdebug4"));
    cut->AddCut(GetAnalysisCut("electronPIDnsigmaOpen"));
    return cut;
  }

  if (!nameStr.compare("emu_electron_test3")) {
    cut->AddCut(GetAnalysisCut("jpsiKineSkimmed"));
    cut->AddCut(GetAnalysisCut("electronStandardQualityForO2MCdebug4"));
    cut->AddCut(GetAnalysisCut("electronPIDnsigmaOpen"));
    return cut;
  }

  if (!nameStr.compare("emu_electron_test1_loosensigma")) {
    cut->AddCut(GetAnalysisCut("jpsiStandardKine"));
    cut->AddCut(GetAnalysisCut("electronStandardQualityForO2MCdebug4"));
    cut->AddCut(GetAnalysisCut("electronPIDnsigmaVeryVeryLoose2"));
    return cut;
  }

  if (!nameStr.compare("emu_electron_test2_loosensigma")) {
    cut->AddCut(GetAnalysisCut("jpsiStandardKine2"));
    cut->AddCut(GetAnalysisCut("electronStandardQualityForO2MCdebug4"));
    cut->AddCut(GetAnalysisCut("electronPIDnsigmaVeryVeryLoose2"));
    return cut;
  }

  if (!nameStr.compare("emu_electron_test3_loosensigma")) {
    cut->AddCut(GetAnalysisCut("jpsiKineSkimmed"));
    cut->AddCut(GetAnalysisCut("electronStandardQualityForO2MCdebug4"));
    cut->AddCut(GetAnalysisCut("electronPIDnsigmaVeryVeryLoose2"));
    return cut;
  }

  if (!nameStr.compare("emu_electron_test1_tightnsigma")) {
    cut->AddCut(GetAnalysisCut("jpsiStandardKine"));
    cut->AddCut(GetAnalysisCut("electronStandardQualityForO2MCdebug4"));
    cut->AddCut(GetAnalysisCut("electronPIDnsigmaLoose"));
    return cut;
  }

  if (!nameStr.compare("emu_electron_test2_tightnsigma")) {
    cut->AddCut(GetAnalysisCut("jpsiStandardKine2"));
    cut->AddCut(GetAnalysisCut("electronStandardQualityForO2MCdebug4"));
    cut->AddCut(GetAnalysisCut("electronPIDnsigmaLoose"));
    return cut;
  }

  if (!nameStr.compare("emu_electron_test3_tightnsigma")) {
    cut->AddCut(GetAnalysisCut("jpsiKineSkimmed"));
    cut->AddCut(GetAnalysisCut("electronStandardQualityForO2MCdebug4"));
    cut->AddCut(GetAnalysisCut("electronPIDnsigmaLoose"));
    return cut;
  }

  if (!nameStr.compare("muonLooseTriggerTestCuts")) {
    cut->AddCut(GetAnalysisCut("muonLooseTriggerTestCuts"));
    return cut;
  }

  if (!nameStr.compare("muonLooseTriggerTestCuts_LowPt")) {
    cut->AddCut(GetAnalysisCut("muonLowPt"));
    cut->AddCut(GetAnalysisCut("muonLooseTriggerTestCuts"));
    return cut;
  }

  if (!nameStr.compare("muonLooseTriggerTestCuts_HighPt2")) {
    cut->AddCut(GetAnalysisCut("muonHighPt2"));
    cut->AddCut(GetAnalysisCut("muonLooseTriggerTestCuts"));
    return cut;
  }

  if (!nameStr.compare("muonLooseTriggerTestCuts_HighPt3")) {
    cut->AddCut(GetAnalysisCut("muonHighPt3"));
    cut->AddCut(GetAnalysisCut("muonLooseTriggerTestCuts"));
    return cut;
  }

  if (!nameStr.compare("muonHighPtMatchingOnly2")) {
    cut->AddCut(GetAnalysisCut("muonHighPt2"));
    cut->AddCut(GetAnalysisCut("muonQualityCutsMatchingOnly"));
    return cut;
  }

  if (!nameStr.compare("muonHighPtMatchingOnly3")) {
    cut->AddCut(GetAnalysisCut("muonHighPt3"));
    cut->AddCut(GetAnalysisCut("muonQualityCutsMatchingOnly"));
    return cut;
  }

  if (!nameStr.compare("muonMatchingMFTMCHTriggerTestCuts")) {
    cut->AddCut(GetAnalysisCut("muonMatchingMFTMCHTriggerTestCuts"));
    return cut;
  }

  if (!nameStr.compare("muonMatchingMFTMCHTriggerTestCuts_LowPt")) {
    cut->AddCut(GetAnalysisCut("muonLowPt"));
    cut->AddCut(GetAnalysisCut("muonMatchingMFTMCHTriggerTestCuts"));
    return cut;
  }

  delete cut;
  LOGF(fatal, Form("Did not find cut %s. Returning nullptr", cutName));
  return nullptr;
}

AnalysisCut* o2::aod::dqcuts::GetAnalysisCut(const char* cutName)
{
  //
  // define here cuts which are likely to be used often
  //
  AnalysisCut* cut = new AnalysisCut(cutName, cutName);
  std::string nameStr = cutName;
  // ---------------------------------------------------------------
  // Event cuts
  if (!nameStr.compare("noEventCut")) {
    return cut;
  }

  if (!nameStr.compare("eventNoTFBorder")) {
    cut->AddCut(VarManager::kIsNoTFBorder, 0.5, 1.5);
    return cut;
  }

  if (!nameStr.compare("eventStandard")) {
    cut->AddCut(VarManager::kVtxZ, -10.0, 10.0);
    cut->AddCut(VarManager::kIsINT7, 0.5, 1.5);
    return cut;
  }

  if (!nameStr.compare("eventStandardNoINT7")) {
    cut->AddCut(VarManager::kVtxZ, -10.0, 10.0);
    return cut;
  }

  if (!nameStr.compare("eventStandardtest")) {
    cut->AddCut(VarManager::kVtxZ, -30.0, 30.0);
    return cut;
  }

  if (!nameStr.compare("eventStandardSel8")) { // kIsSel8 = kIsTriggerTVX && kNoITSROFrameBorder && kNoTimeFrameBorder
    cut->AddCut(VarManager::kVtxZ, -10.0, 10.0);
    cut->AddCut(VarManager::kIsSel8, 0.5, 1.5);
    return cut;
  }
  if (!nameStr.compare("eventStandardSel8WithITSROFRecomputedCut")) {
    cut->AddCut(VarManager::kVtxZ, -10.0, 10.0);
    cut->AddCut(VarManager::kIsSel8, 0.5, 1.5);
    cut->AddCut(VarManager::kIsNoTFBorder, 0.5, 1.5);
    cut->AddCut(VarManager::kIsNoITSROFBorderRecomputed, 0.5, 1.5);
    return cut;
  }

  if (!nameStr.compare("eventStandardSel8NoTFBorder")) { // Redundant w.r.t. eventStandardSel8, to be removed
    cut->AddCut(VarManager::kVtxZ, -10.0, 10.0);
    cut->AddCut(VarManager::kIsSel8, 0.5, 1.5);
    cut->AddCut(VarManager::kIsNoTFBorder, 0.5, 1.5);
    return cut;
  }

  if (!nameStr.compare("eventStandardSel8NoTFBNoITSROFB")) { // Redundant w.r.t. eventStandardSel8, to be removed
    cut->AddCut(VarManager::kVtxZ, -10.0, 10.0);
    cut->AddCut(VarManager::kIsSel8, 0.5, 1.5);
    cut->AddCut(VarManager::kIsNoTFBorder, 0.5, 1.5);
    cut->AddCut(VarManager::kIsNoITSROFBorder, 0.5, 1.5);
    return cut;
  }

  if (!nameStr.compare("eventStandardSel8NoTFBNoITSROFBrecomp")) {
    cut->AddCut(VarManager::kVtxZ, -10.0, 10.0);
    cut->AddCut(VarManager::kIsSel8, 0.5, 1.5);
    cut->AddCut(VarManager::kIsNoTFBorder, 0.5, 1.5);
    cut->AddCut(VarManager::kIsNoITSROFBorderRecomputed, 0.5, 1.5);
    return cut;
  }

  if (!nameStr.compare("eventStandardSel8PbPbQuality")) {
    cut->AddCut(VarManager::kVtxZ, -10.0, 10.0);
    cut->AddCut(VarManager::kIsSel8, 0.5, 1.5);
    cut->AddCut(VarManager::kIsNoTFBorder, 0.5, 1.5);
    cut->AddCut(VarManager::kIsNoITSROFBorder, 0.5, 1.5);
    cut->AddCut(VarManager::kIsNoSameBunch, 0.5, 1.5);
    cut->AddCut(VarManager::kIsGoodZvtxFT0vsPV, 0.5, 1.5);
    return cut;
  }

  if (!nameStr.compare("eventStandardSel8PbPbQualityGoodITSLayersAll")) { // kIsSel8 = kIsTriggerTVX && kNoITSROFrameBorder && kNoTimeFrameBorder
    cut->AddCut(VarManager::kVtxZ, -10.0, 10.0);
    cut->AddCut(VarManager::kIsSel8, 0.5, 1.5);
    cut->AddCut(VarManager::kIsNoTFBorder, 0.5, 1.5);
    cut->AddCut(VarManager::kIsNoITSROFBorder, 0.5, 1.5);
    cut->AddCut(VarManager::kIsNoSameBunch, 0.5, 1.5);
    cut->AddCut(VarManager::kIsGoodZvtxFT0vsPV, 0.5, 1.5);
    cut->AddCut(VarManager::kIsGoodITSLayersAll, 0.5, 1.5);
    return cut;
  }

  if (!nameStr.compare("eventStandardSel8PbPbQualityTightTrackOccupancy")) {
    cut->AddCut(VarManager::kVtxZ, -10.0, 10.0);
    cut->AddCut(VarManager::kIsSel8, 0.5, 1.5);
    cut->AddCut(VarManager::kIsNoTFBorder, 0.5, 1.5);
    cut->AddCut(VarManager::kIsNoITSROFBorder, 0.5, 1.5);
    cut->AddCut(VarManager::kIsNoSameBunch, 0.5, 1.5);
    cut->AddCut(VarManager::kIsGoodZvtxFT0vsPV, 0.5, 1.5);
    cut->AddCut(VarManager::kCentFT0C, 0.0, 90.0);
    cut->AddCut(VarManager::kTrackOccupancyInTimeRange, 0., 1000);

    return cut;
  }
  if (!nameStr.compare("eventStandardSel8PbPbQualityFirmTrackOccupancy")) {
    cut->AddCut(VarManager::kVtxZ, -10.0, 10.0);
    cut->AddCut(VarManager::kIsSel8, 0.5, 1.5);
    cut->AddCut(VarManager::kIsNoTFBorder, 0.5, 1.5);
    cut->AddCut(VarManager::kIsNoITSROFBorder, 0.5, 1.5);
    cut->AddCut(VarManager::kIsNoSameBunch, 0.5, 1.5);
    cut->AddCut(VarManager::kIsGoodZvtxFT0vsPV, 0.5, 1.5);
    cut->AddCut(VarManager::kCentFT0C, 0.0, 90.0);
    cut->AddCut(VarManager::kTrackOccupancyInTimeRange, 0., 2000);

    return cut;
  }

  if (!nameStr.compare("eventStandardSel8PbPbQualityLooseTrackOccupancy")) {
    cut->AddCut(VarManager::kVtxZ, -10.0, 10.0);
    cut->AddCut(VarManager::kIsSel8, 0.5, 1.5);
    cut->AddCut(VarManager::kIsNoTFBorder, 0.5, 1.5);
    cut->AddCut(VarManager::kIsNoITSROFBorder, 0.5, 1.5);
    cut->AddCut(VarManager::kIsNoSameBunch, 0.5, 1.5);
    cut->AddCut(VarManager::kIsGoodZvtxFT0vsPV, 0.5, 1.5);
    cut->AddCut(VarManager::kCentFT0C, 0.0, 90.0);
    cut->AddCut(VarManager::kTrackOccupancyInTimeRange, 0., 5000);

    return cut;
  }

  if (!nameStr.compare("eventStandardSel8PbPbQualityTightTrackOccupancyCollInTime")) {
    cut->AddCut(VarManager::kVtxZ, -10.0, 10.0);
    cut->AddCut(VarManager::kIsSel8, 0.5, 1.5);
    cut->AddCut(VarManager::kIsNoTFBorder, 0.5, 1.5);
    cut->AddCut(VarManager::kIsNoITSROFBorder, 0.5, 1.5);
    cut->AddCut(VarManager::kIsNoSameBunch, 0.5, 1.5);
    cut->AddCut(VarManager::kIsGoodZvtxFT0vsPV, 0.5, 1.5);
    cut->AddCut(VarManager::kCentFT0C, 0.0, 90.0);
    cut->AddCut(VarManager::kTrackOccupancyInTimeRange, 0., 500);
    cut->AddCut(VarManager::kNoCollInTimeRangeStandard, 0.5, 1.5);

    return cut;
  }

  if (!nameStr.compare("eventStandardSel8PbPbQualityTightTrackOccupancyCollInTime")) {
    cut->AddCut(VarManager::kVtxZ, -10.0, 10.0);
    cut->AddCut(VarManager::kIsSel8, 0.5, 1.5);
    cut->AddCut(VarManager::kIsNoTFBorder, 0.5, 1.5);
    cut->AddCut(VarManager::kIsNoITSROFBorder, 0.5, 1.5);
    cut->AddCut(VarManager::kIsNoSameBunch, 0.5, 1.5);
    cut->AddCut(VarManager::kIsGoodZvtxFT0vsPV, 0.5, 1.5);
    cut->AddCut(VarManager::kCentFT0C, 0.0, 90.0);
    cut->AddCut(VarManager::kTrackOccupancyInTimeRange, 0., 1000);
    cut->AddCut(VarManager::kNoCollInTimeRangeStandard, 0.5, 1.5);

    return cut;
  }

  std::vector<double> vecOccupancies = {0.,
                                        250.,
                                        500.,
                                        750.,
                                        1000.,
                                        1500.,
                                        2000.,
                                        3000.,
                                        4500.,
                                        6000.,
                                        8000.,
                                        10000.,
                                        50000.};

  for (size_t icase = 0; icase < vecOccupancies.size() - 1; icase++) {
    if (!nameStr.compare(Form("eventStandardSel8PbPbQualityTrackOccupancySlice%lu", icase))) {
      cut->AddCut(VarManager::kVtxZ, -10.0, 10.0);
      cut->AddCut(VarManager::kIsSel8, 0.5, 1.5);
      cut->AddCut(VarManager::kIsNoTFBorder, 0.5, 1.5);
      cut->AddCut(VarManager::kIsNoITSROFBorder, 0.5, 1.5);
      cut->AddCut(VarManager::kIsNoSameBunch, 0.5, 1.5);
      cut->AddCut(VarManager::kIsGoodZvtxFT0vsPV, 0.5, 1.5);
      cut->AddCut(VarManager::kCentFT0C, 0.0, 90.0);
      cut->AddCut(VarManager::kTrackOccupancyInTimeRange, vecOccupancies[icase], vecOccupancies[icase + 1]);

      return cut;
    }
  }

  if (!nameStr.compare("eventStandardSel8ppQuality")) {
    cut->AddCut(VarManager::kVtxZ, -10.0, 10.0);
    cut->AddCut(VarManager::kIsSel8, 0.5, 1.5);
    cut->AddCut(VarManager::kIsNoTFBorder, 0.5, 1.5);
    cut->AddCut(VarManager::kIsNoITSROFBorder, 0.5, 1.5);
    cut->AddCut(VarManager::kIsNoSameBunch, 0.5, 1.5);
    cut->AddCut(VarManager::kIsGoodZvtxFT0vsPV, 0.5, 1.5);
    cut->AddCut(VarManager::kIsVertexITSTPC, 0.5, 1.5);
    cut->AddCut(VarManager::kIsVertexTOFmatched, 0.5, 1.5);
    return cut;
  }

  if (!nameStr.compare("eventStandardSel8PbPbMultCorr")) {
    TF1* fMultPVCutLow = new TF1("fMultPVCutLow", "[0]+[1]*x+[2]*x*x+[3]*x*x*x+[4]*x*x*x*x - 3.5*([5]+[6]*x+[7]*x*x+[8]*x*x*x+[9]*x*x*x*x)", 0, 100);
    fMultPVCutLow->SetParameters(3257.29, -121.848, 1.98492, -0.0172128, 6.47528e-05, 154.756, -1.86072, -0.0274713, 0.000633499, -3.37757e-06);
    TF1* fMultPVCutHigh = new TF1("fMultPVCutHigh", "[0]+[1]*x+[2]*x*x+[3]*x*x*x+[4]*x*x*x*x + 3.5*([5]+[6]*x+[7]*x*x+[8]*x*x*x+[9]*x*x*x*x)", 0, 100);
    fMultPVCutHigh->SetParameters(3257.29, -121.848, 1.98492, -0.0172128, 6.47528e-05, 154.756, -1.86072, -0.0274713, 0.000633499, -3.37757e-06);

    TF1* fMultCutLow = new TF1("fMultCutLow", "[0]+[1]*x+[2]*x*x+[3]*x*x*x - 2.*([4]+[5]*x+[6]*x*x+[7]*x*x*x+[8]*x*x*x*x)", 0, 100);
    fMultCutLow->SetParameters(1654.46, -47.2379, 0.449833, -0.0014125, 150.773, -3.67334, 0.0530503, -0.000614061, 3.15956e-06);
    TF1* fMultCutHigh = new TF1("fMultCutHigh", "[0]+[1]*x+[2]*x*x+[3]*x*x*x + 3.*([4]+[5]*x+[6]*x*x+[7]*x*x*x+[8]*x*x*x*x)", 0, 100);
    fMultCutHigh->SetParameters(1654.46, -47.2379, 0.449833, -0.0014125, 150.773, -3.67334, 0.0530503, -0.000614061, 3.15956e-06);
    cut->AddCut(VarManager::kVtxNcontribReal, fMultPVCutLow, fMultPVCutHigh, false, VarManager::kCentFT0C, 0.0, 100.0, false);
    cut->AddCut(VarManager::kMultA, fMultCutLow, fMultCutHigh, false, VarManager::kCentFT0C, 0.0, 100.0, false);
    cut->AddCut(VarManager::kVtxZ, -10.0, 10.0);
    cut->AddCut(VarManager::kIsSel8, 0.5, 1.5);
    cut->AddCut(VarManager::kIsNoSameBunch, 0.5, 1.5);
    cut->AddCut(VarManager::kIsGoodZvtxFT0vsPV, 0.5, 1.5);
    return cut;
  }

  if (!nameStr.compare("eventDimuonStandard")) {
    cut->AddCut(VarManager::kIsMuonUnlikeLowPt7, 0.5, 1.5);
    return cut;
  }

  if (!nameStr.compare("eventMuonStandard")) {
    cut->AddCut(VarManager::kIsMuonSingleLowPt7, 0.5, 1.5);
    return cut;
  }

  if (!nameStr.compare("eventTPCMultLow")) {
    cut->AddCut(VarManager::kMultTPC, 0, 50);
    return cut;
  }

  if (!nameStr.compare("eventExclusivePair")) {
    cut->AddCut(VarManager::kVtxNcontrib, 2, 2);
    return cut;
  }

  if (!nameStr.compare("eventVtxNContrib")) {
    cut->AddCut(VarManager::kVtxNcontrib, 0, 10);
    return cut;
  }

  if (!nameStr.compare("eventTPCMult3")) {
    cut->AddCut(VarManager::kMultTPC, 3, 3);
    return cut;
  }

  if (!nameStr.compare("int7vtxZ5")) {
    cut->AddCut(VarManager::kVtxZ, -5.0, 5.0);
    cut->AddCut(VarManager::kIsINT7, 0.5, 1.5);
    return cut;
  }

  if (!nameStr.compare("eventDoubleGap")) {
    cut->AddCut(VarManager::kIsDoubleGap, 0.5, 1.5);
    return cut;
  }

  if (!nameStr.compare("eventSingleGap")) {
    cut->AddCut(VarManager::kIsSingleGap, 0.5, 1.5);
    return cut;
  }

  if (!nameStr.compare("eventSingleGapA")) {
    cut->AddCut(VarManager::kIsSingleGapA, 0.5, 1.5);
    return cut;
  }

  if (!nameStr.compare("eventSingleGapAZDC")) {
    cut->AddCut(VarManager::kIsSingleGapA, 0.5, 1.5);
    cut->AddCut(VarManager::kEnergyCommonZNA, -1000., 1.);
    cut->AddCut(VarManager::kEnergyCommonZNC, 1., 1000.);
    return cut;
  }

  if (!nameStr.compare("eventSingleGapC")) {
    cut->AddCut(VarManager::kIsSingleGapC, 0.5, 1.5);
    return cut;
  }

  if (!nameStr.compare("eventSingleGapCZDC")) {
    cut->AddCut(VarManager::kIsSingleGapC, 0.5, 1.5);
    cut->AddCut(VarManager::kEnergyCommonZNC, -1000., 1.);
    cut->AddCut(VarManager::kEnergyCommonZNA, 1., 1000.);
    return cut;
  }

  if (!nameStr.compare("eventSingleGapACZDC")) {
    AnalysisCompositeCut* cutA = new AnalysisCompositeCut("singleGapAZDC", "singleGapAZDC", kTRUE);
    cutA->AddCut(GetAnalysisCut("eventSingleGapAZDC"));

    AnalysisCompositeCut* cutC = new AnalysisCompositeCut("singleGapCZDC", "singleGapCZDC", kTRUE);
    cutC->AddCut(GetAnalysisCut("eventSingleGapCZDC"));

    AnalysisCompositeCut* cutAorC = new AnalysisCompositeCut("singleGapACZDC", "singleGapACZDC", kFALSE);
    cutAorC->AddCut(cutA);
    cutAorC->AddCut(cutC);
    return cutAorC;
  }

  if (!nameStr.compare("eventUPCMode")) {
    cut->AddCut(VarManager::kIsITSUPCMode, 0.5, 1.5);
    return cut;
  }

  if (!nameStr.compare("eventSingleGapACZDC_UPCMode")) {
    AnalysisCompositeCut* cutA = new AnalysisCompositeCut("singleGapAZDC", "singleGapAZDC", kTRUE);
    cutA->AddCut(GetAnalysisCut("eventSingleGapAZDC"));
    cutA->AddCut(GetAnalysisCut("eventUPCMode"));

    AnalysisCompositeCut* cutC = new AnalysisCompositeCut("singleGapCZDC", "singleGapCZDC", kTRUE);
    cutC->AddCut(GetAnalysisCut("eventSingleGapCZDC"));
    cutC->AddCut(GetAnalysisCut("eventUPCMode"));

    AnalysisCompositeCut* cutAorC = new AnalysisCompositeCut("singleGapACZDC", "singleGapACZDC", kFALSE);
    cutAorC->AddCut(cutA);
    cutAorC->AddCut(cutC);
    return cutAorC;
  }

  // Event cuts based on centrality
  if (!nameStr.compare("eventStandardNoINT7Cent090")) {
    cut->AddCut(VarManager::kVtxZ, -10.0, 10.0);
    cut->AddCut(VarManager::kCentFT0C, 0.0, 90.0);
    return cut;
  }

  if (!nameStr.compare("eventStandardNoINT7Cent7090")) {
    cut->AddCut(VarManager::kVtxZ, -10.0, 10.0);
    cut->AddCut(VarManager::kCentFT0C, 70.0, 90.0);
    return cut;
  }

  if (!nameStr.compare("eventStandardNoINT7Cent5070")) {
    cut->AddCut(VarManager::kVtxZ, -10.0, 10.0);
    cut->AddCut(VarManager::kCentFT0C, 50.0, 70.0);
    return cut;
  }

  if (!nameStr.compare("eventStandardNoINT7Cent3050")) {
    cut->AddCut(VarManager::kVtxZ, -10.0, 10.0);
    cut->AddCut(VarManager::kCentFT0C, 30.0, 50.0);
    return cut;
  }

  if (!nameStr.compare("eventStandardNoINT7Cent1030")) {
    cut->AddCut(VarManager::kVtxZ, -10.0, 10.0);
    cut->AddCut(VarManager::kCentFT0C, 10.0, 30.0);
    return cut;
  }

  if (!nameStr.compare("eventStandardNoINT7Cent010")) {
    cut->AddCut(VarManager::kVtxZ, -10.0, 10.0);
    cut->AddCut(VarManager::kCentFT0C, 0.0, 10.0);
    return cut;
  }

  // ---------------------------------------------------
  // Barrel track kine cuts
  if (!nameStr.compare("negTrack")) {
    cut->AddCut(VarManager::kCharge, -99., 0.);
    return cut;
  }

  if (!nameStr.compare("posTrack")) {
    cut->AddCut(VarManager::kCharge, 0., 99.);
    return cut;
  }

  if (!nameStr.compare("posEtaSel")) {
    cut->AddCut(VarManager::kEta, 0., 0.8);
    return cut;
  }

  if (!nameStr.compare("negEtaSel")) {
    cut->AddCut(VarManager::kEta, -0.8, 0.);
    return cut;
  }

  if (!nameStr.compare("etaSel")) {
    cut->AddCut(VarManager::kEta, -0.8, 0.8);
    return cut;
  }

  if (!nameStr.compare("pt02Sel")) {
    cut->AddCut(VarManager::kPt, 0.2, 20.0);
    return cut;
  }

  if (!nameStr.compare("pt04Sel")) {
    cut->AddCut(VarManager::kPt, 0.4, 20.0);
    return cut;
  }

  if (!nameStr.compare("openEtaSel")) {
    cut->AddCut(VarManager::kEta, -0.9, 0.9);
    return cut;
  }

  if (!nameStr.compare("insideTPCsector")) {
    cut->AddCut(VarManager::kTrackIsInsideTPCModule, 0.5, 1.5);
    return cut;
  }

  if (!nameStr.compare("rho0Kine")) {
    cut->AddCut(VarManager::kPt, 0.1, 1000.0);
    cut->AddCut(VarManager::kEta, -1.1, 1.1);
    return cut;
  }

  if (!nameStr.compare("pionQuality")) {
    cut->AddCut(VarManager::kTPCncls, 50.0, 1000.);
    return cut;
  }

  if (!nameStr.compare("primaryVertexContributor")) {
    cut->AddCut(VarManager::kPVContributor, 0.5, 1.5);
    return cut;
  }

  if (!nameStr.compare("jpsiStandardKine")) {
    cut->AddCut(VarManager::kPt, 1.0, 1000.0);
    cut->AddCut(VarManager::kEta, -0.9, 0.9);
    return cut;
  }

  if (!nameStr.compare("jpsiStandardKine2")) {
    cut->AddCut(VarManager::kPt, 0.9, 1000.0);
    cut->AddCut(VarManager::kEta, -0.9, 0.9);
    return cut;
  }

  if (!nameStr.compare("jpsiStandardKine3")) {
    cut->AddCut(VarManager::kP, 1.2, 1000.0);
    cut->AddCut(VarManager::kEta, -0.9, 0.9);
    return cut;
  }

  if (!nameStr.compare("jpsiPIDcalibKine_posEta")) {
    cut->AddCut(VarManager::kPin, 1.0, 1000.0);
    cut->AddCut(VarManager::kEta, 0.0, 0.9);
    return cut;
  }

  if (!nameStr.compare("jpsiPIDcalibKine_negEta")) {
    cut->AddCut(VarManager::kPin, 1.0, 1000.0);
    cut->AddCut(VarManager::kEta, -0.9, 0.0);
    return cut;
  }

  if (!nameStr.compare("jpsiStandardKine4")) {
    cut->AddCut(VarManager::kP, 1.5, 1000.0);
    cut->AddCut(VarManager::kEta, -0.9, 0.9);
    return cut;
  }

  if (!nameStr.compare("jpsiKineSkimmed")) {
    cut->AddCut(VarManager::kPt, 0.7, 1000.0);
    cut->AddCut(VarManager::kEta, -0.9, 0.9);
    return cut;
  }

  if (!nameStr.compare("jpsiKineSkimmed")) {
    cut->AddCut(VarManager::kPt, 0.7, 1000.0);
    cut->AddCut(VarManager::kEta, -0.9, 0.9);
    return cut;
  }

  if (!nameStr.compare("lmeePrefilterKine")) {
    cut->AddCut(VarManager::kPt, 0., 20.0);
    cut->AddCut(VarManager::kEta, -1.2, 1.2);
    return cut;
  }

  if (!nameStr.compare("lmeeStandardKine")) {
    cut->AddCut(VarManager::kPt, 0.2, 20.0);
    cut->AddCut(VarManager::kEta, -0.8, 0.8);
    return cut;
  }

  if (!nameStr.compare("lmeeStandardKine_pt04")) {
    cut->AddCut(VarManager::kPt, 0.4, 20.0);
    cut->AddCut(VarManager::kEta, -0.8, 0.8);
    return cut;
  }

  if (!nameStr.compare("lmeeLowBKine")) {
    cut->AddCut(VarManager::kPt, 0.075, 20.0);
    cut->AddCut(VarManager::kEta, -0.8, 0.8);
    return cut;
  }

  if (!nameStr.compare("dalitzStandardKine")) {
    cut->AddCut(VarManager::kPt, 0.15, 1000.0);
    cut->AddCut(VarManager::kEta, -0.9, 0.9);
    return cut;
  }

  if (!nameStr.compare("PIDStandardKine")) {
    cut->AddCut(VarManager::kEta, -0.9, 0.9);
    cut->AddCut(VarManager::kPt, 1.0, 1000.0);
    return cut;
  }

  if (!nameStr.compare("PIDStandardKine2")) {
    cut->AddCut(VarManager::kEta, -0.9, 0.9);
    cut->AddCut(VarManager::kPt, 0.1, 1000.0);
    return cut;
  }

  if (!nameStr.compare("PIDStandardKine3")) {
    cut->AddCut(VarManager::kEta, -0.9, 0.9);
    cut->AddCut(VarManager::kPt, 0.5, 1000.0);
    return cut;
  }

  if (!nameStr.compare("pTLow04")) {
    cut->AddCut(VarManager::kPt, 0.4, 1000.0);
    return cut;
  }

  if (!nameStr.compare("pTLow03")) {
    cut->AddCut(VarManager::kPt, 0.3, 1000.0);
    return cut;
  }

  if (!nameStr.compare("pTLow02")) {
    cut->AddCut(VarManager::kPt, 0.2, 1000.0);
    return cut;
  }

  // -----------------------------------------------
  // Barrel track quality cuts

  // Run 2 only

  if (!nameStr.compare("highPtHadron")) {
    cut->AddCut(VarManager::kPt, 4.0, 1000.0);
    cut->AddCut(VarManager::kEta, -0.9, 0.9);
    cut->AddCut(VarManager::kIsITSrefit, 0.5, 1.5);
    cut->AddCut(VarManager::kIsTPCrefit, 0.5, 1.5);
    cut->AddCut(VarManager::kTPCchi2, 0.0, 4.0);
    cut->AddCut(VarManager::kITSchi2, 0.1, 36.0);
    cut->AddCut(VarManager::kTPCncls, 70.0, 161.);
    return cut;
  }

  if (!nameStr.compare("TightGlobalTrack")) {
    cut->AddCut(VarManager::kIsSPDfirst, 0.5, 1.5);
    cut->AddCut(VarManager::kIsITSrefit, 0.5, 1.5);
    cut->AddCut(VarManager::kIsTPCrefit, 0.5, 1.5);
    cut->AddCut(VarManager::kTPCchi2, 0.0, 4.0);
    cut->AddCut(VarManager::kITSchi2, 0.0, 5.0);
    cut->AddCut(VarManager::kTPCnclsCR, 80.0, 161.);
    cut->AddCut(VarManager::kTPCncls, 60.0, 170.);
    cut->AddCut(VarManager::kITSncls, 3.5, 7.5);
    return cut;
  }

  if (!nameStr.compare("electronStandardQuality")) {
    cut->AddCut(VarManager::kIsSPDany, 0.5, 1.5);
    cut->AddCut(VarManager::kIsITSrefit, 0.5, 1.5);
    cut->AddCut(VarManager::kIsTPCrefit, 0.5, 1.5);
    cut->AddCut(VarManager::kTPCchi2, 0.0, 4.0);
    cut->AddCut(VarManager::kITSchi2, 0.1, 36.0);
    cut->AddCut(VarManager::kTPCncls, 100.0, 161.);
    return cut;
  }

  if (!nameStr.compare("electronStandardQualityBenchmark")) {
    cut->AddCut(VarManager::kIsITSrefit, 0.5, 1.5);
    cut->AddCut(VarManager::kIsTPCrefit, 0.5, 1.5);
    cut->AddCut(VarManager::kTPCchi2, 0.0, 4.0);
    cut->AddCut(VarManager::kITSchi2, 0.1, 36.0);
    cut->AddCut(VarManager::kTPCncls, 70.0, 161.);
    return cut;
  }

  // Run 2 or run 3

  if (!nameStr.compare("jpsi_trackCut_debug")) {
    cut->AddCut(VarManager::kEta, -0.9, 0.9);
    cut->AddCut(VarManager::kTPCchi2, 0.0, 4.0);
    cut->AddCut(VarManager::kTPCncls, 90., 159);
    cut->AddCut(VarManager::kITSncls, 2.5, 7.5);
    return cut;
  }

  if (!nameStr.compare("jpsi_trackCut_noITSCuts_debug")) {
    cut->AddCut(VarManager::kEta, -0.9, 0.9);
    cut->AddCut(VarManager::kTPCchi2, 0.0, 4.0);
    cut->AddCut(VarManager::kTPCncls, 90., 159);
    return cut;
  }

  if (!nameStr.compare("jpsi_trackCut_debug2")) {
    cut->AddCut(VarManager::kEta, -0.9, 0.9);
    cut->AddCut(VarManager::kTPCchi2, 0.0, 4.0);
    cut->AddCut(VarManager::kTPCncls, 90., 159);
    cut->AddCut(VarManager::kITSncls, 2.5, 7.5);
    cut->AddCut(VarManager::kIsSPDany, 0.5, 1.5);
    cut->AddCut(VarManager::kTrackDCAxy, -1, 1);
    cut->AddCut(VarManager::kTrackDCAz, -3.0, 3.0);
    return cut;
  }

  if (!nameStr.compare("jpsi_trackCut_debug3")) {
    cut->AddCut(VarManager::kEta, -0.9, 0.9);
    cut->AddCut(VarManager::kTPCchi2, 0.0, 4.0);
    cut->AddCut(VarManager::kTPCncls, 90., 159);
    cut->AddCut(VarManager::kIsTPCrefit, 0.5, 1.5);
    cut->AddCut(VarManager::kTPCnclsCR, 70., 159);
    cut->AddCut(VarManager::kITSncls, 2.5, 7.5);
    cut->AddCut(VarManager::kIsITSibAny, 0.5, 1.5);
    cut->AddCut(VarManager::kITSchi2, 0.0, 5.0);
    cut->AddCut(VarManager::kTrackDCAxy, -0.05, 0.05);
    cut->AddCut(VarManager::kTrackDCAz, -1.0, 1.0);
    return cut;
  }

  if (!nameStr.compare("jpsi_trackCut_debug4")) {
    cut->AddCut(VarManager::kEta, -0.9, 0.9);
    cut->AddCut(VarManager::kTPCchi2, 0.0, 4.0);
    cut->AddCut(VarManager::kTPCncls, 90., 159);
    cut->AddCut(VarManager::kITSncls, 2.5, 7.5);
    cut->AddCut(VarManager::kIsITSibAny, 0.5, 1.5);
    cut->AddCut(VarManager::kTrackDCAxy, -1, 1);
    cut->AddCut(VarManager::kTrackDCAz, -3.0, 3.0);
    return cut;
  }

  if (!nameStr.compare("jpsi_trackCut_debug5")) {
    cut->AddCut(VarManager::kEta, -0.9, 0.9);
    cut->AddCut(VarManager::kTPCchi2, 0.0, 4.0);
    cut->AddCut(VarManager::kTPCncls, 70., 159);
    cut->AddCut(VarManager::kIsITSibAny, 0.5, 1.5);
    return cut;
  }

  if (!nameStr.compare("lmee_trackCut_debug")) {
    cut->AddCut(VarManager::kEta, -0.9, 0.9);
    cut->AddCut(VarManager::kTPCchi2, 0.0, 4.0);
    cut->AddCut(VarManager::kTPCncls, 80., 159);
    cut->AddCut(VarManager::kITSncls, 0.0, 7.5);
    return cut;
  }

  if (!nameStr.compare("lmee_skimming_cuts")) {
    cut->AddCut(VarManager::kEta, -0.9, 0.9);
    cut->AddCut(VarManager::kIsSPDfirst, 0.5, 1.5);
    cut->AddCut(VarManager::kTPCchi2, 0.0, 4.0);
    cut->AddCut(VarManager::kTPCnclsCR, 60.0, 161.);
    cut->AddCut(VarManager::kTPCnSigmaEl_Corr, -5.0, 5.0);
    return cut;
  }

  if (!nameStr.compare("trackQuality_compareDQEMframework")) { // cut setting to check least common factor between reduced data sets of PWGEM and PWGDQ
    cut->AddCut(VarManager::kIsSPDfirst, 0.5, 1.5);
    cut->AddCut(VarManager::kITSchi2, 0.0, 5.0);
    cut->AddCut(VarManager::kITSncls, 4.5, 7.5);
    cut->AddCut(VarManager::kTPCchi2, 0.0, 4.0);
    cut->AddCut(VarManager::kTPCnclsCR, 80.0, 161.);
    cut->AddCut(VarManager::kTPCnCRoverFindCls, 0.8, 1e+10);
    cut->AddCut(VarManager::kTPCncls, 90.0, 170.);
    return cut;
  }

  if ((!nameStr.compare("TightGlobalTrackRun3")) || (!nameStr.compare("lmeeQCTrackCuts"))) {
    cut->AddCut(VarManager::kIsSPDfirst, 0.5, 1.5);
    cut->AddCut(VarManager::kTPCchi2, 0.0, 4.0);
    cut->AddCut(VarManager::kITSchi2, 0.0, 5.0);
    cut->AddCut(VarManager::kITSncls, 4.5, 7.5);
    cut->AddCut(VarManager::kTPCnclsCR, 80.0, 161.);
    cut->AddCut(VarManager::kTPCncls, 90.0, 170.);
    return cut;
  }

  std::vector<TString> vecTypetrack;
  vecTypetrack.emplace_back("");                  // default TightGlobalTrackRun3 as above
  vecTypetrack.emplace_back("_7ITSncls");         // default TightGlobalTrackRun3 but with 7 ITS clusters
  vecTypetrack.emplace_back("_ITS");              // Ask only for ITS requirements
  vecTypetrack.emplace_back("_ITSalone");         // Ask only for ITS requirements + ITSalone (no TPC matching)
  vecTypetrack.emplace_back("_TPC");              // Ask only for TPC requirements
  vecTypetrack.emplace_back("_TPCalone");         // Ask only for TPC requirements + TPCalone (no ITS matching)
  vecTypetrack.emplace_back("_TPCnoTRD");         // Ask only for TPC requirements no TRD matching
  vecTypetrack.emplace_back("_TPCstrongncls");    // default TightGlobalTrackRun3 but with 130 TPC clusters
  vecTypetrack.emplace_back("_ITSanyfirsttwo");   // default TightGlobalTrackRun3 but with a cluster in any of the first two layers
  vecTypetrack.emplace_back("_ITSanyfirstthree"); // default TightGlobalTrackRun3 but with a cluster in any of the first three layers

  // loop to define PID cuts with and without post calibration
  for (size_t icase = 1; icase < vecTypetrack.size(); icase++) {
    if (!nameStr.compare(Form("lmeeQCTrackCuts%s", vecTypetrack.at(icase).Data()))) {
      if (icase == 1) {
        cut->AddCut(VarManager::kIsSPDfirst, 0.5, 1.5);
        cut->AddCut(VarManager::kTPCchi2, 0.0, 4.0);
        cut->AddCut(VarManager::kITSchi2, 0.0, 5.0);
        cut->AddCut(VarManager::kITSncls, 6.5, 7.5);
        cut->AddCut(VarManager::kTPCnclsCR, 80.0, 161.);
        cut->AddCut(VarManager::kTPCncls, 90.0, 170.);
      } else if (icase == 2) {
        cut->AddCut(VarManager::kIsSPDfirst, 0.5, 1.5);
        cut->AddCut(VarManager::kITSchi2, 0.0, 5.0);
        cut->AddCut(VarManager::kITSncls, 4.5, 7.5);
      } else if (icase == 3) {
        cut->AddCut(VarManager::kIsSPDfirst, 0.5, 1.5);
        cut->AddCut(VarManager::kITSchi2, 0.0, 5.0);
        cut->AddCut(VarManager::kITSncls, 4.5, 7.5);
        cut->AddCut(VarManager::kHasTPC, -0.5, 0.5);
      } else if (icase == 4) {
        cut->AddCut(VarManager::kTPCchi2, 0.0, 4.0);
        cut->AddCut(VarManager::kTPCnclsCR, 80.0, 161.);
        cut->AddCut(VarManager::kTPCncls, 90.0, 170.);
      } else if (icase == 5) {
        cut->AddCut(VarManager::kTPCchi2, 0.0, 4.0);
        cut->AddCut(VarManager::kTPCnclsCR, 80.0, 161.);
        cut->AddCut(VarManager::kTPCncls, 90.0, 170.);
        cut->AddCut(VarManager::kHasITS, -0.5, 0.5);
      } else if (icase == 6) {
        cut->AddCut(VarManager::kTPCchi2, 0.0, 4.0);
        cut->AddCut(VarManager::kTPCnclsCR, 80.0, 161.);
        cut->AddCut(VarManager::kTPCncls, 90.0, 170.);
        cut->AddCut(VarManager::kHasTRD, -0.5, 0.5);
      } else if (icase == 7) {
        cut->AddCut(VarManager::kIsSPDfirst, 0.5, 1.5);
        cut->AddCut(VarManager::kTPCchi2, 0.0, 4.0);
        cut->AddCut(VarManager::kITSchi2, 0.0, 5.0);
        cut->AddCut(VarManager::kITSncls, 4.5, 7.5);
        cut->AddCut(VarManager::kTPCnclsCR, 80.0, 161.);
        cut->AddCut(VarManager::kTPCncls, 130.0, 170.);
      } else if (icase == 8) {
        cut->AddCut(VarManager::kIsSPDany, 0.5, 1.5);
        cut->AddCut(VarManager::kTPCchi2, 0.0, 4.0);
        cut->AddCut(VarManager::kITSchi2, 0.0, 5.0);
        cut->AddCut(VarManager::kITSncls, 4.5, 7.5);
        cut->AddCut(VarManager::kTPCnclsCR, 80.0, 161.);
        cut->AddCut(VarManager::kTPCncls, 90.0, 170.);
      } else {
        cut->AddCut(VarManager::kIsITSibAny, 0.5, 1.5);
        cut->AddCut(VarManager::kTPCchi2, 0.0, 4.0);
        cut->AddCut(VarManager::kITSchi2, 0.0, 5.0);
        cut->AddCut(VarManager::kITSncls, 4.5, 7.5);
        cut->AddCut(VarManager::kTPCnclsCR, 80.0, 161.);
        cut->AddCut(VarManager::kTPCncls, 90.0, 170.);
      }
      return cut;
    }
  }

  if (!nameStr.compare("LooseGlobalTrackRun3")) {
    cut->AddCut(VarManager::kIsSPDfirst, 0.5, 1.5);
    cut->AddCut(VarManager::kTPCchi2, 0.0, 4.0);
    cut->AddCut(VarManager::kITSchi2, 0.0, 6.0);
    cut->AddCut(VarManager::kITSncls, 3.5, 7.5);
    cut->AddCut(VarManager::kTPCncls, 70.0, 170.);
    return cut;
  }

  if (!nameStr.compare("TightGlobalTrackRun3_strongTPC")) {
    cut->AddCut(VarManager::kIsSPDfirst, 0.5, 1.5);
    cut->AddCut(VarManager::kTPCchi2, 0.0, 4.0);
    cut->AddCut(VarManager::kITSchi2, 0.0, 5.0);
    cut->AddCut(VarManager::kITSncls, 4.5, 7.5);
    cut->AddCut(VarManager::kTPCnclsCR, 140.0, 161.);
    cut->AddCut(VarManager::kTPCncls, 120.0, 170.);
    return cut;
  }

  if (!nameStr.compare("TightTPCTrackRun3")) {
    cut->AddCut(VarManager::kTPCchi2, 0.0, 4.0);
    cut->AddCut(VarManager::kTPCnclsCR, 80.0, 161.);
    return cut;
  }

  if (!nameStr.compare("TightTPCTrack")) {
    cut->AddCut(VarManager::kTPCchi2, 0.0, 4.0);
    cut->AddCut(VarManager::kTPCnclsCR, 80.0, 161.);
    cut->AddCut(VarManager::kIsTPCrefit, 0.5, 1.5);
    return cut;
  }

  if (!nameStr.compare("SPDfirst")) {
    cut->AddCut(VarManager::kIsSPDfirst, 0.5, 1.5);
    return cut;
  }

  if (!nameStr.compare("noTPC")) {
    cut->AddCut(VarManager::kHasTPC, -0.5, 0.5);
    return cut;
  }

  if (!nameStr.compare("SPDany")) {
    cut->AddCut(VarManager::kIsSPDany, 0.5, 1.5);
    return cut;
  }

  if (!nameStr.compare("ITSiball")) {
    cut->AddCut(VarManager::kIsITSibAll, 0.5, 1.5);
    return cut;
  }

  if (!nameStr.compare("ITSibany")) {
    cut->AddCut(VarManager::kIsITSibAny, 0.5, 1.5);
    return cut;
  }

  // List of 30 variations in ITS and TPC parameters
  std::vector<double> cutVar_ITSchi2 = {6., 6., 5., 4., 4., 6., 6., 5., 4., 5., 4., 5., 6., 5., 6., 5., 6., 5., 5., 4., 6., 4., 6., 5., 6., 4., 4., 6., 4., 5.};
  std::vector<double> cutVar_TPCchi2 = {5., 5., 4., 3., 5., 4., 5., 3., 5., 4., 5., 3., 3., 5., 4., 5., 3., 5., 5., 5., 3., 5., 5., 4., 3., 4., 5., 5., 5., 3.};
  std::vector<double> cutVar_ITSnCl = {4.5, 5.5, 5.5, 4.5, 6.5, 4.5, 4.5, 4.5, 4.5, 5.5, 4.5, 5.5, 5.5, 5.5, 5.5, 4.5, 5.5, 6.5, 5.5, 4.5, 4.5, 5.5, 5.5, 5.5, 6.5, 5.5, 4.5, 4.5, 6.5, 6.5};
  std::vector<double> cutVar_TPCnClsCR = {90., 80., 80., 80., 90., 80., 70., 90., 70., 80., 70., 90., 90., 70., 90., 90., 70., 80., 90., 80., 80., 90., 70., 70., 70., 80., 90., 70., 70., 80.};
  std::vector<double> cutVar_TPCnCls = {80., 100., 80., 90., 90., 80., 80., 80., 80., 90., 100., 100., 80., 80., 80., 80., 100., 90., 100., 90., 90., 100., 100., 80., 100., 90., 90., 100., 90., 90.};

  for (unsigned int i = 0; i < cutVar_ITSchi2.size(); i++) {
    if (!nameStr.compare(Form("lmeeCutVarTrackCuts%i", i))) {
      cut->AddCut(VarManager::kIsSPDfirst, 0.5, 1.5);
      cut->AddCut(VarManager::kITSchi2, 0.0, cutVar_ITSchi2.at(i));
      cut->AddCut(VarManager::kTPCchi2, 0.0, cutVar_TPCchi2.at(i));
      cut->AddCut(VarManager::kITSncls, cutVar_ITSnCl.at(i), 7.5);
      cut->AddCut(VarManager::kTPCnclsCR, cutVar_TPCnClsCR.at(i), 161.);
      cut->AddCut(VarManager::kTPCncls, cutVar_TPCnCls.at(i), 170.);
      return cut;
    }
  }

  if (!nameStr.compare("electronStandardQualityForO2MCdebug")) {
    cut->AddCut(VarManager::kIsSPDany, 0.5, 1.5);
    cut->AddCut(VarManager::kTPCchi2, 0.0, 4.0);
    cut->AddCut(VarManager::kTPCncls, 70, 161.);
    return cut;
  }

  if (!nameStr.compare("electronStandardQualityForO2MCdebug2")) {
    cut->AddCut(VarManager::kIsSPDany, 0.5, 1.5);
    cut->AddCut(VarManager::kTPCchi2, 0.0, 4.0);
    cut->AddCut(VarManager::kTPCncls, 100.0, 161.);
    return cut;
  }

  if (!nameStr.compare("electronStandardQualityForO2MCdebug3")) {
    cut->AddCut(VarManager::kITSncls, 0.5, 10);
    cut->AddCut(VarManager::kTPCchi2, 0.0, 4.0);
    cut->AddCut(VarManager::kTPCncls, 70, 161.);
    return cut;
  }

  if (!nameStr.compare("electronStandardQualityForO2MCdebug4")) {
    cut->AddCut(VarManager::kIsITSibAny, 0.5, 1.5);
    cut->AddCut(VarManager::kTPCchi2, 0.0, 4.0);
    cut->AddCut(VarManager::kTPCncls, 70, 161.);
    return cut;
  }

  if (!nameStr.compare("electronStandardQualityITSOnly")) {
    cut->AddCut(VarManager::kIsSPDany, 0.5, 1.5);
    cut->AddCut(VarManager::kITSchi2, 0.0, 5.0);
    cut->AddCut(VarManager::kITSncls, 3.5, 7.5);
    return cut;
  }

  if (!nameStr.compare("electronStandardQualitybAnyITSOnly")) {
    cut->AddCut(VarManager::kIsITSibAny, 0.5, 1.5);
    cut->AddCut(VarManager::kITSchi2, 0.0, 5.0);
    cut->AddCut(VarManager::kITSncls, 3.5, 7.5);
    return cut;
  }

  if (!nameStr.compare("electronStandardQualityTPCOnly")) {
    cut->AddCut(VarManager::kTPCchi2, 0.0, 4.0);
    cut->AddCut(VarManager::kTPCncls, 70, 161.);
    return cut;
  }

  if (!nameStr.compare("electronStandardQualityTPCOnly2")) {
    cut->AddCut(VarManager::kTPCchi2, 0.0, 4.0);
    cut->AddCut(VarManager::kTPCncls, 100, 161.);
    return cut;
  }

  if (!nameStr.compare("NoelectronStandardQualityTPCOnly")) {
    cut->AddCut(VarManager::kTPCchi2, 0.0, 4.0, true, VarManager::kTPCncls, 70, 161.);
    return cut;
  }

  if (!nameStr.compare("electronTrackQualitySkimmed")) {
    cut->AddCut(VarManager::kIsITSibAny, 0.5, 1.5);
    cut->AddCut(VarManager::kITSchi2, 0.0, 5.0);
    cut->AddCut(VarManager::kTPCncls, 60, 161);
    cut->AddCut(VarManager::kTrackDCAxy, -1.5, 1.5);
    cut->AddCut(VarManager::kTrackDCAz, -1.5, 1.5);
    return cut;
  }

  if (!nameStr.compare("electronTrackQualitySkimmed2")) {
    cut->AddCut(VarManager::kIsITSibAny, 0.5, 1.5);
    cut->AddCut(VarManager::kITSchi2, 0.0, 5.0);
    cut->AddCut(VarManager::kTPCncls, 60, 161);
    return cut;
  }

  if (!nameStr.compare("electronTrackQualitySkimmed3")) {
    cut->AddCut(VarManager::kPt, 1.0, 1000.0);
    cut->AddCut(VarManager::kEta, -0.9, 0.9);
    cut->AddCut(VarManager::kIsITSibAny, 0.5, 1.5);
    cut->AddCut(VarManager::kTPCnclsCR, 70, 161);
    cut->AddCut(VarManager::kTPCncls, 70, 161);
    return cut;
  }

  if (!nameStr.compare("pionQualityCut1")) {
    cut->AddCut(VarManager::kPt, 0.15, 1000.0);
    cut->AddCut(VarManager::kIsITSibAny, 0.5, 1.5);
    cut->AddCut(VarManager::kTPCncls, 70, 161);
    return cut;
  }

<<<<<<< HEAD
  if (!nameStr.compare("protonPVcut")) {
    cut->AddCut(VarManager::kTrackDCAxy, -0.1, 0.1);
    cut->AddCut(VarManager::kTrackDCAz, -0.15, 0.15);
    cut->AddCut(VarManager::kPt, 0.4, 3);
    cut->AddCut(VarManager::kEta, -0.9, 0.9);
    cut->AddCut(VarManager::kIsSPDany, 0.5, 1.5);
    cut->AddCut(VarManager::kTPCchi2, 0.0, 4.0);
    cut->AddCut(VarManager::kTPCncls, 80, 161.);
=======
  if (!nameStr.compare("pionQualityCut2")) {
    cut->AddCut(VarManager::kPt, 0.15, 1000.0);
    cut->AddCut(VarManager::kEta, -0.9, 0.9);
    cut->AddCut(VarManager::kIsITSibAny, 0.5, 1.5);
    cut->AddCut(VarManager::kTPCncls, 90, 161);
    cut->AddCut(VarManager::kTPCnclsCR, 70, 161);
>>>>>>> eead5eb4
    return cut;
  }

  if (!nameStr.compare("pidbasic")) {
    cut->AddCut(VarManager::kEta, -0.9, 0.9);
    cut->AddCut(VarManager::kTPCncls, 60, 161.);
    return cut;
  }

  if (!nameStr.compare("standardPrimaryTrack")) {
    cut->AddCut(VarManager::kTrackDCAxy, -1.0, 1.0);
    cut->AddCut(VarManager::kTrackDCAz, -3.0, 3.0);
    return cut;
  }

  if (!nameStr.compare("trackDCA1cm")) { // cut setting to check least common factor between reduced data sets of PWGEM and PWGDQ
    cut->AddCut(VarManager::kTrackDCAxy, -1.0, 1.0);
    cut->AddCut(VarManager::kTrackDCAz, -1.0, 1.0);
    return cut;
  }

  if (!nameStr.compare("dcaCut1_ionut")) {
    cut->AddCut(VarManager::kTrackDCAxy, -0.5, 0.5);
    cut->AddCut(VarManager::kTrackDCAz, -0.5, 0.5);
    return cut;
  }

  if (!nameStr.compare("trackQuality_ionut")) {
    cut->AddCut(VarManager::kIsITSibAny, 0.5, 1.5);
    cut->AddCut(VarManager::kTPCncls, 70, 161);
    cut->AddCut(VarManager::kITSchi2, 0.0, 5.0);
    cut->AddCut(VarManager::kTPCchi2, 0.0, 2.0);
    return cut;
  }

  if (!nameStr.compare("trackQualityTight_ionut")) {
    cut->AddCut(VarManager::kIsITSibAny, 0.5, 1.5);
    cut->AddCut(VarManager::kTPCncls, 100, 161);
    cut->AddCut(VarManager::kITSchi2, 0.0, 3.0);
    cut->AddCut(VarManager::kTPCchi2, 0.0, 2.0);
    cut->AddCut(VarManager::kITSncls, 5.0, 8.0);
    return cut;
  }

  if (!nameStr.compare("kineJpsiEle_ionut")) {
    cut->AddCut(VarManager::kP, 1.0, 15.0);
    cut->AddCut(VarManager::kEta, -0.9, 0.9);
    return cut;
  }

  if (!nameStr.compare("pidJpsiEle0_ionut")) {
    cut->AddCut(VarManager::kTPCnSigmaEl, -2.0, 4.0, false, VarManager::kPin, 1.0, 4.0);
    cut->AddCut(VarManager::kTPCnSigmaEl, -1.0, 4.0, false, VarManager::kPin, 4.0, 150.0);
    cut->AddCut(VarManager::kTPCnSigmaEl, 98.1, 98.11, false, VarManager::kPin, 0.0, 1.0);
    cut->AddCut(VarManager::kTPCnSigmaPr, -4.0, 4.0, true);
    return cut;
  }

  if (!nameStr.compare("pidJpsiEle1_ionut")) {
    cut->AddCut(VarManager::kTPCnSigmaEl, -1.5, 4.0, false, VarManager::kPin, 1.0, 4.0);
    cut->AddCut(VarManager::kTPCnSigmaEl, -1.0, 4.0, false, VarManager::kPin, 4.0, 150.0);
    cut->AddCut(VarManager::kTPCnSigmaEl, 98.1, 98.11, false, VarManager::kPin, 0.0, 1.0);
    cut->AddCut(VarManager::kTPCnSigmaPr, -4.0, 4.0, true);
    return cut;
  }

  if (!nameStr.compare("pidJpsiEle2_ionut")) {
    cut->AddCut(VarManager::kTPCnSigmaEl, -1.0, 4.0);
    cut->AddCut(VarManager::kTPCnSigmaPr, -4.0, 4.0, true);
    return cut;
  }

  if (!nameStr.compare("pidJpsiEle3_ionut")) {
    cut->AddCut(VarManager::kTPCnSigmaEl, -0.5, 4.0);
    cut->AddCut(VarManager::kTPCnSigmaPr, -4.0, 4.0, true);
    return cut;
  }

  if (!nameStr.compare("pidJpsiEle4_ionut")) {
    cut->AddCut(VarManager::kTPCnSigmaEl, 0.0, 4.0);
    cut->AddCut(VarManager::kTPCnSigmaPr, -4.0, 4.0, true);
    return cut;
  }

  if (!nameStr.compare("pidJpsiEle5_ionut")) {
    cut->AddCut(VarManager::kTPCnSigmaEl, 0.5, 4.0);
    cut->AddCut(VarManager::kTPCnSigmaPr, -4.0, 4.0, true);
    return cut;
  }

  if (!nameStr.compare("pidJpsiEle6_ionut")) {
    cut->AddCut(VarManager::kTPCnSigmaEl, -1.0, 4.0);
    cut->AddCut(VarManager::kTOFnSigmaEl, -1.0, 4.0);
    cut->AddCut(VarManager::kTPCnSigmaPr, -4.0, 4.0, true);
    return cut;
  }

  if (!nameStr.compare("pidJpsiEle7_ionut")) {
    cut->AddCut(VarManager::kTOFnSigmaEl, -3.0, 4.0);
    cut->AddCut(VarManager::kTPCnSigmaEl, -1.0, 4.0);
    return cut;
  }

  if (!nameStr.compare("pidJpsiEle8_ionut")) {
    cut->AddCut(VarManager::kTOFnSigmaEl, -3.0, 4.0);
    cut->AddCut(VarManager::kTPCnSigmaEl, -1.5, 4.0);
    return cut;
  }

  if (!nameStr.compare("pidJpsiEle9_ionut")) {
    cut->AddCut(VarManager::kTOFnSigmaEl, -3.0, 4.0);
    cut->AddCut(VarManager::kTPCnSigmaEl, -2.0, 4.0);
    return cut;
  }

  // Magnus cuts ----------------------------------------------------------

  if (!nameStr.compare("pidJpsi_magnus_ele1")) {
    cut->AddCut(VarManager::kTPCnSigmaEl, -3.0, 4.0);
    return cut;
  }
  if (!nameStr.compare("pidJpsi_magnus_ele2")) {
    cut->AddCut(VarManager::kTPCnSigmaEl, -2.0, 4.0);
    return cut;
  }
  if (!nameStr.compare("pidJpsi_magnus_ele3")) {
    cut->AddCut(VarManager::kTPCnSigmaEl, -1.0, 4.0);
    return cut;
  }
  if (!nameStr.compare("pidJpsi_magnus_prot1")) {
    cut->AddCut(VarManager::kTPCnSigmaPr, 3.0, 1000.0);
    return cut;
  }
  if (!nameStr.compare("pidJpsi_magnus_prot2")) {
    cut->AddCut(VarManager::kTPCnSigmaPr, 3.5, 1000.0);
    return cut;
  }
  if (!nameStr.compare("pidJpsi_magnus_pion1")) {
    cut->AddCut(VarManager::kTPCnSigmaPi, 3.0, 1000.0);
    return cut;
  }
  if (!nameStr.compare("pidJpsi_magnus_pion2")) {
    cut->AddCut(VarManager::kTPCnSigmaPi, 3.5, 1000.0);
    return cut;
  }

  // ----------------------------------------------------------------------------------

  if (!nameStr.compare("standardPrimaryTrackDCAz")) {
    cut->AddCut(VarManager::kTrackDCAxy, -3.0, 3.0);
    cut->AddCut(VarManager::kTrackDCAz, -1.0, 1.0);
    return cut;
  }

  if (!nameStr.compare("standardPrimaryTrackDCA")) {
    cut->AddCut(VarManager::kTrackDCAxy, -0.1, 0.1);
    cut->AddCut(VarManager::kTrackDCAz, -0.15, 0.15);
    return cut;
  }

  if (!nameStr.compare("PrimaryTrack_looseDCA")) {
    cut->AddCut(VarManager::kTrackDCAxy, -3.0, 3.0);
    cut->AddCut(VarManager::kTrackDCAz, -3.0, 3.0);
    return cut;
  }

  if (!nameStr.compare("tightPrimaryTrack")) {
    cut->AddCut(VarManager::kTrackDCAsigXY, -3.0, 3.0);
    cut->AddCut(VarManager::kTrackDCAsigZ, -3.0, 3.0);
    return cut;
  }

  if (!nameStr.compare("PrimaryTrack_DCA05")) {
    cut->AddCut(VarManager::kTrackDCAsigXY, -0.5, 0.5);
    cut->AddCut(VarManager::kTrackDCAsigZ, -0.5, 0.5);
    return cut;
  }

  if (!nameStr.compare("PrimaryTrack_DCAz")) {
    cut->AddCut(VarManager::kTrackDCAz, -0.3, 0.3);
    return cut;
  }

  if (!nameStr.compare("hasTOF")) {
    cut->AddCut(VarManager::kHasTOF, 0.5, 1.5);
    return cut;
  }

  if (!nameStr.compare("noTOF")) {
    cut->AddCut(VarManager::kHasTOF, -0.5, 0.5);
    return cut;
  }

  // -----------------------------------------------------
  // V0 and Dalitz legs selections

  for (int i = 1; i <= 8; i++) {
    if (!nameStr.compare(Form("dalitzLeg%d", i))) {
      cut->AddCut(VarManager::kIsDalitzLeg + i - 1, 0.5, 1.5);
      return cut;
    }

    if (!nameStr.compare(Form("notDalitzLeg%d", i))) {
      cut->AddCut(VarManager::kIsDalitzLeg + i - 1, -0.5, 0.5);
      return cut;
    }
  }

  if (!nameStr.compare("pidcalib_ele")) {
    cut->AddCut(VarManager::kIsLegFromGamma, 0.5, 1.5, false);
    return cut;
  }

  if (!nameStr.compare("pidcalib_pion")) {
    cut->AddCut(VarManager::kIsLegFromK0S, 0.5, 1.5, false);
    return cut;
  }

  if (!nameStr.compare("pidcalib_proton")) {
    cut->AddCut(VarManager::kIsProtonFromLambdaAndAntiLambda, 0.5, 1.5, false);
    return cut;
  }

  if (!nameStr.compare("pidcalib_kaon")) {
    cut->AddCut(VarManager::kTOFnSigmaKa, -2.0, 2.0);
    cut->AddCut(VarManager::kTOFnSigmaPi, -2.0, 2.0, true);
    cut->AddCut(VarManager::kITSncls, 1.5, 7.5);
    return cut;
  }

  // ------------------------------------------------
  // Barrel PID cuts
  if (!nameStr.compare("jpsi_TPCPID_debug1")) {
    cut->AddCut(VarManager::kTPCnSigmaEl_Corr, -3.0, 3.0);
    cut->AddCut(VarManager::kTPCnSigmaPi_Corr, 2.5, 999);
    cut->AddCut(VarManager::kTPCnSigmaPr_Corr, 2.5, 999);
    return cut;
  }

  if (!nameStr.compare("jpsi_TPCPID_debug2")) {
    cut->AddCut(VarManager::kTPCnSigmaEl_Corr, -3.0, 3.0);
    cut->AddCut(VarManager::kTPCnSigmaPi_Corr, 3.0, 999);
    cut->AddCut(VarManager::kTPCnSigmaPr_Corr, 3.0, 999);
    return cut;
  }

  if (!nameStr.compare("jpsi_TPCPID_debug3")) {
    cut->AddCut(VarManager::kTPCnSigmaEl_Corr, -3.0, 3.0);
    cut->AddCut(VarManager::kTPCnSigmaPi_Corr, 3.5, 999);
    cut->AddCut(VarManager::kTPCnSigmaPr_Corr, 3.5, 999);
    return cut;
  }

  if (!nameStr.compare("jpsi_TPCPID_debug4")) {
    cut->AddCut(VarManager::kTPCnSigmaEl, -3.0, 3.0);
    cut->AddCut(VarManager::kTPCnSigmaPi, 3.0, 999);
    cut->AddCut(VarManager::kTPCnSigmaPr, 3.0, 999);
    return cut;
  }

  if (!nameStr.compare("jpsi_TPCPID_debug5")) {
    cut->AddCut(VarManager::kTPCnSigmaEl_Corr, -4.0, 4.0);
    cut->AddCut(VarManager::kTPCnSigmaPi_Corr, 2.5, 999);
    cut->AddCut(VarManager::kTPCnSigmaPr_Corr, 2.5, 999);
    return cut;
  }

  if (!nameStr.compare("jpsi_TPCPID_debug5_noCorr")) {
    cut->AddCut(VarManager::kTPCnSigmaEl, -4.0, 4.0);
    cut->AddCut(VarManager::kTPCnSigmaPi, 2.5, 999);
    cut->AddCut(VarManager::kTPCnSigmaPr, 2.5, 999);
    return cut;
  }
  if (!nameStr.compare("electronPIDLooseSkimmed")) {
    cut->AddCut(VarManager::kTPCnSigmaEl, -4.0, 4.0);
    cut->AddCut(VarManager::kTPCnSigmaPi, 2.5, 999);
    cut->AddCut(VarManager::kTPCnSigmaPr, 2.5, 999);
    return cut;
  }

  if (!nameStr.compare("electronPIDLooseSkimmed2")) {
    cut->AddCut(VarManager::kTPCnSigmaEl, -4.0, 4.0);
    cut->AddCut(VarManager::kTPCnSigmaPi, 2.5, 999, false, VarManager::kPin, 0, 3.0);
    cut->AddCut(VarManager::kTPCnSigmaPi, 1.5, 999, false, VarManager::kPin, 3.0, 999);
    cut->AddCut(VarManager::kTPCnSigmaPr, 2.5, 999, false, VarManager::kPin, 0, 3.0);
    cut->AddCut(VarManager::kTPCnSigmaPr, 1.5, 999, false, VarManager::kPin, 3.0, 999);
    return cut;
  }

  if (!nameStr.compare("electronPIDLooseSkimmed3")) {
    cut->AddCut(VarManager::kTPCnSigmaEl, -3.0, 3.0);
    cut->AddCut(VarManager::kTPCnSigmaPi, 3.0, 999, false, VarManager::kPin, 0, 3.0);
    cut->AddCut(VarManager::kTPCnSigmaPr, 3.0, 999, false, VarManager::kPin, 0, 3.0);
    return cut;
  }

  if (!nameStr.compare("jpsi_TPCPID_debug6")) {
    cut->AddCut(VarManager::kTPCnSigmaEl, -2.0, 3.0);
    cut->AddCut(VarManager::kTPCnSigmaPi, 3.0, 999);
    cut->AddCut(VarManager::kTPCnSigmaPr, 3.0, 999);
    return cut;
  }

  if (!nameStr.compare("jpsi_TPCPID_debug7")) {
    cut->AddCut(VarManager::kTPCnSigmaEl, -2.0, 3.0);
    cut->AddCut(VarManager::kTPCnSigmaPi, 3.5, 999);
    cut->AddCut(VarManager::kTPCnSigmaPr, 3.5, 999);
    return cut;
  }

  if (!nameStr.compare("jpsi_TPCPID_debug8")) {
    cut->AddCut(VarManager::kTPCnSigmaEl, -2.0, 3.0, false, VarManager::kPin, 0.0, 3.0);
    cut->AddCut(VarManager::kTPCnSigmaEl, -3.0, 3.0, false, VarManager::kPin, 3.0, 999.0);
    cut->AddCut(VarManager::kTPCnSigmaPi, 3.0, 999, false, VarManager::kPin, 0.0, 3.0);
    cut->AddCut(VarManager::kTPCnSigmaPi, 2.0, 999, false, VarManager::kPin, 5.0, 999.0);
    cut->AddCut(VarManager::kTPCnSigmaPr, 3.0, 999, false, VarManager::kPin, 3.0, 999.0);
    return cut;
  }

  if (!nameStr.compare("jpsi_TPCPID_debug9")) {
    cut->AddCut(VarManager::kTPCnSigmaEl, -2.5, 4.0);
    cut->AddCut(VarManager::kTPCnSigmaPi, 1.0, 999, false, VarManager::kPin, 3.0, 999.0);
    cut->AddCut(VarManager::kTPCnSigmaPr, 2.0, 999);
    return cut;
  }

  if (!nameStr.compare("pidCut_lowP_Corr")) {
    cut->AddCut(VarManager::kTPCnSigmaEl_Corr, -3.0, 3.0, false, VarManager::kP, 0.0, 5.0);
    cut->AddCut(VarManager::kTPCnSigmaPi_Corr, 3.0, 999, false, VarManager::kP, 0.0, 5.0);
    cut->AddCut(VarManager::kTPCnSigmaPr_Corr, 2.5, 999, false, VarManager::kP, 0.0, 5.0);
    return cut;
  }

  if (!nameStr.compare("EleInclusion_highP_Corr")) {
    cut->AddCut(VarManager::kTPCnSigmaEl_Corr, -1.0, 4.0, false, VarManager::kP, 5.0, 999.0);
    return cut;
  }
  if (!nameStr.compare("EleInclusion_highP2_Corr")) {
    cut->AddCut(VarManager::kTPCnSigmaEl_Corr, -0.5, 4.0, false, VarManager::kP, 5.0, 999.0);
    return cut;
  }
  if (!nameStr.compare("PionExclusion_highP_Corr")) {
    cut->AddCut(VarManager::kTPCnSigmaPi_Corr, 2.0, 999, false, VarManager::kP, 5.0, 999.0);
    return cut;
  }
  if (!nameStr.compare("pidCut_lowP")) {
    cut->AddCut(VarManager::kTPCnSigmaEl, -3.0, 3.0, false, VarManager::kP, 0.0, 5.0);
    cut->AddCut(VarManager::kTPCnSigmaPi, 3.0, 999, false, VarManager::kP, 0.0, 5.0);
    cut->AddCut(VarManager::kTPCnSigmaPr, 2.5, 999, false, VarManager::kP, 0.0, 5.0);
    return cut;
  }

  if (!nameStr.compare("EleInclusion_highP")) {
    cut->AddCut(VarManager::kTPCnSigmaEl, -1.0, 4.0, false, VarManager::kP, 5.0, 999.0);
    return cut;
  }
  if (!nameStr.compare("EleInclusion_highP2")) {
    cut->AddCut(VarManager::kTPCnSigmaEl, -0.5, 4.0, false, VarManager::kP, 5.0, 999.0);
    return cut;
  }
  if (!nameStr.compare("PionExclusion_highP")) {
    cut->AddCut(VarManager::kTPCnSigmaPi, 2.0, 999, false, VarManager::kP, 5.0, 999.0);
    return cut;
  }

  if (!nameStr.compare("lmee_TPCPID_debug1")) {
    cut->AddCut(VarManager::kTPCnSigmaEl_Corr, -5.0, 5.0);
    return cut;
  }

  TF1* cutLow1 = new TF1("cutLow1", "pol1", 0., 10.);
  if (!nameStr.compare("electronPID1")) {
    cutLow1->SetParameters(130., -40.0);
    cut->AddCut(VarManager::kTPCsignal, 70., 100.);
    cut->AddCut(VarManager::kTPCsignal, cutLow1, 100.0, false, VarManager::kPin, 0.5, 3.0);
    return cut;
  }

  if (!nameStr.compare("electronPID1shiftUp")) {
    cut->AddCut(VarManager::kTPCsignal, 70. - 0.85, 100. - 0.85);
    cutLow1->SetParameters(130. - 0.85, -40.0);
    cut->AddCut(VarManager::kTPCsignal, cutLow1, 100.0 - 0.85, false, VarManager::kPin, 0.5, 3.0);
    return cut;
  }

  if (!nameStr.compare("electronPID1shiftDown")) {
    cut->AddCut(VarManager::kTPCsignal, 70.0 + 0.85, 100.0 + 0.85);
    cutLow1->SetParameters(130. + 0.85, -40.0);
    cut->AddCut(VarManager::kTPCsignal, cutLow1, 100.0 + 0.85, false, VarManager::kPin, 0.5, 3.0);
    return cut;
  }

  if (!nameStr.compare("electronPID1randomized")) {
    cutLow1->SetParameters(130., -40.0);
    cut->AddCut(VarManager::kTPCsignalRandomized, 70., 100.);
    cut->AddCut(VarManager::kTPCsignalRandomized, cutLow1, 100.0, false, VarManager::kPin, 0.5, 3.0);
    return cut;
  }

  if (!nameStr.compare("electronPID2")) {
    cutLow1->SetParameters(130., -40.0);
    cut->AddCut(VarManager::kTPCsignal, 73., 100.);
    cut->AddCut(VarManager::kTPCsignal, cutLow1, 100.0, false, VarManager::kPin, 0.5, 3.0);
    return cut;
  }

  if (!nameStr.compare("electronPID3")) {
    cutLow1->SetParameters(130., -40.0);
    cut->AddCut(VarManager::kTPCsignal, 60., 110.);
    cut->AddCut(VarManager::kTPCsignal, cutLow1, 100.0, false, VarManager::kPin, 0.5, 3.0);
    return cut;
  }

  if (!nameStr.compare("electronPID2randomized")) {
    cutLow1->SetParameters(130., -40.0);
    cut->AddCut(VarManager::kTPCsignalRandomized, 73., 100.);
    cut->AddCut(VarManager::kTPCsignalRandomized, cutLow1, 100.0, false, VarManager::kPin, 0.5, 3.0);
    return cut;
  }

  if (!nameStr.compare("electronPIDnsigma")) {
    cut->AddCut(VarManager::kTPCnSigmaEl, -3.0, 3.0);
    cut->AddCut(VarManager::kTPCnSigmaPr, 3.0, 3000.0);
    cut->AddCut(VarManager::kTPCnSigmaPi, 3.0, 3000.0);
    return cut;
  }

  if (!nameStr.compare("lmee_commonDQEM_PID_TPC")) { // cut setting to check least common factor between reduced data sets of PWGEM and PWGDQ
    cut->AddCut(VarManager::kTPCnSigmaEl, -2.5, 3., false, VarManager::kPin, 0.0, 1e+10, false);
    cut->AddCut(VarManager::kTPCnSigmaPi, -1e12, 3.5, true, VarManager::kPin, 0.0, 1e+10, false);
    cut->AddCut(VarManager::kTPCnSigmaKa, -3., 3., true, VarManager::kPin, 0.0, 1e+10, false);
    cut->AddCut(VarManager::kTPCnSigmaPr, -3., 3., true, VarManager::kPin, 0.0, 1e+10, false);
    return cut;
  }

  if (!nameStr.compare("lmee_commonDQEM_PID_TOF")) { // cut setting to check least common factor between reduced data sets of PWGEM and PWGDQ
    cut->AddCut(VarManager::kTPCnSigmaEl, -2.5, 3., false, VarManager::kPin, 0.0, 1e+10, false);
    cut->AddCut(VarManager::kTPCnSigmaPi, -3., 3.5, true, VarManager::kPin, 0.0, 1e+10, false);
    cut->AddCut(VarManager::kTOFnSigmaEl, -3., 3., false, VarManager::kPin, 0.3, 1e+10, false);
    return cut;
  }

  std::vector<TString> vecPIDcase;
  vecPIDcase.emplace_back("");              // without post calibration
  vecPIDcase.emplace_back("_Corr");         // case of using post calibrated PID spectra
  vecPIDcase.emplace_back("_CorrWithKaon"); // case of using post calibrated PID spectra with also the kaons

  // loop to define TPC PID cuts with and without post calibration
  for (size_t icase = 0; icase < vecPIDcase.size(); icase++) {
    if (!nameStr.compare(Form("electronPIDOnly%s", vecPIDcase.at(icase).Data()))) {
      if (icase == 0) {
        cut->AddCut(VarManager::kTPCnSigmaEl, -3.0, 3.0);
      } else if (icase == 1 || icase == 2) {
        cut->AddCut(VarManager::kTPCnSigmaEl_Corr, -3.0, 3.0);
      }
      return cut;
    }

    if (!nameStr.compare(Form("electronPID_TPCnsigma%s_loose", vecPIDcase.at(icase).Data()))) {
      if (icase == 0) {
        cut->AddCut(VarManager::kTPCnSigmaEl, -3., 3., false, VarManager::kPin, 0.0, 1e+10, false);
        cut->AddCut(VarManager::kTPCnSigmaPi, -3., 3.5, true, VarManager::kPin, 0.0, 1e+10, false);
        cut->AddCut(VarManager::kTPCnSigmaKa, -3., 3., true, VarManager::kPin, 0.0, 1e+10, false);
        cut->AddCut(VarManager::kTPCnSigmaPr, -3., 3., true, VarManager::kPin, 0.0, 1e+10, false);
      } else if (icase == 1) {
        cut->AddCut(VarManager::kTPCnSigmaEl_Corr, -3., 3., false, VarManager::kPin, 0.0, 1e+10, false);
        cut->AddCut(VarManager::kTPCnSigmaPi_Corr, -3., 3.5, true, VarManager::kPin, 0.0, 1e+10, false);
        cut->AddCut(VarManager::kTPCnSigmaKa, -3., 3., true, VarManager::kPin, 0.0, 1e+10, false);
        cut->AddCut(VarManager::kTPCnSigmaPr_Corr, -3., 3., true, VarManager::kPin, 0.0, 1e+10, false);
      } else if (icase == 2) {
        cut->AddCut(VarManager::kTPCnSigmaEl_Corr, -3., 3., false, VarManager::kPin, 0.0, 1e+10, false);
        cut->AddCut(VarManager::kTPCnSigmaPi_Corr, -3., 3.5, true, VarManager::kPin, 0.0, 1e+10, false);
        cut->AddCut(VarManager::kTPCnSigmaKa_Corr, -3., 3., true, VarManager::kPin, 0.0, 1e+10, false);
        cut->AddCut(VarManager::kTPCnSigmaPr_Corr, -3., 3., true, VarManager::kPin, 0.0, 1e+10, false);
      }
      return cut;
    }

    if (!nameStr.compare(Form("electronPID_TPCnsigma%s", vecPIDcase.at(icase).Data()))) {
      if (icase == 0) { // previously known as electronPID_TPCnsigma_tight
        cut->AddCut(VarManager::kTPCnSigmaEl, -3., 2., false, VarManager::kPin, 0.0, 1e+10, false);
        cut->AddCut(VarManager::kTPCnSigmaPi, -3., 3.5, true, VarManager::kPin, 0.0, 1e+10, false);
        cut->AddCut(VarManager::kTPCnSigmaKa, -3., 4., true, VarManager::kPin, 0.0, 1e+10, false);
        cut->AddCut(VarManager::kTPCnSigmaPr, -3., 4., true, VarManager::kPin, 0.0, 1e+10, false);
      } else if (icase == 1) {
        cut->AddCut(VarManager::kTPCnSigmaEl_Corr, -3., 2., false, VarManager::kPin, 0.0, 1e+10, false);
        cut->AddCut(VarManager::kTPCnSigmaPi_Corr, -3., 3.5, true, VarManager::kPin, 0.0, 1e+10, false);
        cut->AddCut(VarManager::kTPCnSigmaKa, -3., 4., true, VarManager::kPin, 0.0, 1e+10, false);
        cut->AddCut(VarManager::kTPCnSigmaPr_Corr, -3., 4., true, VarManager::kPin, 0.0, 1e+10, false);
      } else if (icase == 2) {
        cut->AddCut(VarManager::kTPCnSigmaEl_Corr, -3., 2., false, VarManager::kPin, 0.0, 1e+10, false);
        cut->AddCut(VarManager::kTPCnSigmaPi_Corr, -3., 3.5, true, VarManager::kPin, 0.0, 1e+10, false);
        cut->AddCut(VarManager::kTPCnSigmaKa_Corr, -3., 4., true, VarManager::kPin, 0.0, 1e+10, false);
        cut->AddCut(VarManager::kTPCnSigmaPr_Corr, -3., 4., true, VarManager::kPin, 0.0, 1e+10, false);
      }
      return cut;
    }

    if (!nameStr.compare(Form("electronPID_TPCnsigma%s_strongHadRej", vecPIDcase.at(icase).Data()))) {
      if (icase == 0) {
        cut->AddCut(VarManager::kTPCnSigmaEl, -3., 2., false, VarManager::kPin, 0.0, 1e+10, false);
        cut->AddCut(VarManager::kTPCnSigmaPi, -3., 4., true, VarManager::kPin, 0.0, 1e+10, false);
        cut->AddCut(VarManager::kTPCnSigmaKa, -3., 4., true, VarManager::kPin, 0.0, 1e+10, false);
        cut->AddCut(VarManager::kTPCnSigmaPr, -3., 4., true, VarManager::kPin, 0.0, 1e+10, false);
      } else if (icase == 1) {
        cut->AddCut(VarManager::kTPCnSigmaEl_Corr, -3., 2., false, VarManager::kPin, 0.0, 1e+10, false);
        cut->AddCut(VarManager::kTPCnSigmaPi_Corr, -3., 4., true, VarManager::kPin, 0.0, 1e+10, false);
        cut->AddCut(VarManager::kTPCnSigmaKa, -3., 4., true, VarManager::kPin, 0.0, 1e+10, false);
        cut->AddCut(VarManager::kTPCnSigmaPr_Corr, -3., 4., true, VarManager::kPin, 0.0, 1e+10, false);
      } else if (icase == 2) {
        cut->AddCut(VarManager::kTPCnSigmaEl_Corr, -3., 2., false, VarManager::kPin, 0.0, 1e+10, false);
        cut->AddCut(VarManager::kTPCnSigmaPi_Corr, -3., 4., true, VarManager::kPin, 0.0, 1e+10, false);
        cut->AddCut(VarManager::kTPCnSigmaKa_Corr, -3., 4., true, VarManager::kPin, 0.0, 1e+10, false);
        cut->AddCut(VarManager::kTPCnSigmaPr_Corr, -3., 4., true, VarManager::kPin, 0.0, 1e+10, false);
      }
      return cut;
    }

    if (!nameStr.compare(Form("electronPID_TPCnsigma%s_strongNSigE", vecPIDcase.at(icase).Data()))) {
      if (icase == 0) {
        cut->AddCut(VarManager::kTPCnSigmaEl, -2., 2., false, VarManager::kPin, 0.0, 1e+10, false);
        cut->AddCut(VarManager::kTPCnSigmaPi, -3., 4., true, VarManager::kPin, 0.0, 1e+10, false);
        cut->AddCut(VarManager::kTPCnSigmaKa, -3., 4., true, VarManager::kPin, 0.0, 1e+10, false);
        cut->AddCut(VarManager::kTPCnSigmaPr, -3., 4., true, VarManager::kPin, 0.0, 1e+10, false);
      } else if (icase == 1) {
        cut->AddCut(VarManager::kTPCnSigmaEl_Corr, -2., 2., false, VarManager::kPin, 0.0, 1e+10, false);
        cut->AddCut(VarManager::kTPCnSigmaPi_Corr, -3., 4., true, VarManager::kPin, 0.0, 1e+10, false);
        cut->AddCut(VarManager::kTPCnSigmaKa, -3., 4., true, VarManager::kPin, 0.0, 1e+10, false);
        cut->AddCut(VarManager::kTPCnSigmaPr_Corr, -3., 4., true, VarManager::kPin, 0.0, 1e+10, false);
      } else if (icase == 2) {
        cut->AddCut(VarManager::kTPCnSigmaEl_Corr, -2., 2., false, VarManager::kPin, 0.0, 1e+10, false);
        cut->AddCut(VarManager::kTPCnSigmaPi_Corr, -3., 4., true, VarManager::kPin, 0.0, 1e+10, false);
        cut->AddCut(VarManager::kTPCnSigmaKa_Corr, -3., 4., true, VarManager::kPin, 0.0, 1e+10, false);
        cut->AddCut(VarManager::kTPCnSigmaPr_Corr, -3., 4., true, VarManager::kPin, 0.0, 1e+10, false);
      }
      return cut;
    }

    if (!nameStr.compare(Form("electronPID_lowB_TPCnsigma%s_strongNSigE", vecPIDcase.at(icase).Data()))) {
      if (icase == 0) {
        cut->AddCut(VarManager::kTPCnSigmaEl, -2., 2., false, VarManager::kPin, 0.0, 1e+10, false);
        cut->AddCut(VarManager::kTPCnSigmaPi, -3., 4., true, VarManager::kPin, 0.0, 1e+10, false);
        cut->AddCut(VarManager::kTPCnSigmaKa, -3., 4., true, VarManager::kPin, 0.0, 1e+10, false);
        cut->AddCut(VarManager::kTPCnSigmaMu, -3., 4., true, VarManager::kPin, 0.0, 1e+10, false);
        cut->AddCut(VarManager::kTPCnSigmaPr, -3., 4., true, VarManager::kPin, 0.0, 1e+10, false);
      } else if (icase == 1) {
        cut->AddCut(VarManager::kTPCnSigmaEl_Corr, -2., 2., false, VarManager::kPin, 0.0, 1e+10, false);
        cut->AddCut(VarManager::kTPCnSigmaPi_Corr, -3., 4., true, VarManager::kPin, 0.0, 1e+10, false);
        cut->AddCut(VarManager::kTPCnSigmaKa, -3., 4., true, VarManager::kPin, 0.0, 1e+10, false);
        cut->AddCut(VarManager::kTPCnSigmaMu, -3., 4., true, VarManager::kPin, 0.0, 1e+10, false);
        cut->AddCut(VarManager::kTPCnSigmaPr_Corr, -3., 4., true, VarManager::kPin, 0.0, 1e+10, false);
      } else if (icase == 2) {
        cut->AddCut(VarManager::kTPCnSigmaEl_Corr, -2., 2., false, VarManager::kPin, 0.0, 1e+10, false);
        cut->AddCut(VarManager::kTPCnSigmaPi_Corr, -3., 4., true, VarManager::kPin, 0.0, 1e+10, false);
        cut->AddCut(VarManager::kTPCnSigmaKa_Corr, -3., 4., true, VarManager::kPin, 0.0, 1e+10, false);
        cut->AddCut(VarManager::kTPCnSigmaMu, -3., 4., true, VarManager::kPin, 0.0, 1e+10, false);
        cut->AddCut(VarManager::kTPCnSigmaPr_Corr, -3., 4., true, VarManager::kPin, 0.0, 1e+10, false);
      }
      return cut;
    }

    if (!nameStr.compare(Form("electronPID_lowB_TPCnsigma%s_strongNSigE_rejBadTOF", vecPIDcase.at(icase).Data()))) {
      if (icase == 0) {
        cut->AddCut(VarManager::kTPCnSigmaEl, -2., 2., false, VarManager::kPin, 0.0, 1e+10, false);
        cut->AddCut(VarManager::kTPCnSigmaPi, -3., 4., true, VarManager::kPin, 0.0, 1e+10, false);
        cut->AddCut(VarManager::kTPCnSigmaKa, -3., 4., true, VarManager::kPin, 0.0, 1e+10, false);
        cut->AddCut(VarManager::kTPCnSigmaMu, -3., 4., true, VarManager::kPin, 0.0, 1e+10, false);
        cut->AddCut(VarManager::kTPCnSigmaPr, -3., 4., true, VarManager::kPin, 0.0, 1e+10, false);
      } else if (icase == 1) {
        cut->AddCut(VarManager::kTPCnSigmaEl_Corr, -2., 2., false, VarManager::kPin, 0.0, 1e+10, false);
        cut->AddCut(VarManager::kTPCnSigmaPi_Corr, -3., 4., true, VarManager::kPin, 0.0, 1e+10, false);
        cut->AddCut(VarManager::kTPCnSigmaKa, -3., 4., true, VarManager::kPin, 0.0, 1e+10, false);
        cut->AddCut(VarManager::kTPCnSigmaMu, -3., 4., true, VarManager::kPin, 0.0, 1e+10, false);
        cut->AddCut(VarManager::kTPCnSigmaPr_Corr, -3., 4., true, VarManager::kPin, 0.0, 1e+10, false);
      } else if (icase == 2) {
        cut->AddCut(VarManager::kTPCnSigmaEl_Corr, -2., 2., false, VarManager::kPin, 0.0, 1e+10, false);
        cut->AddCut(VarManager::kTPCnSigmaPi_Corr, -3., 4., true, VarManager::kPin, 0.0, 1e+10, false);
        cut->AddCut(VarManager::kTPCnSigmaKa_Corr, -3., 4., true, VarManager::kPin, 0.0, 1e+10, false);
        cut->AddCut(VarManager::kTPCnSigmaMu, -3., 4., true, VarManager::kPin, 0.0, 1e+10, false);
        cut->AddCut(VarManager::kTPCnSigmaPr_Corr, -3., 4., true, VarManager::kPin, 0.0, 1e+10, false);
      }
      cut->AddCut(VarManager::kTOFbeta, 0.0, 0.985, true, VarManager::kPin, 0.0, 1e+10, false);
      cut->AddCut(VarManager::kTOFbeta, 1.015, 999999999., true, VarManager::kPin, 0.0, 1e+10, false);
      return cut;
    }

    if (!nameStr.compare(Form("electronPID_TPCnsigma%s_strongNSigE_rejBadTOF", vecPIDcase.at(icase).Data()))) {
      if (icase == 0) {
        cut->AddCut(VarManager::kTPCnSigmaEl, -2., 2., false, VarManager::kPin, 0.0, 1e+10, false);
        cut->AddCut(VarManager::kTPCnSigmaPi, -3., 4., true, VarManager::kPin, 0.0, 1e+10, false);
        cut->AddCut(VarManager::kTPCnSigmaKa, -3., 4., true, VarManager::kPin, 0.0, 1e+10, false);
        cut->AddCut(VarManager::kTPCnSigmaPr, -3., 4., true, VarManager::kPin, 0.0, 1e+10, false);
      } else if (icase == 1) {
        cut->AddCut(VarManager::kTPCnSigmaEl_Corr, -2., 2., false, VarManager::kPin, 0.0, 1e+10, false);
        cut->AddCut(VarManager::kTPCnSigmaPi_Corr, -3., 4., true, VarManager::kPin, 0.0, 1e+10, false);
        cut->AddCut(VarManager::kTPCnSigmaKa, -3., 4., true, VarManager::kPin, 0.0, 1e+10, false);
        cut->AddCut(VarManager::kTPCnSigmaPr_Corr, -3., 4., true, VarManager::kPin, 0.0, 1e+10, false);
      } else if (icase == 2) {
        cut->AddCut(VarManager::kTPCnSigmaEl_Corr, -2., 2., false, VarManager::kPin, 0.0, 1e+10, false);
        cut->AddCut(VarManager::kTPCnSigmaPi_Corr, -3., 4., true, VarManager::kPin, 0.0, 1e+10, false);
        cut->AddCut(VarManager::kTPCnSigmaKa_Corr, -3., 4., true, VarManager::kPin, 0.0, 1e+10, false);
        cut->AddCut(VarManager::kTPCnSigmaPr_Corr, -3., 4., true, VarManager::kPin, 0.0, 1e+10, false);
      }
      cut->AddCut(VarManager::kTOFbeta, 0.0, 0.985, true, VarManager::kPin, 0.0, 1e+10, false);
      cut->AddCut(VarManager::kTOFbeta, 1.015, 999999999., true, VarManager::kPin, 0.0, 1e+10, false);
      return cut;
    }

    if (!nameStr.compare(Form("electronPID_TPCnsigma%s_strongNSigEPbPb_rejBadTOF", vecPIDcase.at(icase).Data()))) {
      if (icase == 0) {
        cut->AddCut(VarManager::kTPCnSigmaEl, -1., 2., false, VarManager::kPin, 0.0, 1e+10, false);
        cut->AddCut(VarManager::kTPCnSigmaPi, -3., 4., true, VarManager::kPin, 0.0, 1e+10, false);
        cut->AddCut(VarManager::kTPCnSigmaKa, -3., 4., true, VarManager::kPin, 0.0, 1e+10, false);
        cut->AddCut(VarManager::kTPCnSigmaPr, -3., 4., true, VarManager::kPin, 0.0, 1e+10, false);
      } else if (icase == 1) {
        cut->AddCut(VarManager::kTPCnSigmaEl_Corr, -1., 2., false, VarManager::kPin, 0.0, 1e+10, false);
        cut->AddCut(VarManager::kTPCnSigmaPi_Corr, -3., 4., true, VarManager::kPin, 0.0, 1e+10, false);
        cut->AddCut(VarManager::kTPCnSigmaKa, -3., 4., true, VarManager::kPin, 0.0, 1e+10, false);
        cut->AddCut(VarManager::kTPCnSigmaPr_Corr, -3., 4., true, VarManager::kPin, 0.0, 1e+10, false);
      } else if (icase == 2) {
        cut->AddCut(VarManager::kTPCnSigmaEl_Corr, -1., 2., false, VarManager::kPin, 0.0, 1e+10, false);
        cut->AddCut(VarManager::kTPCnSigmaPi_Corr, -3., 4., true, VarManager::kPin, 0.0, 1e+10, false);
        cut->AddCut(VarManager::kTPCnSigmaKa_Corr, -3., 4., true, VarManager::kPin, 0.0, 1e+10, false);
        cut->AddCut(VarManager::kTPCnSigmaPr_Corr, -3., 4., true, VarManager::kPin, 0.0, 1e+10, false);
      }
      cut->AddCut(VarManager::kTOFbeta, 0.0, 0.985, true, VarManager::kPin, 0.0, 1e+10, false);
      cut->AddCut(VarManager::kTOFbeta, 1.015, 999999999., true, VarManager::kPin, 0.0, 1e+10, false);
      return cut;
    }

    if (!nameStr.compare(Form("electronPID_TPCnsigma%s_tightNSigEPbPb_rejBadTOF", vecPIDcase.at(icase).Data()))) {
      if (icase == 0) {
        cut->AddCut(VarManager::kTPCnSigmaEl, 0., 3., false, VarManager::kPin, 0.0, 1e+10, false);
        cut->AddCut(VarManager::kTPCnSigmaPi, -3., 4., true, VarManager::kPin, 0.0, 1e+10, false);
        cut->AddCut(VarManager::kTPCnSigmaKa, -3., 4., true, VarManager::kPin, 0.0, 1e+10, false);
        cut->AddCut(VarManager::kTPCnSigmaPr, -3., 4., true, VarManager::kPin, 0.0, 1e+10, false);
      } else if (icase == 1) {
        cut->AddCut(VarManager::kTPCnSigmaEl_Corr, 0., 3., false, VarManager::kPin, 0.0, 1e+10, false);
        cut->AddCut(VarManager::kTPCnSigmaPi_Corr, -3., 4., true, VarManager::kPin, 0.0, 1e+10, false);
        cut->AddCut(VarManager::kTPCnSigmaKa, -3., 4., true, VarManager::kPin, 0.0, 1e+10, false);
        cut->AddCut(VarManager::kTPCnSigmaPr_Corr, -3., 4., true, VarManager::kPin, 0.0, 1e+10, false);
      } else if (icase == 2) {
        cut->AddCut(VarManager::kTPCnSigmaEl_Corr, 0., 3., false, VarManager::kPin, 0.0, 1e+10, false);
        cut->AddCut(VarManager::kTPCnSigmaPi_Corr, -3., 4., true, VarManager::kPin, 0.0, 1e+10, false);
        cut->AddCut(VarManager::kTPCnSigmaKa_Corr, -3., 4., true, VarManager::kPin, 0.0, 1e+10, false);
        cut->AddCut(VarManager::kTPCnSigmaPr_Corr, -3., 4., true, VarManager::kPin, 0.0, 1e+10, false);
      }
      cut->AddCut(VarManager::kTOFbeta, 0.0, 0.985, true, VarManager::kPin, 0.0, 1e+10, false);
      cut->AddCut(VarManager::kTOFbeta, 1.015, 999999999., true, VarManager::kPin, 0.0, 1e+10, false);
      return cut;
    }

    // List of nSigma values for lower and upper edge of El, Pi, Ka, Pr, TPC PID selections/rejection
    std::vector<double> cutVar_TPCnSigmaEl_low = {-4., -4., -4., -2., -3., -2., -3., -4., -2., -4., -3., -3., -3., -4., -3., -3., -4., -3., -4., -4., -3., -4., -3., -3., -2., -4., -4., -3., -4., -2};
    std::vector<double> cutVar_TPCnSigmaEl_up = {2., 3., 2., 2., 2., 2., 2., 4., 2., 2., 4., 3., 3., 2., 4., 2., 2., 4., 3., 4., 2., 4., 2., 3., 2., 3., 4., 2., 3., 2};
    std::vector<double> cutVar_TPCnSigmaPi_low = {-3., -2., -3., -4., -4., -3., -4., -2., -2., -2., -3., -3., -2., -2., -4., -3., -3., -2., -3., -2., -4., -2., -4., -4., -3., -3., -3., -2., -4., -4};
    std::vector<double> cutVar_TPCnSigmaPi_up = {3., 3., 4., 4., 3., 2., 4., 4., 3., 4., 4., 3., 4., 4., 3., 2., 4., 2., 4., 2., 3., 4., 2., 2., 3., 2., 3., 4., 2., 4};
    std::vector<double> cutVar_TPCnSigmaKa_low = {-4., -2., -2., -2., -4., -3., -2., -4., -3., -3., -4., -2., -3., -3., -4., -2., -4., -2., -3., -4., -4., -2., -2., -3., -2., -2., -3., -3., -2., -4};
    std::vector<double> cutVar_TPCnSigmaKa_up = {4., 3., 2., 3., 4., 3., 4., 4., 4., 4., 4., 4., 4., 4., 2., 4., 4., 2., 2., 4., 3., 3., 2., 4., 2., 4., 3., 3., 3., 3};
    std::vector<double> cutVar_TPCnSigmaPr_low = {-4., -2., -2., -3., -4., -4., -3., -2., -2., -4., -4., -2., -3., -4., -2., -3., -3., -2., -3., -3., -2., -2., -2., -2., -2., -3., -2., -3., -3., -3};
    std::vector<double> cutVar_TPCnSigmaPr_up = {2., 2., 3., 2., 3., 3., 3., 2., 4., 3., 3., 4., 4., 3., 4., 4., 3., 4., 2., 3., 4., 4., 3., 4., 3., 2., 3., 3., 2., 3};

    for (unsigned int i = 0; i < cutVar_TPCnSigmaEl_low.size(); i++) {
      if (!nameStr.compare(Form("electronPID_TPCnsigma_cutVar%s%i", vecPIDcase.at(icase).Data(), i))) {
        if (icase == 0) {
          cut->AddCut(VarManager::kTPCnSigmaEl, cutVar_TPCnSigmaEl_low.at(i), cutVar_TPCnSigmaEl_up.at(i), false, VarManager::kPin, 0.0, 1e+10, false);
          cut->AddCut(VarManager::kTPCnSigmaPi, cutVar_TPCnSigmaPi_low.at(i), cutVar_TPCnSigmaPi_up.at(i), true, VarManager::kPin, 0.0, 1e+10, false);
          cut->AddCut(VarManager::kTPCnSigmaKa, cutVar_TPCnSigmaKa_low.at(i), cutVar_TPCnSigmaKa_up.at(i), true, VarManager::kPin, 0.0, 1e+10, false);
          cut->AddCut(VarManager::kTPCnSigmaPr, cutVar_TPCnSigmaPr_low.at(i), cutVar_TPCnSigmaPr_up.at(i), true, VarManager::kPin, 0.0, 1e+10, false);
        } else if (icase == 1) {
          cut->AddCut(VarManager::kTPCnSigmaEl_Corr, cutVar_TPCnSigmaEl_low.at(i), cutVar_TPCnSigmaEl_up.at(i), false, VarManager::kPin, 0.0, 1e+10, false);
          cut->AddCut(VarManager::kTPCnSigmaPi_Corr, cutVar_TPCnSigmaPi_low.at(i), cutVar_TPCnSigmaPi_up.at(i), true, VarManager::kPin, 0.0, 1e+10, false);
          cut->AddCut(VarManager::kTPCnSigmaKa, cutVar_TPCnSigmaKa_low.at(i), cutVar_TPCnSigmaKa_up.at(i), true, VarManager::kPin, 0.0, 1e+10, false);
          cut->AddCut(VarManager::kTPCnSigmaPr_Corr, cutVar_TPCnSigmaPr_low.at(i), cutVar_TPCnSigmaPr_up.at(i), true, VarManager::kPin, 0.0, 1e+10, false);
        } else if (icase == 2) {
          cut->AddCut(VarManager::kTPCnSigmaEl_Corr, cutVar_TPCnSigmaEl_low.at(i), cutVar_TPCnSigmaEl_up.at(i), false, VarManager::kPin, 0.0, 1e+10, false);
          cut->AddCut(VarManager::kTPCnSigmaPi_Corr, cutVar_TPCnSigmaPi_low.at(i), cutVar_TPCnSigmaPi_up.at(i), true, VarManager::kPin, 0.0, 1e+10, false);
          cut->AddCut(VarManager::kTPCnSigmaKa_Corr, cutVar_TPCnSigmaKa_low.at(i), cutVar_TPCnSigmaKa_up.at(i), true, VarManager::kPin, 0.0, 1e+10, false);
          cut->AddCut(VarManager::kTPCnSigmaPr_Corr, cutVar_TPCnSigmaPr_low.at(i), cutVar_TPCnSigmaPr_up.at(i), true, VarManager::kPin, 0.0, 1e+10, false);
        }
        return cut;
      }
    }

    if (!nameStr.compare(Form("lmee_pp_502TeV_TPC%s", vecPIDcase.at(icase).Data()))) {
      if (icase == 0) {
        cut->AddCut(VarManager::kTPCnSigmaEl, -3., 3., false, VarManager::kPin, 0.0, 1e+10, false);
        cut->AddCut(VarManager::kTPCnSigmaPi, -99., 3.5, true, VarManager::kPin, 0.0, 1e+10, false);
        cut->AddCut(VarManager::kTPCnSigmaKa, -3., 3., true, VarManager::kPin, 0.0, 1e+10, false);
        cut->AddCut(VarManager::kTPCnSigmaPr, -3., 3., true, VarManager::kPin, 0.0, 1e+10, false);
      } else if (icase == 1) {
        cut->AddCut(VarManager::kTPCnSigmaEl_Corr, -3., 3., false, VarManager::kPin, 0.0, 1e+10, false);
        cut->AddCut(VarManager::kTPCnSigmaPi_Corr, -99., 3.5, true, VarManager::kPin, 0.0, 1e+10, false);
        cut->AddCut(VarManager::kTPCnSigmaKa, -3., 3., true, VarManager::kPin, 0.0, 1e+10, false);
        cut->AddCut(VarManager::kTPCnSigmaPr_Corr, -3., 3., true, VarManager::kPin, 0.0, 1e+10, false);
      } else if (icase == 2) {
        cut->AddCut(VarManager::kTPCnSigmaEl_Corr, -3., 3., false, VarManager::kPin, 0.0, 1e+10, false);
        cut->AddCut(VarManager::kTPCnSigmaPi_Corr, -99., 3.5, true, VarManager::kPin, 0.0, 1e+10, false);
        cut->AddCut(VarManager::kTPCnSigmaKa_Corr, -3., 3., true, VarManager::kPin, 0.0, 1e+10, false);
        cut->AddCut(VarManager::kTPCnSigmaPr_Corr, -3., 3., true, VarManager::kPin, 0.0, 1e+10, false);
      }
      return cut;
    }

    if (!nameStr.compare(Form("lmee_pp_502TeV_lowB_TPC%s", vecPIDcase.at(icase).Data()))) {
      if (icase == 0) {
        cut->AddCut(VarManager::kTPCnSigmaEl, -3., 3., false, VarManager::kPin, 0.0, 1e+10, false);
        cut->AddCut(VarManager::kTPCnSigmaPi, -3.5, 3.5, true, VarManager::kPin, 0.0, 1e+10, false);
        cut->AddCut(VarManager::kTPCnSigmaKa, -3., 3., true, VarManager::kPin, 0.0, 1e+10, false);
        cut->AddCut(VarManager::kTPCnSigmaMu, -3., 3., true, VarManager::kPin, 0.0, 1e+10, false);
        cut->AddCut(VarManager::kTPCnSigmaPr, -3., 3., true, VarManager::kPin, 0.0, 1e+10, false);
      } else if (icase == 1) {
        cut->AddCut(VarManager::kTPCnSigmaEl_Corr, -3., 3., false, VarManager::kPin, 0.0, 1e+10, false);
        cut->AddCut(VarManager::kTPCnSigmaPi_Corr, -3.5, 3.5, true, VarManager::kPin, 0.0, 1e+10, false);
        cut->AddCut(VarManager::kTPCnSigmaKa, -3., 3., true, VarManager::kPin, 0.0, 1e+10, false);
        cut->AddCut(VarManager::kTPCnSigmaMu, -3., 3., true, VarManager::kPin, 0.0, 1e+10, false);
        cut->AddCut(VarManager::kTPCnSigmaPr_Corr, -3., 3., true, VarManager::kPin, 0.0, 1e+10, false);
      } else if (icase == 2) {
        cut->AddCut(VarManager::kTPCnSigmaEl_Corr, -3., 3., false, VarManager::kPin, 0.0, 1e+10, false);
        cut->AddCut(VarManager::kTPCnSigmaPi_Corr, -3.5, 3.5, true, VarManager::kPin, 0.0, 1e+10, false);
        cut->AddCut(VarManager::kTPCnSigmaKa_Corr, -3., 3., true, VarManager::kPin, 0.0, 1e+10, false);
        cut->AddCut(VarManager::kTPCnSigmaMu, -3., 3., true, VarManager::kPin, 0.0, 1e+10, false);
        cut->AddCut(VarManager::kTPCnSigmaPr_Corr, -3., 3., true, VarManager::kPin, 0.0, 1e+10, false);
      }
      return cut;
    }

    if (!nameStr.compare(Form("lmee_pp_502TeV_TPCloosenopkrej%s", vecPIDcase.at(icase).Data()))) {
      if (icase == 0) {
        cut->AddCut(VarManager::kTPCnSigmaEl, -4., 4., false, VarManager::kPin, 0.0, 1e+10, false);
        cut->AddCut(VarManager::kTPCnSigmaPi, -99., 2.5, true, VarManager::kPin, 0.0, 1e+10, false);
      } else if (icase == 1 || icase == 2) {
        cut->AddCut(VarManager::kTPCnSigmaEl_Corr, -4., 4., false, VarManager::kPin, 0.0, 1e+10, false);
        cut->AddCut(VarManager::kTPCnSigmaPi_Corr, -99., 2.5, true, VarManager::kPin, 0.0, 1e+10, false);
      }
      return cut;
    }

    if (!nameStr.compare(Form("lmee_pp_502TeV_TPCPbPbnopkrej%s", vecPIDcase.at(icase).Data()))) {
      if (icase == 0) {
        cut->AddCut(VarManager::kTPCnSigmaEl, -1., 2., false, VarManager::kPin, 0.0, 1e+10, false);
        cut->AddCut(VarManager::kTPCnSigmaPi, -3., 4., true, VarManager::kPin, 0.0, 1e+10, false);
      } else if (icase == 1 || icase == 2) {
        cut->AddCut(VarManager::kTPCnSigmaEl_Corr, -1., 2., false, VarManager::kPin, 0.0, 1e+10, false);
        cut->AddCut(VarManager::kTPCnSigmaPi_Corr, -3., 4., true, VarManager::kPin, 0.0, 1e+10, false);
      }
      return cut;
    }

    if (!nameStr.compare(Form("lmee_pp_502TeV_TPCloose%s", vecPIDcase.at(icase).Data()))) {
      if (icase == 0) {
        cut->AddCut(VarManager::kTPCnSigmaEl, -4., 4., false, VarManager::kPin, 0.0, 1e+10, false);
        cut->AddCut(VarManager::kTPCnSigmaPi, -99., 2.5, true, VarManager::kPin, 0.0, 1e+10, false);
        cut->AddCut(VarManager::kTPCnSigmaKa, -2., 2., true, VarManager::kPin, 0.0, 1e+10, false);
        cut->AddCut(VarManager::kTPCnSigmaPr, -2., 2., true, VarManager::kPin, 0.0, 1e+10, false);
      } else if (icase == 1) {
        cut->AddCut(VarManager::kTPCnSigmaEl_Corr, -4., 4., false, VarManager::kPin, 0.0, 1e+10, false);
        cut->AddCut(VarManager::kTPCnSigmaPi_Corr, -99., 2.5, true, VarManager::kPin, 0.0, 1e+10, false);
        cut->AddCut(VarManager::kTPCnSigmaKa, -2., 2., true, VarManager::kPin, 0.0, 1e+10, false);
        cut->AddCut(VarManager::kTPCnSigmaPr_Corr, -2., 2., true, VarManager::kPin, 0.0, 1e+10, false);
      } else if (icase == 2) {
        cut->AddCut(VarManager::kTPCnSigmaEl_Corr, -4., 4., false, VarManager::kPin, 0.0, 1e+10, false);
        cut->AddCut(VarManager::kTPCnSigmaPi_Corr, -99., 2.5, true, VarManager::kPin, 0.0, 1e+10, false);
        cut->AddCut(VarManager::kTPCnSigmaKa_Corr, -2., 2., true, VarManager::kPin, 0.0, 1e+10, false);
        cut->AddCut(VarManager::kTPCnSigmaPr_Corr, -2., 2., true, VarManager::kPin, 0.0, 1e+10, false);
      }
      return cut;
    }
  }

  if (!nameStr.compare("electronPIDnsigmaOpen")) {
    cut->AddCut(VarManager::kTPCnSigmaEl, -4.0, 4.0);
    cut->AddCut(VarManager::kTPCnSigmaPr, 2.0, 3000.0);
    cut->AddCut(VarManager::kTPCnSigmaPi, 2.0, 3000.0);
    return cut;
  }

  if (!nameStr.compare("electronPIDnsigmaVeryVeryLoose")) {
    cut->AddCut(VarManager::kTPCnSigmaEl, -4.0, 4.0);
    cut->AddCut(VarManager::kTPCnSigmaPr, 2.5, 3000.0);
    cut->AddCut(VarManager::kTPCnSigmaPi, 2.0, 3000.0);
    return cut;
  }

  if (!nameStr.compare("electronPIDnsigmaVeryVeryLoose2")) {
    cut->AddCut(VarManager::kTPCnSigmaEl, -4.0, 4.0);
    cut->AddCut(VarManager::kTPCnSigmaPr, 2.5, 3000.0);
    cut->AddCut(VarManager::kTPCnSigmaPi, 2.5, 3000.0);
    return cut;
  }

  if (!nameStr.compare("electronPIDnsigmaVeryLoose")) {
    cut->AddCut(VarManager::kTPCnSigmaEl, -4.0, 4.0);
    cut->AddCut(VarManager::kTPCnSigmaPr, 2.5, 3000.0);
    cut->AddCut(VarManager::kTPCnSigmaPi, 2.5, 3000.0);
    cut->AddCut(VarManager::kTOFnSigmaEl, -3., 3., false, VarManager::kPin, 0.4, 1e+10, false);
    return cut;
  }

  if (!nameStr.compare("electronPIDnsigmaLoose")) {
    cut->AddCut(VarManager::kTPCnSigmaEl, -3.0, 3.0);
    cut->AddCut(VarManager::kTPCnSigmaPr, 2.5, 3000.0);
    cut->AddCut(VarManager::kTPCnSigmaPi, 2.5, 3000.0);
    return cut;
  }

  if (!nameStr.compare("electronPIDnsigmaMedium")) {
    cut->AddCut(VarManager::kTPCnSigmaEl, -3.0, 3.0);
    cut->AddCut(VarManager::kTPCnSigmaPr, 2.7, 3000.0);
    cut->AddCut(VarManager::kTPCnSigmaPi, 2.7, 3000.0);
    return cut;
  }

  if (!nameStr.compare("electronPIDnsigmaSkewed")) {
    cut->AddCut(VarManager::kTPCnSigmaEl, -2.0, 3.0);
    cut->AddCut(VarManager::kTPCnSigmaPr, 3.5, 3000.0);
    cut->AddCut(VarManager::kTPCnSigmaPi, 3.5, 3000.0);
    return cut;
  }

  if (!nameStr.compare("electronPIDnsigmaSkewed_2")) {
    cut->AddCut(VarManager::kTPCnSigmaEl, -0.0, 3.0);
    cut->AddCut(VarManager::kTPCnSigmaPr, 3.5, 3000.0);
    cut->AddCut(VarManager::kTPCnSigmaPi, 3.5, 3000.0);
    return cut;
  }

  if (!nameStr.compare("electronPIDPrKaPiRej")) {
    cut->AddCut(VarManager::kTPCnSigmaEl, -3.0, 3.0);
    cut->AddCut(VarManager::kTPCnSigmaPr, -3.0, 3.0, true);
    cut->AddCut(VarManager::kTPCnSigmaPi, -3.0, 3.0, true);
    cut->AddCut(VarManager::kTPCnSigmaKa, -3.0, 3.0, true);
    return cut;
  }

  if (!nameStr.compare("electronPIDPrKaPiRej_Corr")) {
    cut->AddCut(VarManager::kTPCnSigmaEl_Corr, -3.0, 3.0);
    cut->AddCut(VarManager::kTPCnSigmaPr_Corr, -3.0, 3.0, true);
    cut->AddCut(VarManager::kTPCnSigmaPi_Corr, -3.0, 3.0, true);
    cut->AddCut(VarManager::kTPCnSigmaKa, -3.0, 3.0, true);
    return cut;
  }

  if (!nameStr.compare("electronPIDPrKaPiRejLoose")) {
    cut->AddCut(VarManager::kTPCnSigmaEl, -3.0, 3.0);
    cut->AddCut(VarManager::kTPCnSigmaPr, -2.0, 2.0, true);
    cut->AddCut(VarManager::kTPCnSigmaPi, -3.0, 3.0, true, VarManager::kPin, 0.0, 1.0, false);
    cut->AddCut(VarManager::kTPCnSigmaPi, -3.0, 2.0, true, VarManager::kPin, 0.0, 1.0, true);
    cut->AddCut(VarManager::kTPCnSigmaKa, -3.0, 3.0, true);
    return cut;
  }

  if (!nameStr.compare("electronPIDPrKaPiRejLoose_Corr")) {
    cut->AddCut(VarManager::kTPCnSigmaEl_Corr, -3.0, 3.0);
    cut->AddCut(VarManager::kTPCnSigmaPr_Corr, -2.0, 2.0, true);
    cut->AddCut(VarManager::kTPCnSigmaPi_Corr, -3.0, 3.0, true, VarManager::kPin, 0.0, 1.0, false);
    cut->AddCut(VarManager::kTPCnSigmaPi_Corr, -3.0, 2.0, true, VarManager::kPin, 0.0, 1.0, true);
    cut->AddCut(VarManager::kTPCnSigmaKa, -3.0, 3.0, true);
    return cut;
  }

  if (!nameStr.compare("kaonPIDnsigma")) {
    cut->AddCut(VarManager::kTPCnSigmaKa, -3.0, 3.0);
    return cut;
  }

  if (!nameStr.compare("kaonRejNsigma")) {
    cut->AddCut(VarManager::kTPCnSigmaKa, -3.0, 3.0, true);
    return cut;
  }

  if (!nameStr.compare("kaonPIDnsigma2")) {
    cut->AddCut(VarManager::kTPCnSigmaKa, -2.0, 2.0);
    return cut;
  }

  if (!nameStr.compare("kaonPID_TPCnTOF")) {
    cut->AddCut(VarManager::kTPCnSigmaKa, -3.0, 3.0);
    cut->AddCut(VarManager::kTOFnSigmaKa, -3.0, 3.0);
    return cut;
  }

  if (!nameStr.compare("kaonPIDnsigma700")) {
    cut->AddCut(VarManager::kTPCnSigmaKa, -3.0, 3.0);
    cut->AddCut(VarManager::kPin, 0.0, 0.7);
    return cut;
  }

  if (!nameStr.compare("AssocKine")) {
    cut->AddCut(VarManager::kPt, 1.0, 1000.0);
    cut->AddCut(VarManager::kEta, -0.9, 0.9);
    return cut;
  }

  if (!nameStr.compare("electronPIDnsigmaRandomized")) {
    cut->AddCut(VarManager::kTPCnSigmaElRandomized, -3.0, 3.0);
    cut->AddCut(VarManager::kTPCnSigmaPrRandomized, 3.0, 3000.0);
    cut->AddCut(VarManager::kTPCnSigmaPiRandomized, 3.0, 3000.0);
    return cut;
  }

  if (!nameStr.compare("electronPIDworseRes")) {
    cut->AddCut(VarManager::kTPCnSigmaEl, -3.0, 3.0);
    cut->AddCut(VarManager::kTPCnSigmaPr, 3.0 * 0.8, 3000.0); // emulates a 20% degradation in PID resolution
    cut->AddCut(VarManager::kTPCnSigmaPi, 3.0 * 0.8, 3000.0); // proton and pion rejections are effectively relaxed by 20%
    return cut;
  }

  if (!nameStr.compare("electronPIDshift")) {
    cut->AddCut(VarManager::kTPCnSigmaEl, -3.0, 3.0);
    cut->AddCut(VarManager::kTPCnSigmaPr, 3.0 - 0.2, 3000.0);
    cut->AddCut(VarManager::kTPCnSigmaPi, 3.0 - 0.2, 3000.0);
    return cut;
  }

  if (!nameStr.compare("pionPIDnsigma")) {
    cut->AddCut(VarManager::kTPCnSigmaPi, -3.0, 3.0);
    return cut;
  }

  if (!nameStr.compare("pionPID_TPCnTOF")) {
    cut->AddCut(VarManager::kTPCnSigmaPi, -3.0, 3.0);
    cut->AddCut(VarManager::kTOFnSigmaPi, -3.0, 3.0);
    return cut;
  }

  if (!nameStr.compare("protonPID_TPCnTOF")) {
    cut->AddCut(VarManager::kTPCnSigmaPr, -3.0, 3.0);
    cut->AddCut(VarManager::kTOFnSigmaPr, -3.0, 3.0);
    return cut;
  }

  if (!nameStr.compare("protonPID_TPCnTOF2")) {
    cut->AddCut(VarManager::kTPCnSigmaPr, -2.5, 2.5);
    return cut;
  }

  if (!nameStr.compare("tpc_pion_rejection")) {
    TF1* f1maxPi = new TF1("f1maxPi", "[0]+[1]*x", 0, 10);
    f1maxPi->SetParameters(85, -50);
    cut->AddCut(VarManager::kTPCsignal, 70, f1maxPi, true, VarManager::kPin, 0.0, 0.4, false);
    return cut;
  }

  if (!nameStr.compare("tpc_pion_band_rejection")) {
    TF1* f1minPi = new TF1("f1minPi", "[0]+[1]*log(x)", 0, 10);
    f1minPi->SetParameters(-115, -90);
    TF1* f1maxPi = new TF1("f1maxPi", "[0]+[1]*log(x)", 0, 10);
    f1maxPi->SetParameters(-70, -90);
    cut->AddCut(VarManager::kTPCsignal, f1minPi, f1maxPi, true, VarManager::kPin, 0.05, 0.3, false);
    return cut;
  }

  if (!nameStr.compare("tpc_pion_muon_band_rejection")) {
    TF1* f1minPi = new TF1("f1minPi", "[0]+exp([1]*x+[2])", 0, 10);
    f1minPi->SetParameters(37, -18, 5.5);
    TF1* f1maxPi = new TF1("f1maxPi", "[0]+exp([1]*x+[2])", 0, 10);
    f1maxPi->SetParameters(67, -17, 5.9);
    cut->AddCut(VarManager::kTPCsignal, f1minPi, f1maxPi, true, VarManager::kPin, 0.0, 10, false);
    return cut;
  }

  if (!nameStr.compare("tpc_pion_rejection_highp")) {
    TF1* f1minPi = new TF1("f1minPi", "[0]+[1]*x", 0, 10);
    f1minPi->SetParameters(65, 4.);
    cut->AddCut(VarManager::kTPCsignal, f1minPi, 110., false, VarManager::kPin, 0.0, 10, false);
    return cut;
  }

  if (!nameStr.compare("tpc_kaon_rejection")) {
    TF1* f1minKa = new TF1("f1minKa", "[0]+exp([1]*x+[2])", 0, 10);
    f1minKa->SetParameters(37, -4, 5.6);
    TF1* f1maxKa = new TF1("f1maxKa", "[0]+exp([1]*x+[2])", 0, 10);
    f1maxKa->SetParameters(60, -4.1, 6.);
    cut->AddCut(VarManager::kTPCsignal, f1minKa, f1maxKa, true, VarManager::kPin, 0.0, 10.0, false);
    return cut;
  }

  if (!nameStr.compare("tpc_proton_rejection")) {
    TF1* f1minPr = new TF1("f1minPr", "[0]+exp([1]*x+[2])", 0, 10);
    f1minPr->SetParameters(37, -2.6, 6.1);
    TF1* f1maxPr = new TF1("f1maxPr", "[0]+exp([1]*x+[2])", 0, 10);
    f1maxPr->SetParameters(60, -2.4, 6.2);
    cut->AddCut(VarManager::kTPCsignal, f1minPr, f1maxPr, true, VarManager::kPin, 0.0, 10, false);
    return cut;
  }

  if (!nameStr.compare("tpc_electron")) {
    cut->AddCut(VarManager::kTPCsignal, 60, 110, false, VarManager::kPin, 0.0, 1e+10, false);
    return cut;
  }

  if (!nameStr.compare("tof_electron")) {
    cut->AddCut(VarManager::kTOFbeta, 0.99, 1.01, false, VarManager::kPin, 0.0, 1e+10, false);
    return cut;
  }

  if (!nameStr.compare("tof_electron_sigma")) {
    cut->AddCut(VarManager::kTOFnSigmaEl, -2., 2., false, VarManager::kPin, 0.0, 1e+10, false);
    return cut;
  }

  if (!nameStr.compare("tof_electron_sigma_2")) {
    cut->AddCut(VarManager::kTOFnSigmaEl, -3., 3.);
    return cut;
  }

  if (!nameStr.compare("tof_electron_loose")) {
    cut->AddCut(VarManager::kTOFbeta, 0.95, 1.05, false, VarManager::kPin, 0.0, 1e+10, false);
    return cut;
  }

  // loop to define TOF PID cuts with and without post calibration
  for (size_t icase = 0; icase < vecPIDcase.size(); icase++) {
    if (!nameStr.compare(Form("electronPID_TOFnsigma%s_loose", vecPIDcase.at(icase).Data()))) {
      if (icase == 0) {
        cut->AddCut(VarManager::kTPCnSigmaEl, -3., 3., false, VarManager::kPin, 0.0, 1e+10, false);
        cut->AddCut(VarManager::kTPCnSigmaPi, -3., 3.5, true, VarManager::kPin, 0.0, 1e+10, false);
        cut->AddCut(VarManager::kTOFnSigmaEl, -3., 3., false, VarManager::kPin, 0.3, 1e+10, false);
      } else if (icase == 1 || icase == 2) {
        cut->AddCut(VarManager::kTPCnSigmaEl_Corr, -3., 3., false, VarManager::kPin, 0.0, 1e+10, false);
        cut->AddCut(VarManager::kTPCnSigmaPi_Corr, -3., 3.5, true, VarManager::kPin, 0.0, 1e+10, false);
        cut->AddCut(VarManager::kTOFnSigmaEl, -3., 3., false, VarManager::kPin, 0.3, 1e+10, false);
      }
      return cut;
    }

    if (!nameStr.compare(Form("electronPID_TOFnsigma%s", vecPIDcase.at(icase).Data()))) {
      if (icase == 0) { // previously known as electronPID_TOFnsigma_tight
        cut->AddCut(VarManager::kTPCnSigmaEl, -3., 2., false, VarManager::kPin, 0.0, 1e+10, false);
        cut->AddCut(VarManager::kTPCnSigmaPi, -3., 3.5, true, VarManager::kPin, 0.0, 1e+10, false);
        cut->AddCut(VarManager::kTOFnSigmaEl, -3., 3., false, VarManager::kPin, 0.3, 1e+10, false);
      } else if (icase == 1 || icase == 2) {
        cut->AddCut(VarManager::kTPCnSigmaEl_Corr, -3., 2., false, VarManager::kPin, 0.0, 1e+10, false);
        cut->AddCut(VarManager::kTPCnSigmaPi_Corr, -3., 3.5, true, VarManager::kPin, 0.0, 1e+10, false);
        cut->AddCut(VarManager::kTOFnSigmaEl, -3., 3., false, VarManager::kPin, 0.3, 1e+10, false);
      }
      return cut;
    }

    if (!nameStr.compare(Form("electronPID_TOFnsigma%s_strongHadRej", vecPIDcase.at(icase).Data()))) {
      if (icase == 0) {
        cut->AddCut(VarManager::kTPCnSigmaEl, -3., 2., false, VarManager::kPin, 0.0, 1e+10, false);
        cut->AddCut(VarManager::kTPCnSigmaPi, -3., 4., true, VarManager::kPin, 0.0, 1e+10, false);
        cut->AddCut(VarManager::kTOFnSigmaEl, -3., 3., false, VarManager::kPin, 0.3, 1e+10, false);
      } else if (icase == 1 || icase == 2) {
        cut->AddCut(VarManager::kTPCnSigmaEl_Corr, -3., 2., false, VarManager::kPin, 0.0, 1e+10, false);
        cut->AddCut(VarManager::kTPCnSigmaPi_Corr, -3., 4., true, VarManager::kPin, 0.0, 1e+10, false);
        cut->AddCut(VarManager::kTOFnSigmaEl, -3., 3., false, VarManager::kPin, 0.3, 1e+10, false);
      }
      return cut;
    }

    if (!nameStr.compare(Form("electronPID_TOFnsigma%s_strongNSigE", vecPIDcase.at(icase).Data()))) {
      if (icase == 0) {
        cut->AddCut(VarManager::kTPCnSigmaEl, -2., 2., false, VarManager::kPin, 0.0, 1e+10, false);
        cut->AddCut(VarManager::kTPCnSigmaPi, -3., 4., true, VarManager::kPin, 0.0, 1e+10, false);
        cut->AddCut(VarManager::kTOFnSigmaEl, -2., 2., false, VarManager::kPin, 0.3, 1e+10, false);
      } else if (icase == 1 || icase == 2) {
        cut->AddCut(VarManager::kTPCnSigmaEl_Corr, -2., 2., false, VarManager::kPin, 0.0, 1e+10, false);
        cut->AddCut(VarManager::kTPCnSigmaPi_Corr, -3., 4., true, VarManager::kPin, 0.0, 1e+10, false);
        cut->AddCut(VarManager::kTOFnSigmaEl, -2., 2., false, VarManager::kPin, 0.3, 1e+10, false);
      }
      return cut;
    }

    // List of nSigma values for lower and upper edge of TPC: El, Pi and TOF: El PID selections/rejection
    std::vector<double> cutVar_TPCnSigmaEl_low = {-4., -4., -4., -2., -3., -2., -3., -4., -2., -4., -3., -3., -3., -4., -3., -3., -4., -3., -4., -4., -3., -4., -3., -3., -2., -4., -4., -3., -4., -2};
    std::vector<double> cutVar_TPCnSigmaEl_up = {2., 3., 2., 2., 2., 2., 2., 4., 2., 2., 4., 3., 3., 2., 4., 2., 2., 4., 3., 4., 2., 4., 2., 3., 2., 3., 4., 2., 3., 2};
    std::vector<double> cutVar_TPCnSigmaPi_low = {-3., -2., -3., -4., -4., -3., -4., -2., -2., -2., -3., -3., -2., -2., -4., -3., -3., -2., -3., -2., -4., -2., -4., -4., -3., -3., -3., -2., -4., -4};
    std::vector<double> cutVar_TPCnSigmaPi_up = {3., 3., 4., 4., 3., 2., 4., 4., 3., 4., 4., 3., 4., 4., 3., 2., 4., 2., 4., 2., 3., 4., 2., 2., 3., 2., 3., 4., 2., 4};
    std::vector<double> cutVar_TOFnSigmaEl_low = {-4., -2., -4., -4., -3., -2., -4., -4., -4., -2., -2., -4., -3., -3., -4., -4., -4., -2., -4., -4., -2., -2., -3., -4., -4., -2., -4., -2., -3., -3};
    std::vector<double> cutVar_TOFnSigmaEl_up = {4., 2., 4., 2., 4., 3., 2., 3., 3., 3., 4., 3., 2., 3., 4., 3., 3., 3., 4., 4., 2., 2., 2., 3., 3., 3., 2., 3., 2., 4};

    for (unsigned int i = 0; i < cutVar_TOFnSigmaEl_low.size(); i++) {
      if (!nameStr.compare(Form("electronPID_TOFnsigma_cutVar%s%i", vecPIDcase.at(icase).Data(), i))) {
        if (icase == 0) {
          cut->AddCut(VarManager::kTPCnSigmaEl, cutVar_TPCnSigmaEl_low.at(i), cutVar_TPCnSigmaEl_up.at(i), false, VarManager::kPin, 0.0, 1e+10, false);
          cut->AddCut(VarManager::kTPCnSigmaPi, cutVar_TPCnSigmaPi_low.at(i), cutVar_TPCnSigmaPi_up.at(i), true, VarManager::kPin, 0.0, 1e+10, false);
          cut->AddCut(VarManager::kTOFnSigmaEl, cutVar_TOFnSigmaEl_low.at(i), cutVar_TOFnSigmaEl_up.at(i), false, VarManager::kPin, 0.3, 1e+10, false);
        } else if (icase == 1 || icase == 2) {
          cut->AddCut(VarManager::kTPCnSigmaEl_Corr, cutVar_TPCnSigmaEl_low.at(i), cutVar_TPCnSigmaEl_up.at(i), false, VarManager::kPin, 0.0, 1e+10, false);
          cut->AddCut(VarManager::kTPCnSigmaPi_Corr, cutVar_TPCnSigmaPi_low.at(i), cutVar_TPCnSigmaPi_up.at(i), true, VarManager::kPin, 0.0, 1e+10, false);
          cut->AddCut(VarManager::kTOFnSigmaEl, cutVar_TOFnSigmaEl_low.at(i), cutVar_TOFnSigmaEl_up.at(i), false, VarManager::kPin, 0.3, 1e+10, false);
        }
        return cut;
      }
    }

    if (!nameStr.compare(Form("electronPID_TPC_TOFnsigma%s", vecPIDcase.at(icase).Data()))) {
      if (icase == 0) { // previously known as electronPID_TOFnsigma_tight
        cut->AddCut(VarManager::kTPCnSigmaEl, -3., 2., false, VarManager::kPin, 0.0, 1e+10, false);
        cut->AddCut(VarManager::kTPCnSigmaPi, -3., 3.5, true, VarManager::kPin, 0.0, 1e+10, false);
        cut->AddCut(VarManager::kTPCnSigmaKa, -3., 4., true, VarManager::kPin, 0.0, 1e+10, false);
        cut->AddCut(VarManager::kTPCnSigmaPr, -3., 4., true, VarManager::kPin, 0.0, 1e+10, false);
        cut->AddCut(VarManager::kTOFnSigmaEl, -3., 3., false, VarManager::kPin, 0.0, 1e+10, false);
      } else if (icase == 1 || icase == 2) {
        cut->AddCut(VarManager::kTPCnSigmaEl_Corr, -3., 2., false, VarManager::kPin, 0.0, 1e+10, false);
        cut->AddCut(VarManager::kTPCnSigmaPi_Corr, -3., 3.5, true, VarManager::kPin, 0.0, 1e+10, false);
        cut->AddCut(VarManager::kTPCnSigmaKa, -3., 4., true, VarManager::kPin, 0.0, 1e+10, false);
        cut->AddCut(VarManager::kTPCnSigmaPr_Corr, -3., 4., true, VarManager::kPin, 0.0, 1e+10, false);
        cut->AddCut(VarManager::kTOFnSigmaEl, -3., 3., false, VarManager::kPin, 0.0, 1e+10, false);
      }
      return cut;
    }

    if (!nameStr.compare(Form("electronPID_lowB_TOFnsigma%s_strongNSigE", vecPIDcase.at(icase).Data()))) {
      if (icase == 0) {
        cut->AddCut(VarManager::kTPCnSigmaEl, -2., 2., false, VarManager::kPin, 0.0, 1e+10, false);
        cut->AddCut(VarManager::kTPCnSigmaPi, -3., 4., true, VarManager::kPin, 0.3, 1e+10, false);
        cut->AddCut(VarManager::kTPCnSigmaMu, -3., 4., true, VarManager::kPin, 0.25, 1e+10, false);
        cut->AddCut(VarManager::kTOFnSigmaEl, -2., 2., false, VarManager::kPin, 0.0, 1e+10, false);
      } else if (icase == 1 || icase == 2) {
        cut->AddCut(VarManager::kTPCnSigmaEl_Corr, -2., 2., false, VarManager::kPin, 0.0, 1e+10, false);
        cut->AddCut(VarManager::kTPCnSigmaPi_Corr, -3., 4., true, VarManager::kPin, 0.3, 1e+10, false);
        cut->AddCut(VarManager::kTPCnSigmaMu, -3., 4., true, VarManager::kPin, 0.25, 1e+10, false);
        cut->AddCut(VarManager::kTOFnSigmaEl, -2., 2., false, VarManager::kPin, 0.0, 1e+10, false);
      }
      return cut;
    }

    if (!nameStr.compare(Form("electronPID_lowB_TOFnsigma%s_strongNSigE_rejBadTOF", vecPIDcase.at(icase).Data()))) {
      if (icase == 0) {
        cut->AddCut(VarManager::kTPCnSigmaEl, -2., 2., false, VarManager::kPin, 0.0, 1e+10, false);
        cut->AddCut(VarManager::kTPCnSigmaPi, -3., 4., true, VarManager::kPin, 0.3, 1e+10, false);
        cut->AddCut(VarManager::kTPCnSigmaMu, -3., 4., true, VarManager::kPin, 0.25, 1e+10, false);
        cut->AddCut(VarManager::kTOFnSigmaEl, -2., 2., false, VarManager::kPin, 0.0, 1e+10, false);
      } else if (icase == 1 || icase == 2) {
        cut->AddCut(VarManager::kTPCnSigmaEl_Corr, -2., 2., false, VarManager::kPin, 0.0, 1e+10, false);
        cut->AddCut(VarManager::kTPCnSigmaPi_Corr, -3., 4., true, VarManager::kPin, 0.3, 1e+10, false);
        cut->AddCut(VarManager::kTPCnSigmaMu, -3., 4., true, VarManager::kPin, 0.25, 1e+10, false);
        cut->AddCut(VarManager::kTOFnSigmaEl, -2., 2., false, VarManager::kPin, 0.0, 1e+10, false);
      }
      cut->AddCut(VarManager::kTOFbeta, 0.0, 0.985, true, VarManager::kPin, 0.0, 1e+10, false);
      cut->AddCut(VarManager::kTOFbeta, 1.015, 999999999., true, VarManager::kPin, 0.0, 1e+10, false);
      return cut;
    }

    if (!nameStr.compare(Form("electronPID_TOFnsigma%s_strongNSigE_rejBadTOF", vecPIDcase.at(icase).Data()))) {
      if (icase == 0) {
        cut->AddCut(VarManager::kTPCnSigmaEl, -2., 2., false, VarManager::kPin, 0.0, 1e+10, false);
        cut->AddCut(VarManager::kTPCnSigmaPi, -3., 4., true, VarManager::kPin, 0.0, 1e+10, false);
        cut->AddCut(VarManager::kTOFnSigmaEl, -2., 2., false, VarManager::kPin, 0.3, 1e+10, false);
      } else if (icase == 1 || icase == 2) {
        cut->AddCut(VarManager::kTPCnSigmaEl_Corr, -2., 2., false, VarManager::kPin, 0.0, 1e+10, false);
        cut->AddCut(VarManager::kTPCnSigmaPi_Corr, -3., 4., true, VarManager::kPin, 0.0, 1e+10, false);
        cut->AddCut(VarManager::kTOFnSigmaEl, -2., 2., false, VarManager::kPin, 0.3, 1e+10, false);
      }
      cut->AddCut(VarManager::kTOFbeta, 0., 0.985, true, VarManager::kPin, 0.0, 1e+10, false);
      cut->AddCut(VarManager::kTOFbeta, 1.015, 999999999., true, VarManager::kPin, 0.0, 1e+10, false);
      return cut;
    }

    if (!nameStr.compare(Form("electronPID_TOFnsigma%s_strongNSigEPbPb_rejBadTOF", vecPIDcase.at(icase).Data()))) {
      if (icase == 0) {
        cut->AddCut(VarManager::kTPCnSigmaEl, -1., 2., false, VarManager::kPin, 0.0, 1e+10, false);
        cut->AddCut(VarManager::kTPCnSigmaPi, -3., 4., true, VarManager::kPin, 0.0, 1e+10, false);
        cut->AddCut(VarManager::kTOFnSigmaEl, -2., 2., false, VarManager::kPin, 0.3, 1e+10, false);
      } else if (icase == 1 || icase == 2) {
        cut->AddCut(VarManager::kTPCnSigmaEl_Corr, -1., 2., false, VarManager::kPin, 0.0, 1e+10, false);
        cut->AddCut(VarManager::kTPCnSigmaPi_Corr, -3., 4., true, VarManager::kPin, 0.0, 1e+10, false);
        cut->AddCut(VarManager::kTOFnSigmaEl, -2., 2., false, VarManager::kPin, 0.3, 1e+10, false);
      }
      cut->AddCut(VarManager::kTOFbeta, 0., 0.985, true, VarManager::kPin, 0.0, 1e+10, false);
      cut->AddCut(VarManager::kTOFbeta, 1.015, 999999999., true, VarManager::kPin, 0.0, 1e+10, false);
      return cut;
    }

    if (!nameStr.compare(Form("electronPID_TOFnsigma%s_tightNSigEPbPb_rejBadTOF", vecPIDcase.at(icase).Data()))) {
      if (icase == 0) {
        cut->AddCut(VarManager::kTPCnSigmaEl, 0., 3., false, VarManager::kPin, 0.0, 1e+10, false);
        cut->AddCut(VarManager::kTPCnSigmaPi, -3., 4., true, VarManager::kPin, 0.0, 1e+10, false);
        cut->AddCut(VarManager::kTOFnSigmaEl, -3., 1., false, VarManager::kPin, 0.3, 1e+10, false);
      } else if (icase == 1 || icase == 2) {
        cut->AddCut(VarManager::kTPCnSigmaEl_Corr, 0., 3., false, VarManager::kPin, 0.0, 1e+10, false);
        cut->AddCut(VarManager::kTPCnSigmaPi_Corr, -3., 4., true, VarManager::kPin, 0.0, 1e+10, false);
        cut->AddCut(VarManager::kTOFnSigmaEl, -3., 1., false, VarManager::kPin, 0.3, 1e+10, false);
      }
      cut->AddCut(VarManager::kTOFbeta, 0., 0.985, true, VarManager::kPin, 0.0, 1e+10, false);
      cut->AddCut(VarManager::kTOFbeta, 1.015, 999999999., true, VarManager::kPin, 0.0, 1e+10, false);
      return cut;
    }

    if (!nameStr.compare(Form("electronPID_TOFreq%s_strongNSigEPbPb_rejBadTOF", vecPIDcase.at(icase).Data()))) {
      if (icase == 0) {
        cut->AddCut(VarManager::kTPCnSigmaEl, -1., 2., false, VarManager::kPin, 0.0, 1e+10, false);
        cut->AddCut(VarManager::kTPCnSigmaPi, -3., 4., true, VarManager::kPin, 0.0, 1e+10, false);
        cut->AddCut(VarManager::kTOFnSigmaEl, -2., 2., false, VarManager::kPin, 0.0, 1e+10, false);
      } else if (icase == 1 || icase == 2) {
        cut->AddCut(VarManager::kTPCnSigmaEl_Corr, -1., 2., false, VarManager::kPin, 0.0, 1e+10, false);
        cut->AddCut(VarManager::kTPCnSigmaPi_Corr, -3., 4., true, VarManager::kPin, 0.0, 1e+10, false);
        cut->AddCut(VarManager::kTOFnSigmaEl, -2., 2., false, VarManager::kPin, 0.0, 1e+10, false);
      }
      return cut;
    }

    if (!nameStr.compare(Form("electronPID_TOFreq%s_tightNSigEPbPb_rejBadTOF", vecPIDcase.at(icase).Data()))) {
      if (icase == 0) {
        cut->AddCut(VarManager::kTPCnSigmaEl, 0., 3., false, VarManager::kPin, 0.0, 1e+10, false);
        cut->AddCut(VarManager::kTPCnSigmaPi, -3., 4., true, VarManager::kPin, 0.0, 1e+10, false);
        cut->AddCut(VarManager::kTOFnSigmaEl, -3., 1., false, VarManager::kPin, 0.0, 1e+10, false);
      } else if (icase == 1 || icase == 2) {
        cut->AddCut(VarManager::kTPCnSigmaEl_Corr, 0., 3., false, VarManager::kPin, 0.0, 1e+10, false);
        cut->AddCut(VarManager::kTPCnSigmaPi_Corr, -3., 4., true, VarManager::kPin, 0.0, 1e+10, false);
        cut->AddCut(VarManager::kTOFnSigmaEl, -3., 1., false, VarManager::kPin, 0.0, 1e+10, false);
      }
      return cut;
    }

    if (!nameStr.compare(Form("lmee_pp_502TeV_TOF%s", vecPIDcase.at(icase).Data()))) {
      if (icase == 0) {
        cut->AddCut(VarManager::kTPCnSigmaEl, -3., 3., false, VarManager::kPin, 0.0, 1e+10, false);
        cut->AddCut(VarManager::kTPCnSigmaPi, -99., 3.5, true, VarManager::kPin, 0.0, 1e+10, false);
        cut->AddCut(VarManager::kTOFnSigmaEl, -3., 3., false, VarManager::kPin, 0.3, 1e+10, false);
      } else if (icase == 1 || icase == 2) {
        cut->AddCut(VarManager::kTPCnSigmaEl_Corr, -3., 3., false, VarManager::kPin, 0.0, 1e+10, false);
        cut->AddCut(VarManager::kTPCnSigmaPi_Corr, -99., 3.5, true, VarManager::kPin, 0.0, 1e+10, false);
        cut->AddCut(VarManager::kTOFnSigmaEl, -3., 3., false, VarManager::kPin, 0.3, 1e+10, false);
      }
      return cut;
    }

    if (!nameStr.compare(Form("lmee_pp_502TeV_lowB_TOF%s", vecPIDcase.at(icase).Data()))) {
      if (icase == 0) {
        cut->AddCut(VarManager::kTPCnSigmaEl, -3., 3., false, VarManager::kPin, 0.0, 1e+10, false);
        cut->AddCut(VarManager::kTPCnSigmaPi, -3., 3.5, true, VarManager::kPin, 0.0, 1e+10, false);
        cut->AddCut(VarManager::kTPCnSigmaMu, -3., 3.5, true, VarManager::kPin, 0.0, 1e+10, false);
        cut->AddCut(VarManager::kTOFnSigmaEl, -3., 3., false, VarManager::kPin, 0.0, 1e+10, false);
      } else if (icase == 1 || icase == 2) {
        cut->AddCut(VarManager::kTPCnSigmaEl_Corr, -3., 3., false, VarManager::kPin, 0.0, 1e+10, false);
        cut->AddCut(VarManager::kTPCnSigmaPi_Corr, -3., 3.5, true, VarManager::kPin, 0.0, 1e+10, false);
        cut->AddCut(VarManager::kTPCnSigmaMu, -3., 3.5, true, VarManager::kPin, 0.0, 1e+10, false);
        cut->AddCut(VarManager::kTOFnSigmaEl, -3., 3., false, VarManager::kPin, 0.0, 1e+10, false);
      }
      return cut;
    }

    if (!nameStr.compare(Form("lmee_pp_502TeV_TOFloose%s", vecPIDcase.at(icase).Data()))) {
      if (icase == 0) {
        cut->AddCut(VarManager::kTPCnSigmaEl, -4., 4., false, VarManager::kPin, 0.0, 1e+10, false);
        cut->AddCut(VarManager::kTPCnSigmaPi, -99., 3., true, VarManager::kPin, 0.0, 4.0, false);
        cut->AddCut(VarManager::kTPCnSigmaPi, -99., 2.5, true, VarManager::kPin, 4.0, 1e+10, false);
        cut->AddCut(VarManager::kTOFnSigmaEl, -4., 4., false, VarManager::kPin, 0.3, 1e+10, false);
      } else if (icase == 1 || icase == 2) {
        cut->AddCut(VarManager::kTPCnSigmaEl_Corr, -4., 4., false, VarManager::kPin, 0.0, 1e+10, false);
        cut->AddCut(VarManager::kTPCnSigmaPi_Corr, -99., 3., true, VarManager::kPin, 0.0, 4.0, false);
        cut->AddCut(VarManager::kTPCnSigmaPi_Corr, -99., 2.5, true, VarManager::kPin, 4.0, 1e+10, false);
        cut->AddCut(VarManager::kTOFnSigmaEl, -4., 4., false, VarManager::kPin, 0.3, 1e+10, false);
      }
      return cut;
    }

    if (!nameStr.compare(Form("lmee_pp_502TeV_TOFloose_pionrej%s", vecPIDcase.at(icase).Data()))) {
      if (icase == 0) {
        cut->AddCut(VarManager::kTPCnSigmaEl, -4., 4., false, VarManager::kPin, 0.0, 1e+10, false);
        cut->AddCut(VarManager::kTPCnSigmaPi, -99., 3.5, true, VarManager::kPin, 0.0, 2.0, false);
        cut->AddCut(VarManager::kTPCnSigmaPi, -99., 2.5, true, VarManager::kPin, 2.0, 1e+10, false);
        cut->AddCut(VarManager::kTOFnSigmaEl, -4., 4., false, VarManager::kPin, 0.3, 1e+10, false);
      } else if (icase == 1 || icase == 2) {
        cut->AddCut(VarManager::kTPCnSigmaEl_Corr, -4., 4., false, VarManager::kPin, 0.0, 1e+10, false);
        cut->AddCut(VarManager::kTPCnSigmaPi_Corr, -99., 3.5, true, VarManager::kPin, 0.0, 2.0, false);
        cut->AddCut(VarManager::kTPCnSigmaPi_Corr, -99., 2.5, true, VarManager::kPin, 2.0, 1e+10, false);
        cut->AddCut(VarManager::kTOFnSigmaEl, -4., 4., false, VarManager::kPin, 0.3, 1e+10, false);
      }
      return cut;
    }
  }

  // -------------------------------------------------------------------------------------------------
  // Muon cuts
  if (!nameStr.compare("GlobalMuonTrack")) {
    cut->AddCut(VarManager::kMuonTrackType, -0.5, 0.5);
    return cut;
  }

  if (!nameStr.compare("MFTMCH")) {
    cut->AddCut(VarManager::kMuonTrackType, 1.5, 2.5);
    return cut;
  }

  if (!nameStr.compare("MCHMID")) {
    cut->AddCut(VarManager::kMuonTrackType, 2.5, 3.5);
    return cut;
  }

  if (!nameStr.compare("MCHStandalone")) {
    cut->AddCut(VarManager::kMuonTrackType, 3.5, 4.5);
    return cut;
  }

  if (!nameStr.compare("muonQualityCuts")) {
    cut->AddCut(VarManager::kEta, -4.0, -2.5);
    cut->AddCut(VarManager::kMuonRAtAbsorberEnd, 17.6, 89.5);
    cut->AddCut(VarManager::kMuonPDca, 0.0, 594.0, false, VarManager::kMuonRAtAbsorberEnd, 17.6, 26.5);
    cut->AddCut(VarManager::kMuonPDca, 0.0, 324.0, false, VarManager::kMuonRAtAbsorberEnd, 26.5, 89.5);
    cut->AddCut(VarManager::kMuonChi2, 0.0, 1e6);
    cut->AddCut(VarManager::kMuonChi2MatchMCHMID, 0.0, 1e6); // matching MCH-MID
    return cut;
  }

  if (!nameStr.compare("muonQualityCuts5SigmaPDCA_Run3")) {
    cut->AddCut(VarManager::kEta, -4.0, -2.5);
    cut->AddCut(VarManager::kMuonRAtAbsorberEnd, 17.6, 89.5);
    cut->AddCut(VarManager::kMuonPDca, 0.0, 500.0, false, VarManager::kMuonRAtAbsorberEnd, 17.6, 26.5);
    cut->AddCut(VarManager::kMuonPDca, 0.0, 335.0, false, VarManager::kMuonRAtAbsorberEnd, 26.5, 89.5);
    cut->AddCut(VarManager::kMuonChi2, 0.0, 1e6);
    cut->AddCut(VarManager::kMuonChi2MatchMCHMID, 0.0, 1e6); // matching MCH-MID
    return cut;
  }

  if (!nameStr.compare("muonQualityCuts10SigmaPDCA")) {
    cut->AddCut(VarManager::kEta, -4.0, -2.5);
    cut->AddCut(VarManager::kMuonRAtAbsorberEnd, 17.6, 89.5);
    cut->AddCut(VarManager::kMuonPDca, 0.0, 990.0, false, VarManager::kMuonRAtAbsorberEnd, 17.6, 26.5);
    cut->AddCut(VarManager::kMuonPDca, 0.0, 540.0, false, VarManager::kMuonRAtAbsorberEnd, 26.5, 89.5);
    cut->AddCut(VarManager::kMuonChi2, 0.0, 1e6);
    cut->AddCut(VarManager::kMuonChi2MatchMCHMID, 0.0, 1e6); // matching MCH-MID
    return cut;
  }

  if (!nameStr.compare("matchedQualityCuts")) {
    cut->AddCut(VarManager::kEta, -4.0, -2.5);
    cut->AddCut(VarManager::kMuonRAtAbsorberEnd, 17.6, 89.5);
    cut->AddCut(VarManager::kMuonPDca, 0.0, 594.0, false, VarManager::kMuonRAtAbsorberEnd, 17.6, 26.5);
    cut->AddCut(VarManager::kMuonPDca, 0.0, 324.0, false, VarManager::kMuonRAtAbsorberEnd, 26.5, 89.5);
    cut->AddCut(VarManager::kMuonChi2, 0.0, 1e6);
    cut->AddCut(VarManager::kMuonChi2MatchMCHMID, 0.0, 1e6); // matching MCH-MID
    cut->AddCut(VarManager::kMuonChi2MatchMCHMFT, 0.0, 1e6); // matching MFT-MCH
    return cut;
  }

  if (!nameStr.compare("matchedQualityCutsMFTeta")) {
    cut->AddCut(VarManager::kEta, -3.6, -2.5);
    cut->AddCut(VarManager::kMuonRAtAbsorberEnd, 17.6, 89.5);
    cut->AddCut(VarManager::kMuonPDca, 0.0, 594.0, false, VarManager::kMuonRAtAbsorberEnd, 17.6, 26.5);
    cut->AddCut(VarManager::kMuonPDca, 0.0, 324.0, false, VarManager::kMuonRAtAbsorberEnd, 26.5, 89.5);
    cut->AddCut(VarManager::kMuonChi2, 0.0, 1e6);
    cut->AddCut(VarManager::kMuonChi2MatchMCHMID, 0.0, 1e6); // matching MCH-MID
    cut->AddCut(VarManager::kMuonChi2MatchMCHMFT, 0.0, 1e6); // matching MFT-MCH
    return cut;
  }

  if (!nameStr.compare("muonQualityCutsMatchingOnly")) {
    cut->AddCut(VarManager::kEta, -4.0, -2.5);
    cut->AddCut(VarManager::kMuonChi2, 0.0, 1e6);
    cut->AddCut(VarManager::kMuonChi2MatchMCHMID, 0.0, 1e6); // matching MCH-MID
    return cut;
  }

  if (!nameStr.compare("muonLowPt")) {
    cut->AddCut(VarManager::kPt, 0.5, 1000.0);
    return cut;
  }

  if (!nameStr.compare("muonLowPt2")) {
    cut->AddCut(VarManager::kPt, 0.7, 1000.0);
    return cut;
  }

  if (!nameStr.compare("muonLowPt3")) {
    cut->AddCut(VarManager::kPt, 0.8, 1000.0);
    return cut;
  }

  if (!nameStr.compare("muonLowPt4")) {
    cut->AddCut(VarManager::kPt, 0.9, 1000.0);
    return cut;
  }

  if (!nameStr.compare("muonLowPt5")) {
    cut->AddCut(VarManager::kPt, 1.0, 1000.0);
    return cut;
  }

  if (!nameStr.compare("muonLowPt6")) {
    cut->AddCut(VarManager::kPt, 2.0, 1000.0);
    return cut;
  }

  if (!nameStr.compare("muonHighPt")) {
    cut->AddCut(VarManager::kPt, 3.0, 1000.0);
    return cut;
  }

  if (!nameStr.compare("muonHighPt2")) {
    cut->AddCut(VarManager::kPt, 4.0, 1000.0);
    return cut;
  }

  if (!nameStr.compare("muonHighPt3")) {
    cut->AddCut(VarManager::kPt, 6.0, 1000.0);
    return cut;
  }

  if (!nameStr.compare("muonHighPt4")) {
    cut->AddCut(VarManager::kPt, 8.0, 1000.0);
    return cut;
  }

  if (!nameStr.compare("muonHighPt5")) {
    cut->AddCut(VarManager::kPt, 10.0, 1000.0);
    return cut;
  }

  if (!nameStr.compare("muonHighPt6")) {
    cut->AddCut(VarManager::kPt, 20.0, 1000.0);
    return cut;
  }

  if (!nameStr.compare("muonTightQualityCutsForTests")) {
    cut->AddCut(VarManager::kEta, -4.0, -2.5);
    cut->AddCut(VarManager::kMuonRAtAbsorberEnd, 20.0, 60.0);
    cut->AddCut(VarManager::kMuonPDca, 0.0, 594.0, false, VarManager::kMuonRAtAbsorberEnd, 17.6, 26.5);
    cut->AddCut(VarManager::kMuonPDca, 0.0, 324.0, false, VarManager::kMuonRAtAbsorberEnd, 26.5, 89.5);
    cut->AddCut(VarManager::kMuonChi2, 0.0, 1e6);
    return cut;
  }

  if (!nameStr.compare("mchTrack")) {
    cut->AddCut(VarManager::kMuonTrackType, 3.5, 4.5);
    return cut;
  }

  if (!nameStr.compare("matchedMchMid")) {
    cut->AddCut(VarManager::kMuonTrackType, 2.5, 3.5);
    return cut;
  }

  if (!nameStr.compare("matchedFwd")) {
    cut->AddCut(VarManager::kMuonTrackType, 1.5, 2.5);
    return cut;
  }

  if (!nameStr.compare("matchedGlobal")) {
    cut->AddCut(VarManager::kMuonTrackType, -0.5, 0.5);
    return cut;
  }

  if (!nameStr.compare("Chi2MCHMFTCut1")) {
    cut->AddCut(VarManager::kMuonChi2MatchMCHMFT, 0, 30);
    return cut;
  }

  if (!nameStr.compare("Chi2MCHMFTCut2")) {
    cut->AddCut(VarManager::kMuonChi2MatchMCHMFT, 0, 40);
    return cut;
  }

  if (!nameStr.compare("Chi2MCHMFTCut3")) {
    cut->AddCut(VarManager::kMuonChi2MatchMCHMFT, 0, 50);
    return cut;
  }

  if (!nameStr.compare("Chi2MCHMFTCut4")) {
    cut->AddCut(VarManager::kMuonChi2MatchMCHMFT, 0, 60);
    return cut;
  }

  // -----------------------------------------------------------------------------------------------
  // Pair cuts
  if (!nameStr.compare("pairDalitz1")) {
    cut->AddCut(VarManager::kMass, 0.0, 0.015, false, VarManager::kPt, 0., 1.);
    cut->AddCut(VarManager::kMass, 0.0, 0.035, false, VarManager::kPt, 0., 1., true);
    TF1* fcutHigh = new TF1("f1", "[0] - [0]/[1]*x", -1.5, 1.5);
    fcutHigh->SetParameters(0.6, 0.12);
    TF1* fcutLow = new TF1("f2", "-[0] + [0]/[1]*x", -1.5, 1.5);
    fcutLow->SetParameters(0.6, 0.12);
    cut->AddCut(VarManager::kPsiPair, fcutLow, fcutHigh, true, VarManager::kDeltaPhiPair, 0, 0.12);
    return cut;
  }

  if (!nameStr.compare("pairDalitz1Strong")) {
    cut->AddCut(VarManager::kMass, 0.0, 0.015, false, VarManager::kPt, 0., 1.);
    cut->AddCut(VarManager::kMass, 0.0, 0.035, false, VarManager::kPt, 0., 1., true);
    cut->AddCut(VarManager::kDeltaPhiPair, -1., 0.);
    return cut;
  }

  if (!nameStr.compare("pairDalitz2")) {
    cut->AddCut(VarManager::kMass, 0.0, 0.015, false, VarManager::kPt, 0., 1.);
    cut->AddCut(VarManager::kMass, 0.0, 0.035, false, VarManager::kPt, 0., 1., true);
    return cut;
  }

  if (!nameStr.compare("pairDalitz3")) {
    cut->AddCut(VarManager::kMass, 0.0, 0.15);
    return cut;
  }

  if (!nameStr.compare("paira_prefilter1")) {
    cut->AddCut(VarManager::kMass, 0.0, 0.06);
    return cut;
  }

  if (!nameStr.compare("paira_prefilter2")) {
    cut->AddCut(VarManager::kMass, 0.0, 0.06);
    cut->AddCut(VarManager::kOpeningAngle, 0.0, 0.025);
    return cut;
  }

  if (!nameStr.compare("paira_prefilter3")) {
    cut->AddCut(VarManager::kMass, 0.0, 0.06);
    cut->AddCut(VarManager::kOpeningAngle, 0.0, 0.05);
    return cut;
  }

  if (!nameStr.compare("paira_prefilter4")) {
    cut->AddCut(VarManager::kMass, 0.0, 0.06);
    cut->AddCut(VarManager::kOpeningAngle, 0.0, 0.075);
    return cut;
  }

  if (!nameStr.compare("paira_prefilter5")) {
    cut->AddCut(VarManager::kMass, 0.0, 0.06);
    cut->AddCut(VarManager::kOpeningAngle, 0.0, 0.1);
    return cut;
  }

  if (!nameStr.compare("paira_prefilter6")) {
    cut->AddCut(VarManager::kMass, 0.0, 0.06);
    cut->AddCut(VarManager::kOpeningAngle, 0.0, 0.125);
    return cut;
  }

  if (!nameStr.compare("paira_prefilter7")) {
    cut->AddCut(VarManager::kMass, 0.0, 0.06);
    cut->AddCut(VarManager::kOpeningAngle, 0.0, 0.15);
    return cut;
  }

  if (!nameStr.compare("pairb_prefilter1")) {
    cut->AddCut(VarManager::kMass, 0.0, 0.05);
    return cut;
  }

  if (!nameStr.compare("pairb_prefilter2")) {
    cut->AddCut(VarManager::kMass, 0.0, 0.05);
    cut->AddCut(VarManager::kOpeningAngle, 0.0, 0.025);
    return cut;
  }

  if (!nameStr.compare("pairb_prefilter3")) {
    cut->AddCut(VarManager::kMass, 0.0, 0.05);
    cut->AddCut(VarManager::kOpeningAngle, 0.0, 0.05);
    return cut;
  }

  if (!nameStr.compare("pairb_prefilter4")) {
    cut->AddCut(VarManager::kMass, 0.0, 0.05);
    cut->AddCut(VarManager::kOpeningAngle, 0.0, 0.075);
    return cut;
  }

  if (!nameStr.compare("pairb_prefilter5")) {
    cut->AddCut(VarManager::kMass, 0.0, 0.05);
    cut->AddCut(VarManager::kOpeningAngle, 0.0, 0.1);
    return cut;
  }

  if (!nameStr.compare("pairb_prefilter6")) {
    cut->AddCut(VarManager::kMass, 0.0, 0.05);
    cut->AddCut(VarManager::kOpeningAngle, 0.0, 0.125);
    return cut;
  }

  if (!nameStr.compare("pairb_prefilter7")) {
    cut->AddCut(VarManager::kMass, 0.0, 0.05);
    cut->AddCut(VarManager::kOpeningAngle, 0.0, 0.15);
    return cut;
  }

  if (!nameStr.compare("pairc_prefilter1")) {
    cut->AddCut(VarManager::kMass, 0.0, 0.04);
    return cut;
  }

  if (!nameStr.compare("pairc_prefilter2")) {
    cut->AddCut(VarManager::kMass, 0.0, 0.04);
    cut->AddCut(VarManager::kOpeningAngle, 0.0, 0.025);
    return cut;
  }

  if (!nameStr.compare("pairc_prefilter3")) {
    cut->AddCut(VarManager::kMass, 0.0, 0.04);
    cut->AddCut(VarManager::kOpeningAngle, 0.0, 0.05);
    return cut;
  }

  if (!nameStr.compare("pairc_prefilter4")) {
    cut->AddCut(VarManager::kMass, 0.0, 0.04);
    cut->AddCut(VarManager::kOpeningAngle, 0.0, 0.075);
    return cut;
  }

  if (!nameStr.compare("pairc_prefilter5")) {
    cut->AddCut(VarManager::kMass, 0.0, 0.04);
    cut->AddCut(VarManager::kOpeningAngle, 0.0, 0.1);
    return cut;
  }

  if (!nameStr.compare("pairc_prefilter6")) {
    cut->AddCut(VarManager::kMass, 0.0, 0.04);
    cut->AddCut(VarManager::kOpeningAngle, 0.0, 0.125);
    return cut;
  }

  if (!nameStr.compare("pairc_prefilter7")) {
    cut->AddCut(VarManager::kMass, 0.0, 0.04);
    cut->AddCut(VarManager::kOpeningAngle, 0.0, 0.15);
    return cut;
  }

  if (!nameStr.compare("paird_prefilter1")) {
    cut->AddCut(VarManager::kOpeningAngle, 0.0, 0.025);
    return cut;
  }

  if (!nameStr.compare("paire_prefilter1")) {
    cut->AddCut(VarManager::kOpeningAngle, 0.0, 0.05);
    return cut;
  }

  if (!nameStr.compare("pairf_prefilter1")) {
    cut->AddCut(VarManager::kOpeningAngle, 0.0, 0.075);
    return cut;
  }

  if (!nameStr.compare("pairg_prefilter1")) {
    cut->AddCut(VarManager::kOpeningAngle, 0.0, 0.1);
    return cut;
  }

  if (!nameStr.compare("pairh_prefilter1")) {
    cut->AddCut(VarManager::kOpeningAngle, 0.0, 0.125);
    return cut;
  }

  if (!nameStr.compare("pairi_prefilter1")) {
    cut->AddCut(VarManager::kOpeningAngle, 0.0, 0.15);
    return cut;
  }

  if (!nameStr.compare("pairNoCut")) {
    cut->AddCut(VarManager::kMass, 0.0, 1000.0);
    return cut;
  }

  if (!nameStr.compare("DipionMassCut1")) {
    cut->AddCut(VarManager::kMass, 0.5, 1.0);
    return cut;
  }

  if (!nameStr.compare("DipionMassCut2")) {
    cut->AddCut(VarManager::kMass, 0.0, 1.0);
    return cut;
  }

  if (!nameStr.compare("pairMassLow1")) {
    cut->AddCut(VarManager::kMass, 1.0, 1000.0);
    return cut;
  }

  if (!nameStr.compare("pairMassLow2")) {
    cut->AddCut(VarManager::kMass, 1.5, 1000.0);
    return cut;
  }

  if (!nameStr.compare("pairMassLow3")) {
    cut->AddCut(VarManager::kMass, 1.6, 1000.0);
    return cut;
  }

  if (!nameStr.compare("pairMassLow4")) {
    cut->AddCut(VarManager::kMass, 1.7, 1000.0);
    return cut;
  }

  if (!nameStr.compare("pairMassLow5")) {
    cut->AddCut(VarManager::kMass, 1.8, 1000.0);
    return cut;
  }

  if (!nameStr.compare("pairMassLow6")) {
    cut->AddCut(VarManager::kMass, 1.85, 1000.0);
    return cut;
  }

  if (!nameStr.compare("pairMassLow7")) {
    cut->AddCut(VarManager::kMass, 1.9, 1000.0);
    return cut;
  }

  if (!nameStr.compare("pairMassLow8")) {
    cut->AddCut(VarManager::kMass, 2.0, 1000.0);
    return cut;
  }

  if (!nameStr.compare("pairMassLow9")) {
    cut->AddCut(VarManager::kMass, 2.2, 1000.0);
    return cut;
  }

  if (!nameStr.compare("pairMassLow10")) {
    cut->AddCut(VarManager::kMass, 2.5, 1000.0);
    return cut;
  }

  if (!nameStr.compare("pairMassLow11")) {
    cut->AddCut(VarManager::kMass, 3.0, 1000.0);
    return cut;
  }

  if (!nameStr.compare("pairMassLow12")) {
    cut->AddCut(VarManager::kMass, 3.5, 1000.0);
    return cut;
  }

  if (!nameStr.compare("pairMass1to2")) {
    cut->AddCut(VarManager::kMass, 1., 2.);
    return cut;
  }

  if (!nameStr.compare("pairMassIMR")) {
    cut->AddCut(VarManager::kMass, 1.1, 2.7);
    return cut;
  }

  if (!nameStr.compare("pairMass1_5to2_7")) {
    cut->AddCut(VarManager::kMass, 1.5, 2.7);
    return cut;
  }

  if (!nameStr.compare("pairMass1_3to3_5")) {
    cut->AddCut(VarManager::kMass, 1.3, 3.5);
    return cut;
  }

  if (!nameStr.compare("pairMass1_3")) {
    cut->AddCut(VarManager::kMass, 1.3, 1000.0);
    return cut;
  }

  if (!nameStr.compare("pairMass1_5to3_5")) {
    cut->AddCut(VarManager::kMass, 1.5, 3.5);
    return cut;
  }

  if (!nameStr.compare("pairJpsi")) {
    cut->AddCut(VarManager::kMass, 2.8, 3.3);
    return cut;
  }

  if (!nameStr.compare("pairJpsi2")) {
    cut->AddCut(VarManager::kMass, 2.72, 3.2);
    return cut;
  }

  if (!nameStr.compare("pairJpsi3")) {
    cut->AddCut(VarManager::kMass, 2.92, 3.14);
    return cut;
  }

  if (!nameStr.compare("pairPsi2S")) {
    cut->AddCut(VarManager::kMass, 3.4, 3.9);
    return cut;
  }

  if (!nameStr.compare("pairUpsilon")) {
    cut->AddCut(VarManager::kMass, 8.0, 11.0);
    return cut;
  }

  if (!nameStr.compare("pairX3872")) {
    cut->AddCut(VarManager::kQ, 0.0, 0.3);
    return cut;
  }

  if (!nameStr.compare("pairX3872_2")) {
    cut->AddCut(VarManager::kQuadDefaultDileptonMass, 3.0, 5.0);
    cut->AddCut(VarManager::kQ, 0.0, 0.5);
    cut->AddCut(VarManager::kDeltaR, 0.0, 5.0);
    cut->AddCut(VarManager::kQuadPt, 5.0, 40.0);
    return cut;
  }

  if (!nameStr.compare("pairX3872_3")) {
    cut->AddCut(VarManager::kQuadDefaultDileptonMass, 3.0, 5.0);
    cut->AddCut(VarManager::kQ, 0.0, 0.5);
    cut->AddCut(VarManager::kDeltaR, 0.0, 5.0);
    cut->AddCut(VarManager::kQuadPt, 0.0, 1000.0);
    return cut;
  }

  if (!nameStr.compare("pairPtLow1")) {
    cut->AddCut(VarManager::kPt, 2.0, 1000.0);
    return cut;
  }

  if (!nameStr.compare("pairPtLow2")) {
    cut->AddCut(VarManager::kPt, 5.0, 1000.0);
    return cut;
  }

  if (!nameStr.compare("pairPtLow3")) {
    cut->AddCut(VarManager::kPt, 0, 0.15);
    return cut;
  }

  if (!nameStr.compare("pairPtLow4")) {
    cut->AddCut(VarManager::kPt, 0, 10.0);
    return cut;
  }

  if (!nameStr.compare("pairPtLow5")) {
    cut->AddCut(VarManager::kPt, 0.8, 1000.0);
    return cut;
  }

  if (!nameStr.compare("pairRapidityForward")) {
    cut->AddCut(VarManager::kRap, 2.5, 4.0);
    return cut;
  }

  if (!nameStr.compare("pairDCA")) {
    cut->AddCut(VarManager::kQuadDCAabsXY, .0, .50);
    return cut;
  }

  if (!nameStr.compare("singleDCA")) {
    cut->AddCut(VarManager::kTrackDCAsigXY, 0.0, 5.);
    return cut;
  }

  if (!nameStr.compare("pairPhiV")) {
    cut->AddCut(VarManager::kPairPhiv, 2., 3.2);
    return cut;
  }

  if (!nameStr.compare("excludePairPhiV")) {
    cut->AddCut(VarManager::kPairPhiv, 2., 3.2, true);
    return cut;
  }

  if (!nameStr.compare("pairLowMass")) {
    cut->AddCut(VarManager::kMass, 0., 0.1);
    return cut;
  }

  if (!nameStr.compare("excludePairLowMass")) {
    cut->AddCut(VarManager::kMass, 0., 0.1, true);
    return cut;
  }

  if (!nameStr.compare("pairLxyzProjected3sigma")) {
    cut->AddCut(VarManager::kVertexingLxyzProjected, 0.015, 10.);
    return cut;
  }

  if (!nameStr.compare("pairTauxyzProjected1")) {
    cut->AddCut(VarManager::kVertexingTauxyzProjected, 0.0005, 10.);
    return cut;
  }

  if (!nameStr.compare("pairTauxyzProjected1sigma")) {
    cut->AddCut(VarManager::kVertexingTauxyzProjected, 0.003, 10.);
    return cut;
  }

  if (!nameStr.compare("pairLxyProjected3sigmaLambdacCand")) {
    TF1* f1minLxyProjected = new TF1("f1minLxyProjected", "[0]+[1]*x", 0., 20.);
    f1minLxyProjected->SetParameters(0.0065, -0.00023);
    cut->AddCut(VarManager::kVertexingLxyProjected, f1minLxyProjected, 1., false, VarManager::kPt, 0., 20.);
    return cut;
  }

  if (!nameStr.compare("pairLxyProjected3sigmaDplusCand")) {
    cut->AddCut(VarManager::kVertexingLxyProjected, 0.009, 10.);
    return cut;
  }

  if (!nameStr.compare("pairCosPointingPos")) {
    cut->AddCut(VarManager::kCosPointingAngle, 0.9, 1000.);
    return cut;
  }

  if (!nameStr.compare("pairCosPointingNeg90")) {
    cut->AddCut(VarManager::kCosPointingAngle, -1000., -0.9);
    return cut;
  }

  if (!nameStr.compare("pairCosPointingNeg85")) {
    cut->AddCut(VarManager::kCosPointingAngle, -1000., -0.85);
    return cut;
  }

  // -------------------------------------------------------------------------------------------------
  //
  // Below are a list of single electron single muon and pair selection in order or optimize the trigger
  // trigger selection cuts

  if (!nameStr.compare("electronStandardQualityTriggerTest")) {
    cut->AddCut(VarManager::kIsSPDany, 0.5, 1.5);
    cut->AddCut(VarManager::kIsITSrefit, 0.5, 1.5);
    cut->AddCut(VarManager::kIsTPCrefit, 0.5, 1.5);
    cut->AddCut(VarManager::kTPCchi2, 0.0, 4.0);
    cut->AddCut(VarManager::kITSchi2, 0.1, 36.0);
    cut->AddCut(VarManager::kTPCncls, 50.0, 161.);
    return cut;
  }

  if (!nameStr.compare("muonLooseTriggerTestCuts")) {
    cut->AddCut(VarManager::kEta, -4.5, -2.0);
    cut->AddCut(VarManager::kMuonRAtAbsorberEnd, 10, 100);
    cut->AddCut(VarManager::kMuonPDca, 0.0, 1500, false, VarManager::kMuonRAtAbsorberEnd, 10, 26.5);
    cut->AddCut(VarManager::kMuonPDca, 0.0, 800, false, VarManager::kMuonRAtAbsorberEnd, 26.5, 100);
    cut->AddCut(VarManager::kMuonChi2, 0.0, 1e6);
    cut->AddCut(VarManager::kMuonChi2MatchMCHMID, 0.0, 1e6); // matching MCH-MID
    return cut;
  }

  if (!nameStr.compare("muonMatchingMFTMCHTriggerTestCuts")) {
    cut->AddCut(VarManager::kEta, -4.5, -2.0);
    cut->AddCut(VarManager::kMuonRAtAbsorberEnd, 10, 100);
    cut->AddCut(VarManager::kMuonPDca, 0.0, 1500, false, VarManager::kMuonRAtAbsorberEnd, 10, 26.5);
    cut->AddCut(VarManager::kMuonPDca, 0.0, 800, false, VarManager::kMuonRAtAbsorberEnd, 26.5, 100);
    cut->AddCut(VarManager::kMuonChi2, 0.0, 1e6);
    cut->AddCut(VarManager::kMuonChi2MatchMCHMID, 0.0, 1e6); // matching MCH-MID
    cut->AddCut(VarManager::kMuonChi2MatchMCHMFT, 0.0, 1e6); // matching MFT-MCH
    return cut;
  }

  if (!nameStr.compare("jpsi_TPCPID_TriggerTest1")) {
    cut->AddCut(VarManager::kTPCnSigmaEl_Corr, -3.0, 4.0, false, VarManager::kPin, 0, 2.0);
    cut->AddCut(VarManager::kTPCnSigmaEl_Corr, -2.0, 4.0, false, VarManager::kPin, 2.0, 9999.0);
    cut->AddCut(VarManager::kTPCnSigmaPi_Corr, 3.0, 999, false, VarManager::kPin, 0, 2.0);
    cut->AddCut(VarManager::kTPCnSigmaPr_Corr, 3.0, 999, false, VarManager::kPin, 0, 2.0);
    return cut;
  }

  if (!nameStr.compare("jpsi_TPCPID_TriggerTest2")) {
    cut->AddCut(VarManager::kTPCnSigmaEl_Corr, -3.0, 4.0, false, VarManager::kPin, 0, 2.0);
    cut->AddCut(VarManager::kTPCnSigmaEl_Corr, -2.0, 4.0, false, VarManager::kPin, 2.0, 9999.0);
    cut->AddCut(VarManager::kTPCnSigmaPi_Corr, 2.5, 999, false, VarManager::kPin, 0, 2.0);
    cut->AddCut(VarManager::kTPCnSigmaPr_Corr, 2.5, 999, false, VarManager::kPin, 0, 2.0);
    return cut;
  }

  if (!nameStr.compare("jpsi_TPCPID_TriggerTest3")) {
    cut->AddCut(VarManager::kTPCnSigmaEl_Corr, -3.0, 4.0, false, VarManager::kPin, 0, 3.0);
    cut->AddCut(VarManager::kTPCnSigmaEl_Corr, -2.0, 4.0, false, VarManager::kPin, 3.0, 9999.0);
    cut->AddCut(VarManager::kTPCnSigmaPi_Corr, 3.0, 999, false, VarManager::kPin, 0, 2.0);
    cut->AddCut(VarManager::kTPCnSigmaPr_Corr, 3.0, 999, false, VarManager::kPin, 0, 2.0);
    return cut;
  }

  if (!nameStr.compare("jpsi_TPCPID_TriggerTest4")) {
    cut->AddCut(VarManager::kTPCnSigmaEl_Corr, -3.0, 4.0, false, VarManager::kPin, 0, 3.0);
    cut->AddCut(VarManager::kTPCnSigmaEl_Corr, -2.0, 4.0, false, VarManager::kPin, 3.0, 9999.0);
    cut->AddCut(VarManager::kTPCnSigmaPi_Corr, 2.5, 999, false, VarManager::kPin, 0, 2.0);
    cut->AddCut(VarManager::kTPCnSigmaPr_Corr, 2.5, 999, false, VarManager::kPin, 0, 2.0);
    return cut;
  }

  delete cut;
  LOGF(fatal, Form("Did not find cut %s", cutName));
  return nullptr;
}

//________________________________________________________________________________________________
std::vector<AnalysisCut*> o2::aod::dqcuts::GetCutsFromJSON(const char* json)
{
  //
  // configure cuts using a json file
  //

  std::vector<AnalysisCut*> cuts;
  // AnalysisCut* cuts[100];
  LOG(info) << "========================================== interpreting JSON for analysis cuts";
  LOG(info) << "JSON string: " << json;

  //
  // Create a vector of AnalysisCuts from a JSON formatted string
  //   The JSON is expected to contain a list of objects, with each object containing the fields needed
  //    to define either an AnalysisCut or an AnalysisCompositeCut
  rapidjson::Document document;

  // Check that the json is parsed correctly
  rapidjson::ParseResult ok = document.Parse(json);
  if (!ok) {
    LOG(fatal) << "JSON parse error: " << rapidjson::GetParseErrorFunc(ok.Code()) << " (" << ok.Offset() << ")";
    return cuts;
  }

  // The json is expected to contain a list of objects, each of which should provide the configuration of a cut
  for (rapidjson::Value::ConstMemberIterator it = document.MemberBegin(); it != document.MemberEnd(); it++) {

    const char* cutName = it->name.GetString();
    LOG(info) << "=================================================== Configuring cut " << cutName;
    const auto& cut = it->value;

    // Detect if this is an AnalysisCut or a composite cut
    bool isAnalysisCut = false;
    bool isAnalysisCompositeCut = false;
    if (cut.HasMember("type")) {
      TString typeStr = cut.FindMember("type")->value.GetString();
      if (typeStr.CompareTo("AnalysisCut") == 0) {
        LOG(debug) << "This is an AnalysisCut";
        isAnalysisCut = true;
      }
      if (typeStr.CompareTo("AnalysisCompositeCut") == 0) {
        LOG(debug) << "This is an AnalysisCompositeCut";
        isAnalysisCompositeCut = true;
      }
    }
    if (!(isAnalysisCut || isAnalysisCompositeCut)) {
      LOG(fatal) << "Member is neither an AnalysisCut or AnalysisCompositeCut";
      return cuts;
    }

    // Parse the object, construct the cut and add it to the return vector
    if (isAnalysisCut) {
      AnalysisCut* anaCut = ParseJSONAnalysisCut(&cut, cutName);
      if (anaCut != nullptr) {
        cuts.push_back(anaCut);
      } else {
        LOG(fatal) << "Something went wrong in creating the AnalysisCut " << cutName;
        return cuts;
      }
    }
    if (isAnalysisCompositeCut) {
      AnalysisCompositeCut* anaCut = ParseJSONAnalysisCompositeCut(&cut, cutName);
      if (anaCut != nullptr) {
        cuts.push_back(anaCut);
      } else {
        LOG(fatal) << "Something went wrong in creating the AnalysisCompositeCut " << cutName;
        return cuts;
      }
    }
  }

  return cuts;
}

//________________________________________________________________________________________________
template <typename T>
bool o2::aod::dqcuts::ValidateJSONAnalysisCut(T cut)
{
  //
  // Validate cut definition in JSON file
  //
  // The type field is compulsory
  if (!cut->HasMember("type")) {
    LOG(fatal) << "Missing type information";
    return false;
  }
  TString typeStr = cut->FindMember("type")->value.GetString();
  if (typeStr.CompareTo("AnalysisCut") != 0) {
    LOG(fatal) << "Type is not AnalysisCut";
    return false;
  }

  return true;
}

//________________________________________________________________________________________________
template <typename T>
bool o2::aod::dqcuts::ValidateJSONAddCut(T addcut, bool isSimple)
{
  //
  // Validate AddCut definition in JSON file
  //

  // Check if this AddCut is adding an analysis cut (if the mother is a composite cut)
  bool isAnalysisCut = false;
  if (addcut->HasMember("type")) {
    isAnalysisCut = true;
  }
  // check if this is adding a basic variable range cut
  bool isBasicCut = false;
  if (addcut->HasMember("var") && addcut->HasMember("cutLow") && addcut->HasMember("cutHigh")) {
    isBasicCut = true;
  }

  // if neither of the two option is true, then something is wrong
  if (!(isBasicCut || isAnalysisCut)) {
    LOG(fatal) << "This is neither adding an AnalysisCut nor a basic variable range cut";
    return false;
  }
  if (isSimple && isAnalysisCut) {
    LOG(fatal) << "One cannot call AddCut with an AnalysisCut in this case";
    return false;
  }
  if (!isSimple && isAnalysisCut) {
    return true;
  }

  // check that the variable to cut on is a valid one (implemented in the VarManager)
  const char* var = addcut->FindMember("var")->value.GetString();
  if (VarManager::fgVarNamesMap.find(var) == VarManager::fgVarNamesMap.end()) {
    LOG(fatal) << "Bad cut variable (" << var << ") specified for this AddCut";
    return false;
  }

  // check whether the specified cut low and high are numbers or functions
  bool cutLow_isNumber = addcut->FindMember("cutLow")->value.IsNumber();
  bool cutHigh_isNumber = addcut->FindMember("cutHigh")->value.IsNumber();
  if (!cutLow_isNumber) {
    auto& cutLow = addcut->FindMember("cutLow")->value;
    if (!cutLow.HasMember("funcName") || !cutLow.HasMember("funcBody") ||
        !cutLow.HasMember("xLow") || !cutLow.HasMember("xHigh")) {
      LOG(fatal) << "Missing fields for the cutLow TF1 definition";
      return false;
    }
  }
  if (!cutHigh_isNumber) {
    auto& cutHigh = addcut->FindMember("cutHigh")->value;
    if (!cutHigh.HasMember("funcName") || !cutHigh.HasMember("funcBody") ||
        !cutHigh.HasMember("xLow") || !cutHigh.HasMember("xHigh")) {
      LOG(fatal) << "Missing fields for the cutLow TF1 definition";
      return false;
    }
  }
  if (!cutHigh_isNumber || !cutLow_isNumber) {
    if (!addcut->HasMember("dependentVar") || !addcut->HasMember("depCutLow") || !addcut->HasMember("depCutHigh")) {
      LOG(fatal) << "For cutLow or cutHigh as a TF1, the definition of the dependentVar and range are also required";
      return false;
    }
    const char* depVar = addcut->FindMember("dependentVar")->value.GetString();
    if (VarManager::fgVarNamesMap.find(depVar) == VarManager::fgVarNamesMap.end()) {
      LOG(fatal) << "Bad cut variable (" << depVar << ") specified for the dependentVar";
      return false;
    }
  }
  if (addcut->HasMember("dependentVar1") && cutLow_isNumber && cutHigh_isNumber) {
    const char* depVar1 = addcut->FindMember("dependentVar1")->value.GetString();
    if (VarManager::fgVarNamesMap.find(depVar1) == VarManager::fgVarNamesMap.end()) {
      LOG(fatal) << "Bad cut variable (" << depVar1 << ") specified for the dependentVar";
      return false;
    }
    if (!addcut->HasMember("depCut2Low") || !addcut->HasMember("depCut2High")) {
      LOG(fatal) << "dependentVar2 specified, but not its range";
      return false;
    }
  }
  if (addcut->HasMember("dependentVar2")) {
    const char* depVar2 = addcut->FindMember("dependentVar2")->value.GetString();
    if (VarManager::fgVarNamesMap.find(depVar2) == VarManager::fgVarNamesMap.end()) {
      LOG(fatal) << "Bad cut variable (" << depVar2 << ") specified for the dependentVar2";
      return false;
    }
    if (!addcut->HasMember("depCut2Low") || !addcut->HasMember("depCut2High")) {
      LOG(fatal) << "dependentVar2 specified, but not its range";
      return false;
    }
  }

  return true;
}

//_______________________________________________________________________________________________
template <typename T>
AnalysisCut* o2::aod::dqcuts::ParseJSONAnalysisCut(T cut, const char* cutName)
{

  // Parse the json object and build an AnalysisCut
  if (!ValidateJSONAnalysisCut(cut)) {
    LOG(fatal) << "AnalysisCut not properly defined in the JSON file. Skipping it";
    return nullptr;
  }

  // If the analysis cut has the field "library", its just loaded from the preexisting cuts in the library and return
  if (cut->HasMember("library")) {
    return GetAnalysisCut(cut->FindMember("library")->value.GetString());
  }

  // construct the AnalysisCut object and add the AddCuts
  AnalysisCut* retCut = new AnalysisCut(cutName, cut->HasMember("library") ? cut->FindMember("title")->value.GetString() : "");

  // loop over all the members for this cut and configure the AddCut objects
  for (rapidjson::Value::ConstMemberIterator it = cut->MemberBegin(); it != cut->MemberEnd(); it++) {

    TString itName = it->name.GetString();

    if (itName.Contains("AddCut")) {

      LOG(debug) << "Parsing " << itName.Data();
      const auto& addcut = it->value;
      if (!ValidateJSONAddCut(&addcut, true)) {
        LOG(fatal) << "AddCut statement not properly defined";
        return nullptr;
      }

      const char* var = addcut.FindMember("var")->value.GetString();
      LOG(info) << "var " << var;
      bool cutLow_isNumber = addcut.FindMember("cutLow")->value.IsNumber();
      LOG(info) << "cutLow_isNumber " << cutLow_isNumber;
      bool cutHigh_isNumber = addcut.FindMember("cutHigh")->value.IsNumber();
      LOG(info) << "cutHigh_isNumber " << cutHigh_isNumber;

      bool exclude = (addcut.HasMember("exclude") ? addcut.FindMember("exclude")->value.GetBool() : false);
      LOG(info) << "exclude " << exclude;
      const char* dependentVar = (addcut.HasMember("dependentVar") ? addcut.FindMember("dependentVar")->value.GetString() : "kNothing");
      LOG(info) << "dependentVar " << dependentVar;
      double depCutLow = (addcut.HasMember("depCutLow") ? addcut.FindMember("depCutLow")->value.GetDouble() : 0.0);
      LOG(info) << "depCutLow " << depCutLow;
      double depCutHigh = (addcut.HasMember("depCutHigh") ? addcut.FindMember("depCutHigh")->value.GetDouble() : 10.0);
      LOG(info) << "depCutHigh " << depCutHigh;
      bool depCutExclude = (addcut.HasMember("depCutExclude") ? addcut.FindMember("depCutExclude")->value.GetBool() : false);
      LOG(info) << "depCutExclude " << depCutExclude;
      const char* dependentVar2 = (addcut.HasMember("dependentVar2") ? addcut.FindMember("dependentVar2")->value.GetString() : "kNothing");
      LOG(info) << "dependentVar2 " << dependentVar2;
      double depCut2Low = (addcut.HasMember("depCut2Low") ? addcut.FindMember("depCut2Low")->value.GetDouble() : 0.0);
      LOG(info) << "depCut2Low " << depCut2Low;
      double depCut2High = (addcut.HasMember("depCut2High") ? addcut.FindMember("depCut2High")->value.GetDouble() : 10.0);
      LOG(info) << "depCut2High " << depCut2High;
      bool depCut2Exclude = (addcut.HasMember("depCut2Exclude") ? addcut.FindMember("depCut2Exclude")->value.GetBool() : false);
      LOG(info) << "depCut2Exclude " << depCut2Exclude;

      TF1* cutLowFunc = nullptr;
      TF1* cutHighFunc = nullptr;
      double cutLowNumber = 0.0;
      double cutHighNumber = 0.0;
      if (cutLow_isNumber) {
        cutLowNumber = addcut.FindMember("cutLow")->value.GetDouble();
        LOG(info) << "cutLowNumber " << cutLowNumber;
      } else {
        auto& cutLow = addcut.FindMember("cutLow")->value;
        cutLowFunc = new TF1(cutLow.FindMember("funcName")->value.GetString(), cutLow.FindMember("funcBody")->value.GetString(),
                             cutLow.FindMember("xLow")->value.GetDouble(), cutLow.FindMember("xHigh")->value.GetDouble());
        LOG(info) << "cutLowFunc " << cutLow.FindMember("funcName")->value.GetString() << ", " << cutLow.FindMember("funcBody")->value.GetString()
                  << ", " << cutLow.FindMember("xLow")->value.GetDouble() << ", " << cutLow.FindMember("xHigh")->value.GetDouble();
      }
      if (cutHigh_isNumber) {
        cutHighNumber = addcut.FindMember("cutHigh")->value.GetDouble();
        LOG(info) << "cutHighNumber " << cutHighNumber;
      } else {
        auto& cutHigh = addcut.FindMember("cutHigh")->value;
        cutHighFunc = new TF1(cutHigh.FindMember("funcName")->value.GetString(), cutHigh.FindMember("funcBody")->value.GetString(),
                              cutHigh.FindMember("xLow")->value.GetDouble(), cutHigh.FindMember("xHigh")->value.GetDouble());
        LOG(info) << "cutHighFunc " << cutHigh.FindMember("funcName")->value.GetString() << ", " << cutHigh.FindMember("funcBody")->value.GetString()
                  << ", " << cutHigh.FindMember("xLow")->value.GetDouble() << ", " << cutHigh.FindMember("xHigh")->value.GetDouble();
      }
      if (cutLow_isNumber) {
        if (cutHigh_isNumber) {
          retCut->AddCut(VarManager::fgVarNamesMap[var], cutLowNumber, cutHighNumber, exclude,
                         VarManager::fgVarNamesMap[dependentVar], depCutLow, depCutHigh, depCutExclude,
                         VarManager::fgVarNamesMap[dependentVar2], depCut2Low, depCut2High, depCut2Exclude);
        } else {
          retCut->AddCut(VarManager::fgVarNamesMap[var], cutLowNumber, cutHighFunc, exclude,
                         VarManager::fgVarNamesMap[dependentVar], depCutLow, depCutHigh, depCutExclude,
                         VarManager::fgVarNamesMap[dependentVar2], depCut2Low, depCut2High, depCut2Exclude);
        }
      } else {
        if (cutHigh_isNumber) {
          retCut->AddCut(VarManager::fgVarNamesMap[var], cutLowFunc, cutHighNumber, exclude,
                         VarManager::fgVarNamesMap[dependentVar], depCutLow, depCutHigh, depCutExclude,
                         VarManager::fgVarNamesMap[dependentVar2], depCut2Low, depCut2High, depCut2Exclude);
        } else {
          retCut->AddCut(VarManager::fgVarNamesMap[var], cutLowFunc, cutHighFunc, exclude,
                         VarManager::fgVarNamesMap[dependentVar], depCutLow, depCutHigh, depCutExclude,
                         VarManager::fgVarNamesMap[dependentVar2], depCut2Low, depCut2High, depCut2Exclude);
        }
      }
    }
  }

  return retCut;
}

//_______________________________________________________________________________________________
template <typename T>
bool o2::aod::dqcuts::ValidateJSONAnalysisCompositeCut(T cut)
{
  //
  // Validate composite cut definition in JSON file
  //
  if (!cut->HasMember("type")) {
    LOG(fatal) << "Missing type field";
    return false;
  }
  if (!(cut->HasMember("library") || cut->HasMember("useAND"))) {
    LOG(fatal) << "Either library or useAND fields are required in an AnalysisCompositeCut definition";
  }
  TString typeStr = cut->FindMember("type")->value.GetString();
  if (typeStr.CompareTo("AnalysisCompositeCut") != 0) {
    LOG(fatal) << "Type is not AnalysisCompositeCut";
    return false;
  }

  return true;
}

//_______________________________________________________________________________________________
template <typename T>
AnalysisCompositeCut* o2::aod::dqcuts::ParseJSONAnalysisCompositeCut(T cut, const char* cutName)
{

  // Configure an AnalysisCompositeCut
  if (!ValidateJSONAnalysisCompositeCut(cut)) {
    LOG(fatal) << "Composite Cut not properly defined in the JSON file. Skipping it";
    return nullptr;
  }

  if (cut->HasMember("library")) {
    return GetCompositeCut(cut->FindMember("library")->value.GetString());
  }

  AnalysisCompositeCut* retCut = new AnalysisCompositeCut(cutName, cut->HasMember("library") ? cut->FindMember("title")->value.GetString() : "", cut->FindMember("useAND")->value.GetBool());

  // Loop to find AddCut objects
  for (rapidjson::Value::ConstMemberIterator it = cut->MemberBegin(); it != cut->MemberEnd(); it++) {

    TString itName = it->name.GetString();

    if (itName.Contains("AddCut")) {

      LOG(debug) << "Parsing " << itName.Data();
      const auto& addcut = it->value;
      if (!ValidateJSONAddCut(&addcut, false)) {
        LOG(fatal) << "AddCut statement not properly defined";
        return nullptr;
      }

      // For an AnalysisCompositeCut, one can call AddCut with either an AnalysisCut or another AnalysisCompositeCut
      bool isAnalysisCut = false;
      bool isAnalysisCompositeCut = false;
      TString typeStr = addcut.FindMember("type")->value.GetString();
      if (typeStr.CompareTo("AnalysisCut") == 0) {
        isAnalysisCut = true;
      }
      if (typeStr.CompareTo("AnalysisCompositeCut") == 0) {
        isAnalysisCompositeCut = true;
      }

      // Add an AnalysisCut
      if (isAnalysisCut) {
        AnalysisCut* cutMember = ParseJSONAnalysisCut(&addcut, itName.Data());
        if (cutMember != nullptr) {
          retCut->AddCut(cutMember);
        } else {
          return nullptr;
        }
      }
      // Add an AnalysisCompositeCut
      if (isAnalysisCompositeCut) {
        AnalysisCompositeCut* cutMember = ParseJSONAnalysisCompositeCut(&addcut, itName.Data());
        if (cutMember != nullptr) {
          retCut->AddCut(cutMember);
        } else {
          return nullptr;
        }
      }
    }
  }

  return retCut;
}<|MERGE_RESOLUTION|>--- conflicted
+++ resolved
@@ -4541,7 +4541,15 @@
     return cut;
   }
 
-<<<<<<< HEAD
+  if (!nameStr.compare("pionQualityCut2")) {
+    cut->AddCut(VarManager::kPt, 0.15, 1000.0);
+    cut->AddCut(VarManager::kEta, -0.9, 0.9);
+    cut->AddCut(VarManager::kIsITSibAny, 0.5, 1.5);
+    cut->AddCut(VarManager::kTPCncls, 90, 161);
+    cut->AddCut(VarManager::kTPCnclsCR, 70, 161);
+    return cut;
+  }
+  
   if (!nameStr.compare("protonPVcut")) {
     cut->AddCut(VarManager::kTrackDCAxy, -0.1, 0.1);
     cut->AddCut(VarManager::kTrackDCAz, -0.15, 0.15);
@@ -4550,14 +4558,6 @@
     cut->AddCut(VarManager::kIsSPDany, 0.5, 1.5);
     cut->AddCut(VarManager::kTPCchi2, 0.0, 4.0);
     cut->AddCut(VarManager::kTPCncls, 80, 161.);
-=======
-  if (!nameStr.compare("pionQualityCut2")) {
-    cut->AddCut(VarManager::kPt, 0.15, 1000.0);
-    cut->AddCut(VarManager::kEta, -0.9, 0.9);
-    cut->AddCut(VarManager::kIsITSibAny, 0.5, 1.5);
-    cut->AddCut(VarManager::kTPCncls, 90, 161);
-    cut->AddCut(VarManager::kTPCnclsCR, 70, 161);
->>>>>>> eead5eb4
     return cut;
   }
 
