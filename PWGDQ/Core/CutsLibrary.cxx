--- conflicted
+++ resolved
@@ -155,13 +155,9 @@
   if (!nameStr.compare("jpsiO2MCdebugCuts12")) {
     cut->AddCut(GetAnalysisCut("jpsiStandardKine"));
     cut->AddCut(GetAnalysisCut("electronStandardQualityTPCOnly")); // no cut on ITS clusters
-<<<<<<< HEAD
     cut->AddCut(GetAnalysisCut("electronPIDnsigmaVeryLoose"));     // with 3 sigma El TOF
     cut->AddCut(GetAnalysisCut("standardPrimaryTrackDCA"));        // with DCA cut
-=======
     cut->AddCut(GetAnalysisCut("electronPIDnsigmaVeryLoose"));
-
->>>>>>> ab917fcc
     return cut;
   }
 
@@ -2031,10 +2027,6 @@
     return cut;
   }
 
-<<<<<<< HEAD
-  if (!nameStr.compare("ambiguousTrack")) {
-    cut->AddCut(VarManager::kIsAmbiguous, 0.5, 1.5);
-=======
   if (!nameStr.compare("jpsi_TPCPID_TriggerTest1")) {
     cut->AddCut(VarManager::kTPCnSigmaEl_Corr, -3.0, 4.0, false, VarManager::kPin, 0, 2.0);
     cut->AddCut(VarManager::kTPCnSigmaEl_Corr, -2.0, 4.0, false, VarManager::kPin, 2.0, 9999.0);
@@ -2064,7 +2056,6 @@
     cut->AddCut(VarManager::kTPCnSigmaEl_Corr, -2.0, 4.0, false, VarManager::kPin, 3.0, 9999.0);
     cut->AddCut(VarManager::kTPCnSigmaPi_Corr, 2.5, 999, false, VarManager::kPin, 0, 2.0);
     cut->AddCut(VarManager::kTPCnSigmaPr_Corr, 2.5, 999, false, VarManager::kPin, 0, 2.0);
->>>>>>> ab917fcc
     return cut;
   }
 
