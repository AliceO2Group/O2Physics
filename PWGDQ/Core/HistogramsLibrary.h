// Copyright 2019-2020 CERN and copyright holders of ALICE O2.
// See https://alice-o2.web.cern.ch/copyright for details of the copyright holders.
// All rights not expressly granted are reserved.
//
// This software is distributed under the terms of the GNU General Public
// License v3 (GPL Version 3), copied verbatim in the file "COPYING".
//
// In applying this license CERN does not waive the privileges and immunities
// granted to it by virtue of its status as an Intergovernmental Organization
// or submit itself to any jurisdiction.
//
// Contact: iarsene@cern.ch, i.c.arsene@fys.uio.no
//

#ifndef PWGDQ_CORE_HISTOGRAMSLIBRARY_H_
#define PWGDQ_CORE_HISTOGRAMSLIBRARY_H_

#include <TString.h>
#include "PWGDQ/Core/HistogramManager.h"
#include "PWGDQ/Core/VarManager.h"

namespace o2::aod
{
namespace dqhistograms
{
void DefineHistograms(HistogramManager* hm, const char* histClass, const char* groupName, const char* subGroupName = "");
}
} // namespace o2::aod

<<<<<<< HEAD
void o2::aod::dqhistograms::DefineHistograms(HistogramManager* hm, const char* histClass, const char* groupName, const char* subGroupName)
{
  //
  // Add a predefined group of histograms to the HistogramManager hm and histogram class histClass
  // NOTE: The groupName and subGroupName arguments may contain several keywords, but the user should take care of
  //       ambiguities. TODO: fix it!
  // NOTE: All of the histograms which match any of the group or subgroup names will be added to the same histogram class !!
  //            So one has to make sure not to mix e.g. event-wise with track-wise histograms
  // NOTE: The subgroup name can be empty. In this case just a minimal set of histograms corresponding to the group name will be defined
  //
  TString groupStr = groupName;
  groupStr.ToLower();
  TString subGroupStr = subGroupName;
  subGroupStr.ToLower();
  if (groupStr.Contains("event")) {
    hm->AddHistogram(histClass, "VtxZ", "Vtx Z", false, 60, -15.0, 15.0, VarManager::kVtxZ);

    if (subGroupStr.Contains("trigger")) {
      hm->AddHistogram(histClass, "IsINT7", "Is INT7", false, 2, -0.5, 1.5, VarManager::kIsINT7);
      if (subGroupStr.Contains("muon") || subGroupStr.Contains("all")) {
        hm->AddHistogram(histClass, "IsINT7inMUON", "INT7inMUON", false, 2, -0.5, 1.5, VarManager::kIsINT7inMUON);
        hm->AddHistogram(histClass, "IsMuonSingleLowPt7", "Is MuonSingleLowPt7", false, 2, -0.5, 1.5, VarManager::kIsMuonSingleLowPt7);
        hm->AddHistogram(histClass, "IsMuonSingleHighPt7", "Is MuonSingleHighPt7", false, 2, -0.5, 1.5, VarManager::kIsMuonSingleHighPt7);
        hm->AddHistogram(histClass, "IsMuonUnlikeLowPt7", "Is MuonUnlikeLowPt7", false, 2, -0.5, 1.5, VarManager::kIsMuonUnlikeLowPt7);
        hm->AddHistogram(histClass, "IsMuonLikeLowPt7", "Is MuonLikeLowPt7", false, 2, -0.5, 1.5, VarManager::kIsMuonLikeLowPt7);
      }
      if (subGroupStr.Contains("up") || subGroupStr.Contains("all")) {
        hm->AddHistogram(histClass, "IsCUP8", "CUP8", false, 2, -0.5, 1.5, VarManager::kIsCUP8);
        hm->AddHistogram(histClass, "IsCUP9", "CUP9", false, 2, -0.5, 1.5, VarManager::kIsCUP9);
        hm->AddHistogram(histClass, "IsMUP10", "MUP10", false, 2, -0.5, 1.5, VarManager::kIsMUP10);
        hm->AddHistogram(histClass, "IsMUP11", "MUP11", false, 2, -0.5, 1.5, VarManager::kIsMUP11);
      }
      if (subGroupStr.Contains("emc") || subGroupStr.Contains("all")) {
        hm->AddHistogram(histClass, "IsEMC7", "EMC7", false, 2, -0.5, 1.5, VarManager::kIsEMC7);
      }
    }
    if (subGroupStr.Contains("vtx")) {
      hm->AddHistogram(histClass, "VtxX", "Vtx X", false, 100, -0.5, 0.5, VarManager::kVtxX);
      hm->AddHistogram(histClass, "VtxY", "Vtx Y", false, 100, -0.5, 0.5, VarManager::kVtxY);
      hm->AddHistogram(histClass, "VtxYVtxX", "Vtx Y vs Vtx X", false, 50, -0.5, 0.5, VarManager::kVtxX, 50, -0.5, 0.5, VarManager::kVtxY);
    }
    if (subGroupStr.Contains("vtxpp")) {
      hm->AddHistogram(histClass, "VtxNContrib", "Vtx n contributors", false, 100, 0.0, 100.0, VarManager::kVtxNcontrib);
    }
    if (subGroupStr.Contains("vtxPbPb")) {
      hm->AddHistogram(histClass, "VtxNContrib", "Vtx n contributors", false, 100, 0.0, 20000.0, VarManager::kVtxNcontrib);
    }
    if (subGroupStr.Contains("cent")) {
      hm->AddHistogram(histClass, "CentV0M", "CentV0M", false, 100, 0., 100., VarManager::kCentVZERO);
      hm->AddHistogram(histClass, "CentV0M_vtxZ", "CentV0M vs Vtx Z", false, 60, -15.0, 15.0, VarManager::kVtxZ, 20, 0., 100., VarManager::kCentVZERO);
      hm->AddHistogram(histClass, "CentFT0C", "CentFT0C", false, 100, 0.0, 100.0, VarManager::kCentFT0C);
    }
    if (subGroupStr.Contains("mult")){
      hm->AddHistogram(histClass, "MultTPC", "MultTPC", false, 100, 0.0, 25000.0, VarManager::kMultTPC);
      hm->AddHistogram(histClass, "MultFV0A", "MultFV0A", false, 100, 0.0, 25000.0, VarManager::kMultFV0A);
      hm->AddHistogram(histClass, "MultFV0C", "MultFV0C", false, 100, 0.0, 25000.0, VarManager::kMultFV0C);
      hm->AddHistogram(histClass, "MultFT0A", "MultFT0A", false, 100, 0.0, 25000.0, VarManager::kMultFT0A);
      hm->AddHistogram(histClass, "MultFT0C", "MultFT0C", false, 100, 0.0, 25000.0, VarManager::kMultFT0C);
      hm->AddHistogram(histClass, "MultFDDA", "MultFDDA", false, 100, 0.0, 25000.0, VarManager::kMultFDDA);
      hm->AddHistogram(histClass, "MultFDDC", "MultFDDC", false, 100, 0.0, 25000.0, VarManager::kMultFDDC);
      hm->AddHistogram(histClass, "MultZNA", "MultZNA", false, 100, 0.0, 25000.0, VarManager::kMultZNA);
      hm->AddHistogram(histClass, "MultZNC", "MultZNC", false, 100, 0.0, 25000.0, VarManager::kMultZNC);
      hm->AddHistogram(histClass, "MultTracklets", "MultTracklets", false, 100, 0.0, 25000.0, VarManager::kMultTracklets);
      hm->AddHistogram(histClass, "MultTPC_MultFV0A", "MultTPC vs MultFV0A", false, 100, 0, 20000.0, VarManager::kMultTPC, 100, 0, 20000.0, VarManager::kMultFV0A);
      hm->AddHistogram(histClass, "MultTPC_MultFV0C", "MultTPC vs MultFV0C", false, 100, 0, 20000.0, VarManager::kMultTPC, 100, 0, 20000.0, VarManager::kMultFV0C);
      hm->AddHistogram(histClass, "MultFV0A_MultFV0C", "MultFV0A vs MultFV0C", false, 100, 0, 20000.0, VarManager::kMultFV0A, 100, 0, 20000.0, VarManager::kMultFV0C);
    }
    if (subGroupStr.Contains("mc")) {
      hm->AddHistogram(histClass, "MCVtxX_VtxX", "Vtx X (MC vs rec)", false, 100, -0.5, 0.5, VarManager::kVtxX, 100, -0.5, 0.5, VarManager::kMCVtxX);
      hm->AddHistogram(histClass, "MCVtxY_VtxY", "Vtx Y (MC vs rec)", false, 100, -0.5, 0.5, VarManager::kVtxY, 100, -0.5, 0.5, VarManager::kMCVtxY);
      hm->AddHistogram(histClass, "MCVtxZ_VtxZ", "Vtx Z (MC vs rec)", false, 75, -15.0, 15.0, VarManager::kVtxZ, 75, -15.0, 15.0, VarManager::kMCVtxZ);
      hm->AddHistogram(histClass, "MCVtxZ", "Vtx Z (MC)", false, 75, -15.0, 15.0, VarManager::kMCVtxZ);
      hm->AddHistogram(histClass, "MCImpPar_CentVZERO", "MC impact param vs CentVZERO", false, 50, 0.0, 100.0, VarManager::kCentVZERO, 20, 0.0, 20.0, VarManager::kMCEventImpParam);
    }
    if (subGroupStr.Contains("qvector")) {
      hm->AddHistogram(histClass, "Q2X0A", "Q_{2,x}^{A} ", false, 100, -1.0, 1.0, VarManager::kQ2X0A);
      hm->AddHistogram(histClass, "Q2Y0A", "Q_{2,y}^{A} ", false, 100, -1.0, 1.0, VarManager::kQ2Y0A);
      hm->AddHistogram(histClass, "Q2X0B", "Q_{2,x}^{B} ", false, 100, -1.0, 1.0, VarManager::kQ2X0B);
      hm->AddHistogram(histClass, "Q2Y0B", "Q_{2,y}^{B} ", false, 100, -1.0, 1.0, VarManager::kQ2Y0B);
      hm->AddHistogram(histClass, "Q2X0C", "Q_{2,x}^{C} ", false, 100, -1.0, 1.0, VarManager::kQ2X0C);
      hm->AddHistogram(histClass, "Q2Y0C", "Q_{2,y}^{C} ", false, 100, -1.0, 1.0, VarManager::kQ2Y0C);
      hm->AddHistogram(histClass, "Q2X0A_VtxZ", "Q_{2,x}^{A} vs z_{vtx}", true, 60, -15.0, 15.0, VarManager::kVtxZ, 100, -1.0, 1.0, VarManager::kQ2X0A);
      hm->AddHistogram(histClass, "Q2Y0A_VtxZ", "Q_{2,y}^{A} vs z_{vtx}", true, 60, -15.0, 15.0, VarManager::kVtxZ, 100, -1.0, 1.0, VarManager::kQ2Y0A);
      hm->AddHistogram(histClass, "Q2X0B_VtxZ", "Q_{2,x}^{B} vs z_{vtx}", true, 60, -15.0, 15.0, VarManager::kVtxZ, 100, -1.0, 1.0, VarManager::kQ2X0B);
      hm->AddHistogram(histClass, "Q2Y0B_VtxZ", "Q_{2,y}^{B} vs z_{vtx}", true, 60, -15.0, 15.0, VarManager::kVtxZ, 100, -1.0, 1.0, VarManager::kQ2Y0B);
      hm->AddHistogram(histClass, "Q2X0C_VtxZ", "Q_{2,x}^{C} vs z_{vtx}", true, 60, -15.0, 15.0, VarManager::kVtxZ, 100, -1.0, 1.0, VarManager::kQ2X0C);
      hm->AddHistogram(histClass, "Q2Y0C_VtxZ", "Q_{2,y}^{C} vs z_{vtx}", true, 60, -15.0, 15.0, VarManager::kVtxZ, 100, -1.0, 1.0, VarManager::kQ2Y0C);
      hm->AddHistogram(histClass, "Q2X0A_Cent", "Q_{2,x}^{A} vs Cent", true, 90, 0.0, 90.0, VarManager::kCentVZERO, 100, -1.0, 1.0, VarManager::kQ2X0A);
      hm->AddHistogram(histClass, "Q2Y0A_Cent", "Q_{2,y}^{A} vs Cent", true, 90, 0.0, 90.0, VarManager::kCentVZERO, 100, -1.0, 1.0, VarManager::kQ2Y0A);
      hm->AddHistogram(histClass, "Q2X0B_Cent", "Q_{2,x}^{B} vs Cent", true, 90, 0.0, 90.0, VarManager::kCentVZERO, 100, -1.0, 1.0, VarManager::kQ2X0B);
      hm->AddHistogram(histClass, "Q2Y0B_Cent", "Q_{2,y}^{B} vs Cent", true, 90, 0.0, 90.0, VarManager::kCentVZERO, 100, -1.0, 1.0, VarManager::kQ2Y0B);
      hm->AddHistogram(histClass, "Q2X0C_Cent", "Q_{2,x}^{C} vs Cent", true, 90, 0.0, 90.0, VarManager::kCentVZERO, 100, -1.0, 1.0, VarManager::kQ2X0C);
      hm->AddHistogram(histClass, "Q2Y0C_Cent", "Q_{2,y}^{C} vs Cent", true, 90, 0.0, 90.0, VarManager::kCentVZERO, 100, -1.0, 1.0, VarManager::kQ2Y0C);
      hm->AddHistogram(histClass, "Q3X0A", "Q_{3,x}^{A} ", false, 100, -1.0, 1.0, VarManager::kQ3X0A);
      hm->AddHistogram(histClass, "Q3Y0A", "Q_{3,y}^{A} ", false, 100, -1.0, 1.0, VarManager::kQ3Y0A);
      hm->AddHistogram(histClass, "Q3X0B", "Q_{3,x}^{B} ", false, 100, -1.0, 1.0, VarManager::kQ3X0B);
      hm->AddHistogram(histClass, "Q3Y0B", "Q_{3,y}^{B} ", false, 100, -1.0, 1.0, VarManager::kQ3Y0B);
      hm->AddHistogram(histClass, "Q3X0C", "Q_{3,x}^{C} ", false, 100, -1.0, 1.0, VarManager::kQ3X0C);
      hm->AddHistogram(histClass, "Q3Y0C", "Q_{3,y}^{C} ", false, 100, -1.0, 1.0, VarManager::kQ3Y0C);
      hm->AddHistogram(histClass, "Q3X0A_VtxZ", "Q_{3,x}^{A} vs z_{vtx}", true, 60, -15.0, 15.0, VarManager::kVtxZ, 100, -1.0, 1.0, VarManager::kQ3X0A);
      hm->AddHistogram(histClass, "Q3Y0A_VtxZ", "Q_{3,y}^{A} vs z_{vtx}", true, 60, -15.0, 15.0, VarManager::kVtxZ, 100, -1.0, 1.0, VarManager::kQ3Y0A);
      hm->AddHistogram(histClass, "Q3X0B_VtxZ", "Q_{3,x}^{B} vs z_{vtx}", true, 60, -15.0, 15.0, VarManager::kVtxZ, 100, -1.0, 1.0, VarManager::kQ3X0B);
      hm->AddHistogram(histClass, "Q3Y0B_VtxZ", "Q_{3,y}^{B} vs z_{vtx}", true, 60, -15.0, 15.0, VarManager::kVtxZ, 100, -1.0, 1.0, VarManager::kQ3Y0B);
      hm->AddHistogram(histClass, "Q3X0C_VtxZ", "Q_{3,x}^{C} vs z_{vtx}", true, 60, -15.0, 15.0, VarManager::kVtxZ, 100, -1.0, 1.0, VarManager::kQ3X0C);
      hm->AddHistogram(histClass, "Q3Y0C_VtxZ", "Q_{3,y}^{C} vs z_{vtx}", true, 60, -15.0, 15.0, VarManager::kVtxZ, 100, -1.0, 1.0, VarManager::kQ3Y0C);
      hm->AddHistogram(histClass, "Q3X0A_Cent", "Q_{3,x}^{A} vs Cent", true, 90, 0.0, 90.0, VarManager::kCentVZERO, 100, -1.0, 1.0, VarManager::kQ3X0A);
      hm->AddHistogram(histClass, "Q3Y0A_Cent", "Q_{3,y}^{A} vs Cent", true, 90, 0.0, 90.0, VarManager::kCentVZERO, 100, -1.0, 1.0, VarManager::kQ3Y0A);
      hm->AddHistogram(histClass, "Q3X0B_Cent", "Q_{3,x}^{B} vs Cent", true, 90, 0.0, 90.0, VarManager::kCentVZERO, 100, -1.0, 1.0, VarManager::kQ3X0B);
      hm->AddHistogram(histClass, "Q3Y0B_Cent", "Q_{3,y}^{B} vs Cent", true, 90, 0.0, 90.0, VarManager::kCentVZERO, 100, -1.0, 1.0, VarManager::kQ3Y0B);
      hm->AddHistogram(histClass, "Q3X0C_Cent", "Q_{3,x}^{C} vs Cent", true, 90, 0.0, 90.0, VarManager::kCentVZERO, 100, -1.0, 1.0, VarManager::kQ3X0C);
      hm->AddHistogram(histClass, "Q3Y0C_Cent", "Q_{3,y}^{C} vs Cent", true, 90, 0.0, 90.0, VarManager::kCentVZERO, 100, -1.0, 1.0, VarManager::kQ3Y0C);
    }
    if (subGroupStr.Contains("res")) {
      hm->AddHistogram(histClass, "R2SP", "", true, 9, 0.0, 90.0, VarManager::kCentVZERO, 100, -1.0, 1.0, VarManager::kR2SP);
      hm->AddHistogram(histClass, "R3SP", "", true, 9, 0.0, 90.0, VarManager::kCentVZERO, 100, -1.0, 1.0, VarManager::kR3SP);
      hm->AddHistogram(histClass, "R2EP", "", true, 9, 0.0, 90.0, VarManager::kCentVZERO, 100, -1.0, 1.0, VarManager::kR2EP);
      hm->AddHistogram(histClass, "R3EP", "", true, 9, 0.0, 90.0, VarManager::kCentVZERO, 100, -1.0, 1.0, VarManager::kR3EP);
    }
  }

  if (groupStr.Contains("track")) {
    hm->AddHistogram(histClass, "Pt", "p_{T} distribution", false, 2000, 0.0, 20.0, VarManager::kPt);
    hm->AddHistogram(histClass, "Eta", "#eta distribution", false, 500, -5.0, 5.0, VarManager::kEta);
    hm->AddHistogram(histClass, "Phi", "#varphi distribution", false, 500, -6.3, 6.3, VarManager::kPhi);

    if (subGroupStr.Contains("kine")) {
      hm->AddHistogram(histClass, "Phi_Eta", "#phi vs #eta distribution", false, 200, -5.0, 5.0, VarManager::kEta, 200, -6.3, 6.3, VarManager::kPhi);
      hm->AddHistogram(histClass, "Eta_Pt", "", false, 20, -1.0, 1.0, VarManager::kEta, 100, 0.0, 20.0, VarManager::kPt);
      hm->AddHistogram(histClass, "Px", "p_{x} distribution", false, 200, 0.0, 20.0, VarManager::kPx);
      hm->AddHistogram(histClass, "Py", "p_{y} distribution", false, 200, 0.0, 20.0, VarManager::kPy);
      hm->AddHistogram(histClass, "Pz", "p_{z} distribution", false, 200, 0.0, 20.0, VarManager::kPz);
    }
    if (subGroupStr.Contains("its")) {
      hm->AddHistogram(histClass, "ITSncls", "Number of cluster in ITS", false, 8, -0.5, 7.5, VarManager::kITSncls);
      hm->AddHistogram(histClass, "ITSchi2", "ITS chi2", false, 100, 0.0, 50.0, VarManager::kITSchi2);
      hm->AddHistogram(histClass, "IsITSrefit", "", false, 2, -0.5, 1.5, VarManager::kIsITSrefit);
      hm->AddHistogram(histClass, "IsSPDany", "", false, 2, -0.5, 1.5, VarManager::kIsSPDany);
      hm->AddHistogram(histClass, "IsSPDfirst", "", false, 2, -0.5, 1.5, VarManager::kIsSPDfirst);
      hm->AddHistogram(histClass, "ITSClusterMap", "", false, 128, -0.5, 127.5, VarManager::kITSClusterMap);
      hm->AddHistogram(histClass, "ITSClustermap_vs_pin", "ITSClustermap vs pin", false, 200, 0.0, 20.0, VarManager::kPin, 128, -0.5, 127.5, VarManager::kITSClusterMap);
      hm->AddHistogram(histClass, "ITSClustermap_vs_pt", "ITSClustermap vs pt", false, 200, 0.0, 20.0, VarManager::kPt, 128, -0.5, 127.5, VarManager::kITSClusterMap);
      hm->AddHistogram(histClass, "pin_vs_p", "", false, 200, 0.0, 20.0, VarManager::kPin, 200, 0.0, 20, VarManager::kP);
      hm->AddHistogram(histClass, "ITSClustermap_vs_eta", "ITSClustermap vs eta", false, 100, -1.0, 1.0, VarManager::kEta, 128, -0.5, 127.5, VarManager::kITSClusterMap);
      hm->AddHistogram(histClass, "ITSClustermap_vs_phi", "ITSClustermap vs phi", false, 315, 0.0, 6.3, VarManager::kPhi, 128, -0.5, 127.5, VarManager::kITSClusterMap);
      hm->AddHistogram(histClass, "ITSClustermap_vs_dcaxy_vs_pt", "ITSClustermap vs dcaxy vs pt", false, 200, 0.0, 20.0, VarManager::kPt, 100, -1, 1, VarManager::kTrackDCAxy, 128, -0.5, 127.5, VarManager::kITSClusterMap);
      hm->AddHistogram(histClass, "ITSClustermap_vs_dcaz_vs_pt", "ITSClustermap vs dcaxy vs pt", false, 200, 0.0, 20.0, VarManager::kPt, 100, -1, 1, VarManager::kTrackDCAz, 128, -0.5, 127.5, VarManager::kITSClusterMap);
    }
    if (subGroupStr.Contains("itsvspt")) {
      hm->AddHistogram(histClass, "ITSncls_Pt", "Number of cluster in ITS vs Pt", false, 200, 0.0, 10.0, VarManager::kPt, 8, -0.5, 7.5, VarManager::kITSncls);
      hm->AddHistogram(histClass, "ITSchi2_Pt", "ITS chi2 vs Pt", false, 200, 0.0, 10.0, VarManager::kPt, 100, 0.0, 50.0, VarManager::kITSchi2);
      hm->AddHistogram(histClass, "IsITSrefit_Pt", "", false, 200, 0.0, 10.0, VarManager::kPt, 2, -0.5, 1.5, VarManager::kIsITSrefit);
      hm->AddHistogram(histClass, "IsSPDany_Pt", "", false, 200, 0.0, 10.0, VarManager::kPt, 2, -0.5, 1.5, VarManager::kIsSPDany);
      hm->AddHistogram(histClass, "IsSPDfirst_Pt", "", false, 200, 0.0, 10.0, VarManager::kPt, 2, -0.5, 1.5, VarManager::kIsSPDfirst);
    }
    if (subGroupStr.Contains("tpc")) {
      hm->AddHistogram(histClass, "TPCncls", "Number of cluster in TPC", false, 160, -0.5, 159.5, VarManager::kTPCncls);
      hm->AddHistogram(histClass, "TPCncls_Run", "Number of cluster in TPC", true, (VarManager::GetNRuns() > 0 ? VarManager::GetNRuns() : 1), 0.5, 0.5 + VarManager::GetNRuns(), VarManager::kRunId,
                       10, -0.5, 159.5, VarManager::kTPCncls, 10, 0., 1., VarManager::kNothing, VarManager::GetRunStr().Data());
      hm->AddHistogram(histClass, "TPCnclsCR", "Number of crossed rows in TPC", false, 160, -0.5, 159.5, VarManager::kTPCnclsCR);
      hm->AddHistogram(histClass, "TPCncls_TPCnclsCR", "Number of TPC cluster vs Number of crossed rows in TPC", false, 160, -0.5, 159.5, VarManager::kTPCncls, 160, -0.5, 159.5, VarManager::kTPCnclsCR);
      hm->AddHistogram(histClass, "IsTPCrefit", "", false, 2, -0.5, 1.5, VarManager::kIsTPCrefit);
      hm->AddHistogram(histClass, "IsGoldenChi2", "", false, 2, -0.5, 1.5, VarManager::kIsGoldenChi2);
      hm->AddHistogram(histClass, "TPCchi2", "TPC chi2", false, 100, 0.0, 10.0, VarManager::kTPCchi2);
    }
    if (subGroupStr.Contains("tpcvspt")) {
      hm->AddHistogram(histClass, "TPCncls_Pt", "Number of cluster in TPC vs Pt", false, 200, 0.0, 10.0, VarManager::kPt, 160, -0.5, 159.5, VarManager::kTPCncls);
      hm->AddHistogram(histClass, "TPCnclsCR_Pt", "Number of crossed rows in TPC vs Pt", false, 200, 0.0, 10.0, VarManager::kPt, 160, -0.5, 159.5, VarManager::kTPCnclsCR);
      hm->AddHistogram(histClass, "IsTPCrefit_Pt", "", false, 200, 0.0, 10.0, VarManager::kPt, 2, -0.5, 1.5, VarManager::kIsTPCrefit);
      hm->AddHistogram(histClass, "IsGoldenChi2_Pt", "", false, 200, 0.0, 10.0, VarManager::kPt, 2, -0.5, 1.5, VarManager::kIsGoldenChi2);
      hm->AddHistogram(histClass, "TPCchi2_Pt", "TPC chi2 vs Pt", false, 200, 0.0, 10.0, VarManager::kPt, 100, 0.0, 10.0, VarManager::kTPCchi2);
    }
    if (subGroupStr.Contains("tpcpid")) {
      hm->AddHistogram(histClass, "TPCdedx_pIN", "TPC dE/dx vs pIN", false, 1000, 0.0, 10.0, VarManager::kPin, 200, 0.0, 200., VarManager::kTPCsignal);
      hm->AddHistogram(histClass, "TPCdedxRandomized_pIN", "TPC dE/dx (randomized) vs pIN", false, 200, 0.0, 10.0, VarManager::kPin, 200, 0.0, 200., VarManager::kTPCsignalRandomized);
      hm->AddHistogram(histClass, "TPCdedxRandomizedDelta_pIN", "TPC dE/dx (randomized - delta) vs pIN", false, 200, 0.0, 10.0, VarManager::kPin, 100, 0.0, 10., VarManager::kTPCsignalRandomizedDelta);
      hm->AddHistogram(histClass, "TPCnSigEle_pIN", "TPC n-#sigma(e) vs pIN", false, 100, 0.0, 10.0, VarManager::kPin, 200, -10.0, 10.0, VarManager::kTPCnSigmaEl);
      hm->AddHistogram(histClass, "TPCnSigPi_pIN", "TPC n-#sigma(#pi) vs pIN", false, 100, 0.0, 10.0, VarManager::kPin, 200, -10.0, 10.0, VarManager::kTPCnSigmaPi);
      hm->AddHistogram(histClass, "TPCnSigKa_pIN", "TPC n-#sigma(K) vs pIN", false, 100, 0.0, 10.0, VarManager::kPin, 200, -10.0, 10.0, VarManager::kTPCnSigmaKa);
      hm->AddHistogram(histClass, "TPCnSigPr_pIN", "TPC n-#sigma(p) vs pIN", false, 100, 0.0, 10.0, VarManager::kPin, 200, -10.0, 10.0, VarManager::kTPCnSigmaPr);
      hm->AddHistogram(histClass, "TPCnSigEl_Corr_pIN", "TPC n-#sigma(e) Corr. vs pIN", false, 100, 0.0, 10.0, VarManager::kPin, 200, -10.0, 10.0, VarManager::kTPCnSigmaEl_Corr);
      hm->AddHistogram(histClass, "TPCnSigPi_Corr_pIN", "TPC n-#sigma(#pi) Corr. vs pIN", false, 100, 0.0, 10.0, VarManager::kPin, 200, -10.0, 10.0, VarManager::kTPCnSigmaPi_Corr);
      hm->AddHistogram(histClass, "TPCnSigPr_Corr_pIN", "TPC n-#sigma(p) Corr. vs pIN", false, 100, 0.0, 10.0, VarManager::kPin, 200, -10.0, 10.0, VarManager::kTPCnSigmaPr_Corr);
      hm->AddHistogram(histClass, "TPCnSigEl_Corr_Eta", "TPC n-#sigma(e) Corr. vs Eta", false, 100, -1.0, 1.0, VarManager::kEta, 200, -10.0, 10.0, VarManager::kTPCnSigmaEl_Corr);
      hm->AddHistogram(histClass, "TPCnSigPi_Corr_Eta", "TPC n-#sigma(#pi) Corr. vs Eta", false, 100, -1.0, 1.0, VarManager::kEta, 200, -10.0, 10.0, VarManager::kTPCnSigmaPi_Corr);
      hm->AddHistogram(histClass, "TPCnSigPr_Corr_Eta", "TPC n-#sigma(p) Corr. vs Eta", false, 100, -1.0, 1.0, VarManager::kEta, 200, -10.0, 10.0, VarManager::kTPCnSigmaPr_Corr);
      hm->AddHistogram(histClass, "TPCnSigEleRandomized_pIN", "TPC n-#sigma(e) - randomized - vs pIN", false, 200, 0.0, 10.0, VarManager::kPin, 100, -5.0, 5.0, VarManager::kTPCnSigmaElRandomized);
      hm->AddHistogram(histClass, "TPCnSigEleRandomizedDelta_pIN", "TPC n-#sigma(e) - randomized delta - vs pIN", false, 20, 0.0, 10.0, VarManager::kPin, 200, -0.5, 0.5, VarManager::kTPCnSigmaElRandomizedDelta);
      hm->AddHistogram(histClass, "TPCnSigEleRandomized_TPCnSigEle", "TPC n-#sigma(e) - randomized - vs TPC n-#sigma(e)", false, 100, -5.0, 5.0, VarManager::kTPCnSigmaEl, 100, -5.0, 5.0, VarManager::kTPCnSigmaElRandomized);
      hm->AddHistogram(histClass, "TPCnSigPiRandomized_TPCnSigPi", "TPC n-#sigma(#pi) - randomized - vs TPC n-#sigma(#pi)", false, 100, -5.0, 5.0, VarManager::kTPCnSigmaPi, 100, -5.0, 5.0, VarManager::kTPCnSigmaPiRandomized);
      hm->AddHistogram(histClass, "TPCnSigPrRandomized_TPCnSigPr", "TPC n-#sigma(p) - randomized - vs TPC n-#sigma(p)", false, 100, -5.0, 5.0, VarManager::kTPCnSigmaPr, 100, -5.0, 5.0, VarManager::kTPCnSigmaPrRandomized);
      hm->AddHistogram(histClass, "TPCnSigPiRandomized_pIN", "TPC n-#sigma(#pi) - randomized - vs pIN", false, 200, 0.0, 10.0, VarManager::kPin, 100, -5.0, 5.0, VarManager::kTPCnSigmaPiRandomized);
      hm->AddHistogram(histClass, "TPCnSigPrRandomized_pIN", "TPC n-#sigma(p) - randomized - vs pIN", false, 200, 0.0, 10.0, VarManager::kPin, 100, -5.0, 5.0, VarManager::kTPCnSigmaPrRandomized);
    }
    if (subGroupStr.Contains("postcalib")) {
      const int kNvarsPID = 4;
      const int kTPCnsigmaNbins = 70;
      double tpcNsigmaBinLims[kTPCnsigmaNbins + 1];
      for (int i = 0; i <= kTPCnsigmaNbins; ++i)
        tpcNsigmaBinLims[i] = -7.0 + 0.2 * i;

      const int kPinEleNbins = 10;
      double pinEleBinLims[kPinEleNbins + 1] = {0.2, 0.4, 0.6, 0.8, 1.0, 1.2, 1.5, 2.0, 3.0, 4.0, 6.0};

      const int kEtaNbins = 9;
      double etaBinLimsI[kEtaNbins + 1] = {-0.9, -0.7, -0.5, -0.3, -0.1, 0.1, 0.3, 0.5, 0.7, 0.9};

      const int kTPCnClusterbins = 16;
      double tpcNclusterBinLims[kTPCnClusterbins + 1];
      for (int i = 0; i <= kTPCnClusterbins; ++i)
        tpcNclusterBinLims[i] = 10 * i;

      TArrayD nSigBinLimits[kNvarsPID];
      nSigBinLimits[0] = TArrayD(kTPCnsigmaNbins + 1, tpcNsigmaBinLims);
      nSigBinLimits[1] = TArrayD(kTPCnClusterbins + 1, tpcNclusterBinLims);
      nSigBinLimits[2] = TArrayD(kPinEleNbins + 1, pinEleBinLims);
      nSigBinLimits[3] = TArrayD(kEtaNbins + 1, etaBinLimsI);

      if (subGroupStr.Contains("electron")) {
        int varsPIDnSigEle[kNvarsPID] = {VarManager::kTPCnSigmaEl, VarManager::kTPCncls, VarManager::kPin, VarManager::kEta};
        hm->AddHistogram(histClass, "nSigmaTPCelectron", "TPC n_{#sigma}(e) Vs normNcluster Vs Pin Vs Eta", kNvarsPID, varsPIDnSigEle, nSigBinLimits);
      }
      if (subGroupStr.Contains("pion")) {
        int varsPIDnSigPion[kNvarsPID] = {VarManager::kTPCnSigmaPi, VarManager::kTPCncls, VarManager::kPin, VarManager::kEta};
        hm->AddHistogram(histClass, "nSigmaTPCpion", "TPC n_{#sigma}(pion) Vs normNcluster Vs Pin Vs Eta", kNvarsPID, varsPIDnSigPion, nSigBinLimits);
      }
      if (subGroupStr.Contains("proton")) {
        int varsPIDnSigProton[kNvarsPID] = {VarManager::kTPCnSigmaPr, VarManager::kTPCncls, VarManager::kPin, VarManager::kEta};
        hm->AddHistogram(histClass, "nSigmaTPCproton", "TPC n_{#sigma}(proton) Vs normNcluster Vs Pin Vs Eta", kNvarsPID, varsPIDnSigProton, nSigBinLimits);
      }
    }
    if (subGroupStr.Contains("tofpid")) {
      hm->AddHistogram(histClass, "TOFbeta_pIN", "TOF #beta vs pIN", false, 1000, 0.0, 10.0, VarManager::kPin, 240, 0.0, 1.2, VarManager::kTOFbeta);
      hm->AddHistogram(histClass, "TOFnSigEle_pIN", "TOF n-#sigma(e) vs pIN", false, 1000, 0.0, 10.0, VarManager::kPin, 100, -5.0, 5.0, VarManager::kTOFnSigmaEl);
      hm->AddHistogram(histClass, "TOFnSigPi_pIN", "TOF n-#sigma(#pi) vs pIN", false, 1000, 0.0, 10.0, VarManager::kPin, 100, -5.0, 5.0, VarManager::kTOFnSigmaPi);
      hm->AddHistogram(histClass, "TOFnSigKa_pIN", "TOF n-#sigma(K) vs pIN", false, 1000, 0.0, 10.0, VarManager::kPin, 100, -5.0, 5.0, VarManager::kTOFnSigmaKa);
      hm->AddHistogram(histClass, "TOFnSigPr_pIN", "TOF n-#sigma(p) vs pIN", false, 1000, 0.0, 10.0, VarManager::kPin, 100, -5.0, 5.0, VarManager::kTOFnSigmaPr);
    }
    if (subGroupStr.Contains("dca")) {
      hm->AddHistogram(histClass, "DCAxy", "DCA_{xy}", false, 400, -2.0, 2.0, VarManager::kTrackDCAxy);
      hm->AddHistogram(histClass, "DCAz", "DCA_{z}", false, 800, -4.0, 4.0, VarManager::kTrackDCAz);
      hm->AddHistogram(histClass, "DCAsigXY", "DCA_{XY} [#sigma]", false, 100, -10.0, 10.0, VarManager::kTrackDCAsigXY);
      hm->AddHistogram(histClass, "DCAsigZ", "DCA_{Z} [#sigma]", false, 100, -10.0, 10.0, VarManager::kTrackDCAsigZ);
      hm->AddHistogram(histClass, "Pt_DCAxy", "p_{T} vs DCA_{xy}", false, 200, 0.0, 20.0, VarManager::kPt, 400, -2.0, 2.0, VarManager::kTrackDCAxy);
      hm->AddHistogram(histClass, "Pt_DCAz", "p_{T} vs DCA_{z}", false, 200, 0.0, 20.0, VarManager::kPt, 800, -4.0, 4.0, VarManager::kTrackDCAz);
      hm->AddHistogram(histClass, "Pt_DCAsigXY", "p_{T} vs DCA_{XY} [#sigma]", false, 200, 0.0, 20.0, VarManager::kPt, 100, -10.0, 10.0, VarManager::kTrackDCAsigXY); // JJ:edit
      hm->AddHistogram(histClass, "Pt_DCAsigZ", "p_{T} vs DCA_{Z} [#sigma]", false, 200, 0.0, 20.0, VarManager::kPt, 100, -10.0, 10.0, VarManager::kTrackDCAsigZ);
    }
    if (subGroupStr.Contains("muon")) {
      hm->AddHistogram(histClass, "MuonNClusters", "", false, 100, 0.0, 10.0, VarManager::kMuonNClusters);
      hm->AddHistogram(histClass, "pdca", "", false, 100, 0.0, 500., VarManager::kMuonPDca);
      hm->AddHistogram(histClass, "RAtAbsorberEnd", "", false, 100, 0.0, 200., VarManager::kMuonRAtAbsorberEnd);
      hm->AddHistogram(histClass, "Chi2", "", false, 100, 0.0, 200.0, VarManager::kMuonChi2);
      hm->AddHistogram(histClass, "Chi2MCHMID", "", false, 100, 0.0, 200.0, VarManager::kMuonChi2MatchMCHMID);
      hm->AddHistogram(histClass, "Chi2MCHMFT", "", false, 100, 0.0, 200.0, VarManager::kMuonChi2MatchMCHMFT);
      hm->AddHistogram(histClass, "Chi2MatchScoreMCHMFT", "", false, 100, 0.0, 200.0, VarManager::kMuonMatchScoreMCHMFT);
      hm->AddHistogram(histClass, "MuonCXX", "", false, 100, -1.0, 1.0, VarManager::kMuonCXX);
      hm->AddHistogram(histClass, "MuonCYY", "", false, 100, -1.0, 1.0, VarManager::kMuonCYY);
      hm->AddHistogram(histClass, "MuonCPhiPhi", "", false, 100, -1.0, 1.0, VarManager::kMuonCPhiPhi);
      hm->AddHistogram(histClass, "MuonCTglTgl", "", false, 100, -1.0, 1.0, VarManager::kMuonCTglTgl);
      hm->AddHistogram(histClass, "MuonC1Pt21Pt2", "", false, 100, -1.0, 1.0, VarManager::kMuonC1Pt21Pt2);
      hm->AddHistogram(histClass, "MCHBitMap_vs_pt", "MCH vs pt", false, 1025, 0.0, 1025.0, VarManager::kMCHBitMap, 400, 0, 100, VarManager::kPt);
    }
    if (subGroupStr.Contains("mc")) {
      hm->AddHistogram(histClass, "Pt_vs_PtMC", "pT vs MC pT", false, 50, 0.0, 10.0, VarManager::kPt, 50, 0.0, 10.0, VarManager::kMCPt);
      hm->AddHistogram(histClass, "Eta_vs_EtaMC", "#eta vs MC #eta", false, 50, -1.0, 1.0, VarManager::kEta, 50, -1.0, 1.0, VarManager::kMCEta);
      hm->AddHistogram(histClass, "Phi_vs_PhiMC", "#varphi vs MC #varphi", false, 50, 0.0, 6.3, VarManager::kPhi, 50, 0.0, 6.3, VarManager::kMCPhi);
    }
  }
  if (groupStr.Contains("mctruth_pair")) {
    hm->AddHistogram(histClass, "Mass_Pt", "", false, 500, 0.0, 5.0, VarManager::kMass, 200, 0.0, 20.0, VarManager::kPt);
    hm->AddHistogram(histClass, "Mass", "", false, 500, 0.0, 5.0, VarManager::kMass);
    hm->AddHistogram(histClass, "Eta_Pt", "", false, 40, -2.0, 2.0, VarManager::kEta, 200, 0.0, 20.0, VarManager::kPt);
    hm->AddHistogram(histClass, "Phi_Eta", "#phi vs #eta distribution", false, 200, -5.0, 5.0, VarManager::kEta, 200, -6.3, 6.3, VarManager::kPhi);
  }
  if (groupStr.Contains("mctruth")) {
    hm->AddHistogram(histClass, "PtMC", "MC pT", false, 200, 0.0, 20.0, VarManager::kMCPt);
    hm->AddHistogram(histClass, "MCY", "MC y", false, 50, -5.0, 5.0, VarManager::kMCY);
    hm->AddHistogram(histClass, "EtaMC", "MC #eta", false, 50, -5.0, 5.0, VarManager::kMCEta);
    hm->AddHistogram(histClass, "VzMC", "MC vz", false, 100, -15.0, 15.0, VarManager::kMCVz);
    hm->AddHistogram(histClass, "VzMC_VtxZMC", "MC vz vs MC vtxZ", false, 50, -15.0, 15.0, VarManager::kMCVz, 50, -15.0, 15.0, VarManager::kMCVtxZ);
  }

  if (groupStr.Contains("pair")) {
    if (subGroupStr.Contains("barrel")) {
      hm->AddHistogram(histClass, "Mass", "", false, 500, 0.0, 5.0, VarManager::kMass);
      hm->AddHistogram(histClass, "Mass_Pt", "", false, 500, 0.0, 5.0, VarManager::kMass, 100, 0.0, 10.0, VarManager::kPt);
      hm->AddHistogram(histClass, "Eta_Pt", "", false, 40, -2.0, 2.0, VarManager::kEta, 200, 0.0, 20.0, VarManager::kPt);
      hm->AddHistogram(histClass, "Mass_VtxZ", "", true, 30, -15.0, 15.0, VarManager::kVtxZ, 500, 0.0, 5.0, VarManager::kMass);
      hm->AddHistogram(histClass, "cosThetaHE", "", false, 100, -1., 1., VarManager::kCosThetaHE);
      hm->AddHistogram(histClass, "PhiV", "", false, 100, 0.0, TMath::Pi(), VarManager::kPairPhiv);
      hm->AddHistogram(histClass, "Mass_Pt_PhiV", "", false, 20, 0.0, 0.2, VarManager::kMass, 100, 0.0, 10.0, VarManager::kPt, 100, 0.0, TMath::Pi(), VarManager::kPairPhiv);
      if (subGroupStr.Contains("dalitz")) {
        hm->AddHistogram(histClass, "MassLow", "", false, 500, 0.0, 0.5, VarManager::kMass);
        hm->AddHistogram(histClass, "PsiPair", "", false, 200, -1.5, 1.5, VarManager::kPsiPair);
        hm->AddHistogram(histClass, "PsiPair_DeltaPhi", "", false, 100, -0.5, 0.5, VarManager::kDeltaPhiPair, 100, -1.5, 1.5, VarManager::kPsiPair);
      }
      if (subGroupStr.Contains("lmee")) {
        hm->AddHistogram(histClass, "QuadDCAabsXY", "", false, 100, -0.0, 1.0, VarManager::kQuadDCAabsXY);
      }
      if (subGroupStr.Contains("vertexing")) {
        hm->AddHistogram(histClass, "Lxy", "", false, 100, 0.0, 10.0, VarManager::kVertexingLxy);
        hm->AddHistogram(histClass, "Lxyz", "", false, 100, 0.0, 10.0, VarManager::kVertexingLxyz);
        hm->AddHistogram(histClass, "Tauxy", "", false, 100, 0, 0.01, VarManager::kVertexingTauxy);
        hm->AddHistogram(histClass, "LxyErr", "", false, 100, 0.0, 10.0, VarManager::kVertexingLxyErr);
        hm->AddHistogram(histClass, "LxyzErr", "", false, 100, 0.0, 10.0, VarManager::kVertexingLxyzErr);
        hm->AddHistogram(histClass, "TauxyErr", "", false, 100, 0.0, 10.0, VarManager::kVertexingTauxyErr);
        hm->AddHistogram(histClass, "VtxingProcCode", "", false, 10, 0.0, 10.0, VarManager::kVertexingProcCode);
        hm->AddHistogram(histClass, "VtxingChi2PCA", "", false, 100, 0.0, 10.0, VarManager::kVertexingChi2PCA);
      }
      if (subGroupStr.Contains("flow")) {
        hm->AddHistogram(histClass, "Mass_u2q2", "u_{2}Q_{2}^{A} vs m", true, 125, 0.0, 5.0, VarManager::kMass, 100, -1.0, 1.0, VarManager::kU2Q2);
        hm->AddHistogram(histClass, "Mass_u3q3", "u_{3}Q_{3}^{A} vs m", true, 125, 0.0, 5.0, VarManager::kMass, 100, -1.0, 1.0, VarManager::kU3Q3);
        hm->AddHistogram(histClass, "Mass_cos2DeltaPhi", "cos 2(#varphi-#Psi_{2}^{A}) vs m", true, 125, 0.0, 5.0, VarManager::kMass, 100, -1.0, 1.0, VarManager::kCos2DeltaPhi);
        hm->AddHistogram(histClass, "Mass_cos3DeltaPhi", "cos 3(#varphi-#Psi_{3}^{A}) vs m", true, 125, 0.0, 5.0, VarManager::kMass, 100, -1.0, 1.0, VarManager::kCos3DeltaPhi);
      }
    } else if (subGroupStr.Contains("dimuon")) {
      hm->AddHistogram(histClass, "Mass", "", false, 750, 0.0, 15.0, VarManager::kMass);
      hm->AddHistogram(histClass, "Pt", "", false, 120, 0.0, 30.0, VarManager::kPt);
      hm->AddHistogram(histClass, "Rapidity", "", false, 200, 2.5, 4.0, VarManager::kRap);
      hm->AddHistogram(histClass, "Mass_Pt", "", false, 750, 0.0, 15.0, VarManager::kMass, 120, 0.0, 30.0, VarManager::kPt);
      hm->AddHistogram(histClass, "Mass_Rapidity", "", false, 750, 0.0, 15.0, VarManager::kMass, 200, 2.5, 4.0, VarManager::kRap);
      hm->AddHistogram(histClass, "Mass_VtxZ", "", true, 30, -15.0, 15.0, VarManager::kVtxZ, 750, 0.0, 15.0, VarManager::kMass);
      hm->AddHistogram(histClass, "cosThetaHE", "", false, 100, -1., 1., VarManager::kCosThetaHE);
      if (subGroupStr.Contains("vertexing-forward")) {
        hm->AddHistogram(histClass, "Lxyz", "", false, 100, 0.0, 10.0, VarManager::kVertexingLxyz);
        hm->AddHistogram(histClass, "Lz", "", false, 100, 0.0, 10.0, VarManager::kVertexingLz);
        hm->AddHistogram(histClass, "Tauz", "", false, 100, -0.01, 0.01, VarManager::kVertexingTauz);
        hm->AddHistogram(histClass, "LxyzErr", "", false, 100, 0.0, 10.0, VarManager::kVertexingLxyzErr);
        hm->AddHistogram(histClass, "LzErr", "", false, 100, 0.0, 10.0, VarManager::kVertexingLzErr);
        hm->AddHistogram(histClass, "TauzErr", "", false, 100, 0.0, 10.0, VarManager::kVertexingTauzErr);
        hm->AddHistogram(histClass, "VtxingProcCode", "", false, 10, 0.0, 10.0, VarManager::kVertexingProcCode);
        hm->AddHistogram(histClass, "VtxingChi2PCA", "", false, 100, 0.0, 10.0, VarManager::kVertexingChi2PCA);
      }
      if (subGroupStr.Contains("pbpb")) {
        hm->AddHistogram(histClass, "Mass_Cent", "", false, 750, 0.0, 15.0, VarManager::kMass, 100, 0., 100., VarManager::kCentVZERO);
        hm->AddHistogram(histClass, "Pt_Cent", "", false, 120, 0.0, 30.0, VarManager::kPt, 100, 0., 100., VarManager::kCentVZERO);
        hm->AddHistogram(histClass, "Rapidity_Cent", "", false, 200, 2.5, 4.0, VarManager::kRap, 100, 0., 100., VarManager::kCentVZERO);
      }
      if (subGroupStr.Contains("flow-dimuon")) {
        hm->AddHistogram(histClass, "Mass_u2q2", "u_{2}Q_{2}^{A} vs m", true, 125, 0.0, 5.0, VarManager::kMass, 100, -1.0, 1.0, VarManager::kU2Q2);
        hm->AddHistogram(histClass, "Mass_u3q3", "u_{3}Q_{3}^{A} vs m", true, 125, 0.0, 5.0, VarManager::kMass, 100, -1.0, 1.0, VarManager::kU3Q3);
        hm->AddHistogram(histClass, "Mass_cos2DeltaPhi", "cos 2(#varphi-#Psi_{2}^{A}) vs m", true, 125, 0.0, 5.0, VarManager::kMass, 100, -1.0, 1.0, VarManager::kCos2DeltaPhi);
        hm->AddHistogram(histClass, "Mass_cos3DeltaPhi", "cos 3(#varphi-#Psi_{3}^{A}) vs m", true, 125, 0.0, 5.0, VarManager::kMass, 100, -1.0, 1.0, VarManager::kCos3DeltaPhi);
      }
    } else if (subGroupStr.Contains("electronmuon")) {
      hm->AddHistogram(histClass, "Mass", "", false, 750, 0.0, 30.0, VarManager::kMass);
      hm->AddHistogram(histClass, "Pt", "", false, 120, 0.0, 30.0, VarManager::kPt);
      hm->AddHistogram(histClass, "Rapidity", "", false, 500, -1.0, 4.0, VarManager::kRap);
      hm->AddHistogram(histClass, "Mass_Pt", "", false, 750, 0.0, 30.0, VarManager::kMass, 120, 0.0, 30.0, VarManager::kPt);
      hm->AddHistogram(histClass, "Mass_Rapidity", "", false, 750, 0.0, 30.0, VarManager::kMass, 500, -1.0, 4.0, VarManager::kRap);
      hm->AddHistogram(histClass, "Mass_VtxZ", "", true, 30, -15.0, 15.0, VarManager::kVtxZ, 750, 0.0, 30.0, VarManager::kMass);
    }
  }

  if (groupStr.Contains("dilepton-hadron-mass")) {
    hm->AddHistogram(histClass, "Mass_Dilepton", "", false, 125, 0.0, 5.0, VarManager::kPairMassDau);
    hm->AddHistogram(histClass, "Pt_Dilepton", "", false, 120, 0.0, 30.0, VarManager::kPairPtDau);
    hm->AddHistogram(histClass, "Pt_Track", "", false, 120, 0.0, 30.0, VarManager::kPt);
    hm->AddHistogram(histClass, "Mass", "", false, 750, 0.0, 30.0, VarManager::kPairMass);
    hm->AddHistogram(histClass, "Pt", "", false, 750, 0.0, 30.0, VarManager::kPairPt);
    hm->AddHistogram(histClass, "Mass_Pt", "", false, 40, 0.0, 20.0, VarManager::kPairMass, 40, 0.0, 20.0, VarManager::kPairPt);
    hm->AddHistogram(histClass, "Pt_Dilepton__Pt", "", false, 40, 0.0, 20.0, VarManager::kPairPtDau, 40, 0.0, 20.0, VarManager::kPairPt);
    hm->AddHistogram(histClass, "Pt_Track__Pt", "", false, 40, 0.0, 20.0, VarManager::kPt, 40, 0.0, 20.0, VarManager::kPairPt);
    hm->AddHistogram(histClass, "Lxyz", "", false, 100, 0.0, 10.0, VarManager::kVertexingLxyz);
    hm->AddHistogram(histClass, "Lz", "", false, 100, 0.0, 10.0, VarManager::kVertexingLz);
    hm->AddHistogram(histClass, "Tauz", "", false, 100, -0.01, 0.01, VarManager::kVertexingTauz);
    hm->AddHistogram(histClass, "LxyzErr", "", false, 100, 0.0, 10.0, VarManager::kVertexingLxyzErr);
    hm->AddHistogram(histClass, "LzErr", "", false, 100, 0.0, 10.0, VarManager::kVertexingLzErr);
    hm->AddHistogram(histClass, "TauzErr", "", false, 100, 0.0, 10.0, VarManager::kVertexingTauzErr);
    hm->AddHistogram(histClass, "VtxingProcCode", "", false, 10, 0.0, 10.0, VarManager::kVertexingProcCode);
    hm->AddHistogram(histClass, "VtxingChi2PCA", "", false, 100, 0.0, 10.0, VarManager::kVertexingChi2PCA);
  }

  if (groupStr.Contains("dilepton-hadron-correlation")) {
    hm->AddHistogram(histClass, "DeltaEta_DeltaPhi", "", false, 20, -2.0, 2.0, VarManager::kDeltaEta, 50, -8.0, 8.0, VarManager::kDeltaPhi);
    hm->AddHistogram(histClass, "DeltaEta_DeltaPhiSym", "", false, 20, -2.0, 2.0, VarManager::kDeltaEta, 50, -8.0, 8.0, VarManager::kDeltaPhiSym);
  }
}

=======
>>>>>>> 9334a99f
#endif // PWGDQ_CORE_HISTOGRAMSLIBRARY_H_<|MERGE_RESOLUTION|>--- conflicted
+++ resolved
@@ -27,386 +27,4 @@
 }
 } // namespace o2::aod
 
-<<<<<<< HEAD
-void o2::aod::dqhistograms::DefineHistograms(HistogramManager* hm, const char* histClass, const char* groupName, const char* subGroupName)
-{
-  //
-  // Add a predefined group of histograms to the HistogramManager hm and histogram class histClass
-  // NOTE: The groupName and subGroupName arguments may contain several keywords, but the user should take care of
-  //       ambiguities. TODO: fix it!
-  // NOTE: All of the histograms which match any of the group or subgroup names will be added to the same histogram class !!
-  //            So one has to make sure not to mix e.g. event-wise with track-wise histograms
-  // NOTE: The subgroup name can be empty. In this case just a minimal set of histograms corresponding to the group name will be defined
-  //
-  TString groupStr = groupName;
-  groupStr.ToLower();
-  TString subGroupStr = subGroupName;
-  subGroupStr.ToLower();
-  if (groupStr.Contains("event")) {
-    hm->AddHistogram(histClass, "VtxZ", "Vtx Z", false, 60, -15.0, 15.0, VarManager::kVtxZ);
-
-    if (subGroupStr.Contains("trigger")) {
-      hm->AddHistogram(histClass, "IsINT7", "Is INT7", false, 2, -0.5, 1.5, VarManager::kIsINT7);
-      if (subGroupStr.Contains("muon") || subGroupStr.Contains("all")) {
-        hm->AddHistogram(histClass, "IsINT7inMUON", "INT7inMUON", false, 2, -0.5, 1.5, VarManager::kIsINT7inMUON);
-        hm->AddHistogram(histClass, "IsMuonSingleLowPt7", "Is MuonSingleLowPt7", false, 2, -0.5, 1.5, VarManager::kIsMuonSingleLowPt7);
-        hm->AddHistogram(histClass, "IsMuonSingleHighPt7", "Is MuonSingleHighPt7", false, 2, -0.5, 1.5, VarManager::kIsMuonSingleHighPt7);
-        hm->AddHistogram(histClass, "IsMuonUnlikeLowPt7", "Is MuonUnlikeLowPt7", false, 2, -0.5, 1.5, VarManager::kIsMuonUnlikeLowPt7);
-        hm->AddHistogram(histClass, "IsMuonLikeLowPt7", "Is MuonLikeLowPt7", false, 2, -0.5, 1.5, VarManager::kIsMuonLikeLowPt7);
-      }
-      if (subGroupStr.Contains("up") || subGroupStr.Contains("all")) {
-        hm->AddHistogram(histClass, "IsCUP8", "CUP8", false, 2, -0.5, 1.5, VarManager::kIsCUP8);
-        hm->AddHistogram(histClass, "IsCUP9", "CUP9", false, 2, -0.5, 1.5, VarManager::kIsCUP9);
-        hm->AddHistogram(histClass, "IsMUP10", "MUP10", false, 2, -0.5, 1.5, VarManager::kIsMUP10);
-        hm->AddHistogram(histClass, "IsMUP11", "MUP11", false, 2, -0.5, 1.5, VarManager::kIsMUP11);
-      }
-      if (subGroupStr.Contains("emc") || subGroupStr.Contains("all")) {
-        hm->AddHistogram(histClass, "IsEMC7", "EMC7", false, 2, -0.5, 1.5, VarManager::kIsEMC7);
-      }
-    }
-    if (subGroupStr.Contains("vtx")) {
-      hm->AddHistogram(histClass, "VtxX", "Vtx X", false, 100, -0.5, 0.5, VarManager::kVtxX);
-      hm->AddHistogram(histClass, "VtxY", "Vtx Y", false, 100, -0.5, 0.5, VarManager::kVtxY);
-      hm->AddHistogram(histClass, "VtxYVtxX", "Vtx Y vs Vtx X", false, 50, -0.5, 0.5, VarManager::kVtxX, 50, -0.5, 0.5, VarManager::kVtxY);
-    }
-    if (subGroupStr.Contains("vtxpp")) {
-      hm->AddHistogram(histClass, "VtxNContrib", "Vtx n contributors", false, 100, 0.0, 100.0, VarManager::kVtxNcontrib);
-    }
-    if (subGroupStr.Contains("vtxPbPb")) {
-      hm->AddHistogram(histClass, "VtxNContrib", "Vtx n contributors", false, 100, 0.0, 20000.0, VarManager::kVtxNcontrib);
-    }
-    if (subGroupStr.Contains("cent")) {
-      hm->AddHistogram(histClass, "CentV0M", "CentV0M", false, 100, 0., 100., VarManager::kCentVZERO);
-      hm->AddHistogram(histClass, "CentV0M_vtxZ", "CentV0M vs Vtx Z", false, 60, -15.0, 15.0, VarManager::kVtxZ, 20, 0., 100., VarManager::kCentVZERO);
-      hm->AddHistogram(histClass, "CentFT0C", "CentFT0C", false, 100, 0.0, 100.0, VarManager::kCentFT0C);
-    }
-    if (subGroupStr.Contains("mult")){
-      hm->AddHistogram(histClass, "MultTPC", "MultTPC", false, 100, 0.0, 25000.0, VarManager::kMultTPC);
-      hm->AddHistogram(histClass, "MultFV0A", "MultFV0A", false, 100, 0.0, 25000.0, VarManager::kMultFV0A);
-      hm->AddHistogram(histClass, "MultFV0C", "MultFV0C", false, 100, 0.0, 25000.0, VarManager::kMultFV0C);
-      hm->AddHistogram(histClass, "MultFT0A", "MultFT0A", false, 100, 0.0, 25000.0, VarManager::kMultFT0A);
-      hm->AddHistogram(histClass, "MultFT0C", "MultFT0C", false, 100, 0.0, 25000.0, VarManager::kMultFT0C);
-      hm->AddHistogram(histClass, "MultFDDA", "MultFDDA", false, 100, 0.0, 25000.0, VarManager::kMultFDDA);
-      hm->AddHistogram(histClass, "MultFDDC", "MultFDDC", false, 100, 0.0, 25000.0, VarManager::kMultFDDC);
-      hm->AddHistogram(histClass, "MultZNA", "MultZNA", false, 100, 0.0, 25000.0, VarManager::kMultZNA);
-      hm->AddHistogram(histClass, "MultZNC", "MultZNC", false, 100, 0.0, 25000.0, VarManager::kMultZNC);
-      hm->AddHistogram(histClass, "MultTracklets", "MultTracklets", false, 100, 0.0, 25000.0, VarManager::kMultTracklets);
-      hm->AddHistogram(histClass, "MultTPC_MultFV0A", "MultTPC vs MultFV0A", false, 100, 0, 20000.0, VarManager::kMultTPC, 100, 0, 20000.0, VarManager::kMultFV0A);
-      hm->AddHistogram(histClass, "MultTPC_MultFV0C", "MultTPC vs MultFV0C", false, 100, 0, 20000.0, VarManager::kMultTPC, 100, 0, 20000.0, VarManager::kMultFV0C);
-      hm->AddHistogram(histClass, "MultFV0A_MultFV0C", "MultFV0A vs MultFV0C", false, 100, 0, 20000.0, VarManager::kMultFV0A, 100, 0, 20000.0, VarManager::kMultFV0C);
-    }
-    if (subGroupStr.Contains("mc")) {
-      hm->AddHistogram(histClass, "MCVtxX_VtxX", "Vtx X (MC vs rec)", false, 100, -0.5, 0.5, VarManager::kVtxX, 100, -0.5, 0.5, VarManager::kMCVtxX);
-      hm->AddHistogram(histClass, "MCVtxY_VtxY", "Vtx Y (MC vs rec)", false, 100, -0.5, 0.5, VarManager::kVtxY, 100, -0.5, 0.5, VarManager::kMCVtxY);
-      hm->AddHistogram(histClass, "MCVtxZ_VtxZ", "Vtx Z (MC vs rec)", false, 75, -15.0, 15.0, VarManager::kVtxZ, 75, -15.0, 15.0, VarManager::kMCVtxZ);
-      hm->AddHistogram(histClass, "MCVtxZ", "Vtx Z (MC)", false, 75, -15.0, 15.0, VarManager::kMCVtxZ);
-      hm->AddHistogram(histClass, "MCImpPar_CentVZERO", "MC impact param vs CentVZERO", false, 50, 0.0, 100.0, VarManager::kCentVZERO, 20, 0.0, 20.0, VarManager::kMCEventImpParam);
-    }
-    if (subGroupStr.Contains("qvector")) {
-      hm->AddHistogram(histClass, "Q2X0A", "Q_{2,x}^{A} ", false, 100, -1.0, 1.0, VarManager::kQ2X0A);
-      hm->AddHistogram(histClass, "Q2Y0A", "Q_{2,y}^{A} ", false, 100, -1.0, 1.0, VarManager::kQ2Y0A);
-      hm->AddHistogram(histClass, "Q2X0B", "Q_{2,x}^{B} ", false, 100, -1.0, 1.0, VarManager::kQ2X0B);
-      hm->AddHistogram(histClass, "Q2Y0B", "Q_{2,y}^{B} ", false, 100, -1.0, 1.0, VarManager::kQ2Y0B);
-      hm->AddHistogram(histClass, "Q2X0C", "Q_{2,x}^{C} ", false, 100, -1.0, 1.0, VarManager::kQ2X0C);
-      hm->AddHistogram(histClass, "Q2Y0C", "Q_{2,y}^{C} ", false, 100, -1.0, 1.0, VarManager::kQ2Y0C);
-      hm->AddHistogram(histClass, "Q2X0A_VtxZ", "Q_{2,x}^{A} vs z_{vtx}", true, 60, -15.0, 15.0, VarManager::kVtxZ, 100, -1.0, 1.0, VarManager::kQ2X0A);
-      hm->AddHistogram(histClass, "Q2Y0A_VtxZ", "Q_{2,y}^{A} vs z_{vtx}", true, 60, -15.0, 15.0, VarManager::kVtxZ, 100, -1.0, 1.0, VarManager::kQ2Y0A);
-      hm->AddHistogram(histClass, "Q2X0B_VtxZ", "Q_{2,x}^{B} vs z_{vtx}", true, 60, -15.0, 15.0, VarManager::kVtxZ, 100, -1.0, 1.0, VarManager::kQ2X0B);
-      hm->AddHistogram(histClass, "Q2Y0B_VtxZ", "Q_{2,y}^{B} vs z_{vtx}", true, 60, -15.0, 15.0, VarManager::kVtxZ, 100, -1.0, 1.0, VarManager::kQ2Y0B);
-      hm->AddHistogram(histClass, "Q2X0C_VtxZ", "Q_{2,x}^{C} vs z_{vtx}", true, 60, -15.0, 15.0, VarManager::kVtxZ, 100, -1.0, 1.0, VarManager::kQ2X0C);
-      hm->AddHistogram(histClass, "Q2Y0C_VtxZ", "Q_{2,y}^{C} vs z_{vtx}", true, 60, -15.0, 15.0, VarManager::kVtxZ, 100, -1.0, 1.0, VarManager::kQ2Y0C);
-      hm->AddHistogram(histClass, "Q2X0A_Cent", "Q_{2,x}^{A} vs Cent", true, 90, 0.0, 90.0, VarManager::kCentVZERO, 100, -1.0, 1.0, VarManager::kQ2X0A);
-      hm->AddHistogram(histClass, "Q2Y0A_Cent", "Q_{2,y}^{A} vs Cent", true, 90, 0.0, 90.0, VarManager::kCentVZERO, 100, -1.0, 1.0, VarManager::kQ2Y0A);
-      hm->AddHistogram(histClass, "Q2X0B_Cent", "Q_{2,x}^{B} vs Cent", true, 90, 0.0, 90.0, VarManager::kCentVZERO, 100, -1.0, 1.0, VarManager::kQ2X0B);
-      hm->AddHistogram(histClass, "Q2Y0B_Cent", "Q_{2,y}^{B} vs Cent", true, 90, 0.0, 90.0, VarManager::kCentVZERO, 100, -1.0, 1.0, VarManager::kQ2Y0B);
-      hm->AddHistogram(histClass, "Q2X0C_Cent", "Q_{2,x}^{C} vs Cent", true, 90, 0.0, 90.0, VarManager::kCentVZERO, 100, -1.0, 1.0, VarManager::kQ2X0C);
-      hm->AddHistogram(histClass, "Q2Y0C_Cent", "Q_{2,y}^{C} vs Cent", true, 90, 0.0, 90.0, VarManager::kCentVZERO, 100, -1.0, 1.0, VarManager::kQ2Y0C);
-      hm->AddHistogram(histClass, "Q3X0A", "Q_{3,x}^{A} ", false, 100, -1.0, 1.0, VarManager::kQ3X0A);
-      hm->AddHistogram(histClass, "Q3Y0A", "Q_{3,y}^{A} ", false, 100, -1.0, 1.0, VarManager::kQ3Y0A);
-      hm->AddHistogram(histClass, "Q3X0B", "Q_{3,x}^{B} ", false, 100, -1.0, 1.0, VarManager::kQ3X0B);
-      hm->AddHistogram(histClass, "Q3Y0B", "Q_{3,y}^{B} ", false, 100, -1.0, 1.0, VarManager::kQ3Y0B);
-      hm->AddHistogram(histClass, "Q3X0C", "Q_{3,x}^{C} ", false, 100, -1.0, 1.0, VarManager::kQ3X0C);
-      hm->AddHistogram(histClass, "Q3Y0C", "Q_{3,y}^{C} ", false, 100, -1.0, 1.0, VarManager::kQ3Y0C);
-      hm->AddHistogram(histClass, "Q3X0A_VtxZ", "Q_{3,x}^{A} vs z_{vtx}", true, 60, -15.0, 15.0, VarManager::kVtxZ, 100, -1.0, 1.0, VarManager::kQ3X0A);
-      hm->AddHistogram(histClass, "Q3Y0A_VtxZ", "Q_{3,y}^{A} vs z_{vtx}", true, 60, -15.0, 15.0, VarManager::kVtxZ, 100, -1.0, 1.0, VarManager::kQ3Y0A);
-      hm->AddHistogram(histClass, "Q3X0B_VtxZ", "Q_{3,x}^{B} vs z_{vtx}", true, 60, -15.0, 15.0, VarManager::kVtxZ, 100, -1.0, 1.0, VarManager::kQ3X0B);
-      hm->AddHistogram(histClass, "Q3Y0B_VtxZ", "Q_{3,y}^{B} vs z_{vtx}", true, 60, -15.0, 15.0, VarManager::kVtxZ, 100, -1.0, 1.0, VarManager::kQ3Y0B);
-      hm->AddHistogram(histClass, "Q3X0C_VtxZ", "Q_{3,x}^{C} vs z_{vtx}", true, 60, -15.0, 15.0, VarManager::kVtxZ, 100, -1.0, 1.0, VarManager::kQ3X0C);
-      hm->AddHistogram(histClass, "Q3Y0C_VtxZ", "Q_{3,y}^{C} vs z_{vtx}", true, 60, -15.0, 15.0, VarManager::kVtxZ, 100, -1.0, 1.0, VarManager::kQ3Y0C);
-      hm->AddHistogram(histClass, "Q3X0A_Cent", "Q_{3,x}^{A} vs Cent", true, 90, 0.0, 90.0, VarManager::kCentVZERO, 100, -1.0, 1.0, VarManager::kQ3X0A);
-      hm->AddHistogram(histClass, "Q3Y0A_Cent", "Q_{3,y}^{A} vs Cent", true, 90, 0.0, 90.0, VarManager::kCentVZERO, 100, -1.0, 1.0, VarManager::kQ3Y0A);
-      hm->AddHistogram(histClass, "Q3X0B_Cent", "Q_{3,x}^{B} vs Cent", true, 90, 0.0, 90.0, VarManager::kCentVZERO, 100, -1.0, 1.0, VarManager::kQ3X0B);
-      hm->AddHistogram(histClass, "Q3Y0B_Cent", "Q_{3,y}^{B} vs Cent", true, 90, 0.0, 90.0, VarManager::kCentVZERO, 100, -1.0, 1.0, VarManager::kQ3Y0B);
-      hm->AddHistogram(histClass, "Q3X0C_Cent", "Q_{3,x}^{C} vs Cent", true, 90, 0.0, 90.0, VarManager::kCentVZERO, 100, -1.0, 1.0, VarManager::kQ3X0C);
-      hm->AddHistogram(histClass, "Q3Y0C_Cent", "Q_{3,y}^{C} vs Cent", true, 90, 0.0, 90.0, VarManager::kCentVZERO, 100, -1.0, 1.0, VarManager::kQ3Y0C);
-    }
-    if (subGroupStr.Contains("res")) {
-      hm->AddHistogram(histClass, "R2SP", "", true, 9, 0.0, 90.0, VarManager::kCentVZERO, 100, -1.0, 1.0, VarManager::kR2SP);
-      hm->AddHistogram(histClass, "R3SP", "", true, 9, 0.0, 90.0, VarManager::kCentVZERO, 100, -1.0, 1.0, VarManager::kR3SP);
-      hm->AddHistogram(histClass, "R2EP", "", true, 9, 0.0, 90.0, VarManager::kCentVZERO, 100, -1.0, 1.0, VarManager::kR2EP);
-      hm->AddHistogram(histClass, "R3EP", "", true, 9, 0.0, 90.0, VarManager::kCentVZERO, 100, -1.0, 1.0, VarManager::kR3EP);
-    }
-  }
-
-  if (groupStr.Contains("track")) {
-    hm->AddHistogram(histClass, "Pt", "p_{T} distribution", false, 2000, 0.0, 20.0, VarManager::kPt);
-    hm->AddHistogram(histClass, "Eta", "#eta distribution", false, 500, -5.0, 5.0, VarManager::kEta);
-    hm->AddHistogram(histClass, "Phi", "#varphi distribution", false, 500, -6.3, 6.3, VarManager::kPhi);
-
-    if (subGroupStr.Contains("kine")) {
-      hm->AddHistogram(histClass, "Phi_Eta", "#phi vs #eta distribution", false, 200, -5.0, 5.0, VarManager::kEta, 200, -6.3, 6.3, VarManager::kPhi);
-      hm->AddHistogram(histClass, "Eta_Pt", "", false, 20, -1.0, 1.0, VarManager::kEta, 100, 0.0, 20.0, VarManager::kPt);
-      hm->AddHistogram(histClass, "Px", "p_{x} distribution", false, 200, 0.0, 20.0, VarManager::kPx);
-      hm->AddHistogram(histClass, "Py", "p_{y} distribution", false, 200, 0.0, 20.0, VarManager::kPy);
-      hm->AddHistogram(histClass, "Pz", "p_{z} distribution", false, 200, 0.0, 20.0, VarManager::kPz);
-    }
-    if (subGroupStr.Contains("its")) {
-      hm->AddHistogram(histClass, "ITSncls", "Number of cluster in ITS", false, 8, -0.5, 7.5, VarManager::kITSncls);
-      hm->AddHistogram(histClass, "ITSchi2", "ITS chi2", false, 100, 0.0, 50.0, VarManager::kITSchi2);
-      hm->AddHistogram(histClass, "IsITSrefit", "", false, 2, -0.5, 1.5, VarManager::kIsITSrefit);
-      hm->AddHistogram(histClass, "IsSPDany", "", false, 2, -0.5, 1.5, VarManager::kIsSPDany);
-      hm->AddHistogram(histClass, "IsSPDfirst", "", false, 2, -0.5, 1.5, VarManager::kIsSPDfirst);
-      hm->AddHistogram(histClass, "ITSClusterMap", "", false, 128, -0.5, 127.5, VarManager::kITSClusterMap);
-      hm->AddHistogram(histClass, "ITSClustermap_vs_pin", "ITSClustermap vs pin", false, 200, 0.0, 20.0, VarManager::kPin, 128, -0.5, 127.5, VarManager::kITSClusterMap);
-      hm->AddHistogram(histClass, "ITSClustermap_vs_pt", "ITSClustermap vs pt", false, 200, 0.0, 20.0, VarManager::kPt, 128, -0.5, 127.5, VarManager::kITSClusterMap);
-      hm->AddHistogram(histClass, "pin_vs_p", "", false, 200, 0.0, 20.0, VarManager::kPin, 200, 0.0, 20, VarManager::kP);
-      hm->AddHistogram(histClass, "ITSClustermap_vs_eta", "ITSClustermap vs eta", false, 100, -1.0, 1.0, VarManager::kEta, 128, -0.5, 127.5, VarManager::kITSClusterMap);
-      hm->AddHistogram(histClass, "ITSClustermap_vs_phi", "ITSClustermap vs phi", false, 315, 0.0, 6.3, VarManager::kPhi, 128, -0.5, 127.5, VarManager::kITSClusterMap);
-      hm->AddHistogram(histClass, "ITSClustermap_vs_dcaxy_vs_pt", "ITSClustermap vs dcaxy vs pt", false, 200, 0.0, 20.0, VarManager::kPt, 100, -1, 1, VarManager::kTrackDCAxy, 128, -0.5, 127.5, VarManager::kITSClusterMap);
-      hm->AddHistogram(histClass, "ITSClustermap_vs_dcaz_vs_pt", "ITSClustermap vs dcaxy vs pt", false, 200, 0.0, 20.0, VarManager::kPt, 100, -1, 1, VarManager::kTrackDCAz, 128, -0.5, 127.5, VarManager::kITSClusterMap);
-    }
-    if (subGroupStr.Contains("itsvspt")) {
-      hm->AddHistogram(histClass, "ITSncls_Pt", "Number of cluster in ITS vs Pt", false, 200, 0.0, 10.0, VarManager::kPt, 8, -0.5, 7.5, VarManager::kITSncls);
-      hm->AddHistogram(histClass, "ITSchi2_Pt", "ITS chi2 vs Pt", false, 200, 0.0, 10.0, VarManager::kPt, 100, 0.0, 50.0, VarManager::kITSchi2);
-      hm->AddHistogram(histClass, "IsITSrefit_Pt", "", false, 200, 0.0, 10.0, VarManager::kPt, 2, -0.5, 1.5, VarManager::kIsITSrefit);
-      hm->AddHistogram(histClass, "IsSPDany_Pt", "", false, 200, 0.0, 10.0, VarManager::kPt, 2, -0.5, 1.5, VarManager::kIsSPDany);
-      hm->AddHistogram(histClass, "IsSPDfirst_Pt", "", false, 200, 0.0, 10.0, VarManager::kPt, 2, -0.5, 1.5, VarManager::kIsSPDfirst);
-    }
-    if (subGroupStr.Contains("tpc")) {
-      hm->AddHistogram(histClass, "TPCncls", "Number of cluster in TPC", false, 160, -0.5, 159.5, VarManager::kTPCncls);
-      hm->AddHistogram(histClass, "TPCncls_Run", "Number of cluster in TPC", true, (VarManager::GetNRuns() > 0 ? VarManager::GetNRuns() : 1), 0.5, 0.5 + VarManager::GetNRuns(), VarManager::kRunId,
-                       10, -0.5, 159.5, VarManager::kTPCncls, 10, 0., 1., VarManager::kNothing, VarManager::GetRunStr().Data());
-      hm->AddHistogram(histClass, "TPCnclsCR", "Number of crossed rows in TPC", false, 160, -0.5, 159.5, VarManager::kTPCnclsCR);
-      hm->AddHistogram(histClass, "TPCncls_TPCnclsCR", "Number of TPC cluster vs Number of crossed rows in TPC", false, 160, -0.5, 159.5, VarManager::kTPCncls, 160, -0.5, 159.5, VarManager::kTPCnclsCR);
-      hm->AddHistogram(histClass, "IsTPCrefit", "", false, 2, -0.5, 1.5, VarManager::kIsTPCrefit);
-      hm->AddHistogram(histClass, "IsGoldenChi2", "", false, 2, -0.5, 1.5, VarManager::kIsGoldenChi2);
-      hm->AddHistogram(histClass, "TPCchi2", "TPC chi2", false, 100, 0.0, 10.0, VarManager::kTPCchi2);
-    }
-    if (subGroupStr.Contains("tpcvspt")) {
-      hm->AddHistogram(histClass, "TPCncls_Pt", "Number of cluster in TPC vs Pt", false, 200, 0.0, 10.0, VarManager::kPt, 160, -0.5, 159.5, VarManager::kTPCncls);
-      hm->AddHistogram(histClass, "TPCnclsCR_Pt", "Number of crossed rows in TPC vs Pt", false, 200, 0.0, 10.0, VarManager::kPt, 160, -0.5, 159.5, VarManager::kTPCnclsCR);
-      hm->AddHistogram(histClass, "IsTPCrefit_Pt", "", false, 200, 0.0, 10.0, VarManager::kPt, 2, -0.5, 1.5, VarManager::kIsTPCrefit);
-      hm->AddHistogram(histClass, "IsGoldenChi2_Pt", "", false, 200, 0.0, 10.0, VarManager::kPt, 2, -0.5, 1.5, VarManager::kIsGoldenChi2);
-      hm->AddHistogram(histClass, "TPCchi2_Pt", "TPC chi2 vs Pt", false, 200, 0.0, 10.0, VarManager::kPt, 100, 0.0, 10.0, VarManager::kTPCchi2);
-    }
-    if (subGroupStr.Contains("tpcpid")) {
-      hm->AddHistogram(histClass, "TPCdedx_pIN", "TPC dE/dx vs pIN", false, 1000, 0.0, 10.0, VarManager::kPin, 200, 0.0, 200., VarManager::kTPCsignal);
-      hm->AddHistogram(histClass, "TPCdedxRandomized_pIN", "TPC dE/dx (randomized) vs pIN", false, 200, 0.0, 10.0, VarManager::kPin, 200, 0.0, 200., VarManager::kTPCsignalRandomized);
-      hm->AddHistogram(histClass, "TPCdedxRandomizedDelta_pIN", "TPC dE/dx (randomized - delta) vs pIN", false, 200, 0.0, 10.0, VarManager::kPin, 100, 0.0, 10., VarManager::kTPCsignalRandomizedDelta);
-      hm->AddHistogram(histClass, "TPCnSigEle_pIN", "TPC n-#sigma(e) vs pIN", false, 100, 0.0, 10.0, VarManager::kPin, 200, -10.0, 10.0, VarManager::kTPCnSigmaEl);
-      hm->AddHistogram(histClass, "TPCnSigPi_pIN", "TPC n-#sigma(#pi) vs pIN", false, 100, 0.0, 10.0, VarManager::kPin, 200, -10.0, 10.0, VarManager::kTPCnSigmaPi);
-      hm->AddHistogram(histClass, "TPCnSigKa_pIN", "TPC n-#sigma(K) vs pIN", false, 100, 0.0, 10.0, VarManager::kPin, 200, -10.0, 10.0, VarManager::kTPCnSigmaKa);
-      hm->AddHistogram(histClass, "TPCnSigPr_pIN", "TPC n-#sigma(p) vs pIN", false, 100, 0.0, 10.0, VarManager::kPin, 200, -10.0, 10.0, VarManager::kTPCnSigmaPr);
-      hm->AddHistogram(histClass, "TPCnSigEl_Corr_pIN", "TPC n-#sigma(e) Corr. vs pIN", false, 100, 0.0, 10.0, VarManager::kPin, 200, -10.0, 10.0, VarManager::kTPCnSigmaEl_Corr);
-      hm->AddHistogram(histClass, "TPCnSigPi_Corr_pIN", "TPC n-#sigma(#pi) Corr. vs pIN", false, 100, 0.0, 10.0, VarManager::kPin, 200, -10.0, 10.0, VarManager::kTPCnSigmaPi_Corr);
-      hm->AddHistogram(histClass, "TPCnSigPr_Corr_pIN", "TPC n-#sigma(p) Corr. vs pIN", false, 100, 0.0, 10.0, VarManager::kPin, 200, -10.0, 10.0, VarManager::kTPCnSigmaPr_Corr);
-      hm->AddHistogram(histClass, "TPCnSigEl_Corr_Eta", "TPC n-#sigma(e) Corr. vs Eta", false, 100, -1.0, 1.0, VarManager::kEta, 200, -10.0, 10.0, VarManager::kTPCnSigmaEl_Corr);
-      hm->AddHistogram(histClass, "TPCnSigPi_Corr_Eta", "TPC n-#sigma(#pi) Corr. vs Eta", false, 100, -1.0, 1.0, VarManager::kEta, 200, -10.0, 10.0, VarManager::kTPCnSigmaPi_Corr);
-      hm->AddHistogram(histClass, "TPCnSigPr_Corr_Eta", "TPC n-#sigma(p) Corr. vs Eta", false, 100, -1.0, 1.0, VarManager::kEta, 200, -10.0, 10.0, VarManager::kTPCnSigmaPr_Corr);
-      hm->AddHistogram(histClass, "TPCnSigEleRandomized_pIN", "TPC n-#sigma(e) - randomized - vs pIN", false, 200, 0.0, 10.0, VarManager::kPin, 100, -5.0, 5.0, VarManager::kTPCnSigmaElRandomized);
-      hm->AddHistogram(histClass, "TPCnSigEleRandomizedDelta_pIN", "TPC n-#sigma(e) - randomized delta - vs pIN", false, 20, 0.0, 10.0, VarManager::kPin, 200, -0.5, 0.5, VarManager::kTPCnSigmaElRandomizedDelta);
-      hm->AddHistogram(histClass, "TPCnSigEleRandomized_TPCnSigEle", "TPC n-#sigma(e) - randomized - vs TPC n-#sigma(e)", false, 100, -5.0, 5.0, VarManager::kTPCnSigmaEl, 100, -5.0, 5.0, VarManager::kTPCnSigmaElRandomized);
-      hm->AddHistogram(histClass, "TPCnSigPiRandomized_TPCnSigPi", "TPC n-#sigma(#pi) - randomized - vs TPC n-#sigma(#pi)", false, 100, -5.0, 5.0, VarManager::kTPCnSigmaPi, 100, -5.0, 5.0, VarManager::kTPCnSigmaPiRandomized);
-      hm->AddHistogram(histClass, "TPCnSigPrRandomized_TPCnSigPr", "TPC n-#sigma(p) - randomized - vs TPC n-#sigma(p)", false, 100, -5.0, 5.0, VarManager::kTPCnSigmaPr, 100, -5.0, 5.0, VarManager::kTPCnSigmaPrRandomized);
-      hm->AddHistogram(histClass, "TPCnSigPiRandomized_pIN", "TPC n-#sigma(#pi) - randomized - vs pIN", false, 200, 0.0, 10.0, VarManager::kPin, 100, -5.0, 5.0, VarManager::kTPCnSigmaPiRandomized);
-      hm->AddHistogram(histClass, "TPCnSigPrRandomized_pIN", "TPC n-#sigma(p) - randomized - vs pIN", false, 200, 0.0, 10.0, VarManager::kPin, 100, -5.0, 5.0, VarManager::kTPCnSigmaPrRandomized);
-    }
-    if (subGroupStr.Contains("postcalib")) {
-      const int kNvarsPID = 4;
-      const int kTPCnsigmaNbins = 70;
-      double tpcNsigmaBinLims[kTPCnsigmaNbins + 1];
-      for (int i = 0; i <= kTPCnsigmaNbins; ++i)
-        tpcNsigmaBinLims[i] = -7.0 + 0.2 * i;
-
-      const int kPinEleNbins = 10;
-      double pinEleBinLims[kPinEleNbins + 1] = {0.2, 0.4, 0.6, 0.8, 1.0, 1.2, 1.5, 2.0, 3.0, 4.0, 6.0};
-
-      const int kEtaNbins = 9;
-      double etaBinLimsI[kEtaNbins + 1] = {-0.9, -0.7, -0.5, -0.3, -0.1, 0.1, 0.3, 0.5, 0.7, 0.9};
-
-      const int kTPCnClusterbins = 16;
-      double tpcNclusterBinLims[kTPCnClusterbins + 1];
-      for (int i = 0; i <= kTPCnClusterbins; ++i)
-        tpcNclusterBinLims[i] = 10 * i;
-
-      TArrayD nSigBinLimits[kNvarsPID];
-      nSigBinLimits[0] = TArrayD(kTPCnsigmaNbins + 1, tpcNsigmaBinLims);
-      nSigBinLimits[1] = TArrayD(kTPCnClusterbins + 1, tpcNclusterBinLims);
-      nSigBinLimits[2] = TArrayD(kPinEleNbins + 1, pinEleBinLims);
-      nSigBinLimits[3] = TArrayD(kEtaNbins + 1, etaBinLimsI);
-
-      if (subGroupStr.Contains("electron")) {
-        int varsPIDnSigEle[kNvarsPID] = {VarManager::kTPCnSigmaEl, VarManager::kTPCncls, VarManager::kPin, VarManager::kEta};
-        hm->AddHistogram(histClass, "nSigmaTPCelectron", "TPC n_{#sigma}(e) Vs normNcluster Vs Pin Vs Eta", kNvarsPID, varsPIDnSigEle, nSigBinLimits);
-      }
-      if (subGroupStr.Contains("pion")) {
-        int varsPIDnSigPion[kNvarsPID] = {VarManager::kTPCnSigmaPi, VarManager::kTPCncls, VarManager::kPin, VarManager::kEta};
-        hm->AddHistogram(histClass, "nSigmaTPCpion", "TPC n_{#sigma}(pion) Vs normNcluster Vs Pin Vs Eta", kNvarsPID, varsPIDnSigPion, nSigBinLimits);
-      }
-      if (subGroupStr.Contains("proton")) {
-        int varsPIDnSigProton[kNvarsPID] = {VarManager::kTPCnSigmaPr, VarManager::kTPCncls, VarManager::kPin, VarManager::kEta};
-        hm->AddHistogram(histClass, "nSigmaTPCproton", "TPC n_{#sigma}(proton) Vs normNcluster Vs Pin Vs Eta", kNvarsPID, varsPIDnSigProton, nSigBinLimits);
-      }
-    }
-    if (subGroupStr.Contains("tofpid")) {
-      hm->AddHistogram(histClass, "TOFbeta_pIN", "TOF #beta vs pIN", false, 1000, 0.0, 10.0, VarManager::kPin, 240, 0.0, 1.2, VarManager::kTOFbeta);
-      hm->AddHistogram(histClass, "TOFnSigEle_pIN", "TOF n-#sigma(e) vs pIN", false, 1000, 0.0, 10.0, VarManager::kPin, 100, -5.0, 5.0, VarManager::kTOFnSigmaEl);
-      hm->AddHistogram(histClass, "TOFnSigPi_pIN", "TOF n-#sigma(#pi) vs pIN", false, 1000, 0.0, 10.0, VarManager::kPin, 100, -5.0, 5.0, VarManager::kTOFnSigmaPi);
-      hm->AddHistogram(histClass, "TOFnSigKa_pIN", "TOF n-#sigma(K) vs pIN", false, 1000, 0.0, 10.0, VarManager::kPin, 100, -5.0, 5.0, VarManager::kTOFnSigmaKa);
-      hm->AddHistogram(histClass, "TOFnSigPr_pIN", "TOF n-#sigma(p) vs pIN", false, 1000, 0.0, 10.0, VarManager::kPin, 100, -5.0, 5.0, VarManager::kTOFnSigmaPr);
-    }
-    if (subGroupStr.Contains("dca")) {
-      hm->AddHistogram(histClass, "DCAxy", "DCA_{xy}", false, 400, -2.0, 2.0, VarManager::kTrackDCAxy);
-      hm->AddHistogram(histClass, "DCAz", "DCA_{z}", false, 800, -4.0, 4.0, VarManager::kTrackDCAz);
-      hm->AddHistogram(histClass, "DCAsigXY", "DCA_{XY} [#sigma]", false, 100, -10.0, 10.0, VarManager::kTrackDCAsigXY);
-      hm->AddHistogram(histClass, "DCAsigZ", "DCA_{Z} [#sigma]", false, 100, -10.0, 10.0, VarManager::kTrackDCAsigZ);
-      hm->AddHistogram(histClass, "Pt_DCAxy", "p_{T} vs DCA_{xy}", false, 200, 0.0, 20.0, VarManager::kPt, 400, -2.0, 2.0, VarManager::kTrackDCAxy);
-      hm->AddHistogram(histClass, "Pt_DCAz", "p_{T} vs DCA_{z}", false, 200, 0.0, 20.0, VarManager::kPt, 800, -4.0, 4.0, VarManager::kTrackDCAz);
-      hm->AddHistogram(histClass, "Pt_DCAsigXY", "p_{T} vs DCA_{XY} [#sigma]", false, 200, 0.0, 20.0, VarManager::kPt, 100, -10.0, 10.0, VarManager::kTrackDCAsigXY); // JJ:edit
-      hm->AddHistogram(histClass, "Pt_DCAsigZ", "p_{T} vs DCA_{Z} [#sigma]", false, 200, 0.0, 20.0, VarManager::kPt, 100, -10.0, 10.0, VarManager::kTrackDCAsigZ);
-    }
-    if (subGroupStr.Contains("muon")) {
-      hm->AddHistogram(histClass, "MuonNClusters", "", false, 100, 0.0, 10.0, VarManager::kMuonNClusters);
-      hm->AddHistogram(histClass, "pdca", "", false, 100, 0.0, 500., VarManager::kMuonPDca);
-      hm->AddHistogram(histClass, "RAtAbsorberEnd", "", false, 100, 0.0, 200., VarManager::kMuonRAtAbsorberEnd);
-      hm->AddHistogram(histClass, "Chi2", "", false, 100, 0.0, 200.0, VarManager::kMuonChi2);
-      hm->AddHistogram(histClass, "Chi2MCHMID", "", false, 100, 0.0, 200.0, VarManager::kMuonChi2MatchMCHMID);
-      hm->AddHistogram(histClass, "Chi2MCHMFT", "", false, 100, 0.0, 200.0, VarManager::kMuonChi2MatchMCHMFT);
-      hm->AddHistogram(histClass, "Chi2MatchScoreMCHMFT", "", false, 100, 0.0, 200.0, VarManager::kMuonMatchScoreMCHMFT);
-      hm->AddHistogram(histClass, "MuonCXX", "", false, 100, -1.0, 1.0, VarManager::kMuonCXX);
-      hm->AddHistogram(histClass, "MuonCYY", "", false, 100, -1.0, 1.0, VarManager::kMuonCYY);
-      hm->AddHistogram(histClass, "MuonCPhiPhi", "", false, 100, -1.0, 1.0, VarManager::kMuonCPhiPhi);
-      hm->AddHistogram(histClass, "MuonCTglTgl", "", false, 100, -1.0, 1.0, VarManager::kMuonCTglTgl);
-      hm->AddHistogram(histClass, "MuonC1Pt21Pt2", "", false, 100, -1.0, 1.0, VarManager::kMuonC1Pt21Pt2);
-      hm->AddHistogram(histClass, "MCHBitMap_vs_pt", "MCH vs pt", false, 1025, 0.0, 1025.0, VarManager::kMCHBitMap, 400, 0, 100, VarManager::kPt);
-    }
-    if (subGroupStr.Contains("mc")) {
-      hm->AddHistogram(histClass, "Pt_vs_PtMC", "pT vs MC pT", false, 50, 0.0, 10.0, VarManager::kPt, 50, 0.0, 10.0, VarManager::kMCPt);
-      hm->AddHistogram(histClass, "Eta_vs_EtaMC", "#eta vs MC #eta", false, 50, -1.0, 1.0, VarManager::kEta, 50, -1.0, 1.0, VarManager::kMCEta);
-      hm->AddHistogram(histClass, "Phi_vs_PhiMC", "#varphi vs MC #varphi", false, 50, 0.0, 6.3, VarManager::kPhi, 50, 0.0, 6.3, VarManager::kMCPhi);
-    }
-  }
-  if (groupStr.Contains("mctruth_pair")) {
-    hm->AddHistogram(histClass, "Mass_Pt", "", false, 500, 0.0, 5.0, VarManager::kMass, 200, 0.0, 20.0, VarManager::kPt);
-    hm->AddHistogram(histClass, "Mass", "", false, 500, 0.0, 5.0, VarManager::kMass);
-    hm->AddHistogram(histClass, "Eta_Pt", "", false, 40, -2.0, 2.0, VarManager::kEta, 200, 0.0, 20.0, VarManager::kPt);
-    hm->AddHistogram(histClass, "Phi_Eta", "#phi vs #eta distribution", false, 200, -5.0, 5.0, VarManager::kEta, 200, -6.3, 6.3, VarManager::kPhi);
-  }
-  if (groupStr.Contains("mctruth")) {
-    hm->AddHistogram(histClass, "PtMC", "MC pT", false, 200, 0.0, 20.0, VarManager::kMCPt);
-    hm->AddHistogram(histClass, "MCY", "MC y", false, 50, -5.0, 5.0, VarManager::kMCY);
-    hm->AddHistogram(histClass, "EtaMC", "MC #eta", false, 50, -5.0, 5.0, VarManager::kMCEta);
-    hm->AddHistogram(histClass, "VzMC", "MC vz", false, 100, -15.0, 15.0, VarManager::kMCVz);
-    hm->AddHistogram(histClass, "VzMC_VtxZMC", "MC vz vs MC vtxZ", false, 50, -15.0, 15.0, VarManager::kMCVz, 50, -15.0, 15.0, VarManager::kMCVtxZ);
-  }
-
-  if (groupStr.Contains("pair")) {
-    if (subGroupStr.Contains("barrel")) {
-      hm->AddHistogram(histClass, "Mass", "", false, 500, 0.0, 5.0, VarManager::kMass);
-      hm->AddHistogram(histClass, "Mass_Pt", "", false, 500, 0.0, 5.0, VarManager::kMass, 100, 0.0, 10.0, VarManager::kPt);
-      hm->AddHistogram(histClass, "Eta_Pt", "", false, 40, -2.0, 2.0, VarManager::kEta, 200, 0.0, 20.0, VarManager::kPt);
-      hm->AddHistogram(histClass, "Mass_VtxZ", "", true, 30, -15.0, 15.0, VarManager::kVtxZ, 500, 0.0, 5.0, VarManager::kMass);
-      hm->AddHistogram(histClass, "cosThetaHE", "", false, 100, -1., 1., VarManager::kCosThetaHE);
-      hm->AddHistogram(histClass, "PhiV", "", false, 100, 0.0, TMath::Pi(), VarManager::kPairPhiv);
-      hm->AddHistogram(histClass, "Mass_Pt_PhiV", "", false, 20, 0.0, 0.2, VarManager::kMass, 100, 0.0, 10.0, VarManager::kPt, 100, 0.0, TMath::Pi(), VarManager::kPairPhiv);
-      if (subGroupStr.Contains("dalitz")) {
-        hm->AddHistogram(histClass, "MassLow", "", false, 500, 0.0, 0.5, VarManager::kMass);
-        hm->AddHistogram(histClass, "PsiPair", "", false, 200, -1.5, 1.5, VarManager::kPsiPair);
-        hm->AddHistogram(histClass, "PsiPair_DeltaPhi", "", false, 100, -0.5, 0.5, VarManager::kDeltaPhiPair, 100, -1.5, 1.5, VarManager::kPsiPair);
-      }
-      if (subGroupStr.Contains("lmee")) {
-        hm->AddHistogram(histClass, "QuadDCAabsXY", "", false, 100, -0.0, 1.0, VarManager::kQuadDCAabsXY);
-      }
-      if (subGroupStr.Contains("vertexing")) {
-        hm->AddHistogram(histClass, "Lxy", "", false, 100, 0.0, 10.0, VarManager::kVertexingLxy);
-        hm->AddHistogram(histClass, "Lxyz", "", false, 100, 0.0, 10.0, VarManager::kVertexingLxyz);
-        hm->AddHistogram(histClass, "Tauxy", "", false, 100, 0, 0.01, VarManager::kVertexingTauxy);
-        hm->AddHistogram(histClass, "LxyErr", "", false, 100, 0.0, 10.0, VarManager::kVertexingLxyErr);
-        hm->AddHistogram(histClass, "LxyzErr", "", false, 100, 0.0, 10.0, VarManager::kVertexingLxyzErr);
-        hm->AddHistogram(histClass, "TauxyErr", "", false, 100, 0.0, 10.0, VarManager::kVertexingTauxyErr);
-        hm->AddHistogram(histClass, "VtxingProcCode", "", false, 10, 0.0, 10.0, VarManager::kVertexingProcCode);
-        hm->AddHistogram(histClass, "VtxingChi2PCA", "", false, 100, 0.0, 10.0, VarManager::kVertexingChi2PCA);
-      }
-      if (subGroupStr.Contains("flow")) {
-        hm->AddHistogram(histClass, "Mass_u2q2", "u_{2}Q_{2}^{A} vs m", true, 125, 0.0, 5.0, VarManager::kMass, 100, -1.0, 1.0, VarManager::kU2Q2);
-        hm->AddHistogram(histClass, "Mass_u3q3", "u_{3}Q_{3}^{A} vs m", true, 125, 0.0, 5.0, VarManager::kMass, 100, -1.0, 1.0, VarManager::kU3Q3);
-        hm->AddHistogram(histClass, "Mass_cos2DeltaPhi", "cos 2(#varphi-#Psi_{2}^{A}) vs m", true, 125, 0.0, 5.0, VarManager::kMass, 100, -1.0, 1.0, VarManager::kCos2DeltaPhi);
-        hm->AddHistogram(histClass, "Mass_cos3DeltaPhi", "cos 3(#varphi-#Psi_{3}^{A}) vs m", true, 125, 0.0, 5.0, VarManager::kMass, 100, -1.0, 1.0, VarManager::kCos3DeltaPhi);
-      }
-    } else if (subGroupStr.Contains("dimuon")) {
-      hm->AddHistogram(histClass, "Mass", "", false, 750, 0.0, 15.0, VarManager::kMass);
-      hm->AddHistogram(histClass, "Pt", "", false, 120, 0.0, 30.0, VarManager::kPt);
-      hm->AddHistogram(histClass, "Rapidity", "", false, 200, 2.5, 4.0, VarManager::kRap);
-      hm->AddHistogram(histClass, "Mass_Pt", "", false, 750, 0.0, 15.0, VarManager::kMass, 120, 0.0, 30.0, VarManager::kPt);
-      hm->AddHistogram(histClass, "Mass_Rapidity", "", false, 750, 0.0, 15.0, VarManager::kMass, 200, 2.5, 4.0, VarManager::kRap);
-      hm->AddHistogram(histClass, "Mass_VtxZ", "", true, 30, -15.0, 15.0, VarManager::kVtxZ, 750, 0.0, 15.0, VarManager::kMass);
-      hm->AddHistogram(histClass, "cosThetaHE", "", false, 100, -1., 1., VarManager::kCosThetaHE);
-      if (subGroupStr.Contains("vertexing-forward")) {
-        hm->AddHistogram(histClass, "Lxyz", "", false, 100, 0.0, 10.0, VarManager::kVertexingLxyz);
-        hm->AddHistogram(histClass, "Lz", "", false, 100, 0.0, 10.0, VarManager::kVertexingLz);
-        hm->AddHistogram(histClass, "Tauz", "", false, 100, -0.01, 0.01, VarManager::kVertexingTauz);
-        hm->AddHistogram(histClass, "LxyzErr", "", false, 100, 0.0, 10.0, VarManager::kVertexingLxyzErr);
-        hm->AddHistogram(histClass, "LzErr", "", false, 100, 0.0, 10.0, VarManager::kVertexingLzErr);
-        hm->AddHistogram(histClass, "TauzErr", "", false, 100, 0.0, 10.0, VarManager::kVertexingTauzErr);
-        hm->AddHistogram(histClass, "VtxingProcCode", "", false, 10, 0.0, 10.0, VarManager::kVertexingProcCode);
-        hm->AddHistogram(histClass, "VtxingChi2PCA", "", false, 100, 0.0, 10.0, VarManager::kVertexingChi2PCA);
-      }
-      if (subGroupStr.Contains("pbpb")) {
-        hm->AddHistogram(histClass, "Mass_Cent", "", false, 750, 0.0, 15.0, VarManager::kMass, 100, 0., 100., VarManager::kCentVZERO);
-        hm->AddHistogram(histClass, "Pt_Cent", "", false, 120, 0.0, 30.0, VarManager::kPt, 100, 0., 100., VarManager::kCentVZERO);
-        hm->AddHistogram(histClass, "Rapidity_Cent", "", false, 200, 2.5, 4.0, VarManager::kRap, 100, 0., 100., VarManager::kCentVZERO);
-      }
-      if (subGroupStr.Contains("flow-dimuon")) {
-        hm->AddHistogram(histClass, "Mass_u2q2", "u_{2}Q_{2}^{A} vs m", true, 125, 0.0, 5.0, VarManager::kMass, 100, -1.0, 1.0, VarManager::kU2Q2);
-        hm->AddHistogram(histClass, "Mass_u3q3", "u_{3}Q_{3}^{A} vs m", true, 125, 0.0, 5.0, VarManager::kMass, 100, -1.0, 1.0, VarManager::kU3Q3);
-        hm->AddHistogram(histClass, "Mass_cos2DeltaPhi", "cos 2(#varphi-#Psi_{2}^{A}) vs m", true, 125, 0.0, 5.0, VarManager::kMass, 100, -1.0, 1.0, VarManager::kCos2DeltaPhi);
-        hm->AddHistogram(histClass, "Mass_cos3DeltaPhi", "cos 3(#varphi-#Psi_{3}^{A}) vs m", true, 125, 0.0, 5.0, VarManager::kMass, 100, -1.0, 1.0, VarManager::kCos3DeltaPhi);
-      }
-    } else if (subGroupStr.Contains("electronmuon")) {
-      hm->AddHistogram(histClass, "Mass", "", false, 750, 0.0, 30.0, VarManager::kMass);
-      hm->AddHistogram(histClass, "Pt", "", false, 120, 0.0, 30.0, VarManager::kPt);
-      hm->AddHistogram(histClass, "Rapidity", "", false, 500, -1.0, 4.0, VarManager::kRap);
-      hm->AddHistogram(histClass, "Mass_Pt", "", false, 750, 0.0, 30.0, VarManager::kMass, 120, 0.0, 30.0, VarManager::kPt);
-      hm->AddHistogram(histClass, "Mass_Rapidity", "", false, 750, 0.0, 30.0, VarManager::kMass, 500, -1.0, 4.0, VarManager::kRap);
-      hm->AddHistogram(histClass, "Mass_VtxZ", "", true, 30, -15.0, 15.0, VarManager::kVtxZ, 750, 0.0, 30.0, VarManager::kMass);
-    }
-  }
-
-  if (groupStr.Contains("dilepton-hadron-mass")) {
-    hm->AddHistogram(histClass, "Mass_Dilepton", "", false, 125, 0.0, 5.0, VarManager::kPairMassDau);
-    hm->AddHistogram(histClass, "Pt_Dilepton", "", false, 120, 0.0, 30.0, VarManager::kPairPtDau);
-    hm->AddHistogram(histClass, "Pt_Track", "", false, 120, 0.0, 30.0, VarManager::kPt);
-    hm->AddHistogram(histClass, "Mass", "", false, 750, 0.0, 30.0, VarManager::kPairMass);
-    hm->AddHistogram(histClass, "Pt", "", false, 750, 0.0, 30.0, VarManager::kPairPt);
-    hm->AddHistogram(histClass, "Mass_Pt", "", false, 40, 0.0, 20.0, VarManager::kPairMass, 40, 0.0, 20.0, VarManager::kPairPt);
-    hm->AddHistogram(histClass, "Pt_Dilepton__Pt", "", false, 40, 0.0, 20.0, VarManager::kPairPtDau, 40, 0.0, 20.0, VarManager::kPairPt);
-    hm->AddHistogram(histClass, "Pt_Track__Pt", "", false, 40, 0.0, 20.0, VarManager::kPt, 40, 0.0, 20.0, VarManager::kPairPt);
-    hm->AddHistogram(histClass, "Lxyz", "", false, 100, 0.0, 10.0, VarManager::kVertexingLxyz);
-    hm->AddHistogram(histClass, "Lz", "", false, 100, 0.0, 10.0, VarManager::kVertexingLz);
-    hm->AddHistogram(histClass, "Tauz", "", false, 100, -0.01, 0.01, VarManager::kVertexingTauz);
-    hm->AddHistogram(histClass, "LxyzErr", "", false, 100, 0.0, 10.0, VarManager::kVertexingLxyzErr);
-    hm->AddHistogram(histClass, "LzErr", "", false, 100, 0.0, 10.0, VarManager::kVertexingLzErr);
-    hm->AddHistogram(histClass, "TauzErr", "", false, 100, 0.0, 10.0, VarManager::kVertexingTauzErr);
-    hm->AddHistogram(histClass, "VtxingProcCode", "", false, 10, 0.0, 10.0, VarManager::kVertexingProcCode);
-    hm->AddHistogram(histClass, "VtxingChi2PCA", "", false, 100, 0.0, 10.0, VarManager::kVertexingChi2PCA);
-  }
-
-  if (groupStr.Contains("dilepton-hadron-correlation")) {
-    hm->AddHistogram(histClass, "DeltaEta_DeltaPhi", "", false, 20, -2.0, 2.0, VarManager::kDeltaEta, 50, -8.0, 8.0, VarManager::kDeltaPhi);
-    hm->AddHistogram(histClass, "DeltaEta_DeltaPhiSym", "", false, 20, -2.0, 2.0, VarManager::kDeltaEta, 50, -8.0, 8.0, VarManager::kDeltaPhiSym);
-  }
-}
-
-=======
->>>>>>> 9334a99f
 #endif // PWGDQ_CORE_HISTOGRAMSLIBRARY_H_