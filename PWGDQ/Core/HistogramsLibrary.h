// Copyright 2019-2020 CERN and copyright holders of ALICE O2.
// See https://alice-o2.web.cern.ch/copyright for details of the copyright holders.
// All rights not expressly granted are reserved.
//
// This software is distributed under the terms of the GNU General Public
// License v3 (GPL Version 3), copied verbatim in the file "COPYING".
//
// In applying this license CERN does not waive the privileges and immunities
// granted to it by virtue of its status as an Intergovernmental Organization
// or submit itself to any jurisdiction.
//
// Contact: iarsene@cern.ch, i.c.arsene@fys.uio.no
//
#include <TString.h>
#include "PWGDQ/Core/HistogramManager.h"
#include "PWGDQ/Core/VarManager.h"

namespace o2::aod
{
namespace dqhistograms
{
void DefineHistograms(HistogramManager* hm, const char* histClass, const char* groupName, const char* subGroupName = "");
}
} // namespace o2::aod

void o2::aod::dqhistograms::DefineHistograms(HistogramManager* hm, const char* histClass, const char* groupName, const char* subGroupName)
{
  //
  // Add a predefined group of histograms to the HistogramManager hm and histogram class histClass
  // NOTE: The groupName and subGroupName arguments may contain several keywords, but the user should take care of
  //       ambiguities. TODO: fix it!
  // NOTE: All of the histograms which match any of the group or subgroup names will be added to the same histogram class !!
  //            So one has to make sure not to mix e.g. event-wise with track-wise histograms
  // NOTE: The subgroup name can be empty. In this case just a minimal set of histograms corresponding to the group name will be defined
  //
  TString groupStr = groupName;
  groupStr.ToLower();
  TString subGroupStr = subGroupName;
  subGroupStr.ToLower();
  if (groupStr.Contains("event")) {
    hm->AddHistogram(histClass, "VtxZ", "Vtx Z", false, 60, -15.0, 15.0, VarManager::kVtxZ);

    if (subGroupStr.Contains("trigger")) {
      hm->AddHistogram(histClass, "IsINT7", "Is INT7", false, 2, -0.5, 1.5, VarManager::kIsINT7);
      if (subGroupStr.Contains("muon") || subGroupStr.Contains("all")) {
        hm->AddHistogram(histClass, "IsINT7inMUON", "INT7inMUON", false, 2, -0.5, 1.5, VarManager::kIsINT7inMUON);
        hm->AddHistogram(histClass, "IsMuonSingleLowPt7", "Is MuonSingleLowPt7", false, 2, -0.5, 1.5, VarManager::kIsMuonSingleLowPt7);
        hm->AddHistogram(histClass, "IsMuonSingleHighPt7", "Is MuonSingleHighPt7", false, 2, -0.5, 1.5, VarManager::kIsMuonSingleHighPt7);
        hm->AddHistogram(histClass, "IsMuonUnlikeLowPt7", "Is MuonUnlikeLowPt7", false, 2, -0.5, 1.5, VarManager::kIsMuonUnlikeLowPt7);
        hm->AddHistogram(histClass, "IsMuonLikeLowPt7", "Is MuonLikeLowPt7", false, 2, -0.5, 1.5, VarManager::kIsMuonLikeLowPt7);
      }
      if (subGroupStr.Contains("up") || subGroupStr.Contains("all")) {
        hm->AddHistogram(histClass, "IsCUP8", "CUP8", false, 2, -0.5, 1.5, VarManager::kIsCUP8);
        hm->AddHistogram(histClass, "IsCUP9", "CUP9", false, 2, -0.5, 1.5, VarManager::kIsCUP9);
        hm->AddHistogram(histClass, "IsMUP10", "MUP10", false, 2, -0.5, 1.5, VarManager::kIsMUP10);
        hm->AddHistogram(histClass, "IsMUP11", "MUP11", false, 2, -0.5, 1.5, VarManager::kIsMUP11);
      }
      if (subGroupStr.Contains("emc") || subGroupStr.Contains("all")) {
        hm->AddHistogram(histClass, "IsEMC7", "EMC7", false, 2, -0.5, 1.5, VarManager::kIsEMC7);
      }
    }
    if (subGroupStr.Contains("vtx")) {
      hm->AddHistogram(histClass, "VtxX", "Vtx X", false, 100, -0.5, 0.5, VarManager::kVtxX);
      hm->AddHistogram(histClass, "VtxY", "Vtx Y", false, 100, -0.5, 0.5, VarManager::kVtxY);
      hm->AddHistogram(histClass, "VtxYVtxX", "Vtx Y vs Vtx X", false, 50, -0.5, 0.5, VarManager::kVtxX, 50, -0.5, 0.5, VarManager::kVtxY);
    }
    if (subGroupStr.Contains("vtxpp")) {
      hm->AddHistogram(histClass, "VtxNContrib", "Vtx n contributors", false, 100, 0.0, 100.0, VarManager::kVtxNcontrib);
    }
    if (subGroupStr.Contains("vtxPbPb")) {
      hm->AddHistogram(histClass, "VtxNContrib", "Vtx n contributors", false, 100, 0.0, 20000.0, VarManager::kVtxNcontrib);
    }
    if (subGroupStr.Contains("cent")) {
      hm->AddHistogram(histClass, "CentV0M", "CentV0M", false, 100, 0., 100., VarManager::kCentVZERO);
      hm->AddHistogram(histClass, "CentV0M_vtxZ", "CentV0M vs Vtx Z", false, 60, -15.0, 15.0, VarManager::kVtxZ, 20, 0., 100., VarManager::kCentVZERO);
    }
    if (subGroupStr.Contains("mc")) {
      hm->AddHistogram(histClass, "MCVtxX_VtxX", "Vtx X (MC vs rec)", false, 100, -0.5, 0.5, VarManager::kVtxX, 100, -0.5, 0.5, VarManager::kMCVtxX);
      hm->AddHistogram(histClass, "MCVtxY_VtxY", "Vtx Y (MC vs rec)", false, 100, -0.5, 0.5, VarManager::kVtxY, 100, -0.5, 0.5, VarManager::kMCVtxY);
      hm->AddHistogram(histClass, "MCVtxZ_VtxZ", "Vtx Z (MC vs rec)", false, 75, -15.0, 15.0, VarManager::kVtxZ, 75, -15.0, 15.0, VarManager::kMCVtxZ);
      hm->AddHistogram(histClass, "MCVtxZ", "Vtx Z (MC)", false, 75, -15.0, 15.0, VarManager::kMCVtxZ);
      hm->AddHistogram(histClass, "MCImpPar_CentVZERO", "MC impact param vs CentVZERO", false, 50, 0.0, 100.0, VarManager::kCentVZERO, 20, 0.0, 20.0, VarManager::kMCEventImpParam);
    }
  }

  if (groupStr.Contains("track")) {
    hm->AddHistogram(histClass, "Pt", "p_{T} distribution", false, 40000, 0.0, 20.0, VarManager::kPt);
    hm->AddHistogram(histClass, "Eta", "#eta distribution", false, 500, -5.0, 5.0, VarManager::kEta);
    hm->AddHistogram(histClass, "Phi", "#varphi distribution", false, 500, -6.3, 6.3, VarManager::kPhi);

    if (subGroupStr.Contains("kine")) {
      hm->AddHistogram(histClass, "Phi_Eta", "#phi vs #eta distribution", false, 200, -5.0, 5.0, VarManager::kEta, 200, -6.3, 6.3, VarManager::kPhi);
      hm->AddHistogram(histClass, "Eta_Pt", "", false, 20, -1.0, 1.0, VarManager::kEta, 100, 0.0, 20.0, VarManager::kPt);
      hm->AddHistogram(histClass, "Px", "p_{x} distribution", false, 200, 0.0, 20.0, VarManager::kPx);
      hm->AddHistogram(histClass, "Py", "p_{y} distribution", false, 200, 0.0, 20.0, VarManager::kPy);
      hm->AddHistogram(histClass, "Pz", "p_{z} distribution", false, 200, 0.0, 20.0, VarManager::kPz);
    }
    if (subGroupStr.Contains("its")) {
      hm->AddHistogram(histClass, "ITSncls", "Number of cluster in ITS", false, 8, -0.5, 7.5, VarManager::kITSncls);
      hm->AddHistogram(histClass, "ITSchi2", "ITS chi2", false, 100, 0.0, 50.0, VarManager::kITSchi2);
      hm->AddHistogram(histClass, "IsITSrefit", "", false, 2, -0.5, 1.5, VarManager::kIsITSrefit);
      hm->AddHistogram(histClass, "IsSPDany", "", false, 2, -0.5, 1.5, VarManager::kIsSPDany);
      hm->AddHistogram(histClass, "IsSPDfirst", "", false, 2, -0.5, 1.5, VarManager::kIsSPDfirst);
    }
    if (subGroupStr.Contains("tpc")) {
      hm->AddHistogram(histClass, "TPCncls", "Number of cluster in TPC", false, 160, -0.5, 159.5, VarManager::kTPCncls);
      hm->AddHistogram(histClass, "TPCncls_Run", "Number of cluster in TPC", true, (VarManager::GetNRuns() > 0 ? VarManager::GetNRuns() : 1), 0.5, 0.5 + VarManager::GetNRuns(), VarManager::kRunId,
                       10, -0.5, 159.5, VarManager::kTPCncls, 10, 0., 1., VarManager::kNothing, VarManager::GetRunStr().Data());
      hm->AddHistogram(histClass, "TPCnclsCR", "Number of crossed rows in TPC", false, 160, -0.5, 159.5, VarManager::kTPCnclsCR);
      hm->AddHistogram(histClass, "IsTPCrefit", "", false, 2, -0.5, 1.5, VarManager::kIsTPCrefit);
      hm->AddHistogram(histClass, "IsGoldenChi2", "", false, 2, -0.5, 1.5, VarManager::kIsGoldenChi2);
      hm->AddHistogram(histClass, "TPCchi2", "TPC chi2", false, 100, 0.0, 10.0, VarManager::kTPCchi2);
    }
    if (subGroupStr.Contains("tpcpid")) {
      hm->AddHistogram(histClass, "TPCdedx_pIN", "TPC dE/dx vs pIN", false, 200, 0.0, 10.0, VarManager::kPin, 200, 0.0, 200., VarManager::kTPCsignal);
      hm->AddHistogram(histClass, "TPCdedxRandomized_pIN", "TPC dE/dx (randomized) vs pIN", false, 200, 0.0, 10.0, VarManager::kPin, 200, 0.0, 200., VarManager::kTPCsignalRandomized);
      hm->AddHistogram(histClass, "TPCdedxRandomizedDelta_pIN", "TPC dE/dx (randomized - delta) vs pIN", false, 200, 0.0, 10.0, VarManager::kPin, 100, 0.0, 10., VarManager::kTPCsignalRandomizedDelta);
      hm->AddHistogram(histClass, "TPCnSigEle_pIN", "TPC n-#sigma(e) vs pIN", false, 200, 0.0, 10.0, VarManager::kPin, 100, -5.0, 5.0, VarManager::kTPCnSigmaEl);
      hm->AddHistogram(histClass, "TPCnSigEleRandomized_pIN", "TPC n-#sigma(e) - randomized - vs pIN", false, 200, 0.0, 10.0, VarManager::kPin, 100, -5.0, 5.0, VarManager::kTPCnSigmaElRandomized);
      hm->AddHistogram(histClass, "TPCnSigEleRandomizedDelta_pIN", "TPC n-#sigma(e) - randomized delta - vs pIN", false, 20, 0.0, 10.0, VarManager::kPin, 200, -0.5, 0.5, VarManager::kTPCnSigmaElRandomizedDelta);
      hm->AddHistogram(histClass, "TPCnSigEleRandomized_TPCnSigEle", "TPC n-#sigma(e) - randomized - vs TPC n-#sigma(e)", false, 100, -5.0, 5.0, VarManager::kTPCnSigmaEl, 100, -5.0, 5.0, VarManager::kTPCnSigmaElRandomized);
      hm->AddHistogram(histClass, "TPCnSigPiRandomized_TPCnSigPi", "TPC n-#sigma(#pi) - randomized - vs TPC n-#sigma(#pi)", false, 100, -5.0, 5.0, VarManager::kTPCnSigmaPi, 100, -5.0, 5.0, VarManager::kTPCnSigmaPiRandomized);
      hm->AddHistogram(histClass, "TPCnSigPrRandomized_TPCnSigPr", "TPC n-#sigma(p) - randomized - vs TPC n-#sigma(p)", false, 100, -5.0, 5.0, VarManager::kTPCnSigmaPr, 100, -5.0, 5.0, VarManager::kTPCnSigmaPrRandomized);
      hm->AddHistogram(histClass, "TPCnSigPiRandomized_pIN", "TPC n-#sigma(#pi) - randomized - vs pIN", false, 200, 0.0, 10.0, VarManager::kPin, 100, -5.0, 5.0, VarManager::kTPCnSigmaPiRandomized);
      hm->AddHistogram(histClass, "TPCnSigPrRandomized_pIN", "TPC n-#sigma(p) - randomized - vs pIN", false, 200, 0.0, 10.0, VarManager::kPin, 100, -5.0, 5.0, VarManager::kTPCnSigmaPrRandomized);
    }
    if (subGroupStr.Contains("tofpid")) {
      hm->AddHistogram(histClass, "TOFbeta_pIN", "TOF #beta vs pIN", false, 200, 0.0, 20.0, VarManager::kPin, 120, 0.0, 1.2, VarManager::kTOFbeta);
      hm->AddHistogram(histClass, "TOFnSigEle_pIN", "TOF n-#sigma(e) vs pIN", false, 200, 0.0, 10.0, VarManager::kPin, 100, -5.0, 5.0, VarManager::kTOFnSigmaEl);
    }
    if (subGroupStr.Contains("dca")) {
      hm->AddHistogram(histClass, "DCAxy", "DCA_{xy}", false, 100, -3.0, 3.0, VarManager::kTrackDCAxy);
      hm->AddHistogram(histClass, "DCAz", "DCA_{z}", false, 100, -5.0, 5.0, VarManager::kTrackDCAz);
      hm->AddHistogram(histClass, "DCAsigXY", "DCA_{XY} [#sigma]", false, 100, -10.0, 10.0, VarManager::kTrackDCAsigXY);
      hm->AddHistogram(histClass, "DCAsigZ", "DCA_{Z} [#sigma]", false, 100, -10.0, 10.0, VarManager::kTrackDCAsigZ);
      hm->AddHistogram(histClass, "Pt_DCAsigXY", "p_{T} vs DCA_{XY} [#sigma]", false, 200, 0.0, 20.0, VarManager::kPt, 100, -10.0, 10.0, VarManager::kTrackDCAsigXY); //JJ:edit
      hm->AddHistogram(histClass, "Pt_DCAsigZ", "p_{T} vs DCA_{Z} [#sigma]", false, 200, 0.0, 20.0, VarManager::kPt, 100, -10.0, 10.0, VarManager::kTrackDCAsigZ);
    }
    if (subGroupStr.Contains("muon")) {
      hm->AddHistogram(histClass, "MuonNClusters", "", false, 100, 0.0, 10.0, VarManager::kMuonNClusters);
      hm->AddHistogram(histClass, "pdca", "", false, 100, 0.0, 500., VarManager::kMuonPDca);
      hm->AddHistogram(histClass, "RAtAbsorberEnd", "", false, 100, 0.0, 200., VarManager::kMuonRAtAbsorberEnd);
      hm->AddHistogram(histClass, "Chi2", "", false, 100, 0.0, 200.0, VarManager::kMuonChi2);
      hm->AddHistogram(histClass, "Chi2MCHMID", "", false, 100, 0.0, 200.0, VarManager::kMuonChi2MatchMCHMID);
      hm->AddHistogram(histClass, "Chi2MCHMFT", "", false, 100, 0.0, 200.0, VarManager::kMuonChi2MatchMCHMFT);
      hm->AddHistogram(histClass, "Chi2MatchScoreMCHMFT", "", false, 100, 0.0, 200.0, VarManager::kMuonMatchScoreMCHMFT);
      hm->AddHistogram(histClass, "MuonCXX", "", false, 100, -1.0, 1.0, VarManager::kMuonCXX);
      hm->AddHistogram(histClass, "MuonCYY", "", false, 100, -1.0, 1.0, VarManager::kMuonCYY);
      hm->AddHistogram(histClass, "MuonCPhiPhi", "", false, 100, -1.0, 1.0, VarManager::kMuonCPhiPhi);
      hm->AddHistogram(histClass, "MuonCTglTgl", "", false, 100, -1.0, 1.0, VarManager::kMuonCTglTgl);
      hm->AddHistogram(histClass, "MuonC1Pt21Pt2", "", false, 100, -1.0, 1.0, VarManager::kMuonC1Pt21Pt2);
    }
    if (subGroupStr.Contains("mc")) {
      hm->AddHistogram(histClass, "Pt_vs_PtMC", "pT vs MC pT", false, 50, 0.0, 10.0, VarManager::kPt, 50, 0.0, 10.0, VarManager::kMCPt);
      hm->AddHistogram(histClass, "Eta_vs_EtaMC", "#eta vs MC #eta", false, 50, -1.0, 1.0, VarManager::kEta, 50, -1.0, 1.0, VarManager::kMCEta);
      hm->AddHistogram(histClass, "Phi_vs_PhiMC", "#varphi vs MC #varphi", false, 50, 0.0, 6.3, VarManager::kPhi, 50, 0.0, 6.3, VarManager::kMCPhi);
    }
  }
  if (groupStr.Contains("mctruth_pair")) {
    hm->AddHistogram(histClass, "Mass_Pt", "", false, 500, 0.0, 5.0, VarManager::kMass, 200, 0.0, 20.0, VarManager::kPt);
    hm->AddHistogram(histClass, "Mass", "", false, 500, 0.0, 5.0, VarManager::kMass);
    hm->AddHistogram(histClass, "Eta_Pt", "", false, 40, -2.0, 2.0, VarManager::kEta, 200, 0.0, 20.0, VarManager::kPt);
    hm->AddHistogram(histClass, "Phi_Eta", "#phi vs #eta distribution", false, 200, -5.0, 5.0, VarManager::kEta, 200, -6.3, 6.3, VarManager::kPhi);
  }
  if (groupStr.Contains("mctruth")) {
    hm->AddHistogram(histClass, "PtMC", "MC pT", false, 50000, 0.0, 10.0, VarManager::kMCPt);
    hm->AddHistogram(histClass, "MCY", "MC y", false, 50, -5.0, 5.0, VarManager::kMCY);
    hm->AddHistogram(histClass, "EtaMC", "MC #eta", false, 50, -5.0, 5.0, VarManager::kMCEta);
    hm->AddHistogram(histClass, "VzMC", "MC vz", false, 100, -15.0, 15.0, VarManager::kMCVz);
    hm->AddHistogram(histClass, "VzMC_VtxZMC", "MC vz vs MC vtxZ", false, 50, -15.0, 15.0, VarManager::kMCVz, 50, -15.0, 15.0, VarManager::kMCVtxZ);
  }

  if (groupStr.Contains("pair_lmee")) {
    hm->AddHistogram(histClass, "Mass", "", false, 500, 0.0, 5.0, VarManager::kMass);
    hm->AddHistogram(histClass, "Mass_Pt", "", false, 500, 0.0, 5.0, VarManager::kMass, 200, 0.0, 20.0, VarManager::kPt);
    hm->AddHistogram(histClass, "Eta_Pt", "", false, 40, -2.0, 2.0, VarManager::kEta, 200, 0.0, 20.0, VarManager::kPt);
    hm->AddHistogram(histClass, "Mass_VtxZ", "", true, 30, -15.0, 15.0, VarManager::kVtxZ, 500, 0.0, 5.0, VarManager::kMass);
    hm->AddHistogram(histClass, "QuadDCAabsXY", "", false, 100, -0.0, 1.0, VarManager::kQuadDCAabsXY);

  } else if (groupStr.Contains("pair_barrel")) {
    hm->AddHistogram(histClass, "Mass", "", false, 125, 0.0, 5.0, VarManager::kMass);
    hm->AddHistogram(histClass, "Mass_Pt", "", false, 125, 0.0, 5.0, VarManager::kMass, 100, 0.0, 20.0, VarManager::kPt);
    hm->AddHistogram(histClass, "Eta_Pt", "", false, 125, -2.0, 2.0, VarManager::kEta, 100, 0.0, 20.0, VarManager::kPt);
    hm->AddHistogram(histClass, "Mass_VtxZ", "", true, 30, -15.0, 15.0, VarManager::kVtxZ, 100, 0.0, 20.0, VarManager::kMass);
    hm->AddHistogram(histClass, "cosThetaHE", "", false, 100, -1., 1., VarManager::kCosThetaHE);
    if (subGroupStr.Contains("vertexing-barrel")) {
      hm->AddHistogram(histClass, "Lxy", "", false, 100, 0.0, 10.0, VarManager::kVertexingLxy);
      hm->AddHistogram(histClass, "Lxyz", "", false, 100, 0.0, 10.0, VarManager::kVertexingLxyz);
      hm->AddHistogram(histClass, "Tauxy", "", false, 100, 0, 0.01, VarManager::kVertexingTauxy);
      hm->AddHistogram(histClass, "LxyErr", "", false, 100, 0.0, 10.0, VarManager::kVertexingLxyErr);
      hm->AddHistogram(histClass, "LxyzErr", "", false, 100, 0.0, 10.0, VarManager::kVertexingLxyzErr);
      hm->AddHistogram(histClass, "TauxyErr", "", false, 100, 0.0, 10.0, VarManager::kVertexingTauxyErr);
      hm->AddHistogram(histClass, "VtxingProcCode", "", false, 10, 0.0, 10.0, VarManager::kVertexingProcCode);
      hm->AddHistogram(histClass, "VtxingChi2PCA", "", false, 100, 0.0, 10.0, VarManager::kVertexingChi2PCA);
    }
  } else if (groupStr.Contains("pair_dimuon")) {
    hm->AddHistogram(histClass, "Mass", "", false, 750, 0.0, 15.0, VarManager::kMass);
    hm->AddHistogram(histClass, "Pt", "", false, 120, 0.0, 30.0, VarManager::kPt);
    hm->AddHistogram(histClass, "Rapidity", "", false, 200, 2.5, 4.0, VarManager::kRap);
    hm->AddHistogram(histClass, "Mass_Pt", "", false, 750, 0.0, 15.0, VarManager::kMass, 120, 0.0, 30.0, VarManager::kPt);
    hm->AddHistogram(histClass, "Mass_Rapidity", "", false, 750, 0.0, 15.0, VarManager::kMass, 200, 2.5, 4.0, VarManager::kRap);
    hm->AddHistogram(histClass, "Mass_VtxZ", "", true, 30, -15.0, 15.0, VarManager::kVtxZ, 750, 0.0, 15.0, VarManager::kMass);
<<<<<<< HEAD
    hm->AddHistogram(histClass, "cosThetaHE", "", false, 100, -1., 1., VarManager::kCosThetaHE);
=======
    if (subGroupStr.Contains("vertexing-forward")) {
      hm->AddHistogram(histClass, "Lxyz", "", false, 100, 0.0, 10.0, VarManager::kVertexingLxyz);
      hm->AddHistogram(histClass, "Lz", "", false, 100, 0.0, 10.0, VarManager::kVertexingLz);
      hm->AddHistogram(histClass, "Tauz", "", false, 100, -0.01, 0.01, VarManager::kVertexingTauz);
      hm->AddHistogram(histClass, "LxyzErr", "", false, 100, 0.0, 10.0, VarManager::kVertexingLxyzErr);
      hm->AddHistogram(histClass, "LzErr", "", false, 100, 0.0, 10.0, VarManager::kVertexingLzErr);
      hm->AddHistogram(histClass, "TauzErr", "", false, 100, 0.0, 10.0, VarManager::kVertexingTauzErr);
      hm->AddHistogram(histClass, "VtxingProcCode", "", false, 10, 0.0, 10.0, VarManager::kVertexingProcCode);
      hm->AddHistogram(histClass, "VtxingChi2PCA", "", false, 100, 0.0, 10.0, VarManager::kVertexingChi2PCA);
    }
>>>>>>> 0c24a221
    if (subGroupStr.Contains("pbpb")) {
      hm->AddHistogram(histClass, "Mass_Cent", "", false, 750, 0.0, 15.0, VarManager::kMass, 100, 0., 100., VarManager::kCentVZERO);
      hm->AddHistogram(histClass, "Pt_Cent", "", false, 120, 0.0, 30.0, VarManager::kPt, 100, 0., 100., VarManager::kCentVZERO);
      hm->AddHistogram(histClass, "Rapidity_Cent", "", false, 200, 2.5, 4.0, VarManager::kRap, 100, 0., 100., VarManager::kCentVZERO);
    }
  } else if (groupStr.Contains("pair_electronmuon")) {
    hm->AddHistogram(histClass, "Mass", "", false, 750, 0.0, 30.0, VarManager::kMass);
    hm->AddHistogram(histClass, "Pt", "", false, 120, 0.0, 30.0, VarManager::kPt);
    hm->AddHistogram(histClass, "Rapidity", "", false, 500, -1.0, 4.0, VarManager::kRap);
    hm->AddHistogram(histClass, "Mass_Pt", "", false, 750, 0.0, 30.0, VarManager::kMass, 120, 0.0, 30.0, VarManager::kPt);
    hm->AddHistogram(histClass, "Mass_Rapidity", "", false, 750, 0.0, 30.0, VarManager::kMass, 500, -1.0, 4.0, VarManager::kRap);
    hm->AddHistogram(histClass, "Mass_VtxZ", "", true, 30, -15.0, 15.0, VarManager::kVtxZ, 750, 0.0, 30.0, VarManager::kMass);
  }

  if (groupStr.Contains("dilepton-hadron-mass")) {
    hm->AddHistogram(histClass, "Mass_Pt", "", false, 40, 0.0, 20.0, VarManager::kPairMass, 40, 0.0, 20.0, VarManager::kPairPt);
  }

  if (groupStr.Contains("dilepton-hadron-correlation")) {
    hm->AddHistogram(histClass, "DeltaEta_DeltaPhi", "", false, 20, -2.0, 2.0, VarManager::kDeltaEta, 50, -8.0, 8.0, VarManager::kDeltaPhi);
    hm->AddHistogram(histClass, "DeltaEta_DeltaPhiSym", "", false, 20, -2.0, 2.0, VarManager::kDeltaEta, 50, -8.0, 8.0, VarManager::kDeltaPhiSym);
  }
}<|MERGE_RESOLUTION|>--- conflicted
+++ resolved
@@ -200,9 +200,7 @@
     hm->AddHistogram(histClass, "Mass_Pt", "", false, 750, 0.0, 15.0, VarManager::kMass, 120, 0.0, 30.0, VarManager::kPt);
     hm->AddHistogram(histClass, "Mass_Rapidity", "", false, 750, 0.0, 15.0, VarManager::kMass, 200, 2.5, 4.0, VarManager::kRap);
     hm->AddHistogram(histClass, "Mass_VtxZ", "", true, 30, -15.0, 15.0, VarManager::kVtxZ, 750, 0.0, 15.0, VarManager::kMass);
-<<<<<<< HEAD
     hm->AddHistogram(histClass, "cosThetaHE", "", false, 100, -1., 1., VarManager::kCosThetaHE);
-=======
     if (subGroupStr.Contains("vertexing-forward")) {
       hm->AddHistogram(histClass, "Lxyz", "", false, 100, 0.0, 10.0, VarManager::kVertexingLxyz);
       hm->AddHistogram(histClass, "Lz", "", false, 100, 0.0, 10.0, VarManager::kVertexingLz);
@@ -213,7 +211,6 @@
       hm->AddHistogram(histClass, "VtxingProcCode", "", false, 10, 0.0, 10.0, VarManager::kVertexingProcCode);
       hm->AddHistogram(histClass, "VtxingChi2PCA", "", false, 100, 0.0, 10.0, VarManager::kVertexingChi2PCA);
     }
->>>>>>> 0c24a221
     if (subGroupStr.Contains("pbpb")) {
       hm->AddHistogram(histClass, "Mass_Cent", "", false, 750, 0.0, 15.0, VarManager::kMass, 100, 0., 100., VarManager::kCentVZERO);
       hm->AddHistogram(histClass, "Pt_Cent", "", false, 120, 0.0, 30.0, VarManager::kPt, 100, 0., 100., VarManager::kCentVZERO);
