--- conflicted
+++ resolved
@@ -677,18 +677,6 @@
       values[kIsGlobalTrack] = track.filteringFlags() & (uint64_t(1) << 0);
       values[kIsGlobalTrackSDD] = track.filteringFlags() & (uint64_t(1) << 1);
 
-<<<<<<< HEAD
-      values[kIsLegFromGamma] = bool(track.filteringFlags() & (uint64_t(1) << 2));
-      values[kIsLegFromK0S] = bool(track.filteringFlags() & (uint64_t(1) << 3));
-      values[kIsLegFromLambda] = bool(track.filteringFlags() & (uint64_t(1) << 4));
-      values[kIsLegFromAntiLambda] = bool(track.filteringFlags() & (uint64_t(1) << 5));
-      values[kIsLegFromOmega] = bool(track.filteringFlags() & (uint64_t(1) << 6));
-      
-      for (int i = 0; i < 8; i++) {
-        values[kIsDalitzLeg + i] = bool(track.filteringFlags() & (uint64_t(1) << (15 + i)));
-      }
-      values[kIsProtonFromLambdaAndAntiLambda] = bool((values[kIsLegFromLambda] * track.sign() > 0) || (values[kIsLegFromAntiLambda] * (-track.sign()) > 0));
-=======
       values[kIsLegFromGamma] = static_cast<bool>(track.filteringFlags() & (uint64_t(1) << 2));
       values[kIsLegFromK0S] = static_cast<bool>(track.filteringFlags() & (uint64_t(1) << 3));
       values[kIsLegFromLambda] = static_cast<bool>(track.filteringFlags() & (uint64_t(1) << 4));
@@ -696,7 +684,11 @@
       values[kIsLegFromOmega] = static_cast<bool>(track.filteringFlags() & (uint64_t(1) << 6));
 
       values[kIsProtonFromLambdaAndAntiLambda] = static_cast<bool>((values[kIsLegFromLambda] * track.sign() > 0) || (values[kIsLegFromAntiLambda] * (-track.sign()) > 0));
->>>>>>> 20e5b0d4
+      
+      for (int i = 0; i < 8; i++) {
+        values[kIsDalitzLeg + i] = static_cast<bool>(track.filteringFlags() & (uint64_t(1) << (15 + i)));
+      }
+
     }
   }
 
