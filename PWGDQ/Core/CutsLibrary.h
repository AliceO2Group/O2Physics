// Copyright 2019-2020 CERN and copyright holders of ALICE O2.
// See https://alice-o2.web.cern.ch/copyright for details of the copyright holders.
// All rights not expressly granted are reserved.
//
// This software is distributed under the terms of the GNU General Public
// License v3 (GPL Version 3), copied verbatim in the file "COPYING".
//
// In applying this license CERN does not waive the privileges and immunities
// granted to it by virtue of its status as an Intergovernmental Organization
// or submit itself to any jurisdiction.
//
// Contact: iarsene@cern.ch, i.c.arsene@fys.uio.no
//
#include "PWGDQ/Core/AnalysisCut.h"
#include "PWGDQ/Core/AnalysisCompositeCut.h"
#include "PWGDQ/Core/VarManager.h"

namespace o2::aod
{
namespace dqcuts
{
AnalysisCompositeCut* GetCompositeCut(const char* cutName);
AnalysisCut* GetAnalysisCut(const char* cutName);
} // namespace dqcuts
} // namespace o2::aod

AnalysisCompositeCut* o2::aod::dqcuts::GetCompositeCut(const char* cutName)
{
  //
  // define composie cuts, typically combinations of all the ingredients needed for a full cut
  //
  // TODO: Agree on some conventions for the naming
  //       Think of possible customization of the predefined cuts via names

  AnalysisCompositeCut* cut = new AnalysisCompositeCut(cutName, cutName);
  std::string nameStr = cutName;

  if (!nameStr.compare("jpsiO2MCdebugCuts")) {
    cut->AddCut(GetAnalysisCut("jpsiStandardKine"));
    cut->AddCut(GetAnalysisCut("electronStandardQualityForO2MCdebug"));
    cut->AddCut(GetAnalysisCut("electronPID1"));
    return cut;
  }

  if (!nameStr.compare("jpsiBenchmarkCuts")) {
    cut->AddCut(GetAnalysisCut("jpsiStandardKine"));
    cut->AddCut(GetAnalysisCut("electronStandardQualityBenchmark"));
    cut->AddCut(GetAnalysisCut("standardPrimaryTrack"));
    cut->AddCut(GetAnalysisCut("electronPIDnsigmaOpen"));
    return cut;
  }

  if (!nameStr.compare("DalitzCut1")) {
    cut->AddCut(GetAnalysisCut("PIDStandardKine"));
    cut->AddCut(GetAnalysisCut("SPDany"));
    cut->AddCut(GetAnalysisCut("electronPIDOnly"));
    return cut;
  }

  if (!nameStr.compare("DalitzCut2")) {
    cut->AddCut(GetAnalysisCut("PIDStandardKine"));
    cut->AddCut(GetAnalysisCut("SPDany"));
    cut->AddCut(GetAnalysisCut("electronPIDPrKaPiRej"));
    return cut;
  }

  if (!nameStr.compare("DalitzCut1SPDfirst")) {
    cut->AddCut(GetAnalysisCut("PIDStandardKine"));
    cut->AddCut(GetAnalysisCut("SPDfirst"));
    cut->AddCut(GetAnalysisCut("electronPIDOnly"));
    return cut;
  }

  if (!nameStr.compare("DalitzCut2SPDfirst")) {
    cut->AddCut(GetAnalysisCut("PIDStandardKine"));
    cut->AddCut(GetAnalysisCut("SPDfirst"));
    cut->AddCut(GetAnalysisCut("electronPIDPrKaPiRej"));
    return cut;
  }

  for (int i = 1; i <= 8; i++) {
    if (!nameStr.compare(Form("DalitzCut1_dalitzSelected%d", i))) {
      cut->AddCut(GetAnalysisCut("PIDStandardKine"));
      cut->AddCut(GetAnalysisCut("SPDany"));
      cut->AddCut(GetAnalysisCut("electronPIDOnly"));
      cut->AddCut(GetAnalysisCut(Form("dalitzLeg%d", i)));
      return cut;
    }

    if (!nameStr.compare(Form("DalitzCut2_dalitzSelected%d", i))) {
      cut->AddCut(GetAnalysisCut("PIDStandardKine"));
      cut->AddCut(GetAnalysisCut("SPDany"));
      cut->AddCut(GetAnalysisCut("electronPIDPrKaPiRej"));
      cut->AddCut(GetAnalysisCut(Form("dalitzLeg%d", i)));
      return cut;
    }

    if (!nameStr.compare(Form("DalitzCut1SPDfirst_dalitzSelected%d", i))) {
      cut->AddCut(GetAnalysisCut("PIDStandardKine"));
      cut->AddCut(GetAnalysisCut("SPDfirst"));
      cut->AddCut(GetAnalysisCut("electronPIDOnly"));
      cut->AddCut(GetAnalysisCut(Form("dalitzLeg%d", i)));
      return cut;
    }

    if (!nameStr.compare(Form("DalitzCut2SPDfirst_dalitzSelected%d", i))) {
      cut->AddCut(GetAnalysisCut("PIDStandardKine"));
      cut->AddCut(GetAnalysisCut("SPDfirst"));
      cut->AddCut(GetAnalysisCut("electronPIDPrKaPiRej"));
      cut->AddCut(GetAnalysisCut(Form("dalitzLeg%d", i)));
      return cut;
    }
  }

  if (!nameStr.compare("jpsiO2MCdebugCuts2")) {
    cut->AddCut(GetAnalysisCut("jpsiStandardKine"));
    cut->AddCut(GetAnalysisCut("electronStandardQualityForO2MCdebug"));
    cut->AddCut(GetAnalysisCut("electronPIDnsigma"));
    return cut;
  }

  if (!nameStr.compare("jpsiO2MCdebugCuts2_prefiltered1")) {
    cut->AddCut(GetAnalysisCut("jpsiStandardKine"));
    cut->AddCut(GetAnalysisCut("electronStandardQualityForO2MCdebug"));
    cut->AddCut(GetAnalysisCut("electronPIDnsigma"));
    cut->AddCut(GetAnalysisCut("notDalitzLeg1"));
    return cut;
  }

  if (!nameStr.compare("jpsiO2MCdebugCuts3")) {
    cut->AddCut(GetAnalysisCut("jpsiStandardKine"));
    cut->AddCut(GetAnalysisCut("electronStandardQualityForO2MCdebug"));
    cut->AddCut(GetAnalysisCut("electronPIDnsigmaMedium"));

    return cut;
  }

  if (!nameStr.compare("jpsiO2MCdebugCuts4")) {
    cut->AddCut(GetAnalysisCut("jpsiStandardKine"));
    cut->AddCut(GetAnalysisCut("electronStandardQualityForO2MCdebug"));
    cut->AddCut(GetAnalysisCut("electronPIDnsigmaLoose"));

    return cut;
  }

  if (!nameStr.compare("jpsiO2MCdebugCuts5")) {
    cut->AddCut(GetAnalysisCut("jpsiStandardKine"));
    cut->AddCut(GetAnalysisCut("electronStandardQualityForO2MCdebug"));
    cut->AddCut(GetAnalysisCut("electronPIDnsigmaVeryLoose"));

    return cut;
  }

  if (!nameStr.compare("jpsiO2MCdebugCuts6")) {
    cut->AddCut(GetAnalysisCut("jpsiStandardKine"));
    cut->AddCut(GetAnalysisCut("electronStandardQualityForO2MCdebug"));
    cut->AddCut(GetAnalysisCut("electronPIDnsigmaVeryVeryLoose"));

    return cut;
  }

  if (!nameStr.compare("jpsiO2MCdebugCuts7")) {
    cut->AddCut(GetAnalysisCut("jpsiStandardKine"));
    cut->AddCut(GetAnalysisCut("electronStandardQualityForO2MCdebug"));
    cut->AddCut(GetAnalysisCut("electronPIDnsigmaOpen"));

    return cut;
  }

  if (!nameStr.compare("jpsiO2MCdebugCuts8")) {
    cut->AddCut(GetAnalysisCut("jpsiStandardKine"));
    cut->AddCut(GetAnalysisCut("electronStandardQualityForO2MCdebug"));
    cut->AddCut(GetAnalysisCut("electronPID1shiftUp"));
    return cut;
  }

  if (!nameStr.compare("jpsiO2MCdebugCuts9")) {
    cut->AddCut(GetAnalysisCut("jpsiStandardKine"));
    cut->AddCut(GetAnalysisCut("electronStandardQualityForO2MCdebug"));
    cut->AddCut(GetAnalysisCut("electronPID1shiftDown"));
    return cut;
  }

  if (!nameStr.compare("jpsiKineAndQuality")) {
    cut->AddCut(GetAnalysisCut("jpsiStandardKine"));
    cut->AddCut(GetAnalysisCut("electronStandardQuality"));
    cut->AddCut(GetAnalysisCut("standardPrimaryTrack"));
    return cut;
  }

  if (!nameStr.compare("jpsiPID1")) {
    cut->AddCut(GetAnalysisCut("jpsiStandardKine")); // standard kine cuts usually are applied via Filter in the task
    cut->AddCut(GetAnalysisCut("electronStandardQuality"));
    cut->AddCut(GetAnalysisCut("standardPrimaryTrack"));
    cut->AddCut(GetAnalysisCut("electronPID1"));
    return cut;
  }

  if (!nameStr.compare("jpsiPID2")) {
    cut->AddCut(GetAnalysisCut("jpsiStandardKine"));
    cut->AddCut(GetAnalysisCut("electronStandardQuality"));
    cut->AddCut(GetAnalysisCut("standardPrimaryTrack"));
    cut->AddCut(GetAnalysisCut("electronPID2"));
    return cut;
  }

  if (!nameStr.compare("jpsiPIDnsigma")) {
    cut->AddCut(GetAnalysisCut("jpsiStandardKine"));
    cut->AddCut(GetAnalysisCut("electronStandardQuality"));
    cut->AddCut(GetAnalysisCut("standardPrimaryTrack"));
    cut->AddCut(GetAnalysisCut("electronPIDnsigma"));
    return cut;
  }

  if (!nameStr.compare("PIDCalibElectron")) {
    cut->AddCut(GetAnalysisCut("pidcalib_ele"));
    return cut;
  }

  if (!nameStr.compare("PIDCalibPion")) {
    cut->AddCut(GetAnalysisCut("pidcalib_pion"));
    return cut;
  }

  if (!nameStr.compare("PIDCalibProton")) {
    cut->AddCut(GetAnalysisCut("pidcalib_proton"));
    return cut;
  }

  if (!nameStr.compare("PIDCalib_basic")) {
    cut->AddCut(GetAnalysisCut("pidbasic"));
    return cut;
  }

  if (!nameStr.compare("highPtHadron")) {
    cut->AddCut(GetAnalysisCut("highPtHadron"));
    return cut;
  }

  if (!nameStr.compare("PIDCalib")) {
    cut->AddCut(GetAnalysisCut("PIDStandardKine")); // standard kine cuts usually are applied via Filter in the task
    cut->AddCut(GetAnalysisCut("electronStandardQuality"));
    cut->AddCut(GetAnalysisCut("standardPrimaryTrack"));
    cut->AddCut(GetAnalysisCut("pidcalib_ele"));
    return cut;
  }

  if (!nameStr.compare("NoPID")) {
    cut->AddCut(GetAnalysisCut("PIDStandardKine")); // standard kine cuts usually are applied via Filter in the task
    cut->AddCut(GetAnalysisCut("electronStandardQuality"));
    cut->AddCut(GetAnalysisCut("standardPrimaryTrack"));
    return cut;
  }

  if (!nameStr.compare("kaonPID")) {
    cut->AddCut(GetAnalysisCut("PIDStandardKine")); // standard kine cuts usually are applied via Filter in the task
    cut->AddCut(GetAnalysisCut("electronStandardQualityForO2MCdebug"));
    cut->AddCut(GetAnalysisCut("kaonPIDnsigma"));
    return cut;
  }

  if (!nameStr.compare("kaonPID")) {
    cut->AddCut(GetAnalysisCut("PIDStandardKine")); // standard kine cuts usually are applied via Filter in the task
    cut->AddCut(GetAnalysisCut("electronStandardQualityForO2MCdebug"));
    cut->AddCut(GetAnalysisCut("kaonPIDnsigma"));
    return cut;
  }
  // NOTE Below there are several TPC pid cuts used for studies of the Run3 TPC post PID calib.
  if (!nameStr.compare("Jpsi_TPCPost_calib_debug1")) {
    cut->AddCut(GetAnalysisCut("jpsi_trackCut_debug"));
    cut->AddCut(GetAnalysisCut("jpsi_TPCPID_debug1"));
    return cut;
  }
  if (!nameStr.compare("Jpsi_TPCPost_calib_debug2")) {
    cut->AddCut(GetAnalysisCut("jpsi_trackCut_debug"));
    cut->AddCut(GetAnalysisCut("jpsi_TPCPID_debug2"));
    return cut;
  }
  if (!nameStr.compare("Jpsi_TPCPost_calib_debug3")) {
    cut->AddCut(GetAnalysisCut("jpsi_trackCut_debug"));
    cut->AddCut(GetAnalysisCut("jpsi_TPCPID_debug3"));
    return cut;
  }
  if (!nameStr.compare("Jpsi_TPCPost_calib_debug4")) {
    cut->AddCut(GetAnalysisCut("jpsi_trackCut_debug"));
    cut->AddCut(GetAnalysisCut("jpsi_TPCPID_debug4"));
    return cut;
  }
  //---------------------------------------------------------------------------------------
  // NOTE: Below there are several TPC pid cuts used for studies of the dE/dx degradation
  //    and its impact on the high lumi pp quarkonia triggers
  //  To be removed when not needed anymore
  if (!nameStr.compare("jpsiPID1Randomized")) {
    cut->AddCut(GetAnalysisCut("jpsiStandardKine")); // standard kine cuts usually are applied via Filter in the task
    cut->AddCut(GetAnalysisCut("electronStandardQuality"));
    cut->AddCut(GetAnalysisCut("standardPrimaryTrack"));
    cut->AddCut(GetAnalysisCut("electronPID1randomized"));
    return cut;
  }

  if (!nameStr.compare("jpsiPID2Randomized")) {
    cut->AddCut(GetAnalysisCut("jpsiStandardKine"));
    cut->AddCut(GetAnalysisCut("electronStandardQuality"));
    cut->AddCut(GetAnalysisCut("standardPrimaryTrack"));
    cut->AddCut(GetAnalysisCut("electronPID2randomized"));
    return cut;
  }

  if (!nameStr.compare("jpsiPIDnsigmaRandomized")) {
    cut->AddCut(GetAnalysisCut("jpsiStandardKine"));
    cut->AddCut(GetAnalysisCut("electronStandardQuality"));
    cut->AddCut(GetAnalysisCut("standardPrimaryTrack"));
    cut->AddCut(GetAnalysisCut("electronPIDnsigmaRandomized"));
    return cut;
  }

  if (!nameStr.compare("jpsiPIDworseRes")) {
    cut->AddCut(GetAnalysisCut("jpsiStandardKine"));
    cut->AddCut(GetAnalysisCut("electronStandardQuality"));
    cut->AddCut(GetAnalysisCut("standardPrimaryTrack"));
    cut->AddCut(GetAnalysisCut("electronPIDworseRes"));
    return cut;
  }

  if (!nameStr.compare("jpsiPIDshift")) {
    cut->AddCut(GetAnalysisCut("jpsiStandardKine"));
    cut->AddCut(GetAnalysisCut("electronStandardQuality"));
    cut->AddCut(GetAnalysisCut("standardPrimaryTrack"));
    cut->AddCut(GetAnalysisCut("electronPIDshift"));
    return cut;
  }

  if (!nameStr.compare("jpsiPID1shiftUp")) {
    cut->AddCut(GetAnalysisCut("jpsiStandardKine"));
    cut->AddCut(GetAnalysisCut("electronStandardQuality"));
    cut->AddCut(GetAnalysisCut("standardPrimaryTrack"));
    cut->AddCut(GetAnalysisCut("electronPID1shiftUp"));
    return cut;
  }

  if (!nameStr.compare("jpsiPID1shiftDown")) {
    cut->AddCut(GetAnalysisCut("jpsiStandardKine"));
    cut->AddCut(GetAnalysisCut("electronStandardQuality"));
    cut->AddCut(GetAnalysisCut("standardPrimaryTrack"));
    cut->AddCut(GetAnalysisCut("electronPID1shiftDown"));
    return cut;
  }
  // -------------------------------------------------------------------------------------------------

  if (!nameStr.compare("lmeePID_TPChadrejTOFrec")) {
    cut->AddCut(GetAnalysisCut("lmeeStandardKine"));
    cut->AddCut(GetAnalysisCut("TightGlobalTrack"));
    cut->AddCut(GetAnalysisCut("standardPrimaryTrack"));

    AnalysisCompositeCut* cut_tpc_hadrej = new AnalysisCompositeCut("pid_TPChadrej", "pid_TPChadrej", kTRUE);
    cut_tpc_hadrej->AddCut(GetAnalysisCut("tpc_electron"));
    cut_tpc_hadrej->AddCut(GetAnalysisCut("tpc_pion_rejection"));
    cut_tpc_hadrej->AddCut(GetAnalysisCut("tpc_kaon_rejection"));
    cut_tpc_hadrej->AddCut(GetAnalysisCut("tpc_proton_rejection"));

    AnalysisCompositeCut* cut_tof_rec = new AnalysisCompositeCut("pid_tof_rec", "pid_tof_rec", kTRUE);
    cut_tof_rec->AddCut(GetAnalysisCut("tpc_electron"));
    cut_tof_rec->AddCut(GetAnalysisCut("tof_electron"));

    AnalysisCompositeCut* cut_pid_OR = new AnalysisCompositeCut("pid_TPChadrejTOFrec", "pid_TPChadrejTOFrec", kFALSE);
    cut_pid_OR->AddCut(cut_tpc_hadrej);
    cut_pid_OR->AddCut(cut_tof_rec);
    cut->AddCut(cut_pid_OR);
    return cut;
  }

  if (!nameStr.compare("lmeePID_TPChadrejTOFrecRun3")) {
    cut->AddCut(GetAnalysisCut("lmeeStandardKine"));
    cut->AddCut(GetAnalysisCut("TightGlobalTrackRun3"));
    cut->AddCut(GetAnalysisCut("standardPrimaryTrack"));

    AnalysisCompositeCut* cut_tpc_hadrej = new AnalysisCompositeCut("pid_TPChadrej", "pid_TPChadrej", kTRUE);
    cut_tpc_hadrej->AddCut(GetAnalysisCut("tpc_electron"));
    cut_tpc_hadrej->AddCut(GetAnalysisCut("tpc_pion_muon_band_rejection"));
    cut_tpc_hadrej->AddCut(GetAnalysisCut("tpc_pion_rejection_highp"));
    cut_tpc_hadrej->AddCut(GetAnalysisCut("tpc_kaon_rejection"));
    cut_tpc_hadrej->AddCut(GetAnalysisCut("tpc_proton_rejection"));

    AnalysisCompositeCut* cut_tof_rec = new AnalysisCompositeCut("pid_tof_rec", "pid_tof_rec", kTRUE);
    cut_tof_rec->AddCut(GetAnalysisCut("tpc_electron"));
    cut_tof_rec->AddCut(GetAnalysisCut("tof_electron_loose"));
    cut_tof_rec->AddCut(GetAnalysisCut("tpc_pion_rejection_highp"));

    AnalysisCompositeCut* cut_pid_OR = new AnalysisCompositeCut("pid_TPChadrejTOFrec", "pid_TPChadrejTOFrec", kFALSE);
    cut_pid_OR->AddCut(cut_tpc_hadrej);
    cut_pid_OR->AddCut(cut_tof_rec);
    cut->AddCut(cut_pid_OR);
    return cut;
  }

  if (!nameStr.compare("lmeePID_TPChadrej")) {
    cut->AddCut(GetAnalysisCut("lmeeStandardKine"));
    cut->AddCut(GetAnalysisCut("TightGlobalTrack"));
    cut->AddCut(GetAnalysisCut("standardPrimaryTrack"));

    AnalysisCompositeCut* cut_tpc_hadrej = new AnalysisCompositeCut("pid_TPChadrej", "pid_TPChadrej", kTRUE);
    cut_tpc_hadrej->AddCut(GetAnalysisCut("tpc_electron"));
    cut_tpc_hadrej->AddCut(GetAnalysisCut("tpc_pion_rejection"));
    cut_tpc_hadrej->AddCut(GetAnalysisCut("tpc_kaon_rejection"));
    cut_tpc_hadrej->AddCut(GetAnalysisCut("tpc_proton_rejection"));
    cut->AddCut(cut_tpc_hadrej);
    return cut;
  }

  if (!nameStr.compare("lmee_eNSigma")) {
    cut->AddCut(GetAnalysisCut("lmeeStandardKine"));
    cut->AddCut(GetAnalysisCut("TightGlobalTrackRun3"));
    cut->AddCut(GetAnalysisCut("standardPrimaryTrack"));

    AnalysisCompositeCut* cut_tpc_nSigma = new AnalysisCompositeCut("pid_TPCnSigma", "pid_TPCnSigma", kTRUE);
    cut_tpc_nSigma->AddCut(GetAnalysisCut("electronPID_TPCnsigma"));

    AnalysisCompositeCut* cut_tof_nSigma = new AnalysisCompositeCut("pid_TOFnSigma", "pid_TOFnSigma", kTRUE);
    cut_tof_nSigma->AddCut(GetAnalysisCut("electronPID_TOFnsigma"));

    AnalysisCompositeCut* cut_pid_OR = new AnalysisCompositeCut("e_NSigma", "e_NSigma", kFALSE);
    cut_pid_OR->AddCut(cut_tpc_nSigma);
    cut_pid_OR->AddCut(cut_tof_nSigma);
    cut->AddCut(cut_pid_OR);
    return cut;
  }

  if (!nameStr.compare("lmeePID_TOFrec")) {
    cut->AddCut(GetAnalysisCut("lmeeStandardKine"));
    cut->AddCut(GetAnalysisCut("TightGlobalTrack"));
    cut->AddCut(GetAnalysisCut("standardPrimaryTrack"));

    AnalysisCompositeCut* cut_tof_rec = new AnalysisCompositeCut("pid_tof_rec", "pid_tof_rec", kTRUE);
    cut_tof_rec->AddCut(GetAnalysisCut("tpc_electron"));
    cut_tof_rec->AddCut(GetAnalysisCut("tof_electron"));

    cut->AddCut(cut_tof_rec);
    return cut;
  }

  if (!nameStr.compare("lmee_GlobalTrack")) {
    cut->AddCut(GetAnalysisCut("lmeeStandardKine"));
    cut->AddCut(GetAnalysisCut("TightGlobalTrack"));
    cut->AddCut(GetAnalysisCut("standardPrimaryTrack"));
    return cut;
  }

  if (!nameStr.compare("lmee_GlobalTrackRun3")) {
    cut->AddCut(GetAnalysisCut("lmeeStandardKine"));
    cut->AddCut(GetAnalysisCut("TightGlobalTrackRun3"));
    cut->AddCut(GetAnalysisCut("standardPrimaryTrack"));
    return cut;
  }

  if (!nameStr.compare("lmee_GlobalTrackRun3_lowPt")) {
    cut->AddCut(GetAnalysisCut("lmeeLowBKine"));
    cut->AddCut(GetAnalysisCut("TightGlobalTrackRun3"));
    cut->AddCut(GetAnalysisCut("standardPrimaryTrack"));
    return cut;
  }

  if (!nameStr.compare("lmee_TPCTrackRun3_lowPt")) {
    cut->AddCut(GetAnalysisCut("lmeeLowBKine"));
    cut->AddCut(GetAnalysisCut("TightTPCTrackRun3"));
    cut->AddCut(GetAnalysisCut("standardPrimaryTrack"));
    return cut;
  }

  if (!nameStr.compare("lmee_GlobalTrackRun3_TPC_ePID_lowPt")) {
    cut->AddCut(GetAnalysisCut("lmeeStandardKine"));
    cut->AddCut(GetAnalysisCut("TightGlobalTrackRun3"));
    cut->AddCut(GetAnalysisCut("standardPrimaryTrack"));
    cut->AddCut(GetAnalysisCut("tpc_electron"));
    return cut;
  }

  if (!nameStr.compare("muonQualityCuts")) {
    cut->AddCut(GetAnalysisCut("muonQualityCuts"));
    return cut;
  }

  if (!nameStr.compare("muonLowPt")) {
    cut->AddCut(GetAnalysisCut("muonLowPt"));
    cut->AddCut(GetAnalysisCut("muonQualityCuts"));
    return cut;
  }

  if (!nameStr.compare("muonLowPt2")) {
    cut->AddCut(GetAnalysisCut("muonLowPt2"));
    cut->AddCut(GetAnalysisCut("muonQualityCuts"));
    return cut;
  }

  if (!nameStr.compare("muonLowPt3")) {
    cut->AddCut(GetAnalysisCut("muonLowPt3"));
    cut->AddCut(GetAnalysisCut("muonQualityCuts"));
    return cut;
  }

  if (!nameStr.compare("muonLowPtMatchingOnly")) {
    cut->AddCut(GetAnalysisCut("muonLowPt"));
    cut->AddCut(GetAnalysisCut("muonQualityCutsMatchingOnly"));
    return cut;
  }

  if (!nameStr.compare("muonHighPt")) {
    cut->AddCut(GetAnalysisCut("muonHighPt"));
    cut->AddCut(GetAnalysisCut("muonQualityCuts"));
    return cut;
  }

  if (!nameStr.compare("muonHighPt2")) {
    cut->AddCut(GetAnalysisCut("muonHighPt2"));
    cut->AddCut(GetAnalysisCut("muonQualityCuts"));
    return cut;
  }

  if (!nameStr.compare("muonHighPt3")) {
    cut->AddCut(GetAnalysisCut("muonHighPt3"));
    cut->AddCut(GetAnalysisCut("muonQualityCuts"));
    return cut;
  }

  if (!nameStr.compare("muonTightQualityCutsForTests")) {
    cut->AddCut(GetAnalysisCut("muonTightQualityCutsForTests"));
    return cut;
  }

  if (!nameStr.compare("mchTrack")) {
    cut->AddCut(GetAnalysisCut("mchTrack"));
    return cut;
  }

  if (!nameStr.compare("matchedMchMid")) {
    cut->AddCut(GetAnalysisCut("matchedMchMid"));
    return cut;
  }

  if (!nameStr.compare("matchedFwd")) {
    cut->AddCut(GetAnalysisCut("matchedFwd"));
    return cut;
  }

  if (!nameStr.compare("matchedGlobal")) {
    cut->AddCut(GetAnalysisCut("matchedGlobal"));
    return cut;
  }

  if (!nameStr.compare("pairNoCut")) {
    cut->AddCut(GetAnalysisCut("pairNoCut"));
    return cut;
  }

  if (!nameStr.compare("pairMassLow1")) {
    cut->AddCut(GetAnalysisCut("pairMassLow1"));
    return cut;
  }

  if (!nameStr.compare("pairMassLow2")) {
    cut->AddCut(GetAnalysisCut("pairMassLow2"));
    return cut;
  }

  if (!nameStr.compare("pairMassLow3")) {
    cut->AddCut(GetAnalysisCut("pairMassLow3"));
    return cut;
  }

  if (!nameStr.compare("pairDalitz1")) {
    cut->AddCut(GetAnalysisCut("pairDalitz1"));
    return cut;
  }

  if (!nameStr.compare("pairDalitz2")) {
    cut->AddCut(GetAnalysisCut("pairDalitz2"));
    return cut;
  }

  if (!nameStr.compare("pairDalitz3")) {
    cut->AddCut(GetAnalysisCut("pairDalitz3"));
    return cut;
  }

  if (!nameStr.compare("pairJpsi")) {
    cut->AddCut(GetAnalysisCut("pairJpsi"));
    return cut;
  }

  if (!nameStr.compare("pairPsi2S")) {
    cut->AddCut(GetAnalysisCut("pairPsi2S"));
    return cut;
  }

  if (!nameStr.compare("pairUpsilon")) {
    cut->AddCut(GetAnalysisCut("pairUpsilon"));
    return cut;
  }

  if (!nameStr.compare("pairRapidityForward")) {
    cut->AddCut(GetAnalysisCut("pairRapidityForward"));
    return cut;
  }

  if (!nameStr.compare("pairJpsiLowPt1")) {
    cut->AddCut(GetAnalysisCut("pairJpsi"));
    cut->AddCut(GetAnalysisCut("pairPtLow1"));
    return cut;
  }

  if (!nameStr.compare("pairJpsiLowPt2")) {
    cut->AddCut(GetAnalysisCut("pairJpsi"));
    cut->AddCut(GetAnalysisCut("pairPtLow2"));
    return cut;
  }

  delete cut;
  return nullptr;
}

AnalysisCut* o2::aod::dqcuts::GetAnalysisCut(const char* cutName)
{
  //
  // define here cuts which are likely to be used often
  //
  AnalysisCut* cut = new AnalysisCut(cutName, cutName);
  std::string nameStr = cutName;

  if (!nameStr.compare("eventStandard")) {
    cut->AddCut(VarManager::kVtxZ, -10.0, 10.0);
    cut->AddCut(VarManager::kIsINT7, 0.5, 1.5);
    return cut;
  }

  if (!nameStr.compare("eventStandardNoINT7")) {
    cut->AddCut(VarManager::kVtxZ, -10.0, 10.0);
    return cut;
  }

  if (!nameStr.compare("eventDimuonStandard")) {
    cut->AddCut(VarManager::kIsMuonUnlikeLowPt7, 0.5, 1.5);
    return cut;
  }

  if (!nameStr.compare("eventMuonStandard")) {
    cut->AddCut(VarManager::kIsMuonSingleLowPt7, 0.5, 1.5);
    return cut;
  }

  if (!nameStr.compare("int7vtxZ5")) {
    cut->AddCut(VarManager::kVtxZ, -5.0, 5.0);
    cut->AddCut(VarManager::kIsINT7, 0.5, 1.5);
    return cut;
  }

  if (!nameStr.compare("jpsiStandardKine")) {
    cut->AddCut(VarManager::kPt, 1.0, 1000.0);
    cut->AddCut(VarManager::kEta, -0.9, 0.9);
    return cut;
  }

<<<<<<< HEAD
  if (!nameStr.compare("electronDalitzKine")) {
    cut->AddCut(VarManager::kPt, 0.2, 1000.0);
    cut->AddCut(VarManager::kEta, -0.9, 0.9);
    return cut;
  }

=======
  if (!nameStr.compare("jpsi_trackCut_debug")) {
    cut->AddCut(VarManager::kEta, -0.9, 0.9);
    cut->AddCut(VarManager::kTPCchi2, 0.0, 4.0);
    cut->AddCut(VarManager::kTPCncls, 90., 159);
    cut->AddCut(VarManager::kITSncls, 2.5, 7.5);
    return cut;
  }
  if (!nameStr.compare("jpsi_TPCPID_debug1")) {
    cut->AddCut(VarManager::kTPCnSigmaEl_Corr, -3.0, 3.0);
    cut->AddCut(VarManager::kTPCnSigmaPi_Corr, 2.5, 999);
    cut->AddCut(VarManager::kTPCnSigmaPr_Corr, 2.5, 999);
    return cut;
  }
  if (!nameStr.compare("jpsi_TPCPID_debug2")) {
    cut->AddCut(VarManager::kTPCnSigmaEl_Corr, -3.0, 3.0);
    cut->AddCut(VarManager::kTPCnSigmaPi_Corr, 3.0, 999);
    cut->AddCut(VarManager::kTPCnSigmaPr_Corr, 3.0, 999);
    return cut;
  }
  if (!nameStr.compare("jpsi_TPCPID_debug3")) {
    cut->AddCut(VarManager::kTPCnSigmaEl_Corr, -3.0, 3.0);
    cut->AddCut(VarManager::kTPCnSigmaPi_Corr, 3.5, 999);
    cut->AddCut(VarManager::kTPCnSigmaPr_Corr, 3.5, 999);
    return cut;
  }
  if (!nameStr.compare("jpsi_TPCPID_debug4")) {
    cut->AddCut(VarManager::kTPCnSigmaEl, -3.0, 3.0);
    cut->AddCut(VarManager::kTPCnSigmaPi, 3.0, 999);
    cut->AddCut(VarManager::kTPCnSigmaPr, 3.0, 999);
    return cut;
  }
>>>>>>> 20e5b0d4
  if (!nameStr.compare("highPtHadron")) {
    cut->AddCut(VarManager::kPt, 4.0, 1000.0);
    cut->AddCut(VarManager::kEta, -0.9, 0.9);
    cut->AddCut(VarManager::kIsITSrefit, 0.5, 1.5);
    cut->AddCut(VarManager::kIsTPCrefit, 0.5, 1.5);
    cut->AddCut(VarManager::kTPCchi2, 0.0, 4.0);
    cut->AddCut(VarManager::kITSchi2, 0.1, 36.0);
    cut->AddCut(VarManager::kTPCncls, 70.0, 161.);
    return cut;
  }
  if (!nameStr.compare("lmeeStandardKine")) {
    cut->AddCut(VarManager::kPt, 0.2, 10.0);
    cut->AddCut(VarManager::kEta, -0.8, 0.8);
    return cut;
  }
  if (!nameStr.compare("lmeeLowBKine")) {
    cut->AddCut(VarManager::kPt, 0.075, 10.0);
    cut->AddCut(VarManager::kEta, -0.8, 0.8);
    return cut;
  }

  if (!nameStr.compare("PIDStandardKine")) {
    cut->AddCut(VarManager::kPt, 0.1, 1000.0);
    cut->AddCut(VarManager::kEta, -0.9, 0.9);
    return cut;
  }

  if (!nameStr.compare("TightGlobalTrack")) {
    cut->AddCut(VarManager::kIsSPDfirst, 0.5, 1.5);
    cut->AddCut(VarManager::kIsITSrefit, 0.5, 1.5);
    cut->AddCut(VarManager::kIsTPCrefit, 0.5, 1.5);
    cut->AddCut(VarManager::kTPCchi2, 0.0, 4.0);
    cut->AddCut(VarManager::kITSchi2, 0.0, 5.0);
    cut->AddCut(VarManager::kTPCnclsCR, 80.0, 161.);
    cut->AddCut(VarManager::kITSncls, 3.5, 7.5);
    return cut;
  }

  if (!nameStr.compare("TightGlobalTrackRun3")) {
    cut->AddCut(VarManager::kIsSPDfirst, 0.5, 1.5);
    cut->AddCut(VarManager::kTPCchi2, 0.0, 4.0);
    cut->AddCut(VarManager::kITSchi2, 0.0, 5.0);
    cut->AddCut(VarManager::kTPCnclsCR, 80.0, 161.);
    cut->AddCut(VarManager::kITSncls, 3.5, 7.5);
    return cut;
  }

  if (!nameStr.compare("TightTPCTrackRun3")) {
    cut->AddCut(VarManager::kTPCchi2, 0.0, 4.0);
    cut->AddCut(VarManager::kTPCnclsCR, 80.0, 161.);
    return cut;
  }

  if (!nameStr.compare("electronStandardQuality")) {
    cut->AddCut(VarManager::kIsSPDany, 0.5, 1.5);
    cut->AddCut(VarManager::kIsITSrefit, 0.5, 1.5);
    cut->AddCut(VarManager::kIsTPCrefit, 0.5, 1.5);
    cut->AddCut(VarManager::kTPCchi2, 0.0, 4.0);
    cut->AddCut(VarManager::kITSchi2, 0.1, 36.0);
    cut->AddCut(VarManager::kTPCncls, 100.0, 161.);
    return cut;
  }

  if (!nameStr.compare("electronStandardQualityBenchmark")) {
    cut->AddCut(VarManager::kIsITSrefit, 0.5, 1.5);
    cut->AddCut(VarManager::kIsTPCrefit, 0.5, 1.5);
    cut->AddCut(VarManager::kTPCchi2, 0.0, 4.0);
    cut->AddCut(VarManager::kITSchi2, 0.1, 36.0);
    cut->AddCut(VarManager::kTPCncls, 70.0, 161.);
    return cut;
  }

  if (!nameStr.compare("SPDfirst")) {
    cut->AddCut(VarManager::kIsSPDfirst, 0.5, 1.5);
    return cut;
  }

  if (!nameStr.compare("SPDany")) {
    cut->AddCut(VarManager::kIsSPDany, 0.5, 1.5);
    return cut;
  }

  if (!nameStr.compare("electronStandardQualityForO2MCdebug")) {
    cut->AddCut(VarManager::kIsSPDany, 0.5, 1.5);
    cut->AddCut(VarManager::kTPCchi2, 0.0, 4.0);
    cut->AddCut(VarManager::kTPCncls, 70, 161.);
    return cut;
  }

  if (!nameStr.compare("electronStandardQualityForO2MCdebug2")) {
    cut->AddCut(VarManager::kIsSPDany, 0.5, 1.5);
    cut->AddCut(VarManager::kTPCchi2, 0.0, 4.0);
    cut->AddCut(VarManager::kTPCncls, 100.0, 161.);
    return cut;
  }

  if (!nameStr.compare("standardPrimaryTrack")) {
    cut->AddCut(VarManager::kTrackDCAxy, -1.0, 1.0);
    cut->AddCut(VarManager::kTrackDCAz, -3.0, 3.0);
    return cut;
  }

  TF1* cutLow1 = new TF1("cutLow1", "pol1", 0., 10.);
  if (!nameStr.compare("electronPID1")) {
    cutLow1->SetParameters(130., -40.0);
    cut->AddCut(VarManager::kTPCsignal, 70., 100.);
    cut->AddCut(VarManager::kTPCsignal, cutLow1, 100.0, false, VarManager::kPin, 0.5, 3.0);
    return cut;
  }

  if (!nameStr.compare("electronPID1shiftUp")) {
    cut->AddCut(VarManager::kTPCsignal, 70. - 0.85, 100. - 0.85);
    cutLow1->SetParameters(130. - 0.85, -40.0);
    cut->AddCut(VarManager::kTPCsignal, cutLow1, 100.0 - 0.85, false, VarManager::kPin, 0.5, 3.0);
    return cut;
  }

  if (!nameStr.compare("electronPID1shiftDown")) {
    cut->AddCut(VarManager::kTPCsignal, 70.0 + 0.85, 100.0 + 0.85);
    cutLow1->SetParameters(130. + 0.85, -40.0);
    cut->AddCut(VarManager::kTPCsignal, cutLow1, 100.0 + 0.85, false, VarManager::kPin, 0.5, 3.0);
    return cut;
  }

  if (!nameStr.compare("electronPID1randomized")) {
    cutLow1->SetParameters(130., -40.0);
    cut->AddCut(VarManager::kTPCsignalRandomized, 70., 100.);
    cut->AddCut(VarManager::kTPCsignalRandomized, cutLow1, 100.0, false, VarManager::kPin, 0.5, 3.0);
    return cut;
  }

  if (!nameStr.compare("electronPID2")) {
    cutLow1->SetParameters(130., -40.0);
    cut->AddCut(VarManager::kTPCsignal, 73., 100.);
    cut->AddCut(VarManager::kTPCsignal, cutLow1, 100.0, false, VarManager::kPin, 0.5, 3.0);
    return cut;
  }

  if (!nameStr.compare("electronPID3")) {
    cutLow1->SetParameters(130., -40.0);
    cut->AddCut(VarManager::kTPCsignal, 60., 110.);
    cut->AddCut(VarManager::kTPCsignal, cutLow1, 100.0, false, VarManager::kPin, 0.5, 3.0);
    return cut;
  }

  if (!nameStr.compare("electronPID2randomized")) {
    cutLow1->SetParameters(130., -40.0);
    cut->AddCut(VarManager::kTPCsignalRandomized, 73., 100.);
    cut->AddCut(VarManager::kTPCsignalRandomized, cutLow1, 100.0, false, VarManager::kPin, 0.5, 3.0);
    return cut;
  }

  if (!nameStr.compare("electronPIDnsigma")) {
    cut->AddCut(VarManager::kTPCnSigmaEl, -3.0, 3.0);
    cut->AddCut(VarManager::kTPCnSigmaPr, 3.0, 3000.0);
    cut->AddCut(VarManager::kTPCnSigmaPi, 3.0, 3000.0);
    return cut;
  }

  if (!nameStr.compare("electronPID_TPCnsigma")) {
    cut->AddCut(VarManager::kTPCnSigmaEl, -3., 3., false, VarManager::kPin, 0.0, 1e+10, false);
    cut->AddCut(VarManager::kTPCnSigmaPi, -3., 3., true, VarManager::kPin, 0.0, 1e+10, false);
    cut->AddCut(VarManager::kTPCnSigmaKa, -3., 3., true, VarManager::kPin, 0.0, 1e+10, false);
    cut->AddCut(VarManager::kTPCnSigmaPr, -3., 3., true, VarManager::kPin, 0.0, 1e+10, false);
    return cut;
  }

  if (!nameStr.compare("electronPIDnsigmaOpen")) {
    cut->AddCut(VarManager::kTPCnSigmaEl, -4.0, 4.0);
    cut->AddCut(VarManager::kTPCnSigmaPr, 2.0, 3000.0);
    cut->AddCut(VarManager::kTPCnSigmaPi, 2.0, 3000.0);
    return cut;
  }

  if (!nameStr.compare("electronPIDnsigmaVeryVeryLoose")) {
    cut->AddCut(VarManager::kTPCnSigmaEl, -4.0, 4.0);
    cut->AddCut(VarManager::kTPCnSigmaPr, 2.5, 3000.0);
    cut->AddCut(VarManager::kTPCnSigmaPi, 2.0, 3000.0);
    return cut;
  }

  if (!nameStr.compare("electronPIDnsigmaVeryLoose")) {
    cut->AddCut(VarManager::kTPCnSigmaEl, -4.0, 4.0);
    cut->AddCut(VarManager::kTPCnSigmaPr, 2.5, 3000.0);
    cut->AddCut(VarManager::kTPCnSigmaPi, 2.5, 3000.0);
    return cut;
  }

  if (!nameStr.compare("electronPIDnsigmaLoose")) {
    cut->AddCut(VarManager::kTPCnSigmaEl, -3.0, 3.0);
    cut->AddCut(VarManager::kTPCnSigmaPr, 2.5, 3000.0);
    cut->AddCut(VarManager::kTPCnSigmaPi, 2.5, 3000.0);
    return cut;
  }

  if (!nameStr.compare("electronPIDnsigmaMedium")) {
    cut->AddCut(VarManager::kTPCnSigmaEl, -3.0, 3.0);
    cut->AddCut(VarManager::kTPCnSigmaPr, 2.7, 3000.0);
    cut->AddCut(VarManager::kTPCnSigmaPi, 2.7, 3000.0);
    return cut;
  }

  if (!nameStr.compare("electronPIDPrKaPiRej")) {
    cut->AddCut(VarManager::kTPCnSigmaEl, -3.0, 3.0);
    cut->AddCut(VarManager::kTPCnSigmaPr, -3.0, 3.0, true);
    cut->AddCut(VarManager::kTPCnSigmaPi, -3.0, 3.0, true);
    cut->AddCut(VarManager::kTPCnSigmaKa, -3.0, 3.0, true);
    return cut;
  }

  if (!nameStr.compare("electronPIDOnly")) {
    cut->AddCut(VarManager::kTPCnSigmaEl, -3.0, 3.0);
    return cut;
  }

  if (!nameStr.compare("kaonPIDnsigma")) {
    cut->AddCut(VarManager::kTPCnSigmaKa, -3.0, 3.0);
    return cut;
  }

  if (!nameStr.compare("kaonPIDnsigma")) {
    cut->AddCut(VarManager::kTPCnSigmaKa, -3.0, 3.0);
    return cut;
  }

  if (!nameStr.compare("electronPIDnsigmaRandomized")) {
    cut->AddCut(VarManager::kTPCnSigmaElRandomized, -3.0, 3.0);
    cut->AddCut(VarManager::kTPCnSigmaPrRandomized, 3.0, 3000.0);
    cut->AddCut(VarManager::kTPCnSigmaPiRandomized, 3.0, 3000.0);
    return cut;
  }

  if (!nameStr.compare("electronPIDworseRes")) {
    cut->AddCut(VarManager::kTPCnSigmaEl, -3.0, 3.0);
    cut->AddCut(VarManager::kTPCnSigmaPr, 3.0 * 0.8, 3000.0); // emulates a 20% degradation in PID resolution
    cut->AddCut(VarManager::kTPCnSigmaPi, 3.0 * 0.8, 3000.0); // proton and pion rejections are effectively relaxed by 20%
    return cut;
  }

  if (!nameStr.compare("electronPIDshift")) {
    cut->AddCut(VarManager::kTPCnSigmaEl, -3.0, 3.0);
    cut->AddCut(VarManager::kTPCnSigmaPr, 3.0 - 0.2, 3000.0);
    cut->AddCut(VarManager::kTPCnSigmaPi, 3.0 - 0.2, 3000.0);
    return cut;
  }

  if (!nameStr.compare("tpc_pion_rejection")) {
    TF1* f1maxPi = new TF1("f1maxPi", "[0]+[1]*x", 0, 10);
    f1maxPi->SetParameters(85, -50);
    cut->AddCut(VarManager::kTPCsignal, 70, f1maxPi, true, VarManager::kPin, 0.0, 0.4, false);
    return cut;
  }

  if (!nameStr.compare("tpc_pion_band_rejection")) {
    TF1* f1minPi = new TF1("f1minPi", "[0]+[1]*log(x)", 0, 10);
    f1minPi->SetParameters(-115, -90);
    TF1* f1maxPi = new TF1("f1maxPi", "[0]+[1]*log(x)", 0, 10);
    f1maxPi->SetParameters(-70, -90);
    cut->AddCut(VarManager::kTPCsignal, f1minPi, f1maxPi, true, VarManager::kPin, 0.05, 0.3, false);
    return cut;
  }

  if (!nameStr.compare("tpc_pion_muon_band_rejection")) {
    TF1* f1minPi = new TF1("f1minPi", "[0]+exp([1]*x+[2])", 0, 10);
    f1minPi->SetParameters(37, -18, 5.5);
    TF1* f1maxPi = new TF1("f1maxPi", "[0]+exp([1]*x+[2])", 0, 10);
    f1maxPi->SetParameters(67, -17, 5.9);
    cut->AddCut(VarManager::kTPCsignal, f1minPi, f1maxPi, true, VarManager::kPin, 0.0, 10, false);
    return cut;
  }

  if (!nameStr.compare("tpc_pion_rejection_highp")) {
    TF1* f1minPi = new TF1("f1minPi", "[0]+[1]*x", 0, 10);
    f1minPi->SetParameters(65, 4.);
    cut->AddCut(VarManager::kTPCsignal, f1minPi, 110., false, VarManager::kPin, 0.0, 10, false);
    return cut;
  }

  if (!nameStr.compare("tpc_kaon_rejection")) {
    TF1* f1minKa = new TF1("f1minKa", "[0]+exp([1]*x+[2])", 0, 10);
    f1minKa->SetParameters(37, -4, 5.6);
    TF1* f1maxKa = new TF1("f1maxKa", "[0]+exp([1]*x+[2])", 0, 10);
    f1maxKa->SetParameters(60, -4.1, 6.);
    cut->AddCut(VarManager::kTPCsignal, f1minKa, f1maxKa, true, VarManager::kPin, 0.0, 10.0, false);
    return cut;
  }

  if (!nameStr.compare("tpc_proton_rejection")) {
    TF1* f1minPr = new TF1("f1minPr", "[0]+exp([1]*x+[2])", 0, 10);
    f1minPr->SetParameters(37, -2.6, 6.1);
    TF1* f1maxPr = new TF1("f1maxPr", "[0]+exp([1]*x+[2])", 0, 10);
    f1maxPr->SetParameters(60, -2.4, 6.2);
    cut->AddCut(VarManager::kTPCsignal, f1minPr, f1maxPr, true, VarManager::kPin, 0.0, 10, false);
    return cut;
  }

  if (!nameStr.compare("tpc_electron")) {
    cut->AddCut(VarManager::kTPCsignal, 60, 110, false, VarManager::kPin, 0.0, 1e+10, false);
    return cut;
  }

  if (!nameStr.compare("tof_electron")) {
    cut->AddCut(VarManager::kTOFbeta, 0.99, 1.01, false, VarManager::kPin, 0.0, 1e+10, false);
    return cut;
  }

  if (!nameStr.compare("tof_electron_loose")) {
    cut->AddCut(VarManager::kTOFbeta, 0.95, 1.05, false, VarManager::kPin, 0.0, 1e+10, false);
    return cut;
  }

  if (!nameStr.compare("pidcalib_ele")) {
    cut->AddCut(VarManager::kIsLegFromGamma, 0.5, 1.5, false);
    return cut;
  }

  if (!nameStr.compare("electronPID_TOFnsigma")) {
    cut->AddCut(VarManager::kTPCnSigmaEl, -3., 3., false, VarManager::kPin, 0.0, 1e+10, false);
    cut->AddCut(VarManager::kTPCnSigmaPi, -3., 3., true, VarManager::kPin, 0.0, 1e+10, false);
    cut->AddCut(VarManager::kTOFnSigmaEl, -3., 3., false, VarManager::kPin, 0.4, 1e+10, false);
    return cut;
  }

  if (!nameStr.compare("pidcalib_pion")) {
    cut->AddCut(VarManager::kIsLegFromK0S, 0.5, 1.5, false);
    return cut;
  }

  if (!nameStr.compare("pidcalib_proton")) {
    cut->AddCut(VarManager::kIsProtonFromLambdaAndAntiLambda, 0.5, 1.5, false);
    return cut;
  }

  if (!nameStr.compare("pidbasic")) {
    cut->AddCut(VarManager::kTPCnclsCR, 70, 161);
    cut->AddCut(VarManager::kTPCchi2, 0, 4);
    return cut;
  }

  for (int i = 1; i <= 8; i++) {
    if (!nameStr.compare(Form("dalitzLeg%d", i))) {
      cut->AddCut(VarManager::kIsDalitzLeg + i - 1, 0.5, 1.5);
      return cut;
    }

    if (!nameStr.compare(Form("notDalitzLeg%d", i))) {
      cut->AddCut(VarManager::kIsDalitzLeg + i - 1, -0.5, 0.5);
      return cut;
    }
  }

  if (!nameStr.compare("muonQualityCuts")) {
    cut->AddCut(VarManager::kEta, -4.0, -2.5);
    cut->AddCut(VarManager::kMuonRAtAbsorberEnd, 17.6, 89.5);
    cut->AddCut(VarManager::kMuonPDca, 0.0, 594.0, false, VarManager::kMuonRAtAbsorberEnd, 17.6, 26.5);
    cut->AddCut(VarManager::kMuonPDca, 0.0, 324.0, false, VarManager::kMuonRAtAbsorberEnd, 26.5, 89.5);
    cut->AddCut(VarManager::kMuonChi2, 0.0, 1e6);
    cut->AddCut(VarManager::kMuonChi2MatchMCHMID, 0.0, 1e6); // matching MCH-MID
    return cut;
  }

  if (!nameStr.compare("muonQualityCutsMatchingOnly")) {
    cut->AddCut(VarManager::kEta, -4.0, -2.5);
    cut->AddCut(VarManager::kMuonChi2, 0.0, 1e6);
    cut->AddCut(VarManager::kMuonChi2MatchMCHMID, 0.0, 1e6); // matching MCH-MID
    return cut;
  }

  if (!nameStr.compare("muonLowPt")) {
    cut->AddCut(VarManager::kPt, 0.5, 1000.0);
    return cut;
  }

  if (!nameStr.compare("muonLowPt2")) {
    cut->AddCut(VarManager::kPt, 1.0, 1000.0);
    return cut;
  }

  if (!nameStr.compare("muonLowPt3")) {
    cut->AddCut(VarManager::kPt, 2.0, 1000.0);
    return cut;
  }

  if (!nameStr.compare("muonHighPt")) {
    cut->AddCut(VarManager::kPt, 3.0, 1000.0);
    return cut;
  }

  if (!nameStr.compare("muonHighPt2")) {
    cut->AddCut(VarManager::kPt, 4.0, 1000.0);
    return cut;
  }

  if (!nameStr.compare("muonHighPt3")) {
    cut->AddCut(VarManager::kPt, 6.0, 1000.0);
    return cut;
  }

  if (!nameStr.compare("muonTightQualityCutsForTests")) {
    cut->AddCut(VarManager::kEta, -4.0, -2.5);
    cut->AddCut(VarManager::kMuonRAtAbsorberEnd, 20.0, 60.0);
    cut->AddCut(VarManager::kMuonPDca, 0.0, 594.0, false, VarManager::kMuonRAtAbsorberEnd, 17.6, 26.5);
    cut->AddCut(VarManager::kMuonPDca, 0.0, 324.0, false, VarManager::kMuonRAtAbsorberEnd, 26.5, 89.5);
    cut->AddCut(VarManager::kMuonChi2, 0.0, 1e6);
    return cut;
  }

  if (!nameStr.compare("mchTrack")) {
    cut->AddCut(VarManager::kMuonTrackType, 3.5, 4.5);
    return cut;
  }

  if (!nameStr.compare("matchedMchMid")) {
    cut->AddCut(VarManager::kMuonTrackType, 2.5, 3.5);
    return cut;
  }

  if (!nameStr.compare("matchedFwd")) {
    cut->AddCut(VarManager::kMuonTrackType, 1.5, 2.5);
    return cut;
  }

  if (!nameStr.compare("matchedGlobal")) {
    cut->AddCut(VarManager::kMuonTrackType, -0.5, 0.5);
    return cut;
  }

  if (!nameStr.compare("pairDalitz1")) {
    cut->AddCut(VarManager::kMass, 0.0, 0.015, false, VarManager::kPt, 0., 1.);
    cut->AddCut(VarManager::kMass, 0.0, 0.035, false, VarManager::kPt, 0., 1., true);
    TF1* fcutHigh = new TF1("f1", "[0] - [0]/[1]*x", -1.5, 1.5);
    fcutHigh->SetParameters(0.6, 0.12);
    TF1* fcutLow = new TF1("f2", "-[0] + [0]/[1]*x", -1.5, 1.5);
    fcutLow->SetParameters(0.6, 0.12);
    cut->AddCut(VarManager::kPsiPair, fcutLow, fcutHigh, true, VarManager::kDeltaPhiPair, 0, 0.12);
    return cut;
  }

  if (!nameStr.compare("pairDalitz2")) {
    cut->AddCut(VarManager::kMass, 0.0, 0.015, false, VarManager::kPt, 0., 1.);
    cut->AddCut(VarManager::kMass, 0.0, 0.035, false, VarManager::kPt, 0., 1., true);
    return cut;
  }

  if (!nameStr.compare("pairDalitz3")) {
    cut->AddCut(VarManager::kMass, 0.0, 0.15);
    return cut;
  }

  if (!nameStr.compare("pairNoCut")) {
    cut->AddCut(VarManager::kMass, 0.0, 1000.0);
    return cut;
  }

  if (!nameStr.compare("pairMassLow1")) {
    cut->AddCut(VarManager::kMass, 2.0, 1000.0);
    return cut;
  }

  if (!nameStr.compare("pairMassLow2")) {
    cut->AddCut(VarManager::kMass, 2.2, 1000.0);
    return cut;
  }

  if (!nameStr.compare("pairMassLow3")) {
    cut->AddCut(VarManager::kMass, 2.5, 1000.0);
    return cut;
  }

  if (!nameStr.compare("pairJpsi")) {
    cut->AddCut(VarManager::kMass, 2.8, 3.3);
    return cut;
  }

  if (!nameStr.compare("pairPsi2S")) {
    cut->AddCut(VarManager::kMass, 3.4, 3.9);
    return cut;
  }

  if (!nameStr.compare("pairUpsilon")) {
    cut->AddCut(VarManager::kMass, 8.0, 11.0);
    return cut;
  }

  if (!nameStr.compare("pairPtLow1")) {
    cut->AddCut(VarManager::kPt, 2.0, 1000.0);
    return cut;
  }

  if (!nameStr.compare("pairPtLow2")) {
    cut->AddCut(VarManager::kPt, 5.0, 1000.0);
    return cut;
  }

  if (!nameStr.compare("pairRapidityForward")) {
    cut->AddCut(VarManager::kRap, 2.5, 4.0);
    return cut;
  }

  if (!nameStr.compare("pairDCA")) {
    cut->AddCut(VarManager::kQuadDCAabsXY, .0, .50);
    return cut;
  }

  if (!nameStr.compare("singleDCA")) {
    cut->AddCut(VarManager::kTrackDCAsigXY, 0.0, 5.);
    return cut;
  }

  delete cut;
  return nullptr;
}<|MERGE_RESOLUTION|>--- conflicted
+++ resolved
@@ -657,15 +657,6 @@
     cut->AddCut(VarManager::kEta, -0.9, 0.9);
     return cut;
   }
-
-<<<<<<< HEAD
-  if (!nameStr.compare("electronDalitzKine")) {
-    cut->AddCut(VarManager::kPt, 0.2, 1000.0);
-    cut->AddCut(VarManager::kEta, -0.9, 0.9);
-    return cut;
-  }
-
-=======
   if (!nameStr.compare("jpsi_trackCut_debug")) {
     cut->AddCut(VarManager::kEta, -0.9, 0.9);
     cut->AddCut(VarManager::kTPCchi2, 0.0, 4.0);
@@ -697,7 +688,6 @@
     cut->AddCut(VarManager::kTPCnSigmaPr, 3.0, 999);
     return cut;
   }
->>>>>>> 20e5b0d4
   if (!nameStr.compare("highPtHadron")) {
     cut->AddCut(VarManager::kPt, 4.0, 1000.0);
     cut->AddCut(VarManager::kEta, -0.9, 0.9);
