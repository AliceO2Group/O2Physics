--- conflicted
+++ resolved
@@ -42,13 +42,14 @@
     return cut;
   }
 
-<<<<<<< HEAD
   if (!nameStr.compare("jpsiBenchmarkCuts")) {
     cut->AddCut(GetAnalysisCut("jpsiStandardKine"));
     cut->AddCut(GetAnalysisCut("electronStandardQualityBenchmark"));
     cut->AddCut(GetAnalysisCut("standardPrimaryTrack"));
     cut->AddCut(GetAnalysisCut("electronPIDnsigmaOpen"));
-=======
+    return cut;
+  }
+
   if (!nameStr.compare("jpsiO2MCdebugCuts2")) {
     cut->AddCut(GetAnalysisCut("jpsiStandardKine"));
     cut->AddCut(GetAnalysisCut("electronStandardQualityForO2MCdebug"));
@@ -60,7 +61,7 @@
     cut->AddCut(GetAnalysisCut("jpsiStandardKine"));
     cut->AddCut(GetAnalysisCut("electronStandardQualityForO2MCdebug"));
     cut->AddCut(GetAnalysisCut("electronPIDnsigmaLoose"));
->>>>>>> 7a895304
+
     return cut;
   }
 
@@ -541,17 +542,17 @@
     return cut;
   }
 
-<<<<<<< HEAD
   if (!nameStr.compare("electronPIDnsigmaOpen")) {
     cut->AddCut(VarManager::kTPCnSigmaEl, -4.0, 4.0);
     cut->AddCut(VarManager::kTPCnSigmaPr, 2.0, 3000.0);
     cut->AddCut(VarManager::kTPCnSigmaPi, 2.0, 3000.0);
-=======
+    return cut;
+  }
+
   if (!nameStr.compare("electronPIDnsigmaLoose")) {
     cut->AddCut(VarManager::kTPCnSigmaEl, -3.0, 3.0);
     cut->AddCut(VarManager::kTPCnSigmaPr, 2.5, 3000.0);
     cut->AddCut(VarManager::kTPCnSigmaPi, 2.5, 3000.0);
->>>>>>> 7a895304
     return cut;
   }
 
