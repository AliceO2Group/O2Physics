# Copyright 2019-2020 CERN and copyright holders of ALICE O2.
# See https://alice-o2.web.cern.ch/copyright for details of the copyright holders.
# All rights not expressly granted are reserved.
#
# This software is distributed under the terms of the GNU General Public
# License v3 (GPL Version 3), copied verbatim in the file "COPYING".
#
# In applying this license CERN does not waive the privileges and immunities
# granted to it by virtue of its status as an Intergovernmental Organization
# or submit itself to any jurisdiction.

o2physics_add_dpl_workflow(table-reader
                    SOURCES tableReader.cxx
                    PUBLIC_LINK_LIBRARIES O2::Framework O2Physics::AnalysisCore O2Physics::PWGDQCore
                    COMPONENT_NAME Analysis)

o2physics_add_dpl_workflow(table-reader-with-assoc
                    SOURCES tableReader_withAssoc.cxx
                    PUBLIC_LINK_LIBRARIES O2::Framework O2::DetectorsBase O2Physics::AnalysisCore O2Physics::AnalysisCCDB O2Physics::PWGDQCore
                    COMPONENT_NAME Analysis)

o2physics_add_dpl_workflow(efficiency
                    SOURCES dqEfficiency.cxx
                    PUBLIC_LINK_LIBRARIES O2::Framework O2Physics::AnalysisCore O2Physics::PWGDQCore
                    COMPONENT_NAME Analysis)

o2physics_add_dpl_workflow(efficiency-with-assoc
                    SOURCES dqEfficiency_withAssoc.cxx
                    PUBLIC_LINK_LIBRARIES O2::Framework O2Physics::AnalysisCore O2Physics::PWGDQCore
                    COMPONENT_NAME Analysis)

o2physics_add_dpl_workflow(filter-pp
                    SOURCES filterPP.cxx
                    PUBLIC_LINK_LIBRARIES O2::Framework O2Physics::AnalysisCore O2Physics::PWGDQCore
                    COMPONENT_NAME Analysis)

o2physics_add_dpl_workflow(filter-pp-with-association
                    SOURCES filterPPwithAssociation.cxx
                    PUBLIC_LINK_LIBRARIES O2::Framework O2Physics::AnalysisCore O2Physics::PWGDQCore
                    COMPONENT_NAME Analysis)

o2physics_add_dpl_workflow(filter-pb-pb
                    SOURCES filterPbPb.cxx
                    PUBLIC_LINK_LIBRARIES O2::Framework O2Physics::AnalysisCore O2Physics::PWGDQCore
                    COMPONENT_NAME Analysis)

o2physics_add_dpl_workflow(v0-selector
                    SOURCES v0selector.cxx
                    PUBLIC_LINK_LIBRARIES O2::Framework O2Physics::AnalysisCore O2::DCAFitter O2Physics::AnalysisCore O2Physics::PWGDQCore
                    COMPONENT_NAME Analysis)

o2physics_add_dpl_workflow(dalitz-selection
                    SOURCES DalitzSelection.cxx
                    PUBLIC_LINK_LIBRARIES O2::Framework O2Physics::AnalysisCore O2Physics::PWGDQCore
                    COMPONENT_NAME Analysis)

o2physics_add_dpl_workflow(flow
                    SOURCES dqFlow.cxx
                    PUBLIC_LINK_LIBRARIES O2::Framework O2Physics::AnalysisCore O2Physics::PWGDQCore O2Physics::GFWCore
                    COMPONENT_NAME Analysis)

o2physics_add_dpl_workflow(task-muon-mch-trk-eff
                    SOURCES taskMuonMchTrkEfficiency.cxx
                    PUBLIC_LINK_LIBRARIES O2::Framework O2Physics::AnalysisCore
                    COMPONENT_NAME Analysis)

o2physics_add_dpl_workflow(task-j-psi-hf
                    SOURCES taskJpsiHf.cxx
                    PUBLIC_LINK_LIBRARIES O2::Framework O2Physics::AnalysisCore O2Physics::PWGDQCore
                    COMPONENT_NAME Analysis)

o2physics_add_dpl_workflow(task-muon-dca
                    SOURCES muonDCA.cxx
                    PUBLIC_LINK_LIBRARIES O2::Framework O2Physics::AnalysisCore O2Physics::PWGDQCore
                    COMPONENT_NAME Analysis)

o2physics_add_dpl_workflow(correlation
                    SOURCES dqCorrelation.cxx
                    PUBLIC_LINK_LIBRARIES O2::Framework O2Physics::AnalysisCore O2Physics::PWGDQCore O2Physics::GFWCore
                    COMPONENT_NAME Analysis)

o2physics_add_dpl_workflow(task-mch-align-record
                    SOURCES mchAlignRecord.cxx
                    PUBLIC_LINK_LIBRARIES
                        O2::Framework
                        O2Physics::AnalysisCore
                        O2Physics::PWGDQCore
                        O2::CommonUtils
                        O2::MCHClustering
                        O2::DPLUtils
                        O2::CCDB
                        O2::DataFormatsParameters
                        O2::MCHBase
                        O2::MCHTracking
                        O2::DataFormatsMCH
                        O2::DetectorsBase
                        O2::MCHGeometryTransformer
                        O2::MathUtils
                        O2::MCHAlign
                    COMPONENT_NAME Analysis)

o2physics_add_dpl_workflow(task-muon-mid-eff
                    SOURCES MIDefficiency.cxx
                    PUBLIC_LINK_LIBRARIES O2::Framework O2Physics::AnalysisCore O2::MIDBase
                    COMPONENT_NAME Analysis)

<<<<<<< HEAD
o2physics_add_dpl_workflow(qqbar-to-hypahyp
                    SOURCES qqbar2hypahyp.cxx
                    PUBLIC_LINK_LIBRARIES O2Physics::AnalysisCore O2Physics::MLCore
=======
o2physics_add_dpl_workflow(task-fwd-track-pid
                    SOURCES taskFwdTrackPid.cxx
                    PUBLIC_LINK_LIBRARIES O2::Framework O2Physics::AnalysisCore O2Physics::PWGDQCore
>>>>>>> a764c929
                    COMPONENT_NAME Analysis)<|MERGE_RESOLUTION|>--- conflicted
+++ resolved
@@ -104,13 +104,12 @@
                     PUBLIC_LINK_LIBRARIES O2::Framework O2Physics::AnalysisCore O2::MIDBase
                     COMPONENT_NAME Analysis)
 
-<<<<<<< HEAD
+o2physics_add_dpl_workflow(task-fwd-track-pid
+                    SOURCES taskFwdTrackPid.cxx
+                    PUBLIC_LINK_LIBRARIES O2::Framework O2Physics::AnalysisCore O2Physics::PWGDQCore
+                    COMPONENT_NAME Analysis)
+
 o2physics_add_dpl_workflow(qqbar-to-hypahyp
                     SOURCES qqbar2hypahyp.cxx
                     PUBLIC_LINK_LIBRARIES O2Physics::AnalysisCore O2Physics::MLCore
-=======
-o2physics_add_dpl_workflow(task-fwd-track-pid
-                    SOURCES taskFwdTrackPid.cxx
-                    PUBLIC_LINK_LIBRARIES O2::Framework O2Physics::AnalysisCore O2Physics::PWGDQCore
->>>>>>> a764c929
                     COMPONENT_NAME Analysis)