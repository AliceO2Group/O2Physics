// Copyright 2019-2020 CERN and copyright holders of ALICE O2.
// See https://alice-o2.web.cern.ch/copyright for details of the copyright holders.
// All rights not expressly granted are reserved.
//
// This software is distributed under the terms of the GNU General Public
// License v3 (GPL Version 3), copied verbatim in the file "COPYING".
//
// In applying this license CERN does not waive the privileges and immunities
// granted to it by virtue of its status as an Intergovernmental Organization
// or submit itself to any jurisdiction.
//
// Contact: iarsene@cern.ch, i.c.arsene@fys.uio.no
//
// Analysis task for processing O2::DQ MC skimmed AODs
//
#include <iostream>
#include <vector>
#include <TMath.h>
#include <TH1F.h>
#include <THashList.h>
#include <TString.h>
#include "Framework/runDataProcessing.h"
#include "Framework/AnalysisTask.h"
#include "Framework/AnalysisDataModel.h"
#include "PWGDQ/DataModel/ReducedInfoTables.h"
#include "PWGDQ/Core/VarManager.h"
#include "PWGDQ/Core/HistogramManager.h"
#include "PWGDQ/Core/AnalysisCut.h"
#include "PWGDQ/Core/AnalysisCompositeCut.h"
#include "PWGDQ/Core/HistogramsLibrary.h"
#include "PWGDQ/Core/CutsLibrary.h"
#include "PWGDQ/Core/MCSignal.h"
#include "PWGDQ/Core/MCSignalLibrary.h"
#include "CCDB/BasicCCDBManager.h"
#include "DataFormatsParameters/GRPMagField.h"
#include "DetectorsBase/GeometryManager.h"

using std::cout;
using std::endl;
using std::string;

using namespace o2;
using namespace o2::framework;
using namespace o2::framework::expressions;
using namespace o2::aod;

// Some definitions
namespace o2::aod
{

namespace dqanalysisflags
{
DECLARE_SOA_COLUMN(IsEventSelected, isEventSelected, int);
DECLARE_SOA_COLUMN(IsBarrelSelected, isBarrelSelected, int);
DECLARE_SOA_COLUMN(IsMuonSelected, isMuonSelected, int);
} // namespace dqanalysisflags

DECLARE_SOA_TABLE(EventCuts, "AOD", "EVENTCUTS", dqanalysisflags::IsEventSelected);
DECLARE_SOA_TABLE(BarrelTrackCuts, "AOD", "BARRELTRACKCUTS", dqanalysisflags::IsBarrelSelected);
DECLARE_SOA_TABLE(MuonTrackCuts, "AOD", "DQANAMUONCUTS", dqanalysisflags::IsMuonSelected);
} // namespace o2::aod

// using MyEvents = soa::Join<aod::ReducedEvents, aod::ReducedEventsExtended, aod::ReducedEventsMC>;
using MyEvents = soa::Join<aod::ReducedEvents, aod::ReducedEventsExtended, aod::ReducedMCEventLabels>;
using MyEventsSelected = soa::Join<aod::ReducedEvents, aod::ReducedEventsExtended, aod::EventCuts, aod::ReducedMCEventLabels>;
// TODO: make secondary vertexing optional
using MyEventsVtxCov = soa::Join<aod::ReducedEvents, aod::ReducedEventsExtended, aod::ReducedEventsVtxCov, aod::ReducedMCEventLabels>;
using MyEventsVtxCovSelected = soa::Join<aod::ReducedEvents, aod::ReducedEventsExtended, aod::ReducedEventsVtxCov, aod::EventCuts, aod::ReducedMCEventLabels>;

using MyBarrelTracks = soa::Join<aod::ReducedTracks, aod::ReducedTracksBarrel, aod::ReducedTracksBarrelPID, aod::ReducedTracksBarrelLabels>;
using MyBarrelTracksWithCov = soa::Join<aod::ReducedTracks, aod::ReducedTracksBarrel, aod::ReducedTracksBarrelCov, aod::ReducedTracksBarrelPID, aod::ReducedTracksBarrelLabels>;
using MyBarrelTracksSelected = soa::Join<aod::ReducedTracks, aod::ReducedTracksBarrel, aod::ReducedTracksBarrelPID, aod::BarrelTrackCuts, aod::ReducedTracksBarrelLabels>;
using MyBarrelTracksSelectedWithCov = soa::Join<aod::ReducedTracks, aod::ReducedTracksBarrel, aod::ReducedTracksBarrelCov, aod::ReducedTracksBarrelPID, aod::BarrelTrackCuts, aod::ReducedTracksBarrelLabels>;

using MyMuonTracks = soa::Join<aod::ReducedMuons, aod::ReducedMuonsExtra, aod::ReducedMuonsLabels>;
using MyMuonTracksSelected = soa::Join<aod::ReducedMuons, aod::ReducedMuonsExtra, aod::MuonTrackCuts, aod::ReducedMuonsLabels>;
using MyMuonTracksWithCov = soa::Join<aod::ReducedMuons, aod::ReducedMuonsExtra, aod::ReducedMuonsCov, aod::ReducedMuonsLabels>;
using MyMuonTracksSelectedWithCov = soa::Join<aod::ReducedMuons, aod::ReducedMuonsExtra, aod::ReducedMuonsCov, aod::MuonTrackCuts, aod::ReducedMuonsLabels>;

constexpr static uint32_t gkEventFillMap = VarManager::ObjTypes::ReducedEvent | VarManager::ObjTypes::ReducedEventExtended;
constexpr static uint32_t gkMCEventFillMap = VarManager::ObjTypes::ReducedEventMC;
constexpr static uint32_t gkEventFillMapWithCov = VarManager::ObjTypes::ReducedEvent | VarManager::ObjTypes::ReducedEventExtended | VarManager::ObjTypes::ReducedEventVtxCov;
constexpr static uint32_t gkTrackFillMap = VarManager::ObjTypes::ReducedTrack | VarManager::ObjTypes::ReducedTrackBarrel | VarManager::ObjTypes::ReducedTrackBarrelPID;
constexpr static uint32_t gkTrackFillMapWithCov = VarManager::ObjTypes::ReducedTrack | VarManager::ObjTypes::ReducedTrackBarrel | VarManager::ObjTypes::ReducedTrackBarrelCov | VarManager::ObjTypes::ReducedTrackBarrelPID;
constexpr static uint32_t gkMuonFillMap = VarManager::ObjTypes::ReducedMuon | VarManager::ObjTypes::ReducedMuonExtra;
constexpr static uint32_t gkMuonFillMapWithCov = VarManager::ObjTypes::ReducedMuon | VarManager::ObjTypes::ReducedMuonExtra | VarManager::ObjTypes::ReducedMuonCov;
constexpr static uint32_t gkParticleMCFillMap = VarManager::ObjTypes::ParticleMC;

void DefineHistograms(HistogramManager* histMan, TString histClasses);

struct AnalysisEventSelection {
  Produces<aod::EventCuts> eventSel;
  OutputObj<THashList> fOutputList{"output"};
  Configurable<std::string> fConfigEventCuts{"cfgEventCuts", "eventStandard", "Event selection"};
  Configurable<bool> fConfigQA{"cfgQA", false, "If true, fill QA histograms"};

  HistogramManager* fHistMan;
  AnalysisCompositeCut* fEventCut;

  void init(o2::framework::InitContext&)
  {
    fEventCut = new AnalysisCompositeCut(true);
    TString eventCutStr = fConfigEventCuts.value;
    fEventCut->AddCut(dqcuts::GetAnalysisCut(eventCutStr.Data()));
    VarManager::SetUseVars(AnalysisCut::fgUsedVars); // provide the list of required variables so that VarManager knows what to fill

    VarManager::SetDefaultVarNames();
    if (fConfigQA) {
      fHistMan = new HistogramManager("analysisHistos", "aa", VarManager::kNVars);
      fHistMan->SetUseDefaultVariableNames(kTRUE);
      fHistMan->SetDefaultVarNames(VarManager::fgVariableNames, VarManager::fgVariableUnits);
      DefineHistograms(fHistMan, "Event_BeforeCuts;Event_AfterCuts;"); // define all histograms
      VarManager::SetUseVars(fHistMan->GetUsedVars());                 // provide the list of required variables so that VarManager knows what to fill
      fOutputList.setObject(fHistMan->GetMainHistogramList());
    }
  }

  template <uint32_t TEventFillMap, uint32_t TEventMCFillMap, typename TEvent, typename TEventsMC>
  void runSelection(TEvent const& event, TEventsMC const& mcEvents)
  {
    // Reset the values array
    VarManager::ResetValues(0, VarManager::kNEventWiseVariables);

    VarManager::FillEvent<TEventFillMap>(event);
    if constexpr ((TEventMCFillMap & VarManager::ObjTypes::ReducedEventMC) > 0) {
      VarManager::FillEvent<TEventMCFillMap>(event.reducedMCevent());
    }
    if constexpr ((TEventMCFillMap & VarManager::ObjTypes::CollisionMC) > 0) {
      VarManager::FillEvent<TEventMCFillMap>(event.mcCollision());
    }
    if (fConfigQA) {
      fHistMan->FillHistClass("Event_BeforeCuts", VarManager::fgValues); // automatically fill all the histograms in the class Event
    }
    if (fEventCut->IsSelected(VarManager::fgValues)) {
      if (fConfigQA) {
        fHistMan->FillHistClass("Event_AfterCuts", VarManager::fgValues);
      }
      eventSel(1);
    } else {
      eventSel(0);
    }
  }

  void processSkimmed(MyEvents::iterator const& event, aod::ReducedMCEvents const& mcEvents)
  {
    runSelection<gkEventFillMap, gkMCEventFillMap>(event, mcEvents);
  }
  void processDummy(MyEvents&)
  {
    // do nothing
  }

  PROCESS_SWITCH(AnalysisEventSelection, processSkimmed, "Run event selection on DQ skimmed events", false);
  PROCESS_SWITCH(AnalysisEventSelection, processDummy, "Dummy process function", false);
};

struct AnalysisTrackSelection {
  Produces<aod::BarrelTrackCuts> trackSel;
  OutputObj<THashList> fOutputList{"output"};
  Configurable<std::string> fConfigCuts{"cfgTrackCuts", "jpsiPID1", "Comma separated list of barrel track cuts"};
  Configurable<std::string> fConfigMCSignals{"cfgTrackMCSignals", "", "Comma separated list of MC signals"};
  Configurable<bool> fConfigQA{"cfgQA", false, "If true, fill QA histograms"};

  HistogramManager* fHistMan;
  std::vector<AnalysisCompositeCut> fTrackCuts;
  std::vector<MCSignal> fMCSignals; // list of signals to be checked
  std::vector<TString> fHistNamesReco;
  std::vector<std::vector<TString>> fHistNamesMCMatched;

  void init(o2::framework::InitContext&)
  {
    // Setting the cut names
    TString cutNamesStr = fConfigCuts.value;
    if (!cutNamesStr.IsNull()) {
      std::unique_ptr<TObjArray> objArray(cutNamesStr.Tokenize(","));
      for (int icut = 0; icut < objArray->GetEntries(); ++icut) {
        fTrackCuts.push_back(*dqcuts::GetCompositeCut(objArray->At(icut)->GetName()));
      }
    }
    VarManager::SetUseVars(AnalysisCut::fgUsedVars); // provide the list of required variables so that VarManager knows what to fill

    TString configSigNamesStr = fConfigMCSignals.value;
    std::unique_ptr<TObjArray> sigNamesArray(configSigNamesStr.Tokenize(","));

    // Setting the MC signal names
    for (int isig = 0; isig < sigNamesArray->GetEntries(); ++isig) {
      MCSignal* sig = o2::aod::dqmcsignals::GetMCSignal(sigNamesArray->At(isig)->GetName());
      if (sig) {
        if (sig->GetNProngs() != 1) { // NOTE: only 1 prong signals
          continue;
        }
        fMCSignals.push_back(*sig);
      }
    }

    // Configure histogram classes for each track cut;
    // Add histogram classes for each track cut and for each requested MC signal (reconstructed tracks with MC truth)
    TString histClasses = "TrackBarrel_BeforeCuts;";
    for (auto& cut : fTrackCuts) {
      TString nameStr = Form("TrackBarrel_%s", cut.GetName());
      fHistNamesReco.push_back(nameStr);
      histClasses += Form("%s;", nameStr.Data());
      std::vector<TString> mcnames;
      for (auto& sig : fMCSignals) {
        TString nameStr2 = Form("TrackBarrel_%s_%s", cut.GetName(), sig.GetName());
        printf("Adding my histogram class %s\n", nameStr2.Data());
        mcnames.push_back(nameStr2);
        histClasses += Form("%s;", nameStr2.Data());
      }
      fHistNamesMCMatched.push_back(mcnames);
    }

    if (fConfigQA) {
      VarManager::SetDefaultVarNames();
      fHistMan = new HistogramManager("analysisHistos", "aa", VarManager::kNVars);
      fHistMan->SetUseDefaultVariableNames(kTRUE);
      fHistMan->SetDefaultVarNames(VarManager::fgVariableNames, VarManager::fgVariableUnits);
      DefineHistograms(fHistMan, histClasses.Data());  // define all histograms
      VarManager::SetUseVars(fHistMan->GetUsedVars()); // provide the list of required variables so that VarManager knows what to fill
      fOutputList.setObject(fHistMan->GetMainHistogramList());
    }
  }

  template <uint32_t TEventFillMap, uint32_t TEventMCFillMap, uint32_t TTrackFillMap, uint32_t TTrackMCFillMap, typename TEvent, typename TTracks, typename TEventsMC, typename TTracksMC>
  void runSelection(TEvent const& event, TTracks const& tracks, TEventsMC const& eventsMC, TTracksMC const& tracksMC)
  {
    VarManager::ResetValues(0, VarManager::kNMCParticleVariables);
    // fill event information which might be needed in histograms that combine track and event properties
    VarManager::FillEvent<TEventFillMap>(event);
    if constexpr ((TEventMCFillMap & VarManager::ObjTypes::ReducedEventMC) > 0) {
      VarManager::FillEvent<TEventMCFillMap>(event.reducedMCevent());
    }
    if constexpr ((TEventMCFillMap & VarManager::ObjTypes::CollisionMC) > 0) {
      VarManager::FillEvent<TEventMCFillMap>(event.mcCollision());
    }

    uint32_t filterMap = 0;
    trackSel.reserve(tracks.size());
    for (auto& track : tracks) {
      filterMap = 0;

      VarManager::FillTrack<TTrackFillMap>(track); // compute track quantities
      // compute MC matched quantities
      if constexpr (TTrackMCFillMap & VarManager::ObjTypes::ReducedTrack) {
        VarManager::FillTrack<gkParticleMCFillMap>(track.reducedMCTrack());
      }
      if constexpr (TTrackMCFillMap & VarManager::ObjTypes::Track) {
        VarManager::FillTrack<gkParticleMCFillMap>(track.mcParticle());
      }

      if (fConfigQA) {
        fHistMan->FillHistClass("TrackBarrel_BeforeCuts", VarManager::fgValues);
      }

      // compute track selection and publish the bit map
      int i = 0;
      for (auto cut = fTrackCuts.begin(); cut != fTrackCuts.end(); cut++, i++) {
        if ((*cut).IsSelected(VarManager::fgValues)) {
          filterMap |= (uint32_t(1) << i);
          if (fConfigQA) {
            fHistMan->FillHistClass(fHistNamesReco[i].Data(), VarManager::fgValues);
          }
        }
      }
      trackSel(static_cast<int>(filterMap));
      if (!filterMap) {
        continue;
      }

      if (!fConfigQA) {
        continue;
      }

      // compute MC matching decisions
      uint32_t mcDecision = 0;
      int isig = 0;
      for (auto sig = fMCSignals.begin(); sig != fMCSignals.end(); sig++, isig++) {
        if constexpr ((TTrackFillMap & VarManager::ObjTypes::ReducedTrack) > 0) {
          if ((*sig).CheckSignal(false, track.reducedMCTrack())) {
            mcDecision |= (uint32_t(1) << isig);
          }
        }
        if constexpr ((TTrackFillMap & VarManager::ObjTypes::Track) > 0) {
          if ((*sig).CheckSignal(false, track.template mcParticle_as<aod::McParticles_001>())) {
            mcDecision |= (uint32_t(1) << isig);
          }
        }
      }

      // fill histograms
      for (unsigned int i = 0; i < fMCSignals.size(); i++) {
        if (!(mcDecision & (uint32_t(1) << i))) {
          continue;
        }
        for (unsigned int j = 0; j < fTrackCuts.size(); j++) {
          if (filterMap & (uint8_t(1) << j)) {
            fHistMan->FillHistClass(fHistNamesMCMatched[j][i].Data(), VarManager::fgValues);
          }
        } // end loop over cuts
      }   // end loop over MC signals
    }     // end loop over tracks
  }

  void processSkimmed(MyEventsSelected::iterator const& event, MyBarrelTracks const& tracks, ReducedMCEvents const& eventsMC, ReducedMCTracks const& tracksMC)
  {
    runSelection<gkEventFillMap, gkMCEventFillMap, gkTrackFillMap, gkParticleMCFillMap>(event, tracks, eventsMC, tracksMC);
  }
  void processDummy(MyEvents&)
  {
    // do nothing
  }

  PROCESS_SWITCH(AnalysisTrackSelection, processSkimmed, "Run barrel track selection on DQ skimmed tracks", false);
  PROCESS_SWITCH(AnalysisTrackSelection, processDummy, "Dummy process function", false);
};

struct AnalysisMuonSelection {
  Produces<aod::MuonTrackCuts> muonSel;
  OutputObj<THashList> fOutputList{"output"};
  Configurable<std::string> fConfigCuts{"cfgMuonCuts", "muonQualityCuts", "Comma separated list of muon cuts"};
  Configurable<std::string> fConfigMCSignals{"cfgMuonMCSignals", "", "Comma separated list of MC signals"};
  Configurable<bool> fConfigQA{"cfgQA", false, "If true, fill QA histograms"};

  HistogramManager* fHistMan;
  std::vector<AnalysisCompositeCut> fTrackCuts;
  std::vector<MCSignal> fMCSignals; // list of signals to be checked
  std::vector<TString> fHistNamesReco;
  std::vector<std::vector<TString>> fHistNamesMCMatched;

  void init(o2::framework::InitContext&)
  {
    // Setting the cut names
    TString cutNamesStr = fConfigCuts.value;
    if (!cutNamesStr.IsNull()) {
      std::unique_ptr<TObjArray> objArray(cutNamesStr.Tokenize(","));
      for (int icut = 0; icut < objArray->GetEntries(); ++icut) {
        fTrackCuts.push_back(*dqcuts::GetCompositeCut(objArray->At(icut)->GetName()));
      }
    }
    VarManager::SetUseVars(AnalysisCut::fgUsedVars); // provide the list of required variables so that VarManager knows what to fill

    TString configSigNamesStr = fConfigMCSignals.value;
    std::unique_ptr<TObjArray> sigNamesArray(configSigNamesStr.Tokenize(","));

    // Setting the MC signal names
    for (int isig = 0; isig < sigNamesArray->GetEntries(); ++isig) {
      MCSignal* sig = o2::aod::dqmcsignals::GetMCSignal(sigNamesArray->At(isig)->GetName());
      if (sig) {
        if (sig->GetNProngs() != 1) { // NOTE: only 1 prong signals
          continue;
        }
        fMCSignals.push_back(*sig);
      }
    }

    // Configure histogram classes for each track cut;
    // Add histogram classes for each track cut and for each requested MC signal (reconstructed tracks with MC truth)
    TString histClasses = "Muon_BeforeCuts;";
    for (auto& cut : fTrackCuts) {
      TString nameStr = Form("Muon_%s", cut.GetName());
      fHistNamesReco.push_back(nameStr);
      histClasses += Form("%s;", nameStr.Data());
      std::vector<TString> mcnames;
      for (auto& sig : fMCSignals) {
        TString nameStr2 = Form("Muon_%s_%s", cut.GetName(), sig.GetName());
        printf("Adding my histogram class %s\n", nameStr2.Data());
        mcnames.push_back(nameStr2);
        histClasses += Form("%s;", nameStr2.Data());
      }
      fHistNamesMCMatched.push_back(mcnames);
    }

    if (fConfigQA) {
      VarManager::SetDefaultVarNames();
      fHistMan = new HistogramManager("analysisHistos", "aa", VarManager::kNVars);
      fHistMan->SetUseDefaultVariableNames(kTRUE);
      fHistMan->SetDefaultVarNames(VarManager::fgVariableNames, VarManager::fgVariableUnits);
      DefineHistograms(fHistMan, histClasses.Data());  // define all histograms
      VarManager::SetUseVars(fHistMan->GetUsedVars()); // provide the list of required variables so that VarManager knows what to fill
      fOutputList.setObject(fHistMan->GetMainHistogramList());
    }
  }

  template <uint32_t TEventFillMap, uint32_t TEventMCFillMap, uint32_t TMuonFillMap, uint32_t TMuonMCFillMap, typename TEvent, typename TMuons, typename TEventsMC, typename TMuonsMC>
  void runSelection(TEvent const& event, TMuons const& muons, TEventsMC const& eventsMC, TMuonsMC const& muonsMC)
  {
    // cout << "Event ######################################" << endl;
    VarManager::ResetValues(0, VarManager::kNMCParticleVariables);
    // fill event information which might be needed in histograms that combine track and event properties
    VarManager::FillEvent<TEventFillMap>(event);
    if constexpr ((TEventMCFillMap & VarManager::ObjTypes::ReducedEventMC) > 0) {
      VarManager::FillEvent<TEventMCFillMap>(event.reducedMCevent());
    }
    if constexpr ((TEventMCFillMap & VarManager::ObjTypes::CollisionMC) > 0) {
      VarManager::FillEvent<TEventMCFillMap>(event.mcCollision());
    }

    uint32_t filterMap = 0;
    muonSel.reserve(muons.size());
    for (auto& muon : muons) {
      filterMap = 0;
      VarManager::FillTrack<TMuonFillMap>(muon); // compute muon quantities

      // compute MC matched quantities using either the DQ skimmed or the Framework data models
      if constexpr ((TMuonFillMap & VarManager::ObjTypes::ReducedMuon) > 0) {
        VarManager::FillTrack<gkParticleMCFillMap>(muon.reducedMCTrack());
      }
      if constexpr ((TMuonFillMap & VarManager::ObjTypes::Muon) > 0) {
        VarManager::FillTrack<gkParticleMCFillMap>(muon.template mcParticle_as<aod::McParticles_001>());
      }

      if (fConfigQA) {
        fHistMan->FillHistClass("Muon_BeforeCuts", VarManager::fgValues);
      }

      // compute the cut selections and publish the filter bit map
      int i = 0;
      for (auto cut = fTrackCuts.begin(); cut != fTrackCuts.end(); cut++, i++) {
        if ((*cut).IsSelected(VarManager::fgValues)) {
          filterMap |= (uint32_t(1) << i);
          if (fConfigQA) {
            fHistMan->FillHistClass(fHistNamesReco[i].Data(), VarManager::fgValues);
          }
        }
      }
      muonSel(static_cast<int>(filterMap));

      // if no filter fulfilled, continue
      if (!filterMap) {
        continue;
      }

      // everything below is related to filling QA histograms
      if (!fConfigQA) {
        continue;
      }

      // compute MC matching decisions
      uint32_t mcDecision = 0;
      int isig = 0;
      for (auto sig = fMCSignals.begin(); sig != fMCSignals.end(); sig++, isig++) {
        if constexpr ((TMuonFillMap & VarManager::ObjTypes::ReducedMuon) > 0) {
          if ((*sig).CheckSignal(false, muon.reducedMCTrack())) {
            mcDecision |= (uint32_t(1) << isig);
          }
        }
        if constexpr ((TMuonFillMap & VarManager::ObjTypes::Muon) > 0) {
          if ((*sig).CheckSignal(false, muon.template mcParticle_as<aod::McParticles_001>())) {
            mcDecision |= (uint32_t(1) << isig);
          }
        }
      }

      // fill histograms
      for (unsigned int i = 0; i < fMCSignals.size(); i++) {
        if (!(mcDecision & (uint32_t(1) << i))) {
          continue;
        }
        for (unsigned int j = 0; j < fTrackCuts.size(); j++) {
          if (filterMap & (uint8_t(1) << j)) {
            fHistMan->FillHistClass(fHistNamesMCMatched[j][i].Data(), VarManager::fgValues);
          }
        } // end loop over cuts
      }   // end loop over MC signals
    }     // end loop over muons
  }

  void processSkimmed(MyEventsSelected::iterator const& event, MyMuonTracks const& muons, ReducedMCEvents const& eventsMC, ReducedMCTracks const& tracksMC)
  {
    runSelection<gkEventFillMap, gkMCEventFillMap, gkMuonFillMap, gkParticleMCFillMap>(event, muons, eventsMC, tracksMC);
  }
  void processDummy(MyEvents&)
  {
    // do nothing
  }

  PROCESS_SWITCH(AnalysisMuonSelection, processSkimmed, "Run muon selection on DQ skimmed tracks", false);
  PROCESS_SWITCH(AnalysisMuonSelection, processDummy, "Dummy process function", false);
};

struct AnalysisSameEventPairing {
  Produces<aod::Dielectrons> dielectronList;
  Produces<aod::Dimuons> dimuonList;
  Produces<aod::DielectronsExtra> dielectronExtraList;
  Produces<aod::DimuonsExtra> dimuonExtraList;
  Produces<aod::DimuonsAll> dimuonAllList;
  Service<o2::ccdb::BasicCCDBManager> ccdb;
  float mMagField = 0.0;
  o2::parameters::GRPMagField* grpmag = nullptr;
  o2::base::MatLayerCylSet* lut = nullptr;
  int fCurrentRun; // needed to detect if the run changed and trigger update of calibrations etc.

  OutputObj<THashList> fOutputList{"output"};
  Filter filterEventSelected = aod::dqanalysisflags::isEventSelected == 1;
  Filter filterBarrelTrackSelected = aod::dqanalysisflags::isBarrelSelected > 0;
  Filter filterMuonSelected = aod::dqanalysisflags::isMuonSelected > 0;
  Configurable<std::string> fConfigTrackCuts{"cfgTrackCuts", "", "Comma separated list of barrel track cuts"};
  Configurable<std::string> fConfigMuonCuts{"cfgMuonCuts", "", "Comma separated list of barrel track cuts"};
  Configurable<std::string> fConfigMCRecSignals{"cfgBarrelMCRecSignals", "", "Comma separated list of MC signals (reconstructed)"};
  Configurable<std::string> fConfigMCGenSignals{"cfgBarrelMCGenSignals", "", "Comma separated list of MC signals (generated)"};
  Configurable<bool> fConfigFlatTables{"cfgFlatTables", false, "Produce a single flat tables with all relevant information of the pairs and single tracks"};
  Configurable<bool> fConfigUseKFVertexing{"cfgUseKFVertexing", false, "Use KF Particle for secondary vertex reconstruction (DCAFitter is used by default)"};
  Configurable<bool> fUseRemoteField{"cfgUseRemoteField", false, "Chose whether to fetch the magnetic field from ccdb or set it manually"};
  Configurable<float> fConfigMagField{"cfgMagField", 5.0f, "Manually set magnetic field"};
  Configurable<std::string> ccdburl{"ccdburl", "http://alice-ccdb.cern.ch", "url of the ccdb repository"};
  Configurable<std::string> grpmagPath{"grpmagPath", "GLO/Config/GRPMagField", "CCDB path of the GRPMagField object"};
  Configurable<bool> fUseAbsDCA{"cfgUseAbsDCA", false, "Use absolute DCA minimization instead of chi^2 minimization in secondary vertexing"};
  Configurable<bool> fPropToPCA{"cfgPropToPCA", false, "Propagate tracks to secondary vertex"};
  Configurable<bool> fCorrFullGeo{"cfgCorrFullGeo", false, "Use full geometry to correct for MCS effects in track propagation"};
  Configurable<bool> fNoCorr{"cfgNoCorrFwdProp", false, "Do not correct for MCS effects in track propagation"};
  Configurable<std::string> lutPath{"lutPath", "GLO/Param/MatLUT", "Path of the Lut parametrization"};
  Configurable<std::string> geoPath{"geoPath", "GLO/Config/GeometryAligned", "Path of the geometry file"};

  // TODO: here we specify signals, however signal decisions are precomputed and stored in mcReducedFlags
  // TODO: The tasks based on skimmed MC could/should rely ideally just on these flags
  // TODO:   special AnalysisCuts to be prepared in this direction
  // TODO: cuts on the MC truth information to be added if needed

  HistogramManager* fHistMan;
  std::vector<std::vector<TString>> fBarrelHistNames;
  std::vector<std::vector<TString>> fBarrelHistNamesMCmatched;
  std::vector<std::vector<TString>> fMuonHistNames;
  std::vector<std::vector<TString>> fMuonHistNamesMCmatched;
  std::vector<std::vector<TString>> fBarrelMuonHistNames;
  std::vector<std::vector<TString>> fBarrelMuonHistNamesMCmatched;
  std::vector<MCSignal> fRecMCSignals;
  std::vector<MCSignal> fGenMCSignals;

  void init(o2::framework::InitContext& context)
  {
    fCurrentRun = 0;

    ccdb->setURL(ccdburl.value);
    ccdb->setCaching(true);
    ccdb->setLocalObjectValidityChecking();

    if (fNoCorr) {
      VarManager::SetupFwdDCAFitterNoCorr();
    } else if (fCorrFullGeo) {
      if (!o2::base::GeometryManager::isGeometryLoaded()) {
        ccdb->get<TGeoManager>(geoPath);
      }
    } else {
      lut = o2::base::MatLayerCylSet::rectifyPtrFromFile(ccdb->get<o2::base::MatLayerCylSet>(lutPath));
      VarManager::SetupMatLUTFwdDCAFitter(lut);
    }

    bool enableBarrelHistos = context.mOptions.get<bool>("processDecayToEESkimmed") || context.mOptions.get<bool>("processDecayToEEVertexingSkimmed");
    bool enableMuonHistos = context.mOptions.get<bool>("processDecayToMuMuSkimmed") || context.mOptions.get<bool>("processDecayToMuMuVertexingSkimmed");
    // bool enableBarrelMuonHistos = context.mOptions.get<bool>("processElectronMuonSkimmed");

    VarManager::SetDefaultVarNames();
    fHistMan = new HistogramManager("analysisHistos", "aa", VarManager::kNVars);
    fHistMan->SetUseDefaultVariableNames(kTRUE);
    fHistMan->SetDefaultVarNames(VarManager::fgVariableNames, VarManager::fgVariableUnits);

    // For barrel-barrel, muon-muon or barrel-muon create:
    // a) 3 histogram classes with SEPM,SEPP and SEMM pairing
    // b) 1 histogram class for each specified MCsignal  (in total we have n X m histogram classes for each track and MCsignal combination)
    //    For the MC matching, for now we create histogram classes for just the PM pairs
    TString sigNamesStr = fConfigMCRecSignals.value;
    std::unique_ptr<TObjArray> objRecSigArray(sigNamesStr.Tokenize(","));
    TString histNames = "";

    // Setting the MC rec signal names
    for (int isig = 0; isig < objRecSigArray->GetEntries(); ++isig) {
      MCSignal* sig = o2::aod::dqmcsignals::GetMCSignal(objRecSigArray->At(isig)->GetName());
      if (sig) {
        if (sig->GetNProngs() != 2) { // NOTE: 2-prong signals required
          continue;
        }
        fRecMCSignals.push_back(*sig);
      }
    }

    if (enableBarrelHistos) {
      TString cutNames = fConfigTrackCuts.value;
      if (!cutNames.IsNull()) {
        std::unique_ptr<TObjArray> objArray(cutNames.Tokenize(","));
        for (int icut = 0; icut < objArray->GetEntries(); ++icut) {
          std::vector<TString> names = {
            Form("PairsBarrelSEPM_%s", objArray->At(icut)->GetName()),
            Form("PairsBarrelSEPP_%s", objArray->At(icut)->GetName()),
            Form("PairsBarrelSEMM_%s", objArray->At(icut)->GetName())};
          histNames += Form("%s;%s;%s;", names[0].Data(), names[1].Data(), names[2].Data());
          fBarrelHistNames.push_back(names);
          std::vector<TString> mcSigClasses;
          if (!sigNamesStr.IsNull()) {
            for (auto& sig : fRecMCSignals) {
              TString histName = Form("PairsBarrelSEPM_%s_%s", objArray->At(icut)->GetName(), sig.GetName());
              histNames += Form("%s;", histName.Data());
              mcSigClasses.push_back(histName);
            } // end loop over MC signals
          }
          fBarrelHistNamesMCmatched.push_back(mcSigClasses);
        } // end loop over cuts
      }   // end if(cutNames.IsNull())
    }     // end if processBarrel

    if (enableMuonHistos) {
      TString cutNames = fConfigMuonCuts.value;
      if (!cutNames.IsNull()) {
        std::unique_ptr<TObjArray> objArray(cutNames.Tokenize(","));
        for (int icut = 0; icut < objArray->GetEntries(); ++icut) {
          std::vector<TString> names = {
            Form("PairsMuonSEPM_%s", objArray->At(icut)->GetName()),
            Form("PairsMuonSEPP_%s", objArray->At(icut)->GetName()),
            Form("PairsMuonSEMM_%s", objArray->At(icut)->GetName())};
          histNames += Form("%s;%s;%s;", names[0].Data(), names[1].Data(), names[2].Data());
          fMuonHistNames.push_back(names);
          std::vector<TString> mcSigClasses;
          if (!sigNamesStr.IsNull()) {
            for (auto& sig : fRecMCSignals) {
              TString histName = Form("PairsMuonSEPM_%s_%s", objArray->At(icut)->GetName(), sig.GetName());
              histNames += Form("%s;", histName.Data());
              mcSigClasses.push_back(histName);
            } // end loop over MC signals
          }
          fMuonHistNamesMCmatched.push_back(mcSigClasses);
        } // end loop over cuts
      }   // end if(cutNames.IsNull())
    }     // end if processMuon

    // NOTE: For the electron-muon pairing, the policy is that the user specifies n track and n muon cuts via configurables
    //     So for each barrel cut there is a corresponding muon cut
    /*if (enableBarrelMuonHistos) {
      TString cutNamesBarrel = fConfigTrackCuts.value;
      TString cutNamesMuon = fConfigMuonCuts.value;
      if (!cutNamesBarrel.IsNull()) {
        std::unique_ptr<TObjArray> objArrayBarrel(cutNamesBarrel.Tokenize(","));
        std::unique_ptr<TObjArray> objArrayMuon(cutNamesMuon.Tokenize(","));
        for (int icut = 0; icut < objArrayBarrel->GetEntries(); ++icut) {
          if (icut >= objArrayMuon->GetEntries()) {
            // there are fewer muon cuts specified wrt barrel cuts
            break;
          }
          std::vector<TString> names = {
            Form("PairsEleMuSEPM_%s_%s", objArrayBarrel->At(icut)->GetName(), objArrayMuon->At(icut)->GetName()),
            Form("PairsEleMuSEPP_%s_%s", objArrayBarrel->At(icut)->GetName(), objArrayMuon->At(icut)->GetName()),
            Form("PairsEleMuSEMM_%s_%s", objArrayBarrel->At(icut)->GetName(), objArrayMuon->At(icut)->GetName())
          };
          histNames += Form("%s;%s;%s;", names[0].Data(), names[1].Data(), names[2].Data());
          fBarrelMuonHistNames.push_back(names);
          std::vector<TString> mcSigClasses;
          if (!sigNamesStr.IsNull()) {
            for (int isig = 0; isig < objRecSigArray->GetEntries(); ++isig) {
              MCSignal* sig = o2::aod::dqmcsignals::GetMCSignal(objRecSigArray->At(isig)->GetName());
              if (sig) {
                if (sig->GetNProngs() != 2) { // NOTE: 2-prong signals required
                  continue;
                }
                fRecMCSignals.push_back(*sig);
                TString histName = Form("PairsEleMuSEPM_%s_%s_%s", objArrayBarrel->At(icut)->GetName(), objArrayMuon->At(icut)->GetName(), sig->GetName());
                histNames += Form("%s;", histName.Data());
                mcSigClasses.push_back(histName);
              }
            } // end loop over MC signals
          }
          fBarrelMuonHistNamesMCmatched.push_back(mcSigClasses);
        }  // end loop over cuts
      }  // end if(cutNames.IsNull())
    }  // end if processBarrelMuon
    */

    // Add histogram classes for each specified MCsignal at the generator level
    // TODO: create a std::vector of hist classes to be used at Fill time, to avoid using Form in the process function
    TString sigGenNamesStr = fConfigMCGenSignals.value;
    std::unique_ptr<TObjArray> objGenSigArray(sigGenNamesStr.Tokenize(","));
    for (int isig = 0; isig < objGenSigArray->GetEntries(); isig++) {
      MCSignal* sig = o2::aod::dqmcsignals::GetMCSignal(objGenSigArray->At(isig)->GetName());
      if (sig) {
        if (sig->GetNProngs() == 1) { // NOTE: 1-prong signals required
          fGenMCSignals.push_back(*sig);
          histNames += Form("MCTruthGen_%s;", sig->GetName()); // TODO: Add these names to a std::vector to avoid using Form in the process function
        } else if (sig->GetNProngs() == 2) {                   // NOTE: 2-prong signals required
          fGenMCSignals.push_back(*sig);
          histNames += Form("MCTruthGenPair_%s;", sig->GetName());
        }
      }
    }

    DefineHistograms(fHistMan, histNames.Data());    // define all histograms
    VarManager::SetUseVars(fHistMan->GetUsedVars()); // provide the list of required variables so that VarManager knows what to fill
    fOutputList.setObject(fHistMan->GetMainHistogramList());
  }

  template <int TPairType, uint32_t TEventFillMap, uint32_t TEventMCFillMap, uint32_t TTrackFillMap, typename TEvent, typename TTracks1, typename TTracks2, typename TEventsMC, typename TTracksMC>
  void runPairing(TEvent const& event, TTracks1 const& tracks1, TTracks2 const& tracks2, TEventsMC const& eventsMC, TTracksMC const& tracksMC)
  {
    if (fCurrentRun != event.runNumber()) {
      if (fUseRemoteField.value) {
        grpmag = ccdb->getForTimeStamp<o2::parameters::GRPMagField>(grpmagPath, event.timestamp());
        if (grpmag != nullptr) {
          mMagField = grpmag->getNominalL3Field();
        } else {
          LOGF(fatal, "GRP object is not available in CCDB at timestamp=%llu", event.timestamp());
        }
        if (fConfigUseKFVertexing.value) {
          VarManager::SetupTwoProngKFParticle(mMagField);
        } else {
          VarManager::SetupTwoProngDCAFitter(mMagField, fPropToPCA.value, 200.0f, 4.0f, 1.0e-3f, 0.9f, fUseAbsDCA.value); // TODO: get these parameters from Configurables
          VarManager::SetupTwoProngFwdDCAFitter(mMagField, fPropToPCA.value, 200.0f, 1.0e-3f, 0.9f, fUseAbsDCA.value);
        }
      } else {
        if (fConfigUseKFVertexing.value) {
          VarManager::SetupTwoProngKFParticle(fConfigMagField.value);
        } else {
          VarManager::SetupTwoProngDCAFitter(fConfigMagField.value, fPropToPCA.value, 200.0f, 4.0f, 1.0e-3f, 0.9f, fUseAbsDCA.value); // TODO: get these parameters from Configurables
          VarManager::SetupTwoProngFwdDCAFitter(fConfigMagField.value, fPropToPCA.value, 200.0f, 1.0e-3f, 0.9f, fUseAbsDCA.value);
        }
      }
      fCurrentRun = event.runNumber();
    }

    // establish the right histogram classes to be filled depending on TPairType (ee,mumu,emu)
    unsigned int ncuts = fBarrelHistNames.size();
    std::vector<std::vector<TString>> histNames = fBarrelHistNames;
    std::vector<std::vector<TString>> histNamesMCmatched = fBarrelHistNamesMCmatched;
    if constexpr (TPairType == VarManager::kDecayToMuMu) {
      ncuts = fMuonHistNames.size();
      histNames = fMuonHistNames;
      histNamesMCmatched = fMuonHistNamesMCmatched;
    }
    if constexpr (TPairType == VarManager::kElectronMuon) {
      ncuts = fBarrelMuonHistNames.size();
      histNames = fBarrelMuonHistNames;
      histNamesMCmatched = fBarrelMuonHistNamesMCmatched;
    }

    // Loop over two track combinations
    uint8_t twoTrackFilter = 0;
    uint32_t dileptonFilterMap = 0;
    uint32_t dileptonMcDecision = 0;
    dielectronList.reserve(1);
    dimuonList.reserve(1);
    dielectronExtraList.reserve(1);
    dimuonExtraList.reserve(1);
    if (fConfigFlatTables.value) {
      dimuonAllList.reserve(1);
    }

    for (auto& [t1, t2] : combinations(tracks1, tracks2)) {
      if constexpr (TPairType == VarManager::kDecayToEE) {
        twoTrackFilter = uint32_t(t1.isBarrelSelected()) & uint32_t(t2.isBarrelSelected());
      }
      if constexpr (TPairType == VarManager::kDecayToMuMu) {
        twoTrackFilter = uint32_t(t1.isMuonSelected()) & uint32_t(t2.isMuonSelected());
      }
      if constexpr (TPairType == VarManager::kElectronMuon) {
        twoTrackFilter = uint32_t(t1.isBarrelSelected()) & uint32_t(t2.isMuonSelected());
      }
      if (!twoTrackFilter) { // the tracks must have at least one filter bit in common to continue
        continue;
      }
      VarManager::FillPair<TPairType, TTrackFillMap>(t1, t2);
      // secondary vertexing is not implemented for e-mu pairs so we need to hide this function from the e-mu analysis for now
      if constexpr ((TPairType == VarManager::kDecayToEE) || (TPairType == VarManager::kDecayToMuMu)) {
        VarManager::FillPairVertexing<TPairType, TEventFillMap, TTrackFillMap>(event, t1, t2, fPropToPCA, VarManager::fgValues);
      }

      // run MC matching for this pair
      uint32_t mcDecision = 0;
      int isig = 0;
      for (auto sig = fRecMCSignals.begin(); sig != fRecMCSignals.end(); sig++, isig++) {
        if constexpr (TTrackFillMap & VarManager::ObjTypes::ReducedTrack || TTrackFillMap & VarManager::ObjTypes::ReducedMuon) { // for skimmed DQ model
          if ((*sig).CheckSignal(false, t1.reducedMCTrack(), t2.reducedMCTrack())) {
            mcDecision |= (uint32_t(1) << isig);
          }
        }
        if constexpr (TTrackFillMap & VarManager::ObjTypes::Track || TTrackFillMap & VarManager::ObjTypes::Muon) { // for Framework data model
          if ((*sig).CheckSignal(false, t1.template mcParticle_as<aod::McParticles_001>(), t2.template mcParticle_as<aod::McParticles_001>())) {
            mcDecision |= (uint32_t(1) << isig);
          }
        }
      } // end loop over MC signals

      dileptonFilterMap = twoTrackFilter;
      dileptonMcDecision = mcDecision;

      if constexpr (TPairType == VarManager::kDecayToEE) {
        dielectronList(event, VarManager::fgValues[VarManager::kMass], VarManager::fgValues[VarManager::kPt], VarManager::fgValues[VarManager::kEta], VarManager::fgValues[VarManager::kPhi], t1.sign() + t2.sign(), dileptonFilterMap, dileptonMcDecision);
        dielectronExtraList(t1.globalIndex(), t2.globalIndex(), VarManager::fgValues[VarManager::kVertexingTauz], VarManager::fgValues[VarManager::kVertexingLz], VarManager::fgValues[VarManager::kVertexingLxy]);
      }
      if constexpr (TPairType == VarManager::kDecayToMuMu) {
        dimuonList(event, VarManager::fgValues[VarManager::kMass], VarManager::fgValues[VarManager::kPt], VarManager::fgValues[VarManager::kEta], VarManager::fgValues[VarManager::kPhi], t1.sign() + t2.sign(), dileptonFilterMap, dileptonMcDecision);
        dimuonExtraList(t1.globalIndex(), t2.globalIndex(), VarManager::fgValues[VarManager::kVertexingTauz], VarManager::fgValues[VarManager::kVertexingLz], VarManager::fgValues[VarManager::kVertexingLxy]);
      }

      constexpr bool muonHasCov = ((TTrackFillMap & VarManager::ObjTypes::MuonCov) > 0 || (TTrackFillMap & VarManager::ObjTypes::ReducedMuonCov) > 0);
      if constexpr ((TPairType == VarManager::kDecayToMuMu) && muonHasCov) {
        if (fConfigFlatTables.value) {
          dimuonAllList(event.posX(), event.posY(), event.posZ(), event.numContrib(),
                        event.reducedMCevent().mcPosX(), event.reducedMCevent().mcPosY(), event.reducedMCevent().mcPosZ(),
                        VarManager::fgValues[VarManager::kMass],
                        dileptonMcDecision,
                        VarManager::fgValues[VarManager::kPt], VarManager::fgValues[VarManager::kEta], VarManager::fgValues[VarManager::kPhi], t1.sign() + t2.sign(), VarManager::fgValues[VarManager::kVertexingChi2PCA],
                        VarManager::fgValues[VarManager::kVertexingTauz], VarManager::fgValues[VarManager::kVertexingTauzErr],
                        VarManager::fgValues[VarManager::kVertexingTauxy], VarManager::fgValues[VarManager::kVertexingTauxyErr],
                        VarManager::fgValues[VarManager::kCosPointingAngle],
                        VarManager::fgValues[VarManager::kPt1], VarManager::fgValues[VarManager::kEta1], VarManager::fgValues[VarManager::kPhi1], t1.sign(),
                        VarManager::fgValues[VarManager::kPt2], VarManager::fgValues[VarManager::kEta2], VarManager::fgValues[VarManager::kPhi2], t2.sign(),
                        t1.fwdDcaX(), t1.fwdDcaY(), t2.fwdDcaX(), t2.fwdDcaY(),
                        t1.mcMask(), t2.mcMask(),
                        t1.chi2MatchMCHMID(), t2.chi2MatchMCHMID(),
                        t1.chi2MatchMCHMFT(), t2.chi2MatchMCHMFT(),
                        t1.chi2(), t2.chi2(),
                        t1.reducedMCTrack().pt(), t1.reducedMCTrack().eta(), t1.reducedMCTrack().phi(), t1.reducedMCTrack().e(),
                        t2.reducedMCTrack().pt(), t2.reducedMCTrack().eta(), t2.reducedMCTrack().phi(), t2.reducedMCTrack().e(),
                        t1.reducedMCTrack().vx(), t1.reducedMCTrack().vy(), t1.reducedMCTrack().vz(), t1.reducedMCTrack().vt(),
                        t2.reducedMCTrack().vx(), t2.reducedMCTrack().vy(), t2.reducedMCTrack().vz(), t2.reducedMCTrack().vt(),
<<<<<<< HEAD
                        t1.isAmbiguous(), t2.isAmbiguous(), -999., -999., -999., -999., -999., -999., -999., -999., -999.,
                        -999., -999., -999., -999., -999.);
=======
                        t1.isAmbiguous(), t2.isAmbiguous(), -999., -999., -999., -999., -999., -999., -999.,
                        VarManager::fgValues[VarManager::kVertexingPz],
                        VarManager::fgValues[VarManager::kVertexingSV]);
>>>>>>> 89af4972
        }
      }

      // Loop over all fulfilled cuts and fill pair histograms
      for (unsigned int icut = 0; icut < ncuts; icut++) {
        if (twoTrackFilter & (uint8_t(1) << icut)) {
          if (t1.sign() * t2.sign() < 0) {
            fHistMan->FillHistClass(histNames[icut][0].Data(), VarManager::fgValues);
            for (unsigned int isig = 0; isig < fRecMCSignals.size(); isig++) {
              if (mcDecision & (uint32_t(1) << isig)) {
                fHistMan->FillHistClass(histNamesMCmatched[icut][isig].Data(), VarManager::fgValues);
              }
            }
          } else {
            if (t1.sign() > 0) {
              fHistMan->FillHistClass(histNames[icut][1].Data(), VarManager::fgValues);
            } else {
              fHistMan->FillHistClass(histNames[icut][2].Data(), VarManager::fgValues);
            }
          }
        }
      }
    } // end loop over barrel track pairs
  }   // end runPairing

  template <typename TTracksMC>
  void runMCGen(TTracksMC& groupedMCTracks)
  {
    // loop over mc stack and fill histograms for pure MC truth signals
    // group all the MC tracks which belong to the MC event corresponding to the current reconstructed event
    // auto groupedMCTracks = tracksMC.sliceBy(aod::reducedtrackMC::reducedMCeventId, event.reducedMCevent().globalIndex());
    for (auto& mctrack : groupedMCTracks) {
      VarManager::FillTrackMC(groupedMCTracks, mctrack);
      // NOTE: Signals are checked here mostly based on the skimmed MC stack, so depending on the requested signal, the stack could be incomplete.
      // NOTE: However, the working model is that the decisions on MC signals are precomputed during skimming and are stored in the mcReducedFlags member.
      // TODO:  Use the mcReducedFlags to select signals
      for (auto& sig : fGenMCSignals) {
        if (sig.GetNProngs() != 1) { // NOTE: 1-prong signals required
          continue;
        }
        bool checked = false;
        if constexpr (soa::is_soa_filtered_v<TTracksMC>) {
          auto mctrack_raw = groupedMCTracks.rawIteratorAt(mctrack.globalIndex());
          checked = sig.CheckSignal(false, mctrack_raw);
        } else {
          checked = sig.CheckSignal(false, mctrack);
        }
        if (checked) {
          fHistMan->FillHistClass(Form("MCTruthGen_%s", sig.GetName()), VarManager::fgValues);
        }
      }
    }

    //    // loop over mc stack and fill histograms for pure MC truth signals
    for (auto& sig : fGenMCSignals) {
      if (sig.GetNProngs() != 2) { // NOTE: 2-prong signals required
        continue;
      }
      for (auto& [t1, t2] : combinations(groupedMCTracks, groupedMCTracks)) {
        bool checked = false;
        if constexpr (soa::is_soa_filtered_v<TTracksMC>) {
          auto t1_raw = groupedMCTracks.rawIteratorAt(t1.globalIndex());
          auto t2_raw = groupedMCTracks.rawIteratorAt(t2.globalIndex());
          checked = sig.CheckSignal(false, t1_raw, t2_raw);
        } else {
          checked = sig.CheckSignal(false, t1, t2);
        }
        if (checked) {
          VarManager::FillPairMC(t1, t2);
          fHistMan->FillHistClass(Form("MCTruthGenPair_%s", sig.GetName()), VarManager::fgValues);
        }
      }
    } // end of true pairing loop
  }   // end runMCGen

  // Preslice<ReducedMCTracks> perReducedMcEvent = aod::reducedtrackMC::reducedMCeventId;
  PresliceUnsorted<ReducedMCTracks> perReducedMcEvent = aod::reducedtrackMC::reducedMCeventId;

  void processDecayToEESkimmed(soa::Filtered<MyEventsSelected>::iterator const& event,
                               soa::Filtered<MyBarrelTracksSelected> const& tracks,
                               ReducedMCEvents const& eventsMC, ReducedMCTracks const& tracksMC)
  {
    // Reset the fValues array
    VarManager::ResetValues(0, VarManager::kNVars);
    VarManager::FillEvent<gkEventFillMap>(event);
    VarManager::FillEvent<gkMCEventFillMap>(event.reducedMCevent());

    runPairing<VarManager::kDecayToEE, gkEventFillMap, gkMCEventFillMap, gkTrackFillMap>(event, tracks, tracks, eventsMC, tracksMC);
    auto groupedMCTracks = tracksMC.sliceBy(perReducedMcEvent, event.reducedMCevent().globalIndex());
    groupedMCTracks.bindInternalIndicesTo(&tracksMC);
    runMCGen(groupedMCTracks);
  }

  void processDecayToEEVertexingSkimmed(soa::Filtered<MyEventsVtxCovSelected>::iterator const& event,
                                        soa::Filtered<MyBarrelTracksSelectedWithCov> const& tracks,
                                        ReducedMCEvents const& eventsMC, ReducedMCTracks const& tracksMC)
  {
    // Reset the fValues array
    VarManager::ResetValues(0, VarManager::kNVars);
    VarManager::FillEvent<gkEventFillMapWithCov>(event);
    VarManager::FillEvent<gkMCEventFillMap>(event.reducedMCevent());

    runPairing<VarManager::kDecayToEE, gkEventFillMapWithCov, gkMCEventFillMap, gkTrackFillMapWithCov>(event, tracks, tracks, eventsMC, tracksMC);
    auto groupedMCTracks = tracksMC.sliceBy(perReducedMcEvent, event.reducedMCevent().globalIndex());
    groupedMCTracks.bindInternalIndicesTo(&tracksMC);
    runMCGen(groupedMCTracks);
  }

  void processDecayToMuMuSkimmed(soa::Filtered<MyEventsSelected>::iterator const& event,
                                 soa::Filtered<MyMuonTracksSelected> const& muons,
                                 ReducedMCEvents const& eventsMC, ReducedMCTracks const& tracksMC)
  {
    // Reset the fValues array
    VarManager::ResetValues(0, VarManager::kNVars);
    VarManager::FillEvent<gkEventFillMap>(event);
    VarManager::FillEvent<gkMCEventFillMap>(event.reducedMCevent());

    runPairing<VarManager::kDecayToMuMu, gkEventFillMap, gkMCEventFillMap, gkMuonFillMap>(event, muons, muons, eventsMC, tracksMC);
    auto groupedMCTracks = tracksMC.sliceBy(perReducedMcEvent, event.reducedMCevent().globalIndex());
    groupedMCTracks.bindInternalIndicesTo(&tracksMC);
    runMCGen(groupedMCTracks);
  }

  void processDecayToMuMuVertexingSkimmed(soa::Filtered<MyEventsVtxCovSelected>::iterator const& event,
                                          soa::Filtered<MyMuonTracksSelectedWithCov> const& muons,
                                          ReducedMCEvents const& eventsMC, ReducedMCTracks const& tracksMC)
  {
    // Reset the fValues array
    VarManager::ResetValues(0, VarManager::kNVars);
    VarManager::FillEvent<gkEventFillMap>(event);
    VarManager::FillEvent<gkMCEventFillMap>(event.reducedMCevent());

    runPairing<VarManager::kDecayToMuMu, gkEventFillMapWithCov, gkMCEventFillMap, gkMuonFillMapWithCov>(event, muons, muons, eventsMC, tracksMC);
    auto groupedMCTracks = tracksMC.sliceBy(perReducedMcEvent, event.reducedMCevent().globalIndex());
    groupedMCTracks.bindInternalIndicesTo(&tracksMC);
    runMCGen(groupedMCTracks);
  }

  /*void processElectronMuonSkimmed(soa::Filtered<MyEventsSelected>::iterator const& event,
                                  soa::Filtered<MyBarrelTracksSelected> const& tracks, soa::Filtered<MyMuonTracksSelected> const& muons,
                                  ReducedMCEvents const& eventsMC, ReducedMCTracks const& tracksMC) {
    // Reset the fValues array
    VarManager::ResetValues(0, VarManager::kNVars);
    VarManager::FillEvent<gkEventFillMap>(event);
    VarManager::FillEvent<gkMCEventFillMap>(event.reducedMCevent());

    runPairing<VarManager::kElectronMuon, gkEventFillMap, gkMCEventFillMap, gkTrackFillMap>(event, tracks, muons, eventsMC, tracksMC);
    auto groupedMCTracks = tracksMC.sliceBy(aod::reducedtrackMC::reducedMCeventId, event.reducedMCevent().globalIndex());
    runMCGen(groupedMCTracks);
  }*/
  void processDummy(MyEvents&)
  {
    // do nothing
  }

  PROCESS_SWITCH(AnalysisSameEventPairing, processDecayToEESkimmed, "Run barrel barrel pairing on DQ skimmed tracks", false);
  PROCESS_SWITCH(AnalysisSameEventPairing, processDecayToEEVertexingSkimmed, "Run barrel barrel pairing on DQ skimmed tracks including vertexing", false);
  PROCESS_SWITCH(AnalysisSameEventPairing, processDecayToMuMuSkimmed, "Run muon muon pairing on DQ skimmed muons", false);
  PROCESS_SWITCH(AnalysisSameEventPairing, processDecayToMuMuVertexingSkimmed, "Run muon muon pairing on DQ skimmed muons including vertexing", false);
  // PROCESS_SWITCH(AnalysisSameEventPairing, processElectronMuonSkimmed, "Run barrel muon pairing on DQ skimmed tracks", false);
  PROCESS_SWITCH(AnalysisSameEventPairing, processDummy, "Dummy process function", false);
};

struct AnalysisDileptonTrack {
  Produces<aod::DileptonTrackCandidates> dileptontrackcandidatesList;
  OutputObj<THashList> fOutputList{"output"};
  // TODO: For now this is only used to determine the position in the filter bit map for the hadron cut
  Configurable<string> fConfigTrackCuts{"cfgLeptonCuts", "", "Comma separated list of barrel track cuts"};
  Configurable<bool> fConfigFillCandidateTable{"cfgFillCandidateTable", false, "Produce a single flat tables with all relevant information dilepton-track candidates"};
  Filter eventFilter = aod::dqanalysisflags::isEventSelected == 1;
  // Filter dileptonFilter = aod::reducedpair::mass > 2.92f && aod::reducedpair::mass < 3.16f && aod::reducedpair::sign == 0;
  // Filter dileptonFilter = aod::reducedpair::mass > 2.6f && aod::reducedpair::mass < 3.5f && aod::reducedpair::sign == 0;

  Configurable<std::string> fConfigMCRecSignals{"cfgBarrelMCRecSignals", "", "Comma separated list of MC signals (reconstructed)"};
  Configurable<std::string> fConfigMCGenSignals{"cfgBarrelMCGenSignals", "", "Comma separated list of MC signals (generated)"};

  constexpr static uint32_t fgDileptonFillMap = VarManager::ObjTypes::ReducedTrack | VarManager::ObjTypes::Pair; // fill map

  // use two values array to avoid mixing up the quantities
  float* fValuesDilepton;
  float* fValuesTrack;
  HistogramManager* fHistMan;

  std::vector<std::vector<TString>> fMuonHistNames;
  std::vector<std::vector<TString>> fMuonHistNamesMCmatched;
  std::vector<TString> fRecMCSignalsNames;

  std::vector<MCSignal> fRecMCSignals;
  std::vector<MCSignal> fGenMCSignals;

  // NOTE: the barrel track filter is shared between the filters for dilepton electron candidates (first n-bits)
  //       and the associated hadrons (n+1 bit) --> see the barrel track selection task
  //      The current condition should be replaced when bitwise operators will become available in Filter expressions
  int fNHadronCutBit;

  void init(o2::framework::InitContext& context)
  {
    TString sigNamesStr = fConfigMCRecSignals.value;
    std::unique_ptr<TObjArray> objRecSigArray(sigNamesStr.Tokenize(","));
    TString histNames;

    fValuesDilepton = new float[VarManager::kNVars];
    fValuesTrack = new float[VarManager::kNVars];
    VarManager::SetDefaultVarNames();
    fHistMan = new HistogramManager("analysisHistos", "aa", VarManager::kNVars);
    fHistMan->SetUseDefaultVariableNames(kTRUE);
    fHistMan->SetDefaultVarNames(VarManager::fgVariableNames, VarManager::fgVariableUnits);

    // TODO: Create separate histogram directories for each selection used in the creation of the dileptons
    // TODO: Implement possibly multiple selections for the associated track ?
    if (context.mOptions.get<bool>("processDimuonMuonSkimmed") || context.mOptions.get<bool>("processDielectronKaonSkimmed")) {
      // DefineHistograms(fHistMan, "DileptonsSelected;DileptonTrackInvMass;DileptonsSelected_matchedMC;DileptonTrackInvMass_matchedMC;"); // define all histograms
      // VarManager::SetUseVars(fHistMan->GetUsedVars());
      // fOutputList.setObject(fHistMan->GetMainHistogramList());

      histNames += "DileptonsSelected;DileptonTrackInvMass;";

      if (!sigNamesStr.IsNull()) {
        for (int isig = 0; isig < objRecSigArray->GetEntries(); ++isig) {
          MCSignal* sig = o2::aod::dqmcsignals::GetMCSignal(objRecSigArray->At(isig)->GetName());
          if (sig) {
            if (sig->GetNProngs() == 1) {
              fRecMCSignals.push_back(*sig);
              TString histName = Form("LeptonsSelected_matchedMC_%s", sig->GetName());
              histNames += Form("%s;", histName.Data());
              fRecMCSignalsNames.push_back(sig->GetName());
            }
            if (sig->GetNProngs() == 2) {
              fRecMCSignals.push_back(*sig);
              TString histName = Form("DileptonsSelected_matchedMC_%s", sig->GetName());
              histNames += Form("%s;", histName.Data());
              fRecMCSignalsNames.push_back(sig->GetName());
            }
            if (sig->GetNProngs() == 3) {
              fRecMCSignals.push_back(*sig);
              TString histName = Form("DileptonTrackInvMass_matchedMC_%s", sig->GetName());
              histNames += Form("%s;", histName.Data());
              fRecMCSignalsNames.push_back(sig->GetName());
            }
          }
        }
      }

      // Add histogram classes for each specified MCsignal at the generator level
      // TODO: create a std::vector of hist classes to be used at Fill time, to avoid using Form in the process function
      TString sigGenNamesStr = fConfigMCGenSignals.value;
      std::unique_ptr<TObjArray> objGenSigArray(sigGenNamesStr.Tokenize(","));
      for (int isig = 0; isig < objGenSigArray->GetEntries(); isig++) {
        MCSignal* sig = o2::aod::dqmcsignals::GetMCSignal(objGenSigArray->At(isig)->GetName());
        if (sig) {
          if (sig->GetNProngs() == 1) { // NOTE: 1-prong signals required
            fGenMCSignals.push_back(*sig);
            histNames += Form("MCTruthGen_%s;", sig->GetName()); // TODO: Add these names to a std::vector to avoid using Form in the process function
          }
        }
      }

      DefineHistograms(fHistMan, histNames.Data()); // define all histograms
      VarManager::SetUseVars(fHistMan->GetUsedVars());
      fOutputList.setObject(fHistMan->GetMainHistogramList());
    }

    TString configCutNamesStr = fConfigTrackCuts.value;
    if (!configCutNamesStr.IsNull()) {
      std::unique_ptr<TObjArray> objArray(configCutNamesStr.Tokenize(","));
      fNHadronCutBit = objArray->GetEntries();
    } else {
      fNHadronCutBit = 0;
    }
  }

  // Template function to run pair - track combinations
  template <int TCandidateType, uint32_t TEventFillMap, uint32_t TEventMCFillMap, uint32_t TTrackFillMap, typename TEvent, typename TTracks, typename TDileptons, typename TEventsMC, typename TTracksMC>
  void runDileptonTrack(TEvent const& event, TTracks const& tracks, TDileptons const& dileptons, TEventsMC const& eventsMC, TTracksMC const& tracksMC)
  {
    VarManager::ResetValues(0, VarManager::kNVars, fValuesTrack);
    VarManager::ResetValues(0, VarManager::kNVars, fValuesDilepton);
    VarManager::FillEvent<TEventFillMap>(event, fValuesTrack);
    VarManager::FillEvent<TEventFillMap>(event, fValuesDilepton);

    // Set the global index offset to find the proper lepton
    // TO DO: remove it once the issue with lepton index is solved
    int indexOffset = -999;
    std::vector<int> trackGlobalIndexes;

    if (dileptons.size() > 0) {
      for (auto track : tracks) {
        trackGlobalIndexes.push_back(track.globalIndex());
        // std::cout << track.index() << " " << track.globalIndex() << std::endl;
      }
    }
    for (auto dilepton : dileptons) {

      int indexLepton1 = dilepton.index0Id();
      int indexLepton2 = dilepton.index1Id();

      if (indexOffset == -999) {
        indexOffset = trackGlobalIndexes.at(0);
      }
      trackGlobalIndexes.clear();

      auto lepton1 = tracks.iteratorAt(indexLepton1 - indexOffset);
      auto lepton2 = tracks.iteratorAt(indexLepton2 - indexOffset);

      // Check that the dilepton has zero charge
      if (dilepton.sign() != 0) {
        continue;
      }

      // Check that the muons are opposite sign
      if (lepton1.sign() * lepton2.sign() > 0) {
        continue;
      }

      VarManager::FillTrack<fgDileptonFillMap>(dilepton, fValuesDilepton);
      fHistMan->FillHistClass("DileptonsSelected", fValuesDilepton);

      auto lepton1MC = lepton1.reducedMCTrack();
      auto lepton2MC = lepton2.reducedMCTrack();

      // run MC matching for this pair
      uint32_t mcDecision = 0;
      int isig = 0;
      for (auto sig = fRecMCSignals.begin(); sig != fRecMCSignals.end(); sig++, isig++) {
        if constexpr (TTrackFillMap & VarManager::ObjTypes::ReducedTrack || TTrackFillMap & VarManager::ObjTypes::ReducedMuon) { // for skimmed DQ model
          if ((*sig).CheckSignal(false, lepton1MC, lepton2MC)) {
            mcDecision |= (uint32_t(1) << isig);
          }
        }
      } // end loop over MC signals

      for (unsigned int isig = 0; isig < fRecMCSignals.size(); isig++) {
        if (mcDecision & (uint32_t(1) << isig)) {
          fHistMan->FillHistClass(Form("DileptonsSelected_matchedMC_%s", fRecMCSignalsNames[isig].Data()), fValuesDilepton);
        }
      }

      if (fConfigFillCandidateTable.value) {
        dileptontrackcandidatesList.reserve(1);
      }
      for (auto& track : tracks) {
        auto trackMC = track.reducedMCTrack();
        int index = track.globalIndex();

        // Remove combinations in which the track index is the same as the dilepton legs indices
        if (index == indexLepton1 || index == indexLepton2) {
          continue;
        }

        VarManager::FillDileptonHadron(dilepton, track, fValuesTrack);
        VarManager::FillDileptonTrackVertexing<TCandidateType, TEventFillMap, TTrackFillMap>(event, lepton1, lepton2, track, fValuesTrack);
        fHistMan->FillHistClass("DileptonTrackInvMass", fValuesTrack);

        mcDecision = 0;
        isig = 0;
        for (auto sig = fRecMCSignals.begin(); sig != fRecMCSignals.end(); sig++, isig++) {
          if constexpr (TTrackFillMap & VarManager::ObjTypes::ReducedTrack || TTrackFillMap & VarManager::ObjTypes::ReducedMuon || TTrackFillMap & VarManager::ObjTypes::ReducedMuon) { // for skimmed DQ model
            if ((*sig).CheckSignal(false, lepton1MC, lepton2MC, trackMC)) {
              mcDecision |= (uint32_t(1) << isig);
            }
          }
        }

        if (fConfigFillCandidateTable.value) {
          dileptontrackcandidatesList(mcDecision, fValuesTrack[VarManager::kPairMass], fValuesTrack[VarManager::kPairPt], fValuesTrack[VarManager::kPairEta], fValuesTrack[VarManager::kVertexingTauz], fValuesTrack[VarManager::kVertexingTauxy], fValuesTrack[VarManager::kVertexingLz], fValuesTrack[VarManager::kVertexingLxy]);
        }

        for (unsigned int isig = 0; isig < fRecMCSignals.size(); isig++) {
          if (mcDecision & (uint32_t(1) << isig)) {
            fHistMan->FillHistClass(Form("DileptonTrackInvMass_matchedMC_%s", fRecMCSignalsNames[isig].Data()), fValuesTrack);
          }
        }
      }
    }
  }

  template <typename TTracksMC>
  void runMCGen(TTracksMC const& groupedMCTracks)
  {
    // loop over mc stack and fill histograms for pure MC truth signals
    // group all the MC tracks which belong to the MC event corresponding to the current reconstructed event
    // auto groupedMCTracks = tracksMC.sliceBy(aod::reducedtrackMC::reducedMCeventId, event.reducedMCevent().globalIndex());
    for (auto& mctrack : groupedMCTracks) {
      VarManager::FillTrackMC(groupedMCTracks, mctrack);
      // NOTE: Signals are checked here mostly based on the skimmed MC stack, so depending on the requested signal, the stack could be incomplete.
      // NOTE: However, the working model is that the decisions on MC signals are precomputed during skimming and are stored in the mcReducedFlags member.
      // TODO:  Use the mcReducedFlags to select signals
      for (auto& sig : fGenMCSignals) {
        if (sig.GetNProngs() != 1) { // NOTE: 1-prong signals required
          continue;
        }
        bool checked = false;
        if constexpr (soa::is_soa_filtered_v<TTracksMC>) {
          auto mctrack_raw = groupedMCTracks.rawIteratorAt(mctrack.globalIndex());
          checked = sig.CheckSignal(false, mctrack_raw);
        } else {
          checked = sig.CheckSignal(false, mctrack);
        }
        if (checked) {
          fHistMan->FillHistClass(Form("MCTruthGen_%s", sig.GetName()), VarManager::fgValues);
        }
      }
    }
  }

  // Preslice<ReducedMCTracks> perReducedMcEvent = aod::reducedtrackMC::reducedMCeventId;
  PresliceUnsorted<ReducedMCTracks> perReducedMcEvent = aod::reducedtrackMC::reducedMCeventId;

  void processDimuonMuonSkimmed(soa::Filtered<MyEventsVtxCovSelected>::iterator const& event, MyMuonTracksSelectedWithCov const& tracks, soa::Join<aod::Dimuons, aod::DimuonsExtra> const& dileptons, ReducedMCEvents const& eventsMC, ReducedMCTracks const& tracksMC)
  {
    runDileptonTrack<VarManager::kBcToThreeMuons, gkEventFillMapWithCov, gkMCEventFillMap, gkMuonFillMapWithCov>(event, tracks, dileptons, eventsMC, tracksMC);
    auto groupedMCTracks = tracksMC.sliceBy(perReducedMcEvent, event.reducedMCevent().globalIndex());
    groupedMCTracks.bindInternalIndicesTo(&tracksMC);
    runMCGen(groupedMCTracks);
  }
  void processDielectronKaonSkimmed(soa::Filtered<MyEventsVtxCovSelected>::iterator const& event, MyBarrelTracksSelectedWithCov const& tracks, soa::Join<aod::Dielectrons, aod::DielectronsExtra> const& dileptons, ReducedMCEvents const& eventsMC, ReducedMCTracks const& tracksMC)
  {
    runDileptonTrack<VarManager::kBtoJpsiEEK, gkEventFillMapWithCov, gkMCEventFillMap, gkTrackFillMapWithCov>(event, tracks, dileptons, eventsMC, tracksMC);
    auto groupedMCTracks = tracksMC.sliceBy(perReducedMcEvent, event.reducedMCevent().globalIndex());
    groupedMCTracks.bindInternalIndicesTo(&tracksMC);
    runMCGen(groupedMCTracks);
  }
  void processDummy(MyEvents&)
  {
    // do nothing
  }

  PROCESS_SWITCH(AnalysisDileptonTrack, processDimuonMuonSkimmed, "Run dimuon-muon pairing, using skimmed data", false);
  PROCESS_SWITCH(AnalysisDileptonTrack, processDielectronKaonSkimmed, "Run dielectron-kaon pairing, using skimmed data", false);
  PROCESS_SWITCH(AnalysisDileptonTrack, processDummy, "Dummy function", false);
};

WorkflowSpec defineDataProcessing(ConfigContext const& cfgc)
{
  return WorkflowSpec{
    adaptAnalysisTask<AnalysisEventSelection>(cfgc),
    adaptAnalysisTask<AnalysisTrackSelection>(cfgc),
    adaptAnalysisTask<AnalysisMuonSelection>(cfgc),
    adaptAnalysisTask<AnalysisSameEventPairing>(cfgc),
    adaptAnalysisTask<AnalysisDileptonTrack>(cfgc)};
}

void DefineHistograms(HistogramManager* histMan, TString histClasses)
{
  //
  // Define here the histograms for all the classes required in analysis.
  //  The histogram classes are provided in the histClasses string, separated by semicolon ";"
  //  The histogram classes and their components histograms are defined below depending on the name of the histogram class
  //
  std::unique_ptr<TObjArray> objArray(histClasses.Tokenize(";"));
  for (Int_t iclass = 0; iclass < objArray->GetEntries(); ++iclass) {
    TString classStr = objArray->At(iclass)->GetName();
    histMan->AddHistClass(classStr.Data());

    // NOTE: The level of detail for histogramming can be controlled via configurables
    if (classStr.Contains("Event")) {
      dqhistograms::DefineHistograms(histMan, objArray->At(iclass)->GetName(), "event", "trigger,cent,mc");
    }

    if (classStr.Contains("Track") && !classStr.Contains("Pairs")) {
      if (classStr.Contains("Barrel")) {
        dqhistograms::DefineHistograms(histMan, objArray->At(iclass)->GetName(), "track", "its,tpcpid,dca,tofpid,mc");
      }
      if (classStr.Contains("Muon")) {
        dqhistograms::DefineHistograms(histMan, objArray->At(iclass)->GetName(), "track", "muon");
      }
    }

    if (classStr.Contains("Pairs")) {
      if (classStr.Contains("Barrel")) {
        dqhistograms::DefineHistograms(histMan, objArray->At(iclass)->GetName(), "pair", "barrel,vertexing-barrel");
      }
      if (classStr.Contains("Muon")) {
        dqhistograms::DefineHistograms(histMan, objArray->At(iclass)->GetName(), "pair", "dimuon,vertexing-forward");
      }
    }

    if (classStr.Contains("MCTruthGenPair")) {
      dqhistograms::DefineHistograms(histMan, objArray->At(iclass)->GetName(), "mctruth_pair");
      histMan->AddHistogram(objArray->At(iclass)->GetName(), "Pt", "MC generator p_{T} distribution", false, 200, 0.0, 20.0, VarManager::kMCPt);
      histMan->AddHistogram(objArray->At(iclass)->GetName(), "Eta", "MC generator #eta distribution", false, 500, -5.0, 5.0, VarManager::kMCEta);
      histMan->AddHistogram(objArray->At(iclass)->GetName(), "Phi", "MC generator #varphi distribution", false, 500, -6.3, 6.3, VarManager::kMCPhi);
    }
    if (classStr.Contains("MCTruthGen")) {
      dqhistograms::DefineHistograms(histMan, objArray->At(iclass)->GetName(), "mctruth");
      histMan->AddHistogram(objArray->At(iclass)->GetName(), "Pt", "MC generator p_{T} distribution", false, 200, 0.0, 20.0, VarManager::kMCPt);
      histMan->AddHistogram(objArray->At(iclass)->GetName(), "Eta", "MC generator #eta distribution", false, 500, -5.0, 5.0, VarManager::kMCEta);
      histMan->AddHistogram(objArray->At(iclass)->GetName(), "Phi", "MC generator #varphi distribution", false, 500, -6.3, 6.3, VarManager::kMCPhi);
    }
    if (classStr.Contains("DileptonsSelected")) {
      dqhistograms::DefineHistograms(histMan, objArray->At(iclass)->GetName(), "pair", "barrel,dimuon");
    }
    if (classStr.Contains("LeptonsSelected")) {
      dqhistograms::DefineHistograms(histMan, objArray->At(iclass)->GetName(), "track", "muon");
    }
    if (classStr.Contains("DileptonTrackInvMass")) {
      dqhistograms::DefineHistograms(histMan, objArray->At(iclass)->GetName(), "dilepton-hadron-mass");
    }

  } // end loop over histogram classes
}<|MERGE_RESOLUTION|>--- conflicted
+++ resolved
@@ -808,14 +808,9 @@
                         t2.reducedMCTrack().pt(), t2.reducedMCTrack().eta(), t2.reducedMCTrack().phi(), t2.reducedMCTrack().e(),
                         t1.reducedMCTrack().vx(), t1.reducedMCTrack().vy(), t1.reducedMCTrack().vz(), t1.reducedMCTrack().vt(),
                         t2.reducedMCTrack().vx(), t2.reducedMCTrack().vy(), t2.reducedMCTrack().vz(), t2.reducedMCTrack().vt(),
-<<<<<<< HEAD
                         t1.isAmbiguous(), t2.isAmbiguous(), -999., -999., -999., -999., -999., -999., -999., -999., -999.,
-                        -999., -999., -999., -999., -999.);
-=======
-                        t1.isAmbiguous(), t2.isAmbiguous(), -999., -999., -999., -999., -999., -999., -999.,
-                        VarManager::fgValues[VarManager::kVertexingPz],
+                        -999., -999., -999., -999., -999., VarManager::fgValues[VarManager::kVertexingPz],
                         VarManager::fgValues[VarManager::kVertexingSV]);
->>>>>>> 89af4972
         }
       }
 
