// Copyright 2019-2020 CERN and copyright holders of ALICE O2.
// See https://alice-o2.web.cern.ch/copyright for details of the copyright holders.
// All rights not expressly granted are reserved.
//
// This software is distributed under the terms of the GNU General Public
// License v3 (GPL Version 3), copied verbatim in the file "COPYING".
//
// In applying this license CERN does not waive the privileges and immunities
// granted to it by virtue of its status as an Intergovernmental Organization
// or submit itself to any jurisdiction.
//
// Contact: iarsene@cern.ch, i.c.arsene@fys.uio.no
//
// Analysis task for processing O2::DQ MC skimmed AODs
//
#include <iostream>
#include <vector>
#include <TMath.h>
#include <TH1F.h>
#include <THashList.h>
#include <TString.h>
#include "Framework/runDataProcessing.h"
#include "Framework/AnalysisTask.h"
#include "Framework/AnalysisDataModel.h"
#include "Framework/ASoAHelpers.h"
#include "PWGDQ/DataModel/ReducedInfoTables.h"
#include "PWGDQ/Core/VarManager.h"
#include "PWGDQ/Core/HistogramManager.h"
#include "PWGDQ/Core/AnalysisCut.h"
#include "PWGDQ/Core/AnalysisCompositeCut.h"
#include "PWGDQ/Core/HistogramsLibrary.h"
#include "PWGDQ/Core/CutsLibrary.h"
#include "PWGDQ/Core/MCSignal.h"
#include "PWGDQ/Core/MCSignalLibrary.h"
#include "DataFormatsParameters/GRPObject.h"
#include "CCDB/BasicCCDBManager.h"

using std::cout;
using std::endl;
using std::string;

using namespace o2;
using namespace o2::framework;
using namespace o2::framework::expressions;
using namespace o2::aod;

// Some definitions
namespace o2::aod
{

namespace dqanalysisflags
{
DECLARE_SOA_COLUMN(IsEventSelected, isEventSelected, int);
DECLARE_SOA_COLUMN(IsBarrelSelected, isBarrelSelected, int);
DECLARE_SOA_COLUMN(IsMuonSelected, isMuonSelected, int);
} // namespace dqanalysisflags

DECLARE_SOA_TABLE(EventCuts, "AOD", "EVENTCUTS", dqanalysisflags::IsEventSelected);
DECLARE_SOA_TABLE(BarrelTrackCuts, "AOD", "BARRELTRACKCUTS", dqanalysisflags::IsBarrelSelected);
DECLARE_SOA_TABLE(MuonTrackCuts, "AOD", "DQANAMUONCUTS", dqanalysisflags::IsMuonSelected);
} // namespace o2::aod

// using MyEvents = soa::Join<aod::ReducedEvents, aod::ReducedEventsExtended, aod::ReducedEventsMC>;
using MyEvents = soa::Join<aod::ReducedEvents, aod::ReducedEventsExtended, aod::ReducedMCEventLabels>;
using MyEventsSelected = soa::Join<aod::ReducedEvents, aod::ReducedEventsExtended, aod::EventCuts, aod::ReducedMCEventLabels>;
// TODO: make secondary vertexing optional
using MyEventsVtxCov = soa::Join<aod::ReducedEvents, aod::ReducedEventsExtended, aod::ReducedEventsVtxCov, aod::ReducedMCEventLabels>;
using MyEventsVtxCovSelected = soa::Join<aod::ReducedEvents, aod::ReducedEventsExtended, aod::ReducedEventsVtxCov, aod::EventCuts, aod::ReducedMCEventLabels>;

using MyBarrelTracks = soa::Join<aod::ReducedTracks, aod::ReducedTracksBarrel, aod::ReducedTracksBarrelPID, aod::ReducedTracksBarrelLabels>;
using MyBarrelTracksWithCov = soa::Join<aod::ReducedTracks, aod::ReducedTracksBarrel, aod::ReducedTracksBarrelCov, aod::ReducedTracksBarrelPID, aod::ReducedTracksBarrelLabels>;
using MyBarrelTracksSelected = soa::Join<aod::ReducedTracks, aod::ReducedTracksBarrel, aod::ReducedTracksBarrelPID, aod::BarrelTrackCuts, aod::ReducedTracksBarrelLabels>;
using MyBarrelTracksSelectedWithCov = soa::Join<aod::ReducedTracks, aod::ReducedTracksBarrel, aod::ReducedTracksBarrelCov, aod::ReducedTracksBarrelPID, aod::BarrelTrackCuts, aod::ReducedTracksBarrelLabels>;

using MyMuonTracks = soa::Join<aod::ReducedMuons, aod::ReducedMuonsExtra, aod::ReducedMuonsLabels>;
using MyMuonTracksSelected = soa::Join<aod::ReducedMuons, aod::ReducedMuonsExtra, aod::MuonTrackCuts, aod::ReducedMuonsLabels>;
using MyMuonTracksWithCov = soa::Join<aod::ReducedMuons, aod::ReducedMuonsExtra, aod::ReducedMuonsCov, aod::ReducedMuonsLabels>;
using MyMuonTracksSelectedWithCov = soa::Join<aod::ReducedMuons, aod::ReducedMuonsExtra, aod::ReducedMuonsCov, aod::MuonTrackCuts, aod::ReducedMuonsLabels>;

constexpr static uint32_t gkEventFillMap = VarManager::ObjTypes::ReducedEvent | VarManager::ObjTypes::ReducedEventExtended;
constexpr static uint32_t gkMCEventFillMap = VarManager::ObjTypes::ReducedEventMC;
constexpr static uint32_t gkEventFillMapWithCov = VarManager::ObjTypes::ReducedEvent | VarManager::ObjTypes::ReducedEventExtended | VarManager::ObjTypes::ReducedEventVtxCov;
constexpr static uint32_t gkTrackFillMap = VarManager::ObjTypes::ReducedTrack | VarManager::ObjTypes::ReducedTrackBarrel | VarManager::ObjTypes::ReducedTrackBarrelPID;
constexpr static uint32_t gkTrackFillMapWithCov = VarManager::ObjTypes::ReducedTrack | VarManager::ObjTypes::ReducedTrackBarrel | VarManager::ObjTypes::ReducedTrackBarrelCov | VarManager::ObjTypes::ReducedTrackBarrelPID;
constexpr static uint32_t gkMuonFillMap = VarManager::ObjTypes::ReducedMuon | VarManager::ObjTypes::ReducedMuonExtra;
constexpr static uint32_t gkMuonFillMapWithCov = VarManager::ObjTypes::ReducedMuon | VarManager::ObjTypes::ReducedMuonExtra | VarManager::ObjTypes::ReducedMuonCov;
constexpr static uint32_t gkParticleMCFillMap = VarManager::ObjTypes::ParticleMC;

void DefineHistograms(HistogramManager* histMan, TString histClasses);

struct AnalysisEventSelection {
  Produces<aod::EventCuts> eventSel;
  OutputObj<THashList> fOutputList{"output"};
  Configurable<std::string> fConfigEventCuts{"cfgEventCuts", "eventStandard", "Event selection"};
  Configurable<bool> fConfigQA{"cfgQA", false, "If true, fill QA histograms"};

  HistogramManager* fHistMan;
  AnalysisCompositeCut* fEventCut;

  void init(o2::framework::InitContext&)
  {
    fEventCut = new AnalysisCompositeCut(true);
    TString eventCutStr = fConfigEventCuts.value;
    fEventCut->AddCut(dqcuts::GetAnalysisCut(eventCutStr.Data()));
    VarManager::SetUseVars(AnalysisCut::fgUsedVars); // provide the list of required variables so that VarManager knows what to fill

    VarManager::SetDefaultVarNames();
    if (fConfigQA) {
      fHistMan = new HistogramManager("analysisHistos", "aa", VarManager::kNVars);
      fHistMan->SetUseDefaultVariableNames(kTRUE);
      fHistMan->SetDefaultVarNames(VarManager::fgVariableNames, VarManager::fgVariableUnits);
      DefineHistograms(fHistMan, "Event_BeforeCuts;Event_AfterCuts;"); // define all histograms
      VarManager::SetUseVars(fHistMan->GetUsedVars());                 // provide the list of required variables so that VarManager knows what to fill
      fOutputList.setObject(fHistMan->GetMainHistogramList());
    }
  }

  template <uint32_t TEventFillMap, uint32_t TEventMCFillMap, typename TEvent, typename TEventsMC>
  void runSelection(TEvent const& event, TEventsMC const& mcEvents)
  {
    // Reset the values array
    VarManager::ResetValues(0, VarManager::kNEventWiseVariables);

    VarManager::FillEvent<TEventFillMap>(event);
    if constexpr ((TEventMCFillMap & VarManager::ObjTypes::ReducedEventMC) > 0) {
      VarManager::FillEvent<TEventMCFillMap>(event.reducedMCevent());
    }
    if constexpr ((TEventMCFillMap & VarManager::ObjTypes::CollisionMC) > 0) {
      VarManager::FillEvent<TEventMCFillMap>(event.mcCollision());
    }
    if (fConfigQA) {
      fHistMan->FillHistClass("Event_BeforeCuts", VarManager::fgValues); // automatically fill all the histograms in the class Event
    }
    if (fEventCut->IsSelected(VarManager::fgValues)) {
      if (fConfigQA) {
        fHistMan->FillHistClass("Event_AfterCuts", VarManager::fgValues);
      }
      eventSel(1);
    } else {
      eventSel(0);
    }
  }

  void processSkimmed(MyEvents::iterator const& event, aod::ReducedMCEvents const& mcEvents)
  {
    runSelection<gkEventFillMap, gkMCEventFillMap>(event, mcEvents);
  }
  void processDummy(MyEvents&)
  {
    // do nothing
  }

  PROCESS_SWITCH(AnalysisEventSelection, processSkimmed, "Run event selection on DQ skimmed events", false);
  PROCESS_SWITCH(AnalysisEventSelection, processDummy, "Dummy process function", false);
};

struct AnalysisTrackSelection {
  Produces<aod::BarrelTrackCuts> trackSel;
  OutputObj<THashList> fOutputList{"output"};
  Configurable<std::string> fConfigCuts{"cfgTrackCuts", "jpsiPID1", "Comma separated list of barrel track cuts"};
  Configurable<std::string> fConfigMCSignals{"cfgTrackMCSignals", "", "Comma separated list of MC signals"};
  Configurable<bool> fConfigQA{"cfgQA", false, "If true, fill QA histograms"};

  HistogramManager* fHistMan;
  std::vector<AnalysisCompositeCut> fTrackCuts;
  std::vector<MCSignal> fMCSignals; // list of signals to be checked
  std::vector<TString> fHistNamesReco;
  std::vector<std::vector<TString>> fHistNamesMCMatched;

  void init(o2::framework::InitContext&)
  {
    // Setting the cut names
    TString cutNamesStr = fConfigCuts.value;
    if (!cutNamesStr.IsNull()) {
      std::unique_ptr<TObjArray> objArray(cutNamesStr.Tokenize(","));
      for (int icut = 0; icut < objArray->GetEntries(); ++icut) {
        fTrackCuts.push_back(*dqcuts::GetCompositeCut(objArray->At(icut)->GetName()));
      }
    }
    VarManager::SetUseVars(AnalysisCut::fgUsedVars); // provide the list of required variables so that VarManager knows what to fill

    TString configSigNamesStr = fConfigMCSignals.value;
    std::unique_ptr<TObjArray> sigNamesArray(configSigNamesStr.Tokenize(","));

    // Setting the MC signal names
    for (int isig = 0; isig < sigNamesArray->GetEntries(); ++isig) {
      MCSignal* sig = o2::aod::dqmcsignals::GetMCSignal(sigNamesArray->At(isig)->GetName());
      if (sig) {
        if (sig->GetNProngs() != 1) { // NOTE: only 1 prong signals
          continue;
        }
        fMCSignals.push_back(*sig);
      }
    }

    // Configure histogram classes for each track cut;
    // Add histogram classes for each track cut and for each requested MC signal (reconstructed tracks with MC truth)
    TString histClasses = "TrackBarrel_BeforeCuts;";
    for (auto& cut : fTrackCuts) {
      TString nameStr = Form("TrackBarrel_%s", cut.GetName());
      fHistNamesReco.push_back(nameStr);
      histClasses += Form("%s;", nameStr.Data());
      std::vector<TString> mcnames;
      for (auto& sig : fMCSignals) {
        TString nameStr2 = Form("TrackBarrel_%s_%s", cut.GetName(), sig.GetName());
        printf("Adding my histogram class %s\n", nameStr2.Data());
        mcnames.push_back(nameStr2);
        histClasses += Form("%s;", nameStr2.Data());
      }
      fHistNamesMCMatched.push_back(mcnames);
    }

    if (fConfigQA) {
      VarManager::SetDefaultVarNames();
      fHistMan = new HistogramManager("analysisHistos", "aa", VarManager::kNVars);
      fHistMan->SetUseDefaultVariableNames(kTRUE);
      fHistMan->SetDefaultVarNames(VarManager::fgVariableNames, VarManager::fgVariableUnits);
      DefineHistograms(fHistMan, histClasses.Data());  // define all histograms
      VarManager::SetUseVars(fHistMan->GetUsedVars()); // provide the list of required variables so that VarManager knows what to fill
      fOutputList.setObject(fHistMan->GetMainHistogramList());
    }
  }

  template <uint32_t TEventFillMap, uint32_t TEventMCFillMap, uint32_t TTrackFillMap, uint32_t TTrackMCFillMap, typename TEvent, typename TTracks, typename TEventsMC, typename TTracksMC>
  void runSelection(TEvent const& event, TTracks const& tracks, TEventsMC const& eventsMC, TTracksMC const& tracksMC)
  {
    VarManager::ResetValues(0, VarManager::kNMCParticleVariables);
    // fill event information which might be needed in histograms that combine track and event properties
    VarManager::FillEvent<TEventFillMap>(event);
    if constexpr ((TEventMCFillMap & VarManager::ObjTypes::ReducedEventMC) > 0) {
      VarManager::FillEvent<TEventMCFillMap>(event.reducedMCevent());
    }
    if constexpr ((TEventMCFillMap & VarManager::ObjTypes::CollisionMC) > 0) {
      VarManager::FillEvent<TEventMCFillMap>(event.mcCollision());
    }

    uint32_t filterMap = 0;
    trackSel.reserve(tracks.size());
    for (auto& track : tracks) {
      filterMap = 0;

      VarManager::FillTrack<TTrackFillMap>(track); // compute track quantities
      // compute MC matched quantities
      if constexpr (TTrackMCFillMap & VarManager::ObjTypes::ReducedTrack) {
        VarManager::FillTrack<gkParticleMCFillMap>(track.reducedMCTrack());
      }
      if constexpr (TTrackMCFillMap & VarManager::ObjTypes::Track) {
        VarManager::FillTrack<gkParticleMCFillMap>(track.mcParticle());
      }

      if (fConfigQA) {
        fHistMan->FillHistClass("TrackBarrel_BeforeCuts", VarManager::fgValues);
      }

      // compute track selection and publish the bit map
      int i = 0;
      for (auto cut = fTrackCuts.begin(); cut != fTrackCuts.end(); cut++, i++) {
        if ((*cut).IsSelected(VarManager::fgValues)) {
          filterMap |= (uint32_t(1) << i);
          if (fConfigQA) {
            fHistMan->FillHistClass(fHistNamesReco[i].Data(), VarManager::fgValues);
          }
        }
      }
      trackSel(static_cast<int>(filterMap));
      if (!filterMap) {
        continue;
      }

      if (!fConfigQA) {
        continue;
      }

      // compute MC matching decisions
      uint32_t mcDecision = 0;
      int isig = 0;
      for (auto sig = fMCSignals.begin(); sig != fMCSignals.end(); sig++, isig++) {
        if constexpr ((TTrackFillMap & VarManager::ObjTypes::ReducedTrack) > 0) {
          if ((*sig).CheckSignal(false, tracksMC, track.reducedMCTrack())) {
            mcDecision |= (uint32_t(1) << isig);
          }
        }
        if constexpr ((TTrackFillMap & VarManager::ObjTypes::Track) > 0) {
          if ((*sig).CheckSignal(false, tracksMC, track.template mcParticle_as<aod::McParticles_001>())) {
            mcDecision |= (uint32_t(1) << isig);
          }
        }
      }

      // fill histograms
      for (unsigned int i = 0; i < fMCSignals.size(); i++) {
        if (!(mcDecision & (uint32_t(1) << i))) {
          continue;
        }
        for (unsigned int j = 0; j < fTrackCuts.size(); j++) {
          if (filterMap & (uint8_t(1) << j)) {
            fHistMan->FillHistClass(fHistNamesMCMatched[j][i].Data(), VarManager::fgValues);
          }
        } // end loop over cuts
      }   // end loop over MC signals
    }     // end loop over tracks
  }

  void processSkimmed(MyEventsSelected::iterator const& event, MyBarrelTracks const& tracks, ReducedMCEvents const& eventsMC, ReducedMCTracks const& tracksMC)
  {
    runSelection<gkEventFillMap, gkMCEventFillMap, gkTrackFillMap, gkParticleMCFillMap>(event, tracks, eventsMC, tracksMC);
  }
  void processDummy(MyEvents&)
  {
    // do nothing
  }

  PROCESS_SWITCH(AnalysisTrackSelection, processSkimmed, "Run barrel track selection on DQ skimmed tracks", false);
  PROCESS_SWITCH(AnalysisTrackSelection, processDummy, "Dummy process function", false);
};

struct AnalysisMuonSelection {
  Produces<aod::MuonTrackCuts> muonSel;
  OutputObj<THashList> fOutputList{"output"};
  Configurable<std::string> fConfigCuts{"cfgMuonCuts", "muonQualityCuts", "Comma separated list of muon cuts"};
  Configurable<std::string> fConfigMCSignals{"cfgMuonMCSignals", "", "Comma separated list of MC signals"};
  Configurable<bool> fConfigQA{"cfgQA", false, "If true, fill QA histograms"};

  HistogramManager* fHistMan;
  std::vector<AnalysisCompositeCut> fTrackCuts;
  std::vector<MCSignal> fMCSignals; // list of signals to be checked
  std::vector<TString> fHistNamesReco;
  std::vector<std::vector<TString>> fHistNamesMCMatched;

  void init(o2::framework::InitContext&)
  {
    // Setting the cut names
    TString cutNamesStr = fConfigCuts.value;
    if (!cutNamesStr.IsNull()) {
      std::unique_ptr<TObjArray> objArray(cutNamesStr.Tokenize(","));
      for (int icut = 0; icut < objArray->GetEntries(); ++icut) {
        fTrackCuts.push_back(*dqcuts::GetCompositeCut(objArray->At(icut)->GetName()));
      }
    }
    VarManager::SetUseVars(AnalysisCut::fgUsedVars); // provide the list of required variables so that VarManager knows what to fill

    TString configSigNamesStr = fConfigMCSignals.value;
    std::unique_ptr<TObjArray> sigNamesArray(configSigNamesStr.Tokenize(","));

    // Setting the MC signal names
    for (int isig = 0; isig < sigNamesArray->GetEntries(); ++isig) {
      MCSignal* sig = o2::aod::dqmcsignals::GetMCSignal(sigNamesArray->At(isig)->GetName());
      if (sig) {
        if (sig->GetNProngs() != 1) { // NOTE: only 1 prong signals
          continue;
        }
        fMCSignals.push_back(*sig);
      }
    }

    // Configure histogram classes for each track cut;
    // Add histogram classes for each track cut and for each requested MC signal (reconstructed tracks with MC truth)
    TString histClasses = "Muon_BeforeCuts;";
    for (auto& cut : fTrackCuts) {
      TString nameStr = Form("Muon_%s;", cut.GetName());
      fHistNamesReco.push_back(nameStr);
      histClasses += Form("%s;", nameStr.Data());
      std::vector<TString> mcnames;
      for (auto& sig : fMCSignals) {
        TString nameStr2 = Form("Muon_%s_%s", cut.GetName(), sig.GetName());
        printf("Adding my histogram class %s\n", nameStr2.Data());
        mcnames.push_back(nameStr2);
        histClasses += Form("%s;", nameStr2.Data());
      }
      fHistNamesMCMatched.push_back(mcnames);
    }

    if (fConfigQA) {
      VarManager::SetDefaultVarNames();
      fHistMan = new HistogramManager("analysisHistos", "aa", VarManager::kNVars);
      fHistMan->SetUseDefaultVariableNames(kTRUE);
      fHistMan->SetDefaultVarNames(VarManager::fgVariableNames, VarManager::fgVariableUnits);
      DefineHistograms(fHistMan, histClasses.Data());  // define all histograms
      VarManager::SetUseVars(fHistMan->GetUsedVars()); // provide the list of required variables so that VarManager knows what to fill
      fOutputList.setObject(fHistMan->GetMainHistogramList());
    }
  }

  template <uint32_t TEventFillMap, uint32_t TEventMCFillMap, uint32_t TMuonFillMap, uint32_t TMuonMCFillMap, typename TEvent, typename TMuons, typename TEventsMC, typename TMuonsMC>
  void runSelection(TEvent const& event, TMuons const& muons, TEventsMC const& eventsMC, TMuonsMC const& muonsMC)
  {
    // cout << "Event ######################################" << endl;
    VarManager::ResetValues(0, VarManager::kNMCParticleVariables);
    // fill event information which might be needed in histograms that combine track and event properties
    VarManager::FillEvent<TEventFillMap>(event);
    if constexpr ((TEventMCFillMap & VarManager::ObjTypes::ReducedEventMC) > 0) {
      VarManager::FillEvent<TEventMCFillMap>(event.reducedMCevent());
    }
    if constexpr ((TEventMCFillMap & VarManager::ObjTypes::CollisionMC) > 0) {
      VarManager::FillEvent<TEventMCFillMap>(event.mcCollision());
    }

    uint32_t filterMap = 0;
    muonSel.reserve(muons.size());
    for (auto& muon : muons) {
      filterMap = 0;
      VarManager::FillTrack<TMuonFillMap>(muon); // compute muon quantities

      // compute MC matched quantities using either the DQ skimmed or the Framework data models
      if constexpr ((TMuonFillMap & VarManager::ObjTypes::ReducedMuon) > 0) {
        VarManager::FillTrack<gkParticleMCFillMap>(muon.reducedMCTrack());
      }
      if constexpr ((TMuonFillMap & VarManager::ObjTypes::Muon) > 0) {
        VarManager::FillTrack<gkParticleMCFillMap>(muon.template mcParticle_as<aod::McParticles_001>());
      }

      if (fConfigQA) {
        fHistMan->FillHistClass("Muon_BeforeCuts", VarManager::fgValues);
      }

      // compute the cut selections and publish the filter bit map
      int i = 0;
      for (auto cut = fTrackCuts.begin(); cut != fTrackCuts.end(); cut++, i++) {
        if ((*cut).IsSelected(VarManager::fgValues)) {
          filterMap |= (uint32_t(1) << i);
          if (fConfigQA) {
            fHistMan->FillHistClass(fHistNamesReco[i].Data(), VarManager::fgValues);
          }
        }
      }
      muonSel(static_cast<int>(filterMap));

      // if no filter fulfilled, continue
      if (!filterMap) {
        continue;
      }

      // everything below is related to filling QA histograms
      if (!fConfigQA) {
        continue;
      }

      // compute MC matching decisions
      uint32_t mcDecision = 0;
      int isig = 0;
      for (auto sig = fMCSignals.begin(); sig != fMCSignals.end(); sig++, isig++) {
        if constexpr ((TMuonFillMap & VarManager::ObjTypes::ReducedMuon) > 0) {
          if ((*sig).CheckSignal(false, muonsMC, muon.reducedMCTrack())) {
            mcDecision |= (uint32_t(1) << isig);
          }
        }
        if constexpr ((TMuonFillMap & VarManager::ObjTypes::Muon) > 0) {
          if ((*sig).CheckSignal(false, muonsMC, muon.template mcParticle_as<aod::McParticles_001>())) {
            mcDecision |= (uint32_t(1) << isig);
          }
        }
      }

      // fill histograms
      for (unsigned int i = 0; i < fMCSignals.size(); i++) {
        if (!(mcDecision & (uint32_t(1) << i))) {
          continue;
        }
        for (unsigned int j = 0; j < fTrackCuts.size(); j++) {
          if (filterMap & (uint8_t(1) << j)) {
            fHistMan->FillHistClass(fHistNamesMCMatched[j][i].Data(), VarManager::fgValues);
          }
        } // end loop over cuts
      }   // end loop over MC signals
    }     // end loop over muons
  }

  void processSkimmed(MyEventsSelected::iterator const& event, MyMuonTracks const& muons, ReducedMCEvents const& eventsMC, ReducedMCTracks const& tracksMC)
  {
    runSelection<gkEventFillMap, gkMCEventFillMap, gkMuonFillMap, gkParticleMCFillMap>(event, muons, eventsMC, tracksMC);
  }
  void processDummy(MyEvents&)
  {
    // do nothing
  }

  PROCESS_SWITCH(AnalysisMuonSelection, processSkimmed, "Run muon selection on DQ skimmed tracks", false);
  PROCESS_SWITCH(AnalysisMuonSelection, processDummy, "Dummy process function", false);
};

struct AnalysisSameEventPairing {
  Produces<aod::Dileptons> dileptonList;
  Produces<aod::DileptonsExtra> dileptonExtraList;
  Produces<aod::DimuonsAll> dimuonAllList;
  Service<o2::ccdb::BasicCCDBManager> ccdb;
  float mMagField = 0.0;
  OutputObj<THashList> fOutputList{"output"};
  Filter filterEventSelected = aod::dqanalysisflags::isEventSelected == 1;
  Filter filterBarrelTrackSelected = aod::dqanalysisflags::isBarrelSelected > 0;
  Filter filterMuonSelected = aod::dqanalysisflags::isMuonSelected > 0;
  Configurable<std::string> fConfigTrackCuts{"cfgTrackCuts", "", "Comma separated list of barrel track cuts"};
  Configurable<std::string> fConfigMuonCuts{"cfgMuonCuts", "", "Comma separated list of barrel track cuts"};
  Configurable<std::string> fConfigMCRecSignals{"cfgBarrelMCRecSignals", "", "Comma separated list of MC signals (reconstructed)"};
  Configurable<std::string> fConfigMCGenSignals{"cfgBarrelMCGenSignals", "", "Comma separated list of MC signals (generated)"};
  Configurable<bool> fConfigFlatTables{"cfgFlatTables", false, "Produce a single flat tables with all relevant information of the pairs and single tracks"};
<<<<<<< HEAD
  Configurable<bool> fConfigUseKFVertexing{"cfgUseKFVertexing", false, "Use KF Particle for secondary vertex reconstruction (DCAFitter is used by default)"};
=======
  Configurable<bool> fUseRemoteField{"cfgUseRemoteField", false, "Chose whether to fetch the magnetic field from ccdb or set it manually"};
  Configurable<float> fConfigMagField{"cfgMagField", 5.0f, "Manually set magnetic field"};
  Configurable<std::string> ccdburl{"ccdburl", "http://alice-ccdb.cern.ch", "url of the ccdb repository"};
  Configurable<std::string> grpmagPath{"grpmagPath", "GLO/Config/GRPMagField", "CCDB path of the GRPMagField object"};

>>>>>>> 730be8ff
  // TODO: here we specify signals, however signal decisions are precomputed and stored in mcReducedFlags
  // TODO: The tasks based on skimmed MC could/should rely ideally just on these flags
  // TODO:   special AnalysisCuts to be prepared in this direction
  // TODO: cuts on the MC truth information to be added if needed

  HistogramManager* fHistMan;
  std::vector<std::vector<TString>> fBarrelHistNames;
  std::vector<std::vector<TString>> fBarrelHistNamesMCmatched;
  std::vector<std::vector<TString>> fMuonHistNames;
  std::vector<std::vector<TString>> fMuonHistNamesMCmatched;
  std::vector<std::vector<TString>> fBarrelMuonHistNames;
  std::vector<std::vector<TString>> fBarrelMuonHistNamesMCmatched;
  std::vector<MCSignal> fRecMCSignals;
  std::vector<MCSignal> fGenMCSignals;

  void init(o2::framework::InitContext& context)
  {
    ccdb->setURL(ccdburl.value);
    ccdb->setCaching(true);
    ccdb->setLocalObjectValidityChecking();
    bool enableBarrelHistos = context.mOptions.get<bool>("processDecayToEESkimmed") || context.mOptions.get<bool>("processDecayToEEVertexingSkimmed");
    bool enableMuonHistos = context.mOptions.get<bool>("processDecayToMuMuSkimmed") || context.mOptions.get<bool>("processDecayToMuMuVertexingSkimmed");
    // bool enableBarrelMuonHistos = context.mOptions.get<bool>("processElectronMuonSkimmed");

    VarManager::SetDefaultVarNames();
    fHistMan = new HistogramManager("analysisHistos", "aa", VarManager::kNVars);
    fHistMan->SetUseDefaultVariableNames(kTRUE);
    fHistMan->SetDefaultVarNames(VarManager::fgVariableNames, VarManager::fgVariableUnits);

    // For barrel-barrel, muon-muon or barrel-muon create:
    // a) 3 histogram classes with SEPM,SEPP and SEMM pairing
    // b) 1 histogram class for each specified MCsignal  (in total we have n X m histogram classes for each track and MCsignal combination)
    //    For the MC matching, for now we create histogram classes for just the PM pairs
    TString sigNamesStr = fConfigMCRecSignals.value;
    std::unique_ptr<TObjArray> objRecSigArray(sigNamesStr.Tokenize(","));
    TString histNames = "";

    // Setting the MC rec signal names
    for (int isig = 0; isig < objRecSigArray->GetEntries(); ++isig) {
      MCSignal* sig = o2::aod::dqmcsignals::GetMCSignal(objRecSigArray->At(isig)->GetName());
      if (sig) {
        if (sig->GetNProngs() != 2) { // NOTE: 2-prong signals required
          continue;
        }
        fRecMCSignals.push_back(*sig);
      }
    }

    if (enableBarrelHistos) {
      TString cutNames = fConfigTrackCuts.value;
      if (!cutNames.IsNull()) {
        std::unique_ptr<TObjArray> objArray(cutNames.Tokenize(","));
        for (int icut = 0; icut < objArray->GetEntries(); ++icut) {
          std::vector<TString> names = {
            Form("PairsBarrelSEPM_%s", objArray->At(icut)->GetName()),
            Form("PairsBarrelSEPP_%s", objArray->At(icut)->GetName()),
            Form("PairsBarrelSEMM_%s", objArray->At(icut)->GetName())};
          histNames += Form("%s;%s;%s;", names[0].Data(), names[1].Data(), names[2].Data());
          fBarrelHistNames.push_back(names);
          std::vector<TString> mcSigClasses;
          if (!sigNamesStr.IsNull()) {
            for (auto& sig : fRecMCSignals) {
              TString histName = Form("PairsBarrelSEPM_%s_%s", objArray->At(icut)->GetName(), sig.GetName());
              histNames += Form("%s;", histName.Data());
              mcSigClasses.push_back(histName);
            } // end loop over MC signals
          }
          fBarrelHistNamesMCmatched.push_back(mcSigClasses);
        } // end loop over cuts
      }   // end if(cutNames.IsNull())
    }     // end if processBarrel

    if (enableMuonHistos) {
      TString cutNames = fConfigMuonCuts.value;
      if (!cutNames.IsNull()) {
        std::unique_ptr<TObjArray> objArray(cutNames.Tokenize(","));
        for (int icut = 0; icut < objArray->GetEntries(); ++icut) {
          std::vector<TString> names = {
            Form("PairsMuonSEPM_%s", objArray->At(icut)->GetName()),
            Form("PairsMuonSEPP_%s", objArray->At(icut)->GetName()),
            Form("PairsMuonSEMM_%s", objArray->At(icut)->GetName())};
          histNames += Form("%s;%s;%s;", names[0].Data(), names[1].Data(), names[2].Data());
          fMuonHistNames.push_back(names);
          std::vector<TString> mcSigClasses;
          if (!sigNamesStr.IsNull()) {
            for (auto& sig : fRecMCSignals) {
              TString histName = Form("PairsMuonSEPM_%s_%s", objArray->At(icut)->GetName(), sig.GetName());
              histNames += Form("%s;", histName.Data());
              mcSigClasses.push_back(histName);
            } // end loop over MC signals
          }
          fMuonHistNamesMCmatched.push_back(mcSigClasses);
        } // end loop over cuts
      }   // end if(cutNames.IsNull())
    }     // end if processMuon

    // NOTE: For the electron-muon pairing, the policy is that the user specifies n track and n muon cuts via configurables
    //     So for each barrel cut there is a corresponding muon cut
    /*if (enableBarrelMuonHistos) {
      TString cutNamesBarrel = fConfigTrackCuts.value;
      TString cutNamesMuon = fConfigMuonCuts.value;
      if (!cutNamesBarrel.IsNull()) {
        std::unique_ptr<TObjArray> objArrayBarrel(cutNamesBarrel.Tokenize(","));
        std::unique_ptr<TObjArray> objArrayMuon(cutNamesMuon.Tokenize(","));
        for (int icut = 0; icut < objArrayBarrel->GetEntries(); ++icut) {
          if (icut >= objArrayMuon->GetEntries()) {
            // there are fewer muon cuts specified wrt barrel cuts
            break;
          }
          std::vector<TString> names = {
            Form("PairsEleMuSEPM_%s_%s", objArrayBarrel->At(icut)->GetName(), objArrayMuon->At(icut)->GetName()),
            Form("PairsEleMuSEPP_%s_%s", objArrayBarrel->At(icut)->GetName(), objArrayMuon->At(icut)->GetName()),
            Form("PairsEleMuSEMM_%s_%s", objArrayBarrel->At(icut)->GetName(), objArrayMuon->At(icut)->GetName())
          };
          histNames += Form("%s;%s;%s;", names[0].Data(), names[1].Data(), names[2].Data());
          fBarrelMuonHistNames.push_back(names);
          std::vector<TString> mcSigClasses;
          if (!sigNamesStr.IsNull()) {
            for (int isig = 0; isig < objRecSigArray->GetEntries(); ++isig) {
              MCSignal* sig = o2::aod::dqmcsignals::GetMCSignal(objRecSigArray->At(isig)->GetName());
              if (sig) {
                if (sig->GetNProngs() != 2) { // NOTE: 2-prong signals required
                  continue;
                }
                fRecMCSignals.push_back(*sig);
                TString histName = Form("PairsEleMuSEPM_%s_%s_%s", objArrayBarrel->At(icut)->GetName(), objArrayMuon->At(icut)->GetName(), sig->GetName());
                histNames += Form("%s;", histName.Data());
                mcSigClasses.push_back(histName);
              }
            } // end loop over MC signals
          }
          fBarrelMuonHistNamesMCmatched.push_back(mcSigClasses);
        }  // end loop over cuts
      }  // end if(cutNames.IsNull())
    }  // end if processBarrelMuon
    */

    // Add histogram classes for each specified MCsignal at the generator level
    // TODO: create a std::vector of hist classes to be used at Fill time, to avoid using Form in the process function
    TString sigGenNamesStr = fConfigMCGenSignals.value;
    std::unique_ptr<TObjArray> objGenSigArray(sigGenNamesStr.Tokenize(","));
    for (int isig = 0; isig < objGenSigArray->GetEntries(); isig++) {
      MCSignal* sig = o2::aod::dqmcsignals::GetMCSignal(objGenSigArray->At(isig)->GetName());
      if (sig) {
        if (sig->GetNProngs() == 1) { // NOTE: 1-prong signals required
          fGenMCSignals.push_back(*sig);
          histNames += Form("MCTruthGen_%s;", sig->GetName()); // TODO: Add these names to a std::vector to avoid using Form in the process function
        } else if (sig->GetNProngs() == 2) {                   // NOTE: 2-prong signals required
          fGenMCSignals.push_back(*sig);
          histNames += Form("MCTruthGenPair_%s;", sig->GetName());
        }
      }
    }

    DefineHistograms(fHistMan, histNames.Data());    // define all histograms
    VarManager::SetUseVars(fHistMan->GetUsedVars()); // provide the list of required variables so that VarManager knows what to fill
    fOutputList.setObject(fHistMan->GetMainHistogramList());
<<<<<<< HEAD

    if (fConfigUseKFVertexing.value) {
      VarManager::SetupTwoProngKFParticle(5.0f);
    } else {
      VarManager::SetupTwoProngDCAFitter(5.0f, true, 200.0f, 4.0f, 1.0e-3f, 0.9f, true); // TODO: get these parameters from Configurables
      VarManager::SetupTwoProngFwdDCAFitter(5.0f, true, 200.0f, 1.0e-3f, 0.9f, true);
    }
=======
>>>>>>> 730be8ff
  }

  template <int TPairType, uint32_t TEventFillMap, uint32_t TEventMCFillMap, uint32_t TTrackFillMap, typename TEvent, typename TTracks1, typename TTracks2, typename TEventsMC, typename TTracksMC>
  void runPairing(TEvent const& event, TTracks1 const& tracks1, TTracks2 const& tracks2, TEventsMC const& eventsMC, TTracksMC const& tracksMC)
  {
    if (fUseRemoteField.value) {
      o2::parameters::GRPObject* grpo = ccdb->getForTimeStamp<o2::parameters::GRPObject>(grpmagPath, event.timestamp());
      if (grpo != nullptr) {
        mMagField = grpo->getNominalL3Field();
      } else {
        LOGF(fatal, "GRP object is not available in CCDB at timestamp=%llu", event.timestamp());
      }
      VarManager::SetupTwoProngDCAFitter(mMagField, true, 200.0f, 4.0f, 1.0e-3f, 0.9f, true); // TODO: get these parameters from Configurables
      VarManager::SetupTwoProngFwdDCAFitter(mMagField, true, 200.0f, 1.0e-3f, 0.9f, true);
    } else {
      VarManager::SetupTwoProngDCAFitter(fConfigMagField.value, true, 200.0f, 4.0f, 1.0e-3f, 0.9f, true); // TODO: get these parameters from Configurables
      VarManager::SetupTwoProngFwdDCAFitter(fConfigMagField.value, true, 200.0f, 1.0e-3f, 0.9f, true);
    }

    // establish the right histogram classes to be filled depending on TPairType (ee,mumu,emu)
    unsigned int ncuts = fBarrelHistNames.size();
    std::vector<std::vector<TString>> histNames = fBarrelHistNames;
    std::vector<std::vector<TString>> histNamesMCmatched = fBarrelHistNamesMCmatched;
    if constexpr (TPairType == VarManager::kDecayToMuMu) {
      ncuts = fMuonHistNames.size();
      histNames = fMuonHistNames;
      histNamesMCmatched = fMuonHistNamesMCmatched;
    }
    if constexpr (TPairType == VarManager::kElectronMuon) {
      ncuts = fBarrelMuonHistNames.size();
      histNames = fBarrelMuonHistNames;
      histNamesMCmatched = fBarrelMuonHistNamesMCmatched;
    }

    // Loop over two track combinations
    uint8_t twoTrackFilter = 0;
    uint32_t dileptonFilterMap = 0;
    uint32_t dileptonMcDecision = 0;
    dileptonList.reserve(1);
    dileptonExtraList.reserve(1);
    if (fConfigFlatTables.value) {
      dimuonAllList.reserve(1);
    }

    for (auto& [t1, t2] : combinations(tracks1, tracks2)) {
      if constexpr (TPairType == VarManager::kDecayToEE) {
        twoTrackFilter = uint32_t(t1.isBarrelSelected()) & uint32_t(t2.isBarrelSelected());
      }
      if constexpr (TPairType == VarManager::kDecayToMuMu) {
        twoTrackFilter = uint32_t(t1.isMuonSelected()) & uint32_t(t2.isMuonSelected());
      }
      if constexpr (TPairType == VarManager::kElectronMuon) {
        twoTrackFilter = uint32_t(t1.isBarrelSelected()) & uint32_t(t2.isMuonSelected());
      }
      if (!twoTrackFilter) { // the tracks must have at least one filter bit in common to continue
        continue;
      }
      VarManager::FillPair<TPairType, TTrackFillMap>(t1, t2);
      // secondary vertexing is not implemented for e-mu pairs so we need to hide this function from the e-mu analysis for now
      if constexpr ((TPairType == VarManager::kDecayToEE) || (TPairType == VarManager::kDecayToMuMu)) {
        VarManager::FillPairVertexing<TPairType, TEventFillMap, TTrackFillMap>(event, t1, t2, VarManager::fgValues);
      }

      // run MC matching for this pair
      uint32_t mcDecision = 0;
      int isig = 0;
      for (auto sig = fRecMCSignals.begin(); sig != fRecMCSignals.end(); sig++, isig++) {
        if constexpr (TTrackFillMap & VarManager::ObjTypes::ReducedTrack || TTrackFillMap & VarManager::ObjTypes::ReducedMuon) { // for skimmed DQ model
          if ((*sig).CheckSignal(false, tracksMC, t1.reducedMCTrack(), t2.reducedMCTrack())) {
            mcDecision |= (uint32_t(1) << isig);
          }
        }
        if constexpr (TTrackFillMap & VarManager::ObjTypes::Track || TTrackFillMap & VarManager::ObjTypes::Muon) { // for Framework data model
          if ((*sig).CheckSignal(false, tracksMC, t1.template mcParticle_as<aod::McParticles_001>(), t2.template mcParticle_as<aod::McParticles_001>())) {
            mcDecision |= (uint32_t(1) << isig);
          }
        }
      } // end loop over MC signals

      dileptonFilterMap = twoTrackFilter;
      dileptonMcDecision = mcDecision;
      dileptonList(event, VarManager::fgValues[VarManager::kMass], VarManager::fgValues[VarManager::kPt], VarManager::fgValues[VarManager::kEta], VarManager::fgValues[VarManager::kPhi], t1.sign() + t2.sign(), dileptonFilterMap, dileptonMcDecision);
      dileptonExtraList(t1.globalIndex(), t2.globalIndex(), VarManager::fgValues[VarManager::kVertexingTauz], VarManager::fgValues[VarManager::kVertexingLz], VarManager::fgValues[VarManager::kVertexingLxy]);

      constexpr bool muonHasCov = ((TTrackFillMap & VarManager::ObjTypes::MuonCov) > 0 || (TTrackFillMap & VarManager::ObjTypes::ReducedMuonCov) > 0);
      if constexpr ((TPairType == VarManager::kDecayToMuMu) && muonHasCov) {
        if (fConfigFlatTables.value) {
          dimuonAllList(event.posX(), event.posY(), event.posZ(), event.reducedMCevent().mcPosX(), event.reducedMCevent().mcPosY(), event.reducedMCevent().mcPosZ(), VarManager::fgValues[VarManager::kMass], dileptonMcDecision, VarManager::fgValues[VarManager::kPt], VarManager::fgValues[VarManager::kEta], VarManager::fgValues[VarManager::kPhi], t1.sign() + t2.sign(), VarManager::fgValues[VarManager::kVertexingTauz], VarManager::fgValues[VarManager::kVertexingTauzErr], VarManager::fgValues[VarManager::kVertexingTauxy], VarManager::fgValues[VarManager::kVertexingTauxyErr], t1.pt(), t1.eta(), t1.phi(), t1.sign(), t2.pt(), t2.eta(), t2.phi(), t2.sign(), t1.mcMask(), t2.mcMask(), t1.chi2MatchMCHMID(), t2.chi2MatchMCHMID(), t1.chi2MatchMCHMFT(), t2.chi2MatchMCHMFT(), t1.reducedMCTrack().pt(), t1.reducedMCTrack().eta(), t1.reducedMCTrack().phi(), t1.reducedMCTrack().e(), t2.reducedMCTrack().pt(), t2.reducedMCTrack().eta(), t2.reducedMCTrack().phi(), t2.reducedMCTrack().e(), t1.reducedMCTrack().vx(), t1.reducedMCTrack().vy(), t1.reducedMCTrack().vz(), t1.reducedMCTrack().vt(), t2.reducedMCTrack().vx(), t2.reducedMCTrack().vy(), t2.reducedMCTrack().vz(), t2.reducedMCTrack().vt(), t1.isAmbiguous(), t2.isAmbiguous());
        }
      }

      // Loop over all fulfilled cuts and fill pair histograms
      for (unsigned int icut = 0; icut < ncuts; icut++) {
        if (twoTrackFilter & (uint8_t(1) << icut)) {
          if (t1.sign() * t2.sign() < 0) {
            fHistMan->FillHistClass(histNames[icut][0].Data(), VarManager::fgValues);
            for (unsigned int isig = 0; isig < fRecMCSignals.size(); isig++) {
              if (mcDecision & (uint32_t(1) << isig)) {
                fHistMan->FillHistClass(histNamesMCmatched[icut][isig].Data(), VarManager::fgValues);
              }
            }
          } else {
            if (t1.sign() > 0) {
              fHistMan->FillHistClass(histNames[icut][1].Data(), VarManager::fgValues);
            } else {
              fHistMan->FillHistClass(histNames[icut][2].Data(), VarManager::fgValues);
            }
          }
        }
      }
    } // end loop over barrel track pairs
  }   // end runPairing

  template <typename TTracksMC>
  void runMCGen(TTracksMC const& groupedMCTracks)
  {
    // loop over mc stack and fill histograms for pure MC truth signals
    // group all the MC tracks which belong to the MC event corresponding to the current reconstructed event
    // auto groupedMCTracks = tracksMC.sliceBy(aod::reducedtrackMC::reducedMCeventId, event.reducedMCevent().globalIndex());
    for (auto& mctrack : groupedMCTracks) {
      VarManager::FillTrack<gkParticleMCFillMap>(mctrack);
      // NOTE: Signals are checked here mostly based on the skimmed MC stack, so depending on the requested signal, the stack could be incomplete.
      // NOTE: However, the working model is that the decisions on MC signals are precomputed during skimming and are stored in the mcReducedFlags member.
      // TODO:  Use the mcReducedFlags to select signals
      for (auto& sig : fGenMCSignals) {
        if (sig.GetNProngs() != 1) { // NOTE: 1-prong signals required
          continue;
        }
        if (sig.CheckSignal(false, groupedMCTracks, mctrack)) {
          fHistMan->FillHistClass(Form("MCTruthGen_%s", sig.GetName()), VarManager::fgValues);
        }
      }
    }

    //    // loop over mc stack and fill histograms for pure MC truth signals
    for (auto& sig : fGenMCSignals) {
      if (sig.GetNProngs() != 2) { // NOTE: 2-prong signals required
        continue;
      }
      for (auto& [t1, t2] : combinations(groupedMCTracks, groupedMCTracks)) {
        if (sig.CheckSignal(false, groupedMCTracks, t1, t2)) {
          VarManager::FillPairMC(t1, t2);
          fHistMan->FillHistClass(Form("MCTruthGenPair_%s", sig.GetName()), VarManager::fgValues);
        }
      }
    } // end of true pairing loop
  }   // end runMCGen

  Preslice<ReducedMCTracks> perReducedMcEvent = aod::reducedtrackMC::reducedMCeventId;

  void processDecayToEESkimmed(soa::Filtered<MyEventsSelected>::iterator const& event,
                               soa::Filtered<MyBarrelTracksSelected> const& tracks,
                               ReducedMCEvents const& eventsMC, ReducedMCTracks const& tracksMC)
  {
    // Reset the fValues array
    VarManager::ResetValues(0, VarManager::kNVars);
    VarManager::FillEvent<gkEventFillMap>(event);
    VarManager::FillEvent<gkMCEventFillMap>(event.reducedMCevent());

    runPairing<VarManager::kDecayToEE, gkEventFillMap, gkMCEventFillMap, gkTrackFillMap>(event, tracks, tracks, eventsMC, tracksMC);
    auto groupedMCTracks = tracksMC.sliceBy(perReducedMcEvent, event.reducedMCevent().globalIndex());
    groupedMCTracks.bindInternalIndicesTo(&tracksMC);
    runMCGen(groupedMCTracks);
  }

  void processDecayToEEVertexingSkimmed(soa::Filtered<MyEventsVtxCovSelected>::iterator const& event,
                                        soa::Filtered<MyBarrelTracksSelectedWithCov> const& tracks,
                                        ReducedMCEvents const& eventsMC, ReducedMCTracks const& tracksMC)
  {
    // Reset the fValues array
    VarManager::ResetValues(0, VarManager::kNVars);
    VarManager::FillEvent<gkEventFillMapWithCov>(event);
    VarManager::FillEvent<gkMCEventFillMap>(event.reducedMCevent());

    runPairing<VarManager::kDecayToEE, gkEventFillMapWithCov, gkMCEventFillMap, gkTrackFillMapWithCov>(event, tracks, tracks, eventsMC, tracksMC);
    auto groupedMCTracks = tracksMC.sliceBy(perReducedMcEvent, event.reducedMCevent().globalIndex());
    groupedMCTracks.bindInternalIndicesTo(&tracksMC);
    runMCGen(groupedMCTracks);
  }

  void processDecayToMuMuSkimmed(soa::Filtered<MyEventsSelected>::iterator const& event,
                                 soa::Filtered<MyMuonTracksSelected> const& muons,
                                 ReducedMCEvents const& eventsMC, ReducedMCTracks const& tracksMC)
  {
    // Reset the fValues array
    VarManager::ResetValues(0, VarManager::kNVars);
    VarManager::FillEvent<gkEventFillMap>(event);
    VarManager::FillEvent<gkMCEventFillMap>(event.reducedMCevent());

    runPairing<VarManager::kDecayToMuMu, gkEventFillMap, gkMCEventFillMap, gkMuonFillMap>(event, muons, muons, eventsMC, tracksMC);
    auto groupedMCTracks = tracksMC.sliceBy(perReducedMcEvent, event.reducedMCevent().globalIndex());
    groupedMCTracks.bindInternalIndicesTo(&tracksMC);
    runMCGen(groupedMCTracks);
  }

  void processDecayToMuMuVertexingSkimmed(soa::Filtered<MyEventsVtxCovSelected>::iterator const& event,
                                          soa::Filtered<MyMuonTracksSelectedWithCov> const& muons,
                                          ReducedMCEvents const& eventsMC, ReducedMCTracks const& tracksMC)
  {
    // Reset the fValues array
    VarManager::ResetValues(0, VarManager::kNVars);
    VarManager::FillEvent<gkEventFillMap>(event);
    VarManager::FillEvent<gkMCEventFillMap>(event.reducedMCevent());

    runPairing<VarManager::kDecayToMuMu, gkEventFillMapWithCov, gkMCEventFillMap, gkMuonFillMapWithCov>(event, muons, muons, eventsMC, tracksMC);
    auto groupedMCTracks = tracksMC.sliceBy(perReducedMcEvent, event.reducedMCevent().globalIndex());
    groupedMCTracks.bindInternalIndicesTo(&tracksMC);
    runMCGen(groupedMCTracks);
  }

  /*void processElectronMuonSkimmed(soa::Filtered<MyEventsSelected>::iterator const& event,
                                  soa::Filtered<MyBarrelTracksSelected> const& tracks, soa::Filtered<MyMuonTracksSelected> const& muons,
                                  ReducedMCEvents const& eventsMC, ReducedMCTracks const& tracksMC) {
    // Reset the fValues array
    VarManager::ResetValues(0, VarManager::kNVars);
    VarManager::FillEvent<gkEventFillMap>(event);
    VarManager::FillEvent<gkMCEventFillMap>(event.reducedMCevent());

    runPairing<VarManager::kElectronMuon, gkEventFillMap, gkMCEventFillMap, gkTrackFillMap>(event, tracks, muons, eventsMC, tracksMC);
    auto groupedMCTracks = tracksMC.sliceBy(aod::reducedtrackMC::reducedMCeventId, event.reducedMCevent().globalIndex());
    runMCGen(groupedMCTracks);
  }*/
  void processDummy(MyEvents&)
  {
    // do nothing
  }

  PROCESS_SWITCH(AnalysisSameEventPairing, processDecayToEESkimmed, "Run barrel barrel pairing on DQ skimmed tracks", false);
  PROCESS_SWITCH(AnalysisSameEventPairing, processDecayToEEVertexingSkimmed, "Run barrel barrel pairing on DQ skimmed tracks including vertexing", false);
  PROCESS_SWITCH(AnalysisSameEventPairing, processDecayToMuMuSkimmed, "Run muon muon pairing on DQ skimmed muons", false);
  PROCESS_SWITCH(AnalysisSameEventPairing, processDecayToMuMuVertexingSkimmed, "Run muon muon pairing on DQ skimmed muons including vertexing", false);
  // PROCESS_SWITCH(AnalysisSameEventPairing, processElectronMuonSkimmed, "Run barrel muon pairing on DQ skimmed tracks", false);
  PROCESS_SWITCH(AnalysisSameEventPairing, processDummy, "Dummy process function", false);
};

struct AnalysisDileptonTrack {
  Produces<aod::DileptonTrackCandidates> dileptontrackcandidatesList;
  OutputObj<THashList> fOutputList{"output"};
  // TODO: For now this is only used to determine the position in the filter bit map for the hadron cut
  Configurable<string> fConfigTrackCuts{"cfgLeptonCuts", "", "Comma separated list of barrel track cuts"};
  Configurable<bool> fConfigFillCandidateTable{"cfgFillCandidateTable", false, "Produce a single flat tables with all relevant information dilepton-track candidates"};
  Filter eventFilter = aod::dqanalysisflags::isEventSelected == 1;
  // Filter dileptonFilter = aod::reducedpair::mass > 2.92f && aod::reducedpair::mass < 3.16f && aod::reducedpair::sign == 0;
  // Filter dileptonFilter = aod::reducedpair::mass > 2.6f && aod::reducedpair::mass < 3.5f && aod::reducedpair::sign == 0;

  Configurable<std::string> fConfigMCRecSignals{"cfgBarrelMCRecSignals", "", "Comma separated list of MC signals (reconstructed)"};
  Configurable<std::string> fConfigMCGenSignals{"cfgBarrelMCGenSignals", "", "Comma separated list of MC signals (generated)"};

  constexpr static uint32_t fgDileptonFillMap = VarManager::ObjTypes::ReducedTrack | VarManager::ObjTypes::Pair; // fill map

  // use two values array to avoid mixing up the quantities
  float* fValuesDilepton;
  float* fValuesTrack;
  HistogramManager* fHistMan;

  std::vector<std::vector<TString>> fMuonHistNames;
  std::vector<std::vector<TString>> fMuonHistNamesMCmatched;
  std::vector<TString> fRecMCSignalsNames;

  std::vector<MCSignal> fRecMCSignals;
  std::vector<MCSignal> fGenMCSignals;

  // NOTE: the barrel track filter is shared between the filters for dilepton electron candidates (first n-bits)
  //       and the associated hadrons (n+1 bit) --> see the barrel track selection task
  //      The current condition should be replaced when bitwise operators will become available in Filter expressions
  int fNHadronCutBit;

  void init(o2::framework::InitContext& context)
  {
    TString sigNamesStr = fConfigMCRecSignals.value;
    std::unique_ptr<TObjArray> objRecSigArray(sigNamesStr.Tokenize(","));
    TString histNames;

    fValuesDilepton = new float[VarManager::kNVars];
    fValuesTrack = new float[VarManager::kNVars];
    VarManager::SetDefaultVarNames();
    fHistMan = new HistogramManager("analysisHistos", "aa", VarManager::kNVars);
    fHistMan->SetUseDefaultVariableNames(kTRUE);
    fHistMan->SetDefaultVarNames(VarManager::fgVariableNames, VarManager::fgVariableUnits);

    // TODO: Create separate histogram directories for each selection used in the creation of the dileptons
    // TODO: Implement possibly multiple selections for the associated track ?
    if (context.mOptions.get<bool>("processDimuonMuonSkimmed") || context.mOptions.get<bool>("processDielectronKaonSkimmed")) {
      // DefineHistograms(fHistMan, "DileptonsSelected;DileptonTrackInvMass;DileptonsSelected_matchedMC;DileptonTrackInvMass_matchedMC;"); // define all histograms
      // VarManager::SetUseVars(fHistMan->GetUsedVars());
      // fOutputList.setObject(fHistMan->GetMainHistogramList());

      histNames += "DileptonsSelected;DileptonTrackInvMass;";

      if (!sigNamesStr.IsNull()) {
        for (int isig = 0; isig < objRecSigArray->GetEntries(); ++isig) {
          MCSignal* sig = o2::aod::dqmcsignals::GetMCSignal(objRecSigArray->At(isig)->GetName());
          if (sig) {
            if (sig->GetNProngs() == 1) {
              fRecMCSignals.push_back(*sig);
              TString histName = Form("LeptonsSelected_matchedMC_%s", sig->GetName());
              histNames += Form("%s;", histName.Data());
              fRecMCSignalsNames.push_back(sig->GetName());
            }
            if (sig->GetNProngs() == 2) {
              fRecMCSignals.push_back(*sig);
              TString histName = Form("DileptonsSelected_matchedMC_%s", sig->GetName());
              histNames += Form("%s;", histName.Data());
              fRecMCSignalsNames.push_back(sig->GetName());
            }
            if (sig->GetNProngs() == 3) {
              fRecMCSignals.push_back(*sig);
              TString histName = Form("DileptonTrackInvMass_matchedMC_%s", sig->GetName());
              histNames += Form("%s;", histName.Data());
              fRecMCSignalsNames.push_back(sig->GetName());
            }
          }
        }
      }

      // Add histogram classes for each specified MCsignal at the generator level
      // TODO: create a std::vector of hist classes to be used at Fill time, to avoid using Form in the process function
      TString sigGenNamesStr = fConfigMCGenSignals.value;
      std::unique_ptr<TObjArray> objGenSigArray(sigGenNamesStr.Tokenize(","));
      for (int isig = 0; isig < objGenSigArray->GetEntries(); isig++) {
        MCSignal* sig = o2::aod::dqmcsignals::GetMCSignal(objGenSigArray->At(isig)->GetName());
        if (sig) {
          if (sig->GetNProngs() == 1) { // NOTE: 1-prong signals required
            fGenMCSignals.push_back(*sig);
            histNames += Form("MCTruthGen_%s;", sig->GetName()); // TODO: Add these names to a std::vector to avoid using Form in the process function
          }
        }
      }

      DefineHistograms(fHistMan, histNames.Data()); // define all histograms
      VarManager::SetUseVars(fHistMan->GetUsedVars());
      fOutputList.setObject(fHistMan->GetMainHistogramList());
    }

    TString configCutNamesStr = fConfigTrackCuts.value;
    if (!configCutNamesStr.IsNull()) {
      std::unique_ptr<TObjArray> objArray(configCutNamesStr.Tokenize(","));
      fNHadronCutBit = objArray->GetEntries();
    } else {
      fNHadronCutBit = 0;
    }
  }

  // Template function to run pair - track combinations
  template <int TCandidateType, uint32_t TEventFillMap, uint32_t TEventMCFillMap, uint32_t TTrackFillMap, typename TEvent, typename TTracks, typename TEventsMC, typename TTracksMC>
  void runDileptonTrack(TEvent const& event, TTracks const& tracks, soa::Join<aod::Dileptons, aod::DileptonsExtra> const& dileptons, TEventsMC const& eventsMC, TTracksMC const& tracksMC)
  {
    VarManager::ResetValues(0, VarManager::kNVars, fValuesTrack);
    VarManager::ResetValues(0, VarManager::kNVars, fValuesDilepton);
    VarManager::FillEvent<TEventFillMap>(event, fValuesTrack);
    VarManager::FillEvent<TEventFillMap>(event, fValuesDilepton);

    // Set the global index offset to find the proper lepton
    // TO DO: remove it once the issue with lepton index is solved
    int indexOffset = -999;
    for (auto dilepton : dileptons) {

      int indexLepton1 = dilepton.index0Id();
      int indexLepton2 = dilepton.index1Id();

      if (indexOffset == -999) {
        indexOffset = indexLepton1;
      }

      auto lepton1 = tracks.iteratorAt(indexLepton1 - indexOffset);
      auto lepton2 = tracks.iteratorAt(indexLepton2 - indexOffset);

      // Check that the dilepton has zero charge
      if (dilepton.sign() != 0) {
        continue;
      }

      // Check that the muons are opposite sign
      if (lepton1.sign() * lepton2.sign() > 0) {
        continue;
      }

      VarManager::FillTrack<fgDileptonFillMap>(dilepton, fValuesDilepton);
      fHistMan->FillHistClass("DileptonsSelected", fValuesDilepton);

      auto lepton1MC = lepton1.reducedMCTrack();
      auto lepton2MC = lepton2.reducedMCTrack();

      // run MC matching for this pair
      uint32_t mcDecision = 0;
      int isig = 0;
      for (auto sig = fRecMCSignals.begin(); sig != fRecMCSignals.end(); sig++, isig++) {
        if constexpr (TTrackFillMap & VarManager::ObjTypes::ReducedTrack || TTrackFillMap & VarManager::ObjTypes::ReducedMuon) { // for skimmed DQ model
          if ((*sig).CheckSignal(false, tracksMC, lepton1MC, lepton2MC)) {
            mcDecision |= (uint32_t(1) << isig);
          }
        }
      } // end loop over MC signals

      for (unsigned int isig = 0; isig < fRecMCSignals.size(); isig++) {
        if (mcDecision & (uint32_t(1) << isig)) {
          fHistMan->FillHistClass(Form("DileptonsSelected_matchedMC_%s", fRecMCSignalsNames[isig].Data()), fValuesDilepton);
        }
      }

      if (fConfigFillCandidateTable.value) {
        dileptontrackcandidatesList.reserve(1);
      }
      for (auto& track : tracks) {
        auto trackMC = track.reducedMCTrack();
        int index = track.globalIndex();

        // Remove combinations in which the track index is the same as the dilepton legs indices
        if (index == indexLepton1 || index == indexLepton2) {
          continue;
        }

        VarManager::FillDileptonHadron(dilepton, track, fValuesTrack);
        VarManager::FillDileptonTrackVertexing<TCandidateType, TEventFillMap, TTrackFillMap>(event, lepton1, lepton2, track, fValuesTrack);
        fHistMan->FillHistClass("DileptonTrackInvMass", fValuesTrack);

        mcDecision = 0;
        isig = 0;
        for (auto sig = fRecMCSignals.begin(); sig != fRecMCSignals.end(); sig++, isig++) {
          if constexpr (TTrackFillMap & VarManager::ObjTypes::ReducedTrack || TTrackFillMap & VarManager::ObjTypes::ReducedMuon || TTrackFillMap & VarManager::ObjTypes::ReducedMuon) { // for skimmed DQ model
            if ((*sig).CheckSignal(false, tracksMC, lepton1MC, lepton2MC, trackMC)) {
              mcDecision |= (uint32_t(1) << isig);
            }
          }
        }

        if (fConfigFillCandidateTable.value) {
          dileptontrackcandidatesList(mcDecision, fValuesTrack[VarManager::kPairMass], fValuesTrack[VarManager::kPairPt], fValuesTrack[VarManager::kPairEta], fValuesTrack[VarManager::kVertexingTauz], fValuesTrack[VarManager::kVertexingTauxy], fValuesTrack[VarManager::kVertexingLz], fValuesTrack[VarManager::kVertexingLxy]);
        }

        for (unsigned int isig = 0; isig < fRecMCSignals.size(); isig++) {
          if (mcDecision & (uint32_t(1) << isig)) {
            fHistMan->FillHistClass(Form("DileptonTrackInvMass_matchedMC_%s", fRecMCSignalsNames[isig].Data()), fValuesTrack);
          }
        }
      }
    }
  }

  template <typename TTracksMC>
  void runMCGen(TTracksMC const& groupedMCTracks)
  {
    // loop over mc stack and fill histograms for pure MC truth signals
    // group all the MC tracks which belong to the MC event corresponding to the current reconstructed event
    // auto groupedMCTracks = tracksMC.sliceBy(aod::reducedtrackMC::reducedMCeventId, event.reducedMCevent().globalIndex());
    for (auto& mctrack : groupedMCTracks) {
      VarManager::FillTrack<gkParticleMCFillMap>(mctrack);
      // NOTE: Signals are checked here mostly based on the skimmed MC stack, so depending on the requested signal, the stack could be incomplete.
      // NOTE: However, the working model is that the decisions on MC signals are precomputed during skimming and are stored in the mcReducedFlags member.
      // TODO:  Use the mcReducedFlags to select signals
      for (auto& sig : fGenMCSignals) {
        if (sig.GetNProngs() != 1) { // NOTE: 1-prong signals required
          continue;
        }
        if (sig.CheckSignal(false, groupedMCTracks, mctrack)) {
          fHistMan->FillHistClass(Form("MCTruthGen_%s", sig.GetName()), VarManager::fgValues);
        }
      }
    }
  }

  Preslice<ReducedMCTracks> perReducedMcEvent = aod::reducedtrackMC::reducedMCeventId;

  void processDimuonMuonSkimmed(soa::Filtered<MyEventsVtxCovSelected>::iterator const& event, MyMuonTracksSelectedWithCov const& tracks, soa::Join<aod::Dileptons, aod::DileptonsExtra> const& dileptons, ReducedMCEvents const& eventsMC, ReducedMCTracks const& tracksMC)
  {
    runDileptonTrack<VarManager::kBcToThreeMuons, gkEventFillMapWithCov, gkMCEventFillMap, gkMuonFillMapWithCov>(event, tracks, dileptons, eventsMC, tracksMC);
    auto groupedMCTracks = tracksMC.sliceBy(perReducedMcEvent, event.reducedMCevent().globalIndex());
    groupedMCTracks.bindInternalIndicesTo(&tracksMC);
    runMCGen(groupedMCTracks);
  }
  void processDielectronKaonSkimmed(soa::Filtered<MyEventsVtxCovSelected>::iterator const& event, MyBarrelTracksSelectedWithCov const& tracks, soa::Join<aod::Dileptons, aod::DileptonsExtra> const& dileptons, ReducedMCEvents const& eventsMC, ReducedMCTracks const& tracksMC)
  {
    runDileptonTrack<VarManager::kBtoJpsiEEK, gkEventFillMapWithCov, gkMCEventFillMap, gkTrackFillMap>(event, tracks, dileptons, eventsMC, tracksMC);
    auto groupedMCTracks = tracksMC.sliceBy(perReducedMcEvent, event.reducedMCevent().globalIndex());
    groupedMCTracks.bindInternalIndicesTo(&tracksMC);
    runMCGen(groupedMCTracks);
  }
  void processDummy(MyEvents&)
  {
    // do nothing
  }

  PROCESS_SWITCH(AnalysisDileptonTrack, processDimuonMuonSkimmed, "Run dimuon-muon pairing, using skimmed data", false);
  PROCESS_SWITCH(AnalysisDileptonTrack, processDielectronKaonSkimmed, "Run dielectron-kaon pairing, using skimmed data", false);
  PROCESS_SWITCH(AnalysisDileptonTrack, processDummy, "Dummy function", false);
};

WorkflowSpec defineDataProcessing(ConfigContext const& cfgc)
{
  return WorkflowSpec{
    adaptAnalysisTask<AnalysisEventSelection>(cfgc),
    adaptAnalysisTask<AnalysisTrackSelection>(cfgc),
    adaptAnalysisTask<AnalysisMuonSelection>(cfgc),
    adaptAnalysisTask<AnalysisSameEventPairing>(cfgc),
    adaptAnalysisTask<AnalysisDileptonTrack>(cfgc)};
}

void DefineHistograms(HistogramManager* histMan, TString histClasses)
{
  //
  // Define here the histograms for all the classes required in analysis.
  //  The histogram classes are provided in the histClasses string, separated by semicolon ";"
  //  The histogram classes and their components histograms are defined below depending on the name of the histogram class
  //
  std::unique_ptr<TObjArray> objArray(histClasses.Tokenize(";"));
  for (Int_t iclass = 0; iclass < objArray->GetEntries(); ++iclass) {
    TString classStr = objArray->At(iclass)->GetName();
    histMan->AddHistClass(classStr.Data());

    // NOTE: The level of detail for histogramming can be controlled via configurables
    if (classStr.Contains("Event")) {
      dqhistograms::DefineHistograms(histMan, objArray->At(iclass)->GetName(), "event", "trigger,cent,mc");
    }

    if (classStr.Contains("Track")) {
      if (classStr.Contains("Barrel")) {
        dqhistograms::DefineHistograms(histMan, objArray->At(iclass)->GetName(), "track", "its,tpcpid,dca,tofpid,mc");
      }
    }

    if (classStr.Contains("Muon")) {
      dqhistograms::DefineHistograms(histMan, objArray->At(iclass)->GetName(), "track", "muon");
    }

    if (classStr.Contains("Pairs")) {
      dqhistograms::DefineHistograms(histMan, objArray->At(iclass)->GetName(), "pair_barrel", "vertexing-barrel");
      dqhistograms::DefineHistograms(histMan, objArray->At(iclass)->GetName(), "pair_dimuon", "vertexing-forward");
    }

    if (classStr.Contains("MCTruthGenPair")) {
      dqhistograms::DefineHistograms(histMan, objArray->At(iclass)->GetName(), "mctruth_pair");
      histMan->AddHistogram(objArray->At(iclass)->GetName(), "Pt", "MC generator p_{T} distribution", false, 200, 0.0, 20.0, VarManager::kMCPt);
      histMan->AddHistogram(objArray->At(iclass)->GetName(), "Eta", "MC generator #eta distribution", false, 500, -5.0, 5.0, VarManager::kMCEta);
      histMan->AddHistogram(objArray->At(iclass)->GetName(), "Phi", "MC generator #varphi distribution", false, 500, -6.3, 6.3, VarManager::kMCPhi);
    }
    if (classStr.Contains("MCTruthGen")) {
      dqhistograms::DefineHistograms(histMan, objArray->At(iclass)->GetName(), "mctruth");
      histMan->AddHistogram(objArray->At(iclass)->GetName(), "Pt", "MC generator p_{T} distribution", false, 200, 0.0, 20.0, VarManager::kMCPt);
      histMan->AddHistogram(objArray->At(iclass)->GetName(), "Eta", "MC generator #eta distribution", false, 500, -5.0, 5.0, VarManager::kMCEta);
      histMan->AddHistogram(objArray->At(iclass)->GetName(), "Phi", "MC generator #varphi distribution", false, 500, -6.3, 6.3, VarManager::kMCPhi);
    }
    if (classStr.Contains("DileptonsSelected")) {
      dqhistograms::DefineHistograms(histMan, objArray->At(iclass)->GetName(), "pair", "barrel,dimuon");
    }
    if (classStr.Contains("LeptonsSelected")) {
      dqhistograms::DefineHistograms(histMan, objArray->At(iclass)->GetName(), "track", "muon");
    }
    if (classStr.Contains("DileptonTrackInvMass")) {
      dqhistograms::DefineHistograms(histMan, objArray->At(iclass)->GetName(), "dilepton-hadron-mass");
    }

  } // end loop over histogram classes
}<|MERGE_RESOLUTION|>--- conflicted
+++ resolved
@@ -493,15 +493,12 @@
   Configurable<std::string> fConfigMCRecSignals{"cfgBarrelMCRecSignals", "", "Comma separated list of MC signals (reconstructed)"};
   Configurable<std::string> fConfigMCGenSignals{"cfgBarrelMCGenSignals", "", "Comma separated list of MC signals (generated)"};
   Configurable<bool> fConfigFlatTables{"cfgFlatTables", false, "Produce a single flat tables with all relevant information of the pairs and single tracks"};
-<<<<<<< HEAD
   Configurable<bool> fConfigUseKFVertexing{"cfgUseKFVertexing", false, "Use KF Particle for secondary vertex reconstruction (DCAFitter is used by default)"};
-=======
   Configurable<bool> fUseRemoteField{"cfgUseRemoteField", false, "Chose whether to fetch the magnetic field from ccdb or set it manually"};
   Configurable<float> fConfigMagField{"cfgMagField", 5.0f, "Manually set magnetic field"};
   Configurable<std::string> ccdburl{"ccdburl", "http://alice-ccdb.cern.ch", "url of the ccdb repository"};
   Configurable<std::string> grpmagPath{"grpmagPath", "GLO/Config/GRPMagField", "CCDB path of the GRPMagField object"};
 
->>>>>>> 730be8ff
   // TODO: here we specify signals, however signal decisions are precomputed and stored in mcReducedFlags
   // TODO: The tasks based on skimmed MC could/should rely ideally just on these flags
   // TODO:   special AnalysisCuts to be prepared in this direction
@@ -659,7 +656,6 @@
     DefineHistograms(fHistMan, histNames.Data());    // define all histograms
     VarManager::SetUseVars(fHistMan->GetUsedVars()); // provide the list of required variables so that VarManager knows what to fill
     fOutputList.setObject(fHistMan->GetMainHistogramList());
-<<<<<<< HEAD
 
     if (fConfigUseKFVertexing.value) {
       VarManager::SetupTwoProngKFParticle(5.0f);
@@ -667,8 +663,6 @@
       VarManager::SetupTwoProngDCAFitter(5.0f, true, 200.0f, 4.0f, 1.0e-3f, 0.9f, true); // TODO: get these parameters from Configurables
       VarManager::SetupTwoProngFwdDCAFitter(5.0f, true, 200.0f, 1.0e-3f, 0.9f, true);
     }
-=======
->>>>>>> 730be8ff
   }
 
   template <int TPairType, uint32_t TEventFillMap, uint32_t TEventMCFillMap, uint32_t TTrackFillMap, typename TEvent, typename TTracks1, typename TTracks2, typename TEventsMC, typename TTracksMC>
