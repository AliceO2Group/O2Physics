// Copyright 2019-2020 CERN and copyright holders of ALICE O2.
// See https://alice-o2.web.cern.ch/copyright for details of the copyright holders.
// All rights not expressly granted are reserved.
//
// This software is distributed under the terms of the GNU General Public
// License v3 (GPL Version 3), copied verbatim in the file "COPYING".
//
// In applying this license CERN does not waive the privileges and immunities
// granted to it by virtue of its status as an Intergovernmental Organization
// or submit itself to any jurisdiction.
//
// Contact: iarsene@cern.ch, i.c.arsene@fys.uio.no
//
#include <iostream>
#include <vector>
#include <algorithm>
#include <TH1F.h>
#include <TH3F.h>
#include <THashList.h>
#include <TList.h>
#include <TString.h>
#include "CCDB/BasicCCDBManager.h"
#include "DataFormatsParameters/GRPObject.h"
#include "Framework/runDataProcessing.h"
#include "Framework/AnalysisTask.h"
#include "Framework/AnalysisDataModel.h"
#include "Framework/ASoAHelpers.h"
#include "PWGDQ/DataModel/ReducedInfoTables.h"
#include "PWGDQ/Core/VarManager.h"
#include "PWGDQ/Core/HistogramManager.h"
#include "PWGDQ/Core/MixingHandler.h"
#include "PWGDQ/Core/AnalysisCut.h"
#include "PWGDQ/Core/AnalysisCompositeCut.h"
#include "PWGDQ/Core/HistogramsLibrary.h"
#include "PWGDQ/Core/CutsLibrary.h"
#include "PWGDQ/Core/MixingLibrary.h"
#include "DataFormatsParameters/GRPMagField.h"
#include "Field/MagneticField.h"
#include "TGeoGlobalMagField.h"
#include "DetectorsBase/Propagator.h"
#include "DetectorsBase/GeometryManager.h"

using std::cout;
using std::endl;
using std::string;

using namespace o2;
using namespace o2::framework;
using namespace o2::framework::expressions;
using namespace o2::aod;

// Some definitions
namespace o2::aod
{

namespace dqanalysisflags
{
// TODO: the barrel amd muon selection columns are bit maps so unsigned types should be used, however, for now this is not supported in Filter expressions
// TODO: For now in the tasks we just statically convert from unsigned int to int, which should be fine as long as we do
//      not use a large number of bits (>=30)
// Bcandidate columns for ML analysis of B->Jpsi+K
DECLARE_SOA_COLUMN(MixingHash, mixingHash, int);
DECLARE_SOA_COLUMN(IsEventSelected, isEventSelected, int);
DECLARE_SOA_COLUMN(IsBarrelSelected, isBarrelSelected, int);
DECLARE_SOA_COLUMN(IsMuonSelected, isMuonSelected, int);
DECLARE_SOA_COLUMN(IsBarrelSelectedPrefilter, isBarrelSelectedPrefilter, int);
DECLARE_SOA_COLUMN(IsPrefilterVetoed, isPrefilterVetoed, int);
DECLARE_SOA_COLUMN(massBcandidate, MBcandidate, float);
DECLARE_SOA_COLUMN(pTBcandidate, PtBcandidate, float);
DECLARE_SOA_COLUMN(LxyBcandidate, lxyBcandidate, float);
DECLARE_SOA_COLUMN(LxyzBcandidate, lxyzBcandidate, float);
DECLARE_SOA_COLUMN(LzBcandidate, lzBcandidate, float);
DECLARE_SOA_COLUMN(TauxyBcandidate, tauxyBcandidate, float);
DECLARE_SOA_COLUMN(TauzBcandidate, tauzBcandidate, float);
DECLARE_SOA_COLUMN(CosPBcandidate, cosPBcandidate, float);
DECLARE_SOA_COLUMN(Chi2Bcandidate, chi2Bcandidate, float);
} // namespace dqanalysisflags

DECLARE_SOA_TABLE(EventCuts, "AOD", "DQANAEVCUTS", dqanalysisflags::IsEventSelected);
DECLARE_SOA_TABLE(MixingHashes, "AOD", "DQANAMIXHASH", dqanalysisflags::MixingHash);
DECLARE_SOA_TABLE(BarrelTrackCuts, "AOD", "DQANATRKCUTS", dqanalysisflags::IsBarrelSelected, dqanalysisflags::IsBarrelSelectedPrefilter);
DECLARE_SOA_TABLE(MuonTrackCuts, "AOD", "DQANAMUONCUTS", dqanalysisflags::IsMuonSelected);
DECLARE_SOA_TABLE(Prefilter, "AOD", "DQPREFILTER", dqanalysisflags::IsPrefilterVetoed);
DECLARE_SOA_TABLE(BmesonCandidates, "AOD", "DQBMESONS", dqanalysisflags::massBcandidate, dqanalysisflags::pTBcandidate, dqanalysisflags::LxyBcandidate, dqanalysisflags::LxyzBcandidate, dqanalysisflags::LzBcandidate, dqanalysisflags::TauxyBcandidate, dqanalysisflags::TauzBcandidate, dqanalysisflags::CosPBcandidate, dqanalysisflags::Chi2Bcandidate);
} // namespace o2::aod

// Declarations of various short names
using MyEvents = soa::Join<aod::ReducedEvents, aod::ReducedEventsExtended>;
using MyEventsSelected = soa::Join<aod::ReducedEvents, aod::ReducedEventsExtended, aod::EventCuts>;
using MyEventsHashSelected = soa::Join<aod::ReducedEvents, aod::ReducedEventsExtended, aod::EventCuts, aod::MixingHashes>;
using MyEventsVtxCov = soa::Join<aod::ReducedEvents, aod::ReducedEventsExtended, aod::ReducedEventsVtxCov>;
using MyEventsVtxCovSelected = soa::Join<aod::ReducedEvents, aod::ReducedEventsExtended, aod::ReducedEventsVtxCov, aod::EventCuts>;
using MyEventsVtxCovSelectedQvector = soa::Join<aod::ReducedEvents, aod::ReducedEventsExtended, aod::ReducedEventsVtxCov, aod::EventCuts, aod::ReducedEventsQvector>;
using MyEventsQvector = soa::Join<aod::ReducedEvents, aod::ReducedEventsExtended, aod::ReducedEventsQvector>;
using MyEventsHashSelectedQvector = soa::Join<aod::ReducedEvents, aod::ReducedEventsExtended, aod::EventCuts, aod::MixingHashes, aod::ReducedEventsQvector>;

using MyBarrelTracks = soa::Join<aod::ReducedTracks, aod::ReducedTracksBarrel, aod::ReducedTracksBarrelPID>;
using MyBarrelTracksWithCov = soa::Join<aod::ReducedTracks, aod::ReducedTracksBarrel, aod::ReducedTracksBarrelCov, aod::ReducedTracksBarrelPID>;
using MyBarrelTracksSelected = soa::Join<aod::ReducedTracks, aod::ReducedTracksBarrel, aod::ReducedTracksBarrelPID, aod::BarrelTrackCuts>;
using MyBarrelTracksSelectedWithPrefilter = soa::Join<aod::ReducedTracks, aod::ReducedTracksBarrel, aod::ReducedTracksBarrelPID, aod::BarrelTrackCuts, aod::Prefilter>;
using MyBarrelTracksSelectedWithCov = soa::Join<aod::ReducedTracks, aod::ReducedTracksBarrel, aod::ReducedTracksBarrelCov, aod::ReducedTracksBarrelPID, aod::BarrelTrackCuts>;
using MyBarrelTracksSelectedWithColl = soa::Join<aod::ReducedTracks, aod::ReducedTracksBarrel, aod::ReducedTracksBarrelPID, aod::BarrelTrackCuts, aod::ReducedTracksBarrelInfo>;
using MyDielectronCandidates = soa::Join<aod::Dielectrons, aod::DielectronsExtra>;
using MyMuonTracks = soa::Join<aod::ReducedMuons, aod::ReducedMuonsExtra>;
using MyMuonTracksSelected = soa::Join<aod::ReducedMuons, aod::ReducedMuonsExtra, aod::MuonTrackCuts>;
using MyMuonTracksWithCov = soa::Join<aod::ReducedMuons, aod::ReducedMuonsExtra, aod::ReducedMuonsCov>;
using MyMuonTracksSelectedWithCov = soa::Join<aod::ReducedMuons, aod::ReducedMuonsExtra, aod::ReducedMuonsCov, aod::MuonTrackCuts>;
using MyMuonTracksSelectedWithColl = soa::Join<aod::ReducedMuons, aod::ReducedMuonsExtra, aod::ReducedMuonsInfo, aod::MuonTrackCuts>;
using MyMftTracks = soa::Join<aod::ReducedMFTs, aod::ReducedMFTsExtra>;

// bit maps used for the Fill functions of the VarManager
constexpr static uint32_t gkEventFillMap = VarManager::ObjTypes::ReducedEvent | VarManager::ObjTypes::ReducedEventExtended;
constexpr static uint32_t gkEventFillMapWithCov = VarManager::ObjTypes::ReducedEvent | VarManager::ObjTypes::ReducedEventExtended | VarManager::ObjTypes::ReducedEventVtxCov;
constexpr static uint32_t gkEventFillMapWithQvector = VarManager::ObjTypes::ReducedEvent | VarManager::ObjTypes::ReducedEventExtended | VarManager::ObjTypes::ReducedEventQvector;
constexpr static uint32_t gkEventFillMapWithCovQvector = VarManager::ObjTypes::ReducedEvent | VarManager::ObjTypes::ReducedEventExtended | VarManager::ObjTypes::ReducedEventVtxCov | VarManager::ObjTypes::ReducedEventQvector;
constexpr static uint32_t gkTrackFillMap = VarManager::ObjTypes::ReducedTrack | VarManager::ObjTypes::ReducedTrackBarrel | VarManager::ObjTypes::ReducedTrackBarrelPID;
constexpr static uint32_t gkTrackFillMapWithCov = VarManager::ObjTypes::ReducedTrack | VarManager::ObjTypes::ReducedTrackBarrel | VarManager::ObjTypes::ReducedTrackBarrelCov | VarManager::ObjTypes::ReducedTrackBarrelPID;
constexpr static uint32_t gkTrackFillMapWithColl = VarManager::ObjTypes::ReducedTrack | VarManager::ObjTypes::ReducedTrackBarrel | VarManager::ObjTypes::ReducedTrackBarrelPID | VarManager::ObjTypes::ReducedTrackCollInfo;

constexpr static uint32_t gkMuonFillMap = VarManager::ObjTypes::ReducedMuon | VarManager::ObjTypes::ReducedMuonExtra;
constexpr static uint32_t gkMuonFillMapWithCov = VarManager::ObjTypes::ReducedMuon | VarManager::ObjTypes::ReducedMuonExtra | VarManager::ObjTypes::ReducedMuonCov;
constexpr static uint32_t gkMuonFillMapWithColl = VarManager::ObjTypes::ReducedMuon | VarManager::ObjTypes::ReducedMuonExtra | VarManager::ObjTypes::ReducedMuonCollInfo;

constexpr static int pairTypeEE = VarManager::kDecayToEE;
constexpr static int pairTypeMuMu = VarManager::kDecayToMuMu;
constexpr static int pairTypeEMu = VarManager::kElectronMuon;

// Global function used to define needed histogram classes
void DefineHistograms(HistogramManager* histMan, TString histClasses, Configurable<std::string> configVar); // defines histograms for all tasks

struct AnalysisEventSelection {
  Produces<aod::EventCuts> eventSel;
  Produces<aod::MixingHashes> hash;
  OutputObj<THashList> fOutputList{"output"};
  // TODO: Provide the mixing variables and binning directly via configurables (e.g. vectors of float)
  Configurable<string> fConfigMixingVariables{"cfgMixingVars", "", "Mixing configs separated by a comma, default no mixing"};
  Configurable<string> fConfigEventCuts{"cfgEventCuts", "eventStandard", "Event selection"};
  Configurable<bool> fConfigQA{"cfgQA", false, "If true, fill QA histograms"};
  Configurable<std::string> fConfigAddEventHistogram{"cfgAddEventHistogram", "", "Comma separated list of histograms"};

  HistogramManager* fHistMan = nullptr;
  MixingHandler* fMixHandler = nullptr;
  AnalysisCompositeCut* fEventCut;

  void init(o2::framework::InitContext&)
  {
    fEventCut = new AnalysisCompositeCut(true);
    TString eventCutStr = fConfigEventCuts.value;
    fEventCut->AddCut(dqcuts::GetAnalysisCut(eventCutStr.Data()));
    VarManager::SetUseVars(AnalysisCut::fgUsedVars); // provide the list of required variables so that VarManager knows what to fill

    VarManager::SetDefaultVarNames();
    if (fConfigQA) {
      fHistMan = new HistogramManager("analysisHistos", "", VarManager::kNVars);
      fHistMan->SetUseDefaultVariableNames(kTRUE);
      fHistMan->SetDefaultVarNames(VarManager::fgVariableNames, VarManager::fgVariableUnits);
      DefineHistograms(fHistMan, "Event_BeforeCuts;Event_AfterCuts;", fConfigAddEventHistogram); // define all histograms
      VarManager::SetUseVars(fHistMan->GetUsedVars());                                           // provide the list of required variables so that VarManager knows what to fill
      fOutputList.setObject(fHistMan->GetMainHistogramList());
    }

    TString mixVarsString = fConfigMixingVariables.value;
    std::unique_ptr<TObjArray> objArray(mixVarsString.Tokenize(","));
    if (objArray->GetEntries() > 0) {
      fMixHandler = new MixingHandler("mixingHandler", "mixing handler");
      fMixHandler->Init();
      for (int iVar = 0; iVar < objArray->GetEntries(); ++iVar) {
        dqmixing::SetUpMixing(fMixHandler, objArray->At(iVar)->GetName());
      }
    }
  }

  template <uint32_t TEventFillMap, typename TEvent>
  void runEventSelection(TEvent const& event)
  {
    // Reset the fValues array
    VarManager::ResetValues(0, VarManager::kNEventWiseVariables);

    VarManager::FillEvent<TEventFillMap>(event);
    // TODO: make this condition at compile time
    if (fConfigQA) {
      fHistMan->FillHistClass("Event_BeforeCuts", VarManager::fgValues); // automatically fill all the histograms in the class Event
    }
    if (fEventCut->IsSelected(VarManager::fgValues)) {
      if (fConfigQA) {
        fHistMan->FillHistClass("Event_AfterCuts", VarManager::fgValues);
      }
      eventSel(1);
    } else {
      eventSel(0);
    }

    if (fMixHandler != nullptr) {
      int hh = fMixHandler->FindEventCategory(VarManager::fgValues);
      hash(hh);
    }
  }

  void processSkimmed(MyEvents::iterator const& event)
  {
    runEventSelection<gkEventFillMap>(event);
  }
  void processDummy(MyEvents&)
  {
    // do nothing
  }

  PROCESS_SWITCH(AnalysisEventSelection, processSkimmed, "Run event selection on DQ skimmed events", false);
  PROCESS_SWITCH(AnalysisEventSelection, processDummy, "Dummy function", false);
  // TODO: Add process functions subscribing to Framework Collision
};

struct AnalysisTrackSelection {
  Produces<aod::BarrelTrackCuts> trackSel;
  OutputObj<THashList> fOutputList{"output"};
  // The list of cuts should contain all the track cuts needed later in analysis, including
  //  for candidate electron selection (+ eventual prefilter cuts) and other needs like quarkonium - hadron correlations
  // The user must ensure using them properly in the tasks downstream
  // NOTE: For now, the candidate electron cuts must be provided first, then followed by any other needed selections
  Configurable<string> fConfigCuts{"cfgTrackCuts", "jpsiO2MCdebugCuts2", "Comma separated list of barrel track cuts"};
  Configurable<bool> fConfigQA{"cfgQA", false, "If true, fill QA histograms"};
  Configurable<string> fConfigAddTrackHistogram{"cfgAddTrackHistogram", "", "Comma separated list of histograms"};
  Configurable<int> fConfigPrefilterCutId{"cfgPrefilterCutId", 32, "Id of the Prefilter track cut (starting at 0)"}; // In order to create another column prefilter (should be temporary before improving cut selection in configurables, then displaced to AnalysisPrefilterSelection)
  Configurable<string> fConfigCcdbUrl{"ccdb-url", "http://alice-ccdb.cern.ch", "url of the ccdb repository"};
  Configurable<string> fConfigCcdbPathTPC{"ccdb-path-tpc", "Users/i/iarsene/Calib/TPCpostCalib", "base path to the ccdb object"};
  Configurable<int64_t> fConfigNoLaterThan{"ccdb-no-later-than", std::chrono::duration_cast<std::chrono::milliseconds>(std::chrono::system_clock::now().time_since_epoch()).count(), "latest acceptable timestamp of creation for the object"};
  Configurable<bool> fConfigComputeTPCpostCalib{"cfgTPCpostCalib", false, "If true, compute TPC post-calibrated n-sigmas"};
  Configurable<std::string> fConfigRunPeriods{"cfgRunPeriods", "LHC22f", "run periods for used data"};
  Configurable<bool> fConfigDummyRunlist{"cfgDummyRunlist", false, "If true, use dummy runlist"};
  Configurable<int> fConfigInitRunNumber{"cfgInitRunNumber", 543215, "Initial run number used in run by run checks"};

  Service<o2::ccdb::BasicCCDBManager> fCCDB;

  HistogramManager* fHistMan;
  std::vector<AnalysisCompositeCut> fTrackCuts;

  int fCurrentRun; // needed to detect if the run changed and trigger update of calibrations etc.

  void init(o2::framework::InitContext&)
  {
    fCurrentRun = 0;

    TString cutNamesStr = fConfigCuts.value;
    if (!cutNamesStr.IsNull()) {
      std::unique_ptr<TObjArray> objArray(cutNamesStr.Tokenize(","));
      for (int icut = 0; icut < objArray->GetEntries(); ++icut) {
        fTrackCuts.push_back(*dqcuts::GetCompositeCut(objArray->At(icut)->GetName()));
      }
    }

    VarManager::SetUseVars(AnalysisCut::fgUsedVars); // provide the list of required variables so that VarManager knows what to fill

    if (fConfigQA) {
      VarManager::SetDefaultVarNames();
      fHistMan = new HistogramManager("analysisHistos", "aa", VarManager::kNVars);
      fHistMan->SetUseDefaultVariableNames(kTRUE);
      fHistMan->SetDefaultVarNames(VarManager::fgVariableNames, VarManager::fgVariableUnits);

      // set one histogram directory for each defined track cut
      TString histDirNames = "TrackBarrel_BeforeCuts;";
      for (auto& cut : fTrackCuts) {
        histDirNames += Form("TrackBarrel_%s;", cut.GetName());
      }

      VarManager::SetRunlist((TString)fConfigRunPeriods);
      DefineHistograms(fHistMan, histDirNames.Data(), fConfigAddTrackHistogram); // define all histograms
      VarManager::SetUseVars(fHistMan->GetUsedVars());                           // provide the list of required variables so that VarManager knows what to fill
      fOutputList.setObject(fHistMan->GetMainHistogramList());
    }
    if (fConfigDummyRunlist) {
      VarManager::SetDummyRunlist(fConfigInitRunNumber);
    } else {
      VarManager::SetRunlist((TString)fConfigRunPeriods);
    }
    if (fConfigComputeTPCpostCalib) {
      // CCDB configuration
      fCCDB->setURL(fConfigCcdbUrl.value);
      fCCDB->setCaching(true);
      fCCDB->setLocalObjectValidityChecking();
      // Not later than now objects
      fCCDB->setCreatedNotAfter(fConfigNoLaterThan.value);
    }
  }

  template <uint32_t TEventFillMap, uint32_t TTrackFillMap, typename TEvent, typename TTracks>
  void runTrackSelection(TEvent const& event, TTracks const& tracks)
  {
    VarManager::ResetValues(0, VarManager::kNBarrelTrackVariables);
    // fill event information which might be needed in histograms/cuts that combine track and event properties
    VarManager::FillEvent<TEventFillMap>(event);

    // check whether the run changed, and if so, update calibrations in the VarManager
    // TODO: Here, for the run number and timestamp we assume the function runs with the
    //      DQ skimmed model. However, we need a compile time check so to make this compatible
    //      also with the full data model.
    if (fConfigComputeTPCpostCalib && fCurrentRun != event.runNumber()) {
      auto calibList = fCCDB->getForTimeStamp<TList>(fConfigCcdbPathTPC.value, event.timestamp());
      VarManager::SetCalibrationObject(VarManager::kTPCElectronMean, calibList->FindObject("mean_map_electron"));
      VarManager::SetCalibrationObject(VarManager::kTPCElectronSigma, calibList->FindObject("sigma_map_electron"));
      VarManager::SetCalibrationObject(VarManager::kTPCPionMean, calibList->FindObject("mean_map_pion"));
      VarManager::SetCalibrationObject(VarManager::kTPCPionSigma, calibList->FindObject("sigma_map_pion"));
      VarManager::SetCalibrationObject(VarManager::kTPCProtonMean, calibList->FindObject("mean_map_proton"));
      VarManager::SetCalibrationObject(VarManager::kTPCProtonSigma, calibList->FindObject("sigma_map_proton"));
      fCurrentRun = event.runNumber();
    }

    trackSel.reserve(tracks.size());
    uint32_t filterMap = 0;
    bool prefilterSelected = false;
    int iCut = 0;

    for (auto& track : tracks) {
      filterMap = 0;
      prefilterSelected = false;
      VarManager::FillTrack<TTrackFillMap>(track);
      if (fConfigQA) { // TODO: make this compile time
        fHistMan->FillHistClass("TrackBarrel_BeforeCuts", VarManager::fgValues);
      }
      iCut = 0;
      for (auto cut = fTrackCuts.begin(); cut != fTrackCuts.end(); cut++, iCut++) {
        if ((*cut).IsSelected(VarManager::fgValues)) {
          if (iCut != fConfigPrefilterCutId) {
            filterMap |= (uint32_t(1) << iCut);
          }
          if (iCut == fConfigPrefilterCutId) {
            prefilterSelected = true;
          }
          if (fConfigQA) { // TODO: make this compile time
            fHistMan->FillHistClass(Form("TrackBarrel_%s", (*cut).GetName()), VarManager::fgValues);
          }
        }
      }

      trackSel(static_cast<int>(filterMap), static_cast<int>(prefilterSelected));
    } // end loop over tracks
  }

  void processSkimmed(MyEvents::iterator const& event, MyBarrelTracks const& tracks)
  {
    runTrackSelection<gkEventFillMap, gkTrackFillMap>(event, tracks);
  }
  void processSkimmedWithCov(MyEventsVtxCov::iterator const& event, MyBarrelTracksWithCov const& tracks)
  {
    runTrackSelection<gkEventFillMapWithCov, gkTrackFillMapWithCov>(event, tracks);
  }
  void processDummy(MyEvents&)
  {
    // do nothing
  }

  PROCESS_SWITCH(AnalysisTrackSelection, processSkimmed, "Run barrel track selection on DQ skimmed tracks", false);
  PROCESS_SWITCH(AnalysisTrackSelection, processSkimmedWithCov, "Run barrel track selection on DQ skimmed tracks w/ cov matrix", false);
  PROCESS_SWITCH(AnalysisTrackSelection, processDummy, "Dummy function", false);
};

struct AnalysisMuonSelection {
  Produces<aod::MuonTrackCuts> muonSel;
  OutputObj<THashList> fOutputList{"output"};
  Configurable<string> fConfigCuts{"cfgMuonCuts", "muonQualityCuts", "Comma separated list of muon cuts"};
  Configurable<bool> fConfigQA{"cfgQA", false, "If true, fill QA histograms"};
  Configurable<std::string> fConfigAddMuonHistogram{"cfgAddMuonHistogram", "", "Comma separated list of histograms"};

  HistogramManager* fHistMan;
  std::vector<AnalysisCompositeCut> fMuonCuts;

  void init(o2::framework::InitContext&)
  {
    TString cutNamesStr = fConfigCuts.value;
    if (!cutNamesStr.IsNull()) {
      std::unique_ptr<TObjArray> objArray(cutNamesStr.Tokenize(","));
      for (int icut = 0; icut < objArray->GetEntries(); ++icut) {
        fMuonCuts.push_back(*dqcuts::GetCompositeCut(objArray->At(icut)->GetName()));
      }
    }
    VarManager::SetUseVars(AnalysisCut::fgUsedVars); // provide the list of required variables so that VarManager knows what to fill

    if (fConfigQA) {
      VarManager::SetDefaultVarNames();
      fHistMan = new HistogramManager("analysisHistos", "aa", VarManager::kNVars);
      fHistMan->SetUseDefaultVariableNames(kTRUE);
      fHistMan->SetDefaultVarNames(VarManager::fgVariableNames, VarManager::fgVariableUnits);

      // set one histogram directory for each defined track cut
      TString histDirNames = "TrackMuon_BeforeCuts;";
      for (auto& cut : fMuonCuts) {
        histDirNames += Form("TrackMuon_%s;", cut.GetName());
      }

      DefineHistograms(fHistMan, histDirNames.Data(), fConfigAddMuonHistogram); // define all histograms
      VarManager::SetUseVars(fHistMan->GetUsedVars());                          // provide the list of required variables so that VarManager knows what to fill
      fOutputList.setObject(fHistMan->GetMainHistogramList());
    }
  }

  template <uint32_t TEventFillMap, uint32_t TMuonFillMap, typename TEvent, typename TMuons>
  void runMuonSelection(TEvent const& event, TMuons const& muons)
  {
    VarManager::ResetValues(0, VarManager::kNMuonTrackVariables);
    VarManager::FillEvent<TEventFillMap>(event);

    muonSel.reserve(muons.size());
    uint32_t filterMap = 0;
    int iCut = 0;

    for (auto& muon : muons) {
      filterMap = 0;
      VarManager::FillTrack<TMuonFillMap>(muon);
      if (fConfigQA) { // TODO: make this compile time
        fHistMan->FillHistClass("TrackMuon_BeforeCuts", VarManager::fgValues);
      }

      iCut = 0;
      for (auto cut = fMuonCuts.begin(); cut != fMuonCuts.end(); cut++, iCut++) {
        if ((*cut).IsSelected(VarManager::fgValues)) {
          filterMap |= (uint32_t(1) << iCut);
          if (fConfigQA) { // TODO: make this compile time
            fHistMan->FillHistClass(Form("TrackMuon_%s", (*cut).GetName()), VarManager::fgValues);
          }
        }
      }
      muonSel(static_cast<int>(filterMap));
    } // end loop over tracks
  }

  void processSkimmed(MyEvents::iterator const& event, MyMuonTracks const& muons)
  {
    runMuonSelection<gkEventFillMap, gkMuonFillMap>(event, muons);
  }
  void processDummy(MyEvents&)
  {
    // do nothing
  }

  PROCESS_SWITCH(AnalysisMuonSelection, processSkimmed, "Run muon selection on DQ skimmed muons", false);
  PROCESS_SWITCH(AnalysisMuonSelection, processDummy, "Dummy function", false);
};

struct AnalysisPrefilterSelection {
  SliceCache cache;
  Produces<aod::Prefilter> prefilter;
  Preslice<MyBarrelTracks> perCollision = aod::reducedtrack::reducedeventId;

  // Configurables
  Configurable<std::string> fConfigPrefilterPairCut{"cfgPrefilterPairCut", "", "Prefilter pair cut"};

  Filter barrelTracksSelectedPrefilter = aod::dqanalysisflags::isBarrelSelectedPrefilter > 0;

  Partition<soa::Filtered<MyBarrelTracksSelected>> barrelTracksSelected = aod::dqanalysisflags::isBarrelSelected > 0;

  std::map<int, bool> fPrefiltermap;
  AnalysisCompositeCut* fPairCut;

  void init(o2::framework::InitContext& context)
  {
    fPairCut = new AnalysisCompositeCut(true);
    TString pairCutStr = fConfigPrefilterPairCut.value;
    if (!pairCutStr.IsNull()) {
      fPairCut = dqcuts::GetCompositeCut(pairCutStr.Data());
    }

    VarManager::SetUseVars(AnalysisCut::fgUsedVars); // provide the list of required variables so that VarManager knows what to fill
    VarManager::SetDefaultVarNames();

    VarManager::SetupTwoProngDCAFitter(5.0f, true, 200.0f, 4.0f, 1.0e-3f, 0.9f, true); // TODO: get these parameters from Configurables
    VarManager::SetupTwoProngFwdDCAFitter(5.0f, true, 200.0f, 1.0e-3f, 0.9f, true);
  }

  template <int TPairType, uint32_t TTrackFillMap, typename TTracks1, typename TTracks2>
  void runPrefilterPairing(TTracks1 const& tracks1, TTracks2 const& tracks2)
  {
    for (auto& [track1, track2] : o2::soa::combinations(o2::soa::CombinationsFullIndexPolicy(tracks1, tracks2))) {
      if (track1.sign() * track2.sign() > 0) {
        continue;
      }

      // pairing
      VarManager::FillPair<TPairType, TTrackFillMap>(track1, track2);

      if (fPairCut->IsSelected(VarManager::fgValues)) {
        fPrefiltermap[track1.globalIndex()] = true;
        fPrefiltermap[track2.globalIndex()] = true;
      }
    }
  }

  void processBarrelSkimmed(MyEventsSelected const& events, soa::Filtered<MyBarrelTracksSelected> const& filteredTracks, MyBarrelTracks const& tracks)
  {
    const int pairType = VarManager::kDecayToEE;
    fPrefiltermap.clear();

    for (auto& event : events) {
      if (event.isEventSelected()) {
        auto groupedPrefilterCandidates = filteredTracks.sliceBy(perCollision, event.globalIndex());
        auto groupedBarrelCandidates = barrelTracksSelected->sliceByCached(aod::reducedtrack::reducedeventId, event.globalIndex(), cache);
        runPrefilterPairing<pairType, gkTrackFillMap>(groupedPrefilterCandidates, groupedBarrelCandidates);
      }
    } // end loop events

    // Fill Prefilter bits for all tracks to have something joinable to MyBarrelTracksSelected
    for (auto& track : tracks) {
      prefilter(static_cast<int>(fPrefiltermap[track.globalIndex()]));
    }
  }

  void processDummy(MyEvents&)
  {
  }

  PROCESS_SWITCH(AnalysisPrefilterSelection, processBarrelSkimmed, "Run Prefilter selection on reduced tracks", false);
  PROCESS_SWITCH(AnalysisPrefilterSelection, processDummy, "Do nothing", false);
};

struct AnalysisEventMixing {
  OutputObj<THashList> fOutputList{"output"};
  // Here one should provide the list of electron and muon candidate cuts in the same order as specified in the above
  // single particle selection tasks to preserve the correspondence between the track cut name and its
  //  bit position in the cuts bitmap
  // TODO: Create a configurable to specify exactly on which of the bits one should run the event mixing
  Configurable<string> fConfigTrackCuts{"cfgTrackCuts", "", "Comma separated list of barrel track cuts"};
  Configurable<string> fConfigMuonCuts{"cfgMuonCuts", "", "Comma separated list of muon cuts"};
  Configurable<int> fConfigMixingDepth{"cfgMixingDepth", 100, "Number of Events stored for event mixing"};
  Configurable<std::string> fConfigAddEventMixingHistogram{"cfgAddEventMixingHistogram", "", "Comma separated list of histograms"};

  Filter filterEventSelected = aod::dqanalysisflags::isEventSelected == 1;
  Filter filterTrackSelected = aod::dqanalysisflags::isBarrelSelected > 0;
  Filter filterMuonTrackSelected = aod::dqanalysisflags::isMuonSelected > 0;

  HistogramManager* fHistMan;
  // NOTE: The bit mask is required to run pairing just based on the desired electron/muon candidate cuts
  uint32_t fTwoTrackFilterMask = 0;
  uint32_t fTwoMuonFilterMask = 0;
  std::vector<std::vector<TString>> fTrackHistNames;
  std::vector<std::vector<TString>> fMuonHistNames;
  std::vector<std::vector<TString>> fTrackMuonHistNames;

  NoBinningPolicy<aod::dqanalysisflags::MixingHash> hashBin;

  void init(o2::framework::InitContext& context)
  {
    VarManager::SetDefaultVarNames();
    fHistMan = new HistogramManager("analysisHistos", "aa", VarManager::kNVars);
    fHistMan->SetUseDefaultVariableNames(kTRUE);
    fHistMan->SetDefaultVarNames(VarManager::fgVariableNames, VarManager::fgVariableUnits);

    // Keep track of all the histogram class names to avoid composing strings in the event mixing pairing
    TString histNames = "";
    if (context.mOptions.get<bool>("processBarrelSkimmed") || context.mOptions.get<bool>("processBarrelVnSkimmed")) {
      TString cutNames = fConfigTrackCuts.value;
      if (!cutNames.IsNull()) {
        std::unique_ptr<TObjArray> objArray(cutNames.Tokenize(","));
        for (int icut = 0; icut < objArray->GetEntries(); ++icut) {
          std::vector<TString> names = {
            Form("PairsBarrelMEPM_%s", objArray->At(icut)->GetName()),
            Form("PairsBarrelMEPP_%s", objArray->At(icut)->GetName()),
            Form("PairsBarrelMEMM_%s", objArray->At(icut)->GetName())};
          histNames += Form("%s;%s;%s;", names[0].Data(), names[1].Data(), names[2].Data());
          fTrackHistNames.push_back(names);
          fTwoTrackFilterMask |= (uint32_t(1) << icut);
        }
      }
    }
    if (context.mOptions.get<bool>("processMuonSkimmed") || context.mOptions.get<bool>("processMuonVnSkimmed")) {
      TString cutNames = fConfigMuonCuts.value;
      if (!cutNames.IsNull()) {
        std::unique_ptr<TObjArray> objArray(cutNames.Tokenize(","));
        for (int icut = 0; icut < objArray->GetEntries(); ++icut) {
          std::vector<TString> names = {
            Form("PairsMuonMEPM_%s", objArray->At(icut)->GetName()),
            Form("PairsMuonMEPP_%s", objArray->At(icut)->GetName()),
            Form("PairsMuonMEMM_%s", objArray->At(icut)->GetName())};
          histNames += Form("%s;%s;%s;", names[0].Data(), names[1].Data(), names[2].Data());
          fMuonHistNames.push_back(names);
          fTwoMuonFilterMask |= (uint32_t(1) << icut);
        }
      }
    }
    if (context.mOptions.get<bool>("processBarrelMuonSkimmed")) {
      TString cutNamesBarrel = fConfigTrackCuts.value;
      TString cutNamesMuon = fConfigMuonCuts.value;
      if (!cutNamesBarrel.IsNull() && !cutNamesMuon.IsNull()) {
        std::unique_ptr<TObjArray> objArrayBarrel(cutNamesBarrel.Tokenize(","));
        std::unique_ptr<TObjArray> objArrayMuon(cutNamesMuon.Tokenize(","));
        if (objArrayBarrel->GetEntries() == objArrayMuon->GetEntries()) { // one must specify equal number of barrel and muon cuts
          for (int icut = 0; icut < objArrayBarrel->GetEntries(); ++icut) {
            std::vector<TString> names = {
              Form("PairsEleMuMEPM_%s_%s", objArrayBarrel->At(icut)->GetName(), objArrayMuon->At(icut)->GetName()),
              Form("PairsEleMuMEPP_%s_%s", objArrayBarrel->At(icut)->GetName(), objArrayMuon->At(icut)->GetName()),
              Form("PairsEleMuMEMM_%s_%s", objArrayBarrel->At(icut)->GetName(), objArrayMuon->At(icut)->GetName())};
            histNames += Form("%s;%s;%s;", names[0].Data(), names[1].Data(), names[2].Data());
            fTrackMuonHistNames.push_back(names);
            fTwoTrackFilterMask |= (uint32_t(1) << icut);
            fTwoMuonFilterMask |= (uint32_t(1) << icut);
          }
        }
      }
    }

    DefineHistograms(fHistMan, histNames.Data(), fConfigAddEventMixingHistogram); // define all histograms
    VarManager::SetUseVars(fHistMan->GetUsedVars());                              // provide the list of required variables so that VarManager knows what to fill
    fOutputList.setObject(fHistMan->GetMainHistogramList());
  }

  template <int TPairType, typename TTracks1, typename TTracks2>
  void runMixedPairing(TTracks1 const& tracks1, TTracks2 const& tracks2)
  {

    unsigned int ncuts = fTrackHistNames.size();
    std::vector<std::vector<TString>> histNames = fTrackHistNames;
    if constexpr (TPairType == pairTypeMuMu) {
      ncuts = fMuonHistNames.size();
      histNames = fMuonHistNames;
    }
    if constexpr (TPairType == pairTypeEMu) {
      ncuts = fTrackMuonHistNames.size();
      histNames = fTrackMuonHistNames;
    }

    uint32_t twoTrackFilter = 0;
    for (auto& track1 : tracks1) {
      for (auto& track2 : tracks2) {
        if constexpr (TPairType == VarManager::kDecayToEE) {
          twoTrackFilter = uint32_t(track1.isBarrelSelected()) & uint32_t(track2.isBarrelSelected()) & fTwoTrackFilterMask;
        }
        if constexpr (TPairType == VarManager::kDecayToMuMu) {
          twoTrackFilter = uint32_t(track1.isMuonSelected()) & uint32_t(track2.isMuonSelected()) & fTwoMuonFilterMask;
        }
        if constexpr (TPairType == VarManager::kElectronMuon) {
          twoTrackFilter = uint32_t(track1.isBarrelSelected()) & uint32_t(track2.isMuonSelected()) & fTwoTrackFilterMask;
        }

        if (!twoTrackFilter) { // the tracks must have at least one filter bit in common to continue
          continue;
        }
        VarManager::FillPairME<TPairType>(track1, track2);

        constexpr bool eventHasQvector = (VarManager::ObjTypes::ReducedEventQvector > 0);
        if constexpr (eventHasQvector) {
          VarManager::FillPairVn<TPairType>(track1, track2);
        }

        for (unsigned int icut = 0; icut < ncuts; icut++) {
          if (twoTrackFilter & (uint32_t(1) << icut)) {
            if (track1.sign() * track2.sign() < 0) {
              fHistMan->FillHistClass(histNames[icut][0].Data(), VarManager::fgValues);
            } else {
              if (track1.sign() > 0) {
                fHistMan->FillHistClass(histNames[icut][1].Data(), VarManager::fgValues);
              } else {
                fHistMan->FillHistClass(histNames[icut][2].Data(), VarManager::fgValues);
              }
            }
          } // end if (filter bits)
        }   // end for (cuts)
      }     // end for (track2)
    }       // end for (track1)
  }

  // barrel-barrel and muon-muon event mixing
  template <int TPairType, uint32_t TEventFillMap, typename TEvents, typename TTracks>
  void runSameSide(TEvents& events, TTracks const& tracks, Preslice<TTracks>& preSlice)
  {
    events.bindExternalIndices(&tracks);
    int mixingDepth = fConfigMixingDepth.value;
    for (auto& [event1, event2] : selfCombinations(hashBin, mixingDepth, -1, events, events)) {
      VarManager::ResetValues(0, VarManager::kNVars);
      VarManager::FillEvent<TEventFillMap>(event1, VarManager::fgValues);

      auto tracks1 = tracks.sliceBy(preSlice, event1.globalIndex());
      tracks1.bindExternalIndices(&events);

      auto tracks2 = tracks.sliceBy(preSlice, event2.globalIndex());
      tracks2.bindExternalIndices(&events);

      runMixedPairing<TPairType>(tracks1, tracks2);
    } // end event loop
  }

  // barrel-muon event mixing
  template <uint32_t TEventFillMap, typename TEvents, typename TTracks, typename TMuons>
  void runBarrelMuon(TEvents& events, TTracks const& tracks, TMuons const& muons)
  {
    events.bindExternalIndices(&muons);

    for (auto& [event1, event2] : selfCombinations(hashBin, 100, -1, events, events)) {
      VarManager::ResetValues(0, VarManager::kNVars);
      VarManager::FillEvent<TEventFillMap>(event1, VarManager::fgValues);

      auto tracks1 = tracks.sliceBy(perEventsSelectedT, event1.globalIndex());
      tracks1.bindExternalIndices(&events);

      auto muons2 = muons.sliceBy(perEventsSelectedM, event2.globalIndex());
      muons2.bindExternalIndices(&events);

      runMixedPairing<pairTypeEMu>(tracks1, muons2);
    } // end event loop
  }

  Preslice<soa::Filtered<MyBarrelTracksSelected>> perEventsSelectedT = aod::reducedtrack::reducedeventId;
  Preslice<soa::Filtered<MyMuonTracksSelected>> perEventsSelectedM = aod::reducedmuon::reducedeventId;

  void processBarrelSkimmed(soa::Filtered<MyEventsHashSelected>& events, soa::Filtered<MyBarrelTracksSelected> const& tracks)
  {
    runSameSide<pairTypeEE, gkEventFillMap>(events, tracks, perEventsSelectedT);
  }
  void processMuonSkimmed(soa::Filtered<MyEventsHashSelected>& events, soa::Filtered<MyMuonTracksSelected> const& muons)
  {
    runSameSide<pairTypeMuMu, gkEventFillMap>(events, muons, perEventsSelectedM);
  }
  void processBarrelMuonSkimmed(soa::Filtered<MyEventsHashSelected>& events, soa::Filtered<MyBarrelTracksSelected> const& tracks, soa::Filtered<MyMuonTracksSelected> const& muons)
  {
    runBarrelMuon<gkEventFillMap>(events, tracks, muons);
  }
  void processBarrelVnSkimmed(soa::Filtered<MyEventsHashSelectedQvector>& events, soa::Filtered<MyBarrelTracksSelected> const& tracks)
  {
    runSameSide<pairTypeEE, gkEventFillMapWithQvector>(events, tracks, perEventsSelectedT);
  }
  void processMuonVnSkimmed(soa::Filtered<MyEventsHashSelectedQvector>& events, soa::Filtered<MyMuonTracksSelected> const& muons)
  {
    runSameSide<pairTypeMuMu, gkEventFillMapWithQvector>(events, muons, perEventsSelectedM);
  }
  // TODO: This is a dummy process function for the case when the user does not want to run any of the process functions (no event mixing)
  //    If there is no process function enabled, the workflow hangs
  void processDummy(MyEvents&)
  {
    // do nothing
  }

  PROCESS_SWITCH(AnalysisEventMixing, processBarrelSkimmed, "Run barrel-barrel mixing on skimmed tracks", false);
  PROCESS_SWITCH(AnalysisEventMixing, processMuonSkimmed, "Run muon-muon mixing on skimmed muons", false);
  PROCESS_SWITCH(AnalysisEventMixing, processBarrelMuonSkimmed, "Run barrel-muon mixing on skimmed tracks/muons", false);
  PROCESS_SWITCH(AnalysisEventMixing, processBarrelVnSkimmed, "Run barrel-barrel vn mixing on skimmed tracks", false);
  PROCESS_SWITCH(AnalysisEventMixing, processMuonVnSkimmed, "Run muon-muon vn mixing on skimmed tracks", false);
  PROCESS_SWITCH(AnalysisEventMixing, processDummy, "Dummy function", false);
};

struct AnalysisSameEventPairing {

  Produces<aod::Dielectrons> dielectronList;
  Produces<aod::Dimuons> dimuonList;
  Produces<aod::DielectronsExtra> dielectronExtraList;
  Produces<aod::DimuonsExtra> dimuonExtraList;
  Produces<aod::DimuonsAll> dimuonAllList;
  Produces<aod::DileptonFlow> dileptonFlowList;
  Produces<aod::DileptonsInfo> dileptonInfoList;
  float mMagField = 0.0;
  o2::parameters::GRPMagField* grpmag = nullptr;
  o2::base::MatLayerCylSet* lut = nullptr;
  int fCurrentRun; // needed to detect if the run changed and trigger update of calibrations etc.

  OutputObj<THashList> fOutputList{"output"};
  Configurable<string> fConfigTrackCuts{"cfgTrackCuts", "jpsiO2MCdebugCuts2", "Comma separated list of barrel track cuts"};
  Configurable<string> fConfigMuonCuts{"cfgMuonCuts", "", "Comma separated list of muon cuts"};
  Configurable<string> fConfigPairCuts{"cfgPairCuts", "", "Comma separated list of pair cuts"};
  Configurable<string> url{"ccdb-url", "http://alice-ccdb.cern.ch", "url of the ccdb repository"};
  Configurable<string> ccdbPath{"ccdb-path", "Users/lm", "base path to the ccdb object"};
  Configurable<int64_t> nolaterthan{"ccdb-no-later-than", std::chrono::duration_cast<std::chrono::milliseconds>(std::chrono::system_clock::now().time_since_epoch()).count(), "latest acceptable timestamp of creation for the object"};
  Configurable<std::string> fConfigAddSEPHistogram{"cfgAddSEPHistogram", "", "Comma separated list of histograms"};
  Configurable<bool> fConfigFlatTables{"cfgFlatTables", false, "Produce a single flat tables with all relevant information of the pairs and single tracks"};
  Configurable<bool> fConfigMultDimuons{"cfgMultDimuons", false, "Multiplicity for Unlike Dimuons"};
  Configurable<bool> fConfigUseKFVertexing{"cfgUseKFVertexing", false, "Use KF Particle for secondary vertex reconstruction (DCAFitter is used by default)"};
  Configurable<bool> fUseRemoteField{"cfgUseRemoteField", false, "Chose whether to fetch the magnetic field from ccdb or set it manually"};
  Configurable<float> fConfigMagField{"cfgMagField", 5.0f, "Manually set magnetic field"};
  Configurable<std::string> ccdburl{"ccdburl", "http://alice-ccdb.cern.ch", "url of the ccdb repository"};
  Configurable<std::string> grpmagPath{"grpmagPath", "GLO/Config/GRPMagField", "CCDB path of the GRPMagField object"};
  Configurable<bool> fUseAbsDCA{"cfgUseAbsDCA", false, "Use absolute DCA minimization instead of chi^2 minimization in secondary vertexing"};
  Configurable<bool> fPropToPCA{"cfgPropToPCA", false, "Propagate tracks to secondary vertex"};
  Configurable<bool> fCorrFullGeo{"cfgCorrFullGeo", false, "Use full geometry to correct for MCS effects in track propagation"};
  Configurable<bool> fNoCorr{"cfgNoCorrFwdProp", false, "Do not correct for MCS effects in track propagation"};
  Configurable<std::string> lutPath{"lutPath", "GLO/Param/MatLUT", "Path of the Lut parametrization"};
  Configurable<std::string> geoPath{"geoPath", "GLO/Config/GeometryAligned", "Path of the geometry file"};
  Configurable<std::string> fCollisionSystem{"syst", "pp", "Collision system, pp or PbPb"};
  Configurable<float> fCenterMassEnergy{"energy", 13600, "Center of mass energy in GeV"};

  Service<o2::ccdb::BasicCCDBManager> ccdb;
  Filter filterEventSelected = aod::dqanalysisflags::isEventSelected == 1;
  // NOTE: the barrel filter map contains decisions for both electrons and hadrons used in the correlation task
  Filter filterBarrelTrackSelected = aod::dqanalysisflags::isBarrelSelected > 0;
  Filter filterMuonTrackSelected = aod::dqanalysisflags::isMuonSelected > 0;
  Filter prefilter = aod::dqanalysisflags::isPrefilterVetoed == 0;

  HistogramManager* fHistMan;

  // NOTE: The track filter produced by the barrel track selection contain a number of electron cut decisions and one last cut for hadrons used in the
  //           dilepton - hadron task downstream. So the bit mask is required to select pairs just based on the electron cuts
  // TODO: provide as Configurable the list and names of the cuts which should be used in pairing
  uint32_t fTwoTrackFilterMask = 0;
  uint32_t fTwoMuonFilterMask = 0;
  std::vector<std::vector<TString>> fTrackHistNames;
  std::vector<std::vector<TString>> fMuonHistNames;
  std::vector<std::vector<TString>> fTrackMuonHistNames;
  std::vector<AnalysisCompositeCut> fPairCuts;

  void init(o2::framework::InitContext& context)
  {
    fCurrentRun = 0;

    ccdb->setURL(ccdburl.value);
    ccdb->setCaching(true);
    ccdb->setLocalObjectValidityChecking();

    if (fNoCorr) {
      VarManager::SetupFwdDCAFitterNoCorr();
    } else if (fCorrFullGeo || (fConfigUseKFVertexing && fPropToPCA)) {
      if (!o2::base::GeometryManager::isGeometryLoaded()) {
        ccdb->get<TGeoManager>(geoPath);
      }
    } else {
      lut = o2::base::MatLayerCylSet::rectifyPtrFromFile(ccdb->get<o2::base::MatLayerCylSet>(lutPath));
      VarManager::SetupMatLUTFwdDCAFitter(lut);
    }

    VarManager::SetDefaultVarNames();
    fHistMan = new HistogramManager("analysisHistos", "aa", VarManager::kNVars);
    fHistMan->SetUseDefaultVariableNames(kTRUE);
    fHistMan->SetDefaultVarNames(VarManager::fgVariableNames, VarManager::fgVariableUnits);

    // Keep track of all the histogram class names to avoid composing strings in the event mixing pairing
    TString histNames = "";
    std::vector<TString> names;

    TString cutNamesStr = fConfigPairCuts.value;
    if (!cutNamesStr.IsNull()) {
      std::unique_ptr<TObjArray> objArray(cutNamesStr.Tokenize(","));
      for (int icut = 0; icut < objArray->GetEntries(); ++icut) {
        fPairCuts.push_back(*dqcuts::GetCompositeCut(objArray->At(icut)->GetName()));
      }
    }

    if (context.mOptions.get<bool>("processDecayToEESkimmed") || context.mOptions.get<bool>("processDecayToEESkimmedNoTwoProngFitter") || context.mOptions.get<bool>("processDecayToEESkimmedWithCov") || context.mOptions.get<bool>("processDecayToEESkimmedWithCovNoTwoProngFitter") || context.mOptions.get<bool>("processDecayToEEVertexingSkimmed") || context.mOptions.get<bool>("processVnDecayToEESkimmed") || context.mOptions.get<bool>("processDecayToEEPrefilterSkimmed") || context.mOptions.get<bool>("processDecayToEEPrefilterSkimmedNoTwoProngFitter") || context.mOptions.get<bool>("processDecayToEESkimmedWithColl") || context.mOptions.get<bool>("processDecayToEESkimmedWithCollNoTwoProngFitter") || context.mOptions.get<bool>("processDecayToPiPiSkimmed") || context.mOptions.get<bool>("processAllSkimmed")) {
      TString cutNames = fConfigTrackCuts.value;
      if (!cutNames.IsNull()) { // if track cuts
        std::unique_ptr<TObjArray> objArray(cutNames.Tokenize(","));
        for (int icut = 0; icut < objArray->GetEntries(); ++icut) { // loop over track cuts
          fTwoTrackFilterMask |= (uint32_t(1) << icut);
          // no pair cuts
          names = {
            Form("PairsBarrelSEPM_%s", objArray->At(icut)->GetName()),
            Form("PairsBarrelSEPP_%s", objArray->At(icut)->GetName()),
            Form("PairsBarrelSEMM_%s", objArray->At(icut)->GetName())};
          histNames += Form("%s;%s;%s;", names[0].Data(), names[1].Data(), names[2].Data());
          fTrackHistNames.push_back(names);

          TString cutNamesStr = fConfigPairCuts.value;
          if (!cutNamesStr.IsNull()) { // if pair cuts
            std::unique_ptr<TObjArray> objArrayPair(cutNamesStr.Tokenize(","));
            for (int iPairCut = 0; iPairCut < objArrayPair->GetEntries(); ++iPairCut) { // loop over pair cuts
              names = {
                Form("PairsBarrelSEPM_%s_%s", objArray->At(icut)->GetName(), objArrayPair->At(iPairCut)->GetName()),
                Form("PairsBarrelSEPP_%s_%s", objArray->At(icut)->GetName(), objArrayPair->At(iPairCut)->GetName()),
                Form("PairsBarrelSEMM_%s_%s", objArray->At(icut)->GetName(), objArrayPair->At(iPairCut)->GetName())};
              histNames += Form("%s;%s;%s;%s_unambiguous;%s_unambiguous;%s_unambiguous;", names[0].Data(), names[1].Data(), names[2].Data(), names[0].Data(), names[1].Data(), names[2].Data());
              fTrackHistNames.push_back(names);
            } // end loop (pair cuts)
          }   // end if (pair cuts)
        }     // end loop (track cuts)
      }       // end if (track cuts)
    }

    if (context.mOptions.get<bool>("processDecayToMuMuSkimmed") || context.mOptions.get<bool>("processDecayToMuMuVertexingSkimmed") || context.mOptions.get<bool>("processDecayToMuMuSkimmedWithColl") || context.mOptions.get<bool>("processVnDecayToMuMuSkimmed") || context.mOptions.get<bool>("processAllSkimmed")) {
      TString cutNames = fConfigMuonCuts.value;
      if (!cutNames.IsNull()) {
        std::unique_ptr<TObjArray> objArray(cutNames.Tokenize(","));
        for (int icut = 0; icut < objArray->GetEntries(); ++icut) { // loop over track cuts
          fTwoMuonFilterMask |= (uint32_t(1) << icut);
          // no pair cuts
          names = {
            Form("PairsMuonSEPM_%s", objArray->At(icut)->GetName()),
            Form("PairsMuonSEPP_%s", objArray->At(icut)->GetName()),
            Form("PairsMuonSEMM_%s", objArray->At(icut)->GetName())};
          histNames += Form("%s;%s;%s;%s_unambiguous;%s_unambiguous;%s_unambiguous;", names[0].Data(), names[1].Data(), names[2].Data(), names[0].Data(), names[1].Data(), names[2].Data());
          fMuonHistNames.push_back(names);

          TString cutNamesStr = fConfigPairCuts.value;
          if (!cutNamesStr.IsNull()) { // if pair cuts
            std::unique_ptr<TObjArray> objArrayPair(cutNamesStr.Tokenize(","));
            for (int iPairCut = 0; iPairCut < objArrayPair->GetEntries(); ++iPairCut) { // loop over pair cuts
              names = {
                Form("PairsMuonSEPM_%s_%s", objArray->At(icut)->GetName(), objArrayPair->At(iPairCut)->GetName()),
                Form("PairsMuonSEPP_%s_%s", objArray->At(icut)->GetName(), objArrayPair->At(iPairCut)->GetName()),
                Form("PairsMuonSEMM_%s_%s", objArray->At(icut)->GetName(), objArrayPair->At(iPairCut)->GetName())};
              histNames += Form("%s;%s;%s;", names[0].Data(), names[1].Data(), names[2].Data());
              fMuonHistNames.push_back(names);
            } // end loop (pair cuts)
          }   // end if (pair cuts)
        }     // end loop (track cuts)
      }       // end if (track cuts)
    }
    if (context.mOptions.get<bool>("processElectronMuonSkimmed") || context.mOptions.get<bool>("processAllSkimmed")) {
      TString cutNamesBarrel = fConfigTrackCuts.value;
      TString cutNamesMuon = fConfigMuonCuts.value;
      if (!cutNamesBarrel.IsNull() && !cutNamesMuon.IsNull()) {
        std::unique_ptr<TObjArray> objArrayBarrel(cutNamesBarrel.Tokenize(","));
        std::unique_ptr<TObjArray> objArrayMuon(cutNamesMuon.Tokenize(","));
        if (objArrayBarrel->GetEntries() == objArrayMuon->GetEntries()) {   // one must specify equal number of barrel and muon cuts
          for (int icut = 0; icut < objArrayBarrel->GetEntries(); ++icut) { // loop over track cuts
            fTwoTrackFilterMask |= (uint32_t(1) << icut);
            fTwoMuonFilterMask |= (uint32_t(1) << icut);
            // no pair cuts
            names = {
              Form("PairsEleMuSEPM_%s_%s", objArrayBarrel->At(icut)->GetName(), objArrayMuon->At(icut)->GetName()),
              Form("PairsEleMuSEPP_%s_%s", objArrayBarrel->At(icut)->GetName(), objArrayMuon->At(icut)->GetName()),
              Form("PairsEleMuSEMM_%s_%s", objArrayBarrel->At(icut)->GetName(), objArrayMuon->At(icut)->GetName())};
            histNames += Form("%s;%s;%s;", names[0].Data(), names[1].Data(), names[2].Data());
            fTrackMuonHistNames.push_back(names);

            TString cutNamesStr = fConfigPairCuts.value;
            if (!cutNamesStr.IsNull()) { // if pair cuts
              std::unique_ptr<TObjArray> objArrayPair(cutNamesStr.Tokenize(","));
              for (int iPairCut = 0; iPairCut < objArrayPair->GetEntries(); ++iPairCut) { // loop over pair cuts
                std::vector<TString> names = {
                  Form("PairsEleMuSEPM_%s_%s_%s", objArrayBarrel->At(icut)->GetName(), objArrayMuon->At(icut)->GetName(), objArrayPair->At(iPairCut)->GetName()),
                  Form("PairsEleMuSEPP_%s_%s_%s", objArrayBarrel->At(icut)->GetName(), objArrayMuon->At(icut)->GetName(), objArrayPair->At(iPairCut)->GetName()),
                  Form("PairsEleMuSEMM_%s_%s_%s", objArrayBarrel->At(icut)->GetName(), objArrayMuon->At(icut)->GetName(), objArrayPair->At(iPairCut)->GetName())};
                histNames += Form("%s;%s;%s;", names[0].Data(), names[1].Data(), names[2].Data());
                fTrackMuonHistNames.push_back(names);
              } // end loop (pair cuts)
            }   // end if (pair cuts)
          }     // end loop (track cuts)
        }       // end if (equal number of cuts)
      }         // end if (track cuts)
    }

    // Usage example of ccdb
    // ccdb->setURL(url.value);
    // ccdb->setCaching(true);
    // ccdb->setLocalObjectValidityChecking();
    // ccdb->setCreatedNotAfter(nolaterthan.value);

    VarManager::SetCollisionSystem((TString)fCollisionSystem, fCenterMassEnergy); // set collision system and center of mass energy

    DefineHistograms(fHistMan, histNames.Data(), fConfigAddSEPHistogram); // define all histograms
    VarManager::SetUseVars(fHistMan->GetUsedVars());                      // provide the list of required variables so that VarManager knows what to fill
    fOutputList.setObject(fHistMan->GetMainHistogramList());
  }

  // Template function to run same event pairing (barrel-barrel, muon-muon, barrel-muon)
  template <bool TTwoProngFitter, int TPairType, uint32_t TEventFillMap, uint32_t TTrackFillMap, typename TEvent, typename TTracks1, typename TTracks2>
  void runSameEventPairing(TEvent const& event, TTracks1 const& tracks1, TTracks2 const& tracks2)
  {
    if (fCurrentRun != event.runNumber()) {
      if (fUseRemoteField.value) {
        grpmag = ccdb->getForTimeStamp<o2::parameters::GRPMagField>(grpmagPath, event.timestamp());
        if (grpmag != nullptr) {
          mMagField = grpmag->getNominalL3Field();
        } else {
          LOGF(fatal, "GRP object is not available in CCDB at timestamp=%llu", event.timestamp());
        }
        if constexpr (TTwoProngFitter == true) {
          if (fConfigUseKFVertexing.value) {
            VarManager::SetupTwoProngKFParticle(mMagField);
          } else {
            VarManager::SetupTwoProngDCAFitter(mMagField, true, 200.0f, 4.0f, 1.0e-3f, 0.9f, fUseAbsDCA.value); // TODO: get these parameters from Configurables
            VarManager::SetupTwoProngFwdDCAFitter(mMagField, true, 200.0f, 1.0e-3f, 0.9f, fUseAbsDCA.value);
          }
        } else {
          VarManager::SetupTwoProngDCAFitter(mMagField, true, 200.0f, 4.0f, 1.0e-3f, 0.9f, fUseAbsDCA.value); // needed because take in varmanager Bz from fgFitterTwoProngBarrel for PhiV calculations
        }
      } else {
        if constexpr (TTwoProngFitter == true) {
          if (fConfigUseKFVertexing.value) {
            VarManager::SetupTwoProngKFParticle(fConfigMagField.value);
          } else {
            VarManager::SetupTwoProngDCAFitter(fConfigMagField.value, true, 200.0f, 4.0f, 1.0e-3f, 0.9f, fUseAbsDCA.value); // TODO: get these parameters from Configurables
            VarManager::SetupTwoProngFwdDCAFitter(fConfigMagField.value, true, 200.0f, 1.0e-3f, 0.9f, fUseAbsDCA.value);
          }
        } else {
          VarManager::SetupTwoProngDCAFitter(fConfigMagField.value, true, 200.0f, 4.0f, 1.0e-3f, 0.9f, fUseAbsDCA.value); // needed because take in varmanager Bz from fgFitterTwoProngBarrel for PhiV calculations
        }
      }
      fCurrentRun = event.runNumber();
    }

    TString cutNames = fConfigTrackCuts.value;
    std::vector<std::vector<TString>> histNames = fTrackHistNames;
    if constexpr (TPairType == pairTypeMuMu) {
      cutNames = fConfigMuonCuts.value;
      histNames = fMuonHistNames;
    }
    if constexpr (TPairType == pairTypeEMu) {
      cutNames = fConfigMuonCuts.value;
      histNames = fTrackMuonHistNames;
    }
    std::unique_ptr<TObjArray> objArray(cutNames.Tokenize(","));
    int ncuts = objArray->GetEntries();

    uint32_t twoTrackFilter = 0;
    uint32_t dileptonFilterMap = 0;
    uint32_t dileptonMcDecision = 0; // placeholder, copy of the dqEfficiency.cxx one
    dielectronList.reserve(1);
    dimuonList.reserve(1);
    dielectronExtraList.reserve(1);
    dimuonExtraList.reserve(1);
    dileptonInfoList.reserve(1);
    if (fConfigFlatTables.value) {
      dimuonAllList.reserve(1);
    }

    if (fConfigMultDimuons.value) {

      uint32_t mult_dimuons = 0;

      for (auto& [t1, t2] : combinations(tracks1, tracks2)) {
        if constexpr (TPairType == VarManager::kDecayToMuMu) {
          twoTrackFilter = uint32_t(t1.isMuonSelected()) & uint32_t(t2.isMuonSelected()) & fTwoMuonFilterMask;
        }

        if (twoTrackFilter && (t1.sign() != t2.sign())) {
          mult_dimuons++;
        }
      }

      VarManager::fgValues[VarManager::kMultDimuons] = mult_dimuons;
    }

    for (auto& [t1, t2] : combinations(tracks1, tracks2)) {
      if constexpr (TPairType == VarManager::kDecayToEE || TPairType == VarManager::kDecayToPiPi) {
        twoTrackFilter = uint32_t(t1.isBarrelSelected()) & uint32_t(t2.isBarrelSelected()) & fTwoTrackFilterMask;
      }
      if constexpr (TPairType == VarManager::kDecayToMuMu) {
        twoTrackFilter = uint32_t(t1.isMuonSelected()) & uint32_t(t2.isMuonSelected()) & fTwoMuonFilterMask;
      }
      if constexpr (TPairType == VarManager::kElectronMuon) {
        twoTrackFilter = uint32_t(t1.isBarrelSelected()) & uint32_t(t2.isMuonSelected()) & fTwoTrackFilterMask;
      }
      if (!twoTrackFilter) { // the tracks must have at least one filter bit in common to continue
        continue;
      }
      constexpr bool eventHasQvector = ((TEventFillMap & VarManager::ObjTypes::ReducedEventQvector) > 0);

      // TODO: FillPair functions need to provide a template argument to discriminate between cases when cov matrix is available or not
      VarManager::FillPair<TPairType, TTrackFillMap>(t1, t2);
      if constexpr ((TPairType == pairTypeEE) || (TPairType == pairTypeMuMu)) { // call this just for ee or mumu pairs
        if constexpr (TTwoProngFitter == true) {
          VarManager::FillPairVertexing<TPairType, TEventFillMap, TTrackFillMap>(event, t1, t2, fPropToPCA);
        }
        if constexpr (eventHasQvector) {
          VarManager::FillPairVn<TPairType>(t1, t2);
        }
      }

      // TODO: provide the type of pair to the dilepton table (e.g. ee, mumu, emu...)
      dileptonFilterMap = twoTrackFilter;

      if constexpr (TPairType == pairTypeEE) {
        dielectronList(event, VarManager::fgValues[VarManager::kMass], VarManager::fgValues[VarManager::kPt], VarManager::fgValues[VarManager::kEta], VarManager::fgValues[VarManager::kPhi], t1.sign() + t2.sign(), dileptonFilterMap, dileptonMcDecision);
      }
      if constexpr (TPairType == pairTypeMuMu) {
        dimuonList(event, VarManager::fgValues[VarManager::kMass], VarManager::fgValues[VarManager::kPt], VarManager::fgValues[VarManager::kEta], VarManager::fgValues[VarManager::kPhi], t1.sign() + t2.sign(), dileptonFilterMap, dileptonMcDecision);
      }
      if constexpr ((TPairType == pairTypeMuMu && ((TTrackFillMap & VarManager::ObjTypes::ReducedMuonCollInfo) > 0)) || (TPairType == pairTypeEE && ((TTrackFillMap & VarManager::ObjTypes::ReducedTrackCollInfo) > 0))) {
        dileptonInfoList(t1.collisionId(), event.posX(), event.posY(), event.posZ());
      }

      constexpr bool trackHasCov = ((TTrackFillMap & VarManager::ObjTypes::TrackCov) > 0 || (TTrackFillMap & VarManager::ObjTypes::ReducedTrackBarrelCov) > 0);
      if constexpr ((TPairType == pairTypeEE) && trackHasCov && (TTwoProngFitter == true)) {
        dielectronExtraList(t1.globalIndex(), t2.globalIndex(), VarManager::fgValues[VarManager::kVertexingTauz], VarManager::fgValues[VarManager::kVertexingLz], VarManager::fgValues[VarManager::kVertexingLxy]);
      }
      if constexpr ((TPairType == pairTypeMuMu) && (TTwoProngFitter == true)) {
        // LOGP(info, "mu1 collId = {}, mu2 collId = {}", t1.collisionId(), t2.collisionId());
        dimuonExtraList(t1.globalIndex(), t2.globalIndex(), VarManager::fgValues[VarManager::kVertexingTauz], VarManager::fgValues[VarManager::kVertexingLz], VarManager::fgValues[VarManager::kVertexingLxy]);
        if (fConfigFlatTables.value) {
          dimuonAllList(event.posX(), event.posY(), event.posZ(), event.numContrib(),
                        -999., -999., -999.,
                        VarManager::fgValues[VarManager::kMass],
                        false,
                        VarManager::fgValues[VarManager::kPt], VarManager::fgValues[VarManager::kEta], VarManager::fgValues[VarManager::kPhi], t1.sign() + t2.sign(), VarManager::fgValues[VarManager::kVertexingChi2PCA],
                        VarManager::fgValues[VarManager::kVertexingTauz], VarManager::fgValues[VarManager::kVertexingTauzErr],
                        VarManager::fgValues[VarManager::kVertexingTauxy], VarManager::fgValues[VarManager::kVertexingTauxyErr],
                        VarManager::fgValues[VarManager::kCosPointingAngle],
                        VarManager::fgValues[VarManager::kPt1], VarManager::fgValues[VarManager::kEta1], VarManager::fgValues[VarManager::kPhi1], t1.sign(),
                        VarManager::fgValues[VarManager::kPt2], VarManager::fgValues[VarManager::kEta2], VarManager::fgValues[VarManager::kPhi2], t2.sign(),
                        t1.fwdDcaX(), t1.fwdDcaY(), t2.fwdDcaX(), t2.fwdDcaY(),
                        0., 0.,
                        t1.chi2MatchMCHMID(), t2.chi2MatchMCHMID(),
                        t1.chi2MatchMCHMFT(), t2.chi2MatchMCHMFT(),
                        t1.chi2(), t2.chi2(),
                        -999., -999., -999., -999.,
                        -999., -999., -999., -999.,
                        -999., -999., -999., -999.,
                        -999., -999., -999., -999.,
                        t1.isAmbiguous(), t2.isAmbiguous(),
                        VarManager::fgValues[VarManager::kU2Q2], VarManager::fgValues[VarManager::kU3Q3],
                        VarManager::fgValues[VarManager::kR2EP], VarManager::fgValues[VarManager::kR2SP], VarManager::fgValues[VarManager::kCentFT0C],
<<<<<<< HEAD
                        VarManager::fgValues[VarManager::kCos2DeltaPhi], VarManager::fgValues[VarManager::kCos3DeltaPhi], VarManager::fgValues[VarManager::kCORR2REF], VarManager::fgValues[VarManager::kCORR2POI],
                        VarManager::fgValues[VarManager::kCORR4REF], VarManager::fgValues[VarManager::kCORR4POI], VarManager::fgValues[VarManager::kC4REF], VarManager::fgValues[VarManager::kC4POI], VarManager::fgValues[VarManager::kV4]);
=======
                        VarManager::fgValues[VarManager::kCos2DeltaPhi], VarManager::fgValues[VarManager::kCos3DeltaPhi],
                        VarManager::fgValues[VarManager::kVertexingPz],
                        VarManager::fgValues[VarManager::kVertexingSV]);
>>>>>>> 89af4972
        }
      }

      if constexpr (eventHasQvector) {
        dileptonFlowList(VarManager::fgValues[VarManager::kU2Q2], VarManager::fgValues[VarManager::kU3Q3], VarManager::fgValues[VarManager::kCos2DeltaPhi], VarManager::fgValues[VarManager::kCos3DeltaPhi]);
      }

      int iCut = 0;
      for (int icut = 0; icut < ncuts; icut++) {
        if (twoTrackFilter & (uint32_t(1) << icut)) {
          if (t1.sign() * t2.sign() < 0) {
            fHistMan->FillHistClass(histNames[iCut][0].Data(), VarManager::fgValues);
            if (!(t1.isAmbiguous() || t2.isAmbiguous())) {
              fHistMan->FillHistClass(Form("%s_unambiguous", histNames[iCut][0].Data()), VarManager::fgValues);
            }
          } else {
            if (t1.sign() > 0) {
              fHistMan->FillHistClass(histNames[iCut][1].Data(), VarManager::fgValues);
              if (!(t1.isAmbiguous() || t2.isAmbiguous())) {
                fHistMan->FillHistClass(Form("%s_unambiguous", histNames[iCut][1].Data()), VarManager::fgValues);
              }
            } else {
              fHistMan->FillHistClass(histNames[iCut][2].Data(), VarManager::fgValues);
              if (!(t1.isAmbiguous() || t2.isAmbiguous())) {
                fHistMan->FillHistClass(Form("%s_unambiguous", histNames[iCut][2].Data()), VarManager::fgValues);
              }
            }
          }
          iCut++;
          for (unsigned int iPairCut = 0; iPairCut < fPairCuts.size(); iPairCut++, iCut++) {
            AnalysisCompositeCut cut = fPairCuts.at(iPairCut);
            if (!(cut.IsSelected(VarManager::fgValues))) // apply pair cuts
              continue;
            if (t1.sign() * t2.sign() < 0) {
              fHistMan->FillHistClass(histNames[iCut][0].Data(), VarManager::fgValues);
              if (!(t1.isAmbiguous() || t2.isAmbiguous())) {
                fHistMan->FillHistClass(Form("%s_unambiguous", histNames[iCut][0].Data()), VarManager::fgValues);
              }
            } else {
              if (t1.sign() > 0) {
                fHistMan->FillHistClass(histNames[iCut][1].Data(), VarManager::fgValues);
                if (!(t1.isAmbiguous() || t2.isAmbiguous())) {
                  fHistMan->FillHistClass(Form("%s_unambiguous", histNames[iCut][1].Data()), VarManager::fgValues);
                }
              } else {
                fHistMan->FillHistClass(histNames[iCut][2].Data(), VarManager::fgValues);
                if (!(t1.isAmbiguous() || t2.isAmbiguous())) {
                  fHistMan->FillHistClass(Form("%s_unambiguous", histNames[iCut][2].Data()), VarManager::fgValues);
                }
              }
            }
          }      // end loop (pair cuts)
        } else { // end if (filter bits)
          iCut++;
        }
      } // end loop (cuts)
    }   // end loop over pairs
  }

  void processDecayToEESkimmed(soa::Filtered<MyEventsSelected>::iterator const& event, soa::Filtered<MyBarrelTracksSelected> const& tracks)
  {
    // Reset the fValues array
    VarManager::ResetValues(0, VarManager::kNVars);
    VarManager::FillEvent<gkEventFillMap>(event, VarManager::fgValues);
    runSameEventPairing<true, VarManager::kDecayToEE, gkEventFillMap, gkTrackFillMap>(event, tracks, tracks);
  }
  void processDecayToEESkimmedNoTwoProngFitter(soa::Filtered<MyEventsSelected>::iterator const& event, soa::Filtered<MyBarrelTracksSelected> const& tracks)
  {
    // Reset the fValues array
    VarManager::ResetValues(0, VarManager::kNVars);
    VarManager::FillEvent<gkEventFillMap>(event, VarManager::fgValues);
    runSameEventPairing<false, VarManager::kDecayToEE, gkEventFillMap, gkTrackFillMap>(event, tracks, tracks);
  }
  void processDecayToEESkimmedWithCov(soa::Filtered<MyEventsVtxCovSelected>::iterator const& event, soa::Filtered<MyBarrelTracksSelectedWithCov> const& tracks)
  {
    // Reset the fValues array
    VarManager::ResetValues(0, VarManager::kNVars);
    VarManager::FillEvent<gkEventFillMapWithCov>(event, VarManager::fgValues);
    runSameEventPairing<true, VarManager::kDecayToEE, gkEventFillMapWithCov, gkTrackFillMapWithCov>(event, tracks, tracks);
  }
  void processDecayToEESkimmedWithCovNoTwoProngFitter(soa::Filtered<MyEventsVtxCovSelected>::iterator const& event, soa::Filtered<MyBarrelTracksSelectedWithCov> const& tracks)
  {
    // Reset the fValues array
    VarManager::ResetValues(0, VarManager::kNVars);
    VarManager::FillEvent<gkEventFillMapWithCov>(event, VarManager::fgValues);
    runSameEventPairing<false, VarManager::kDecayToEE, gkEventFillMapWithCov, gkTrackFillMapWithCov>(event, tracks, tracks);
  }
  void processDecayToEEVertexingSkimmed(soa::Filtered<MyEventsVtxCovSelected>::iterator const& event, soa::Filtered<MyBarrelTracksSelectedWithCov> const& tracks)
  {
    // Reset the fValues array
    VarManager::ResetValues(0, VarManager::kNVars);
    VarManager::FillEvent<gkEventFillMap>(event, VarManager::fgValues);
    runSameEventPairing<true, VarManager::kDecayToEE, gkEventFillMapWithCov, gkTrackFillMapWithCov>(event, tracks, tracks);
  }
  void processDecayToEEPrefilterSkimmed(soa::Filtered<MyEventsVtxCovSelected>::iterator const& event, soa::Filtered<MyBarrelTracksSelectedWithPrefilter> const& tracks)
  {
    // Reset the fValues array
    VarManager::ResetValues(0, VarManager::kNVars);
    VarManager::FillEvent<gkEventFillMap>(event, VarManager::fgValues);
    runSameEventPairing<true, VarManager::kDecayToEE, gkEventFillMap, gkTrackFillMap>(event, tracks, tracks);
  }
  void processDecayToEEPrefilterSkimmedNoTwoProngFitter(soa::Filtered<MyEventsVtxCovSelected>::iterator const& event, soa::Filtered<MyBarrelTracksSelectedWithPrefilter> const& tracks)
  {
    // Reset the fValues array
    VarManager::ResetValues(0, VarManager::kNVars);
    VarManager::FillEvent<gkEventFillMap>(event, VarManager::fgValues);
    runSameEventPairing<false, VarManager::kDecayToEE, gkEventFillMap, gkTrackFillMap>(event, tracks, tracks);
  }
  void processDecayToEESkimmedWithColl(soa::Filtered<MyEventsSelected>::iterator const& event, soa::Filtered<MyBarrelTracksSelectedWithColl> const& tracks)
  {
    // Reset the fValues array
    VarManager::ResetValues(0, VarManager::kNVars);
    VarManager::FillEvent<gkEventFillMap>(event, VarManager::fgValues);
    runSameEventPairing<true, VarManager::kDecayToEE, gkEventFillMap, gkTrackFillMapWithColl>(event, tracks, tracks);
  }
  void processDecayToEESkimmedWithCollNoTwoProngFitter(soa::Filtered<MyEventsSelected>::iterator const& event, soa::Filtered<MyBarrelTracksSelectedWithColl> const& tracks)
  {
    // Reset the fValues array
    VarManager::ResetValues(0, VarManager::kNVars);
    VarManager::FillEvent<gkEventFillMap>(event, VarManager::fgValues);
    runSameEventPairing<false, VarManager::kDecayToEE, gkEventFillMap, gkTrackFillMapWithColl>(event, tracks, tracks);
  }
  void processDecayToMuMuSkimmed(soa::Filtered<MyEventsVtxCovSelected>::iterator const& event, soa::Filtered<MyMuonTracksSelected> const& muons)
  {
    // Reset the fValues array
    VarManager::ResetValues(0, VarManager::kNVars);
    VarManager::FillEvent<gkEventFillMap>(event, VarManager::fgValues);
    runSameEventPairing<true, VarManager::kDecayToMuMu, gkEventFillMap, gkMuonFillMap>(event, muons, muons);
  }
  void processDecayToMuMuVertexingSkimmed(soa::Filtered<MyEventsVtxCovSelected>::iterator const& event, soa::Filtered<MyMuonTracksSelectedWithCov> const& muons)
  {
    // Reset the fValues array
    VarManager::ResetValues(0, VarManager::kNVars);
    VarManager::FillEvent<gkEventFillMap>(event, VarManager::fgValues);
    runSameEventPairing<true, VarManager::kDecayToMuMu, gkEventFillMapWithCov, gkMuonFillMapWithCov>(event, muons, muons);
  }
  void processDecayToMuMuSkimmedWithColl(soa::Filtered<MyEventsVtxCovSelected>::iterator const& event, soa::Filtered<MyMuonTracksSelectedWithColl> const& muons)
  {
    // Reset the fValues array
    VarManager::ResetValues(0, VarManager::kNVars);
    VarManager::FillEvent<gkEventFillMap>(event, VarManager::fgValues);
    runSameEventPairing<true, VarManager::kDecayToMuMu, gkEventFillMap, gkMuonFillMapWithColl>(event, muons, muons);
  }
  void processVnDecayToEESkimmed(soa::Filtered<MyEventsVtxCovSelectedQvector>::iterator const& event, soa::Filtered<MyBarrelTracksSelected> const& tracks)
  {
    // Reset the fValues array
    VarManager::ResetValues(0, VarManager::kNVars);
    VarManager::FillEvent<gkEventFillMapWithCovQvector>(event, VarManager::fgValues);
    runSameEventPairing<true, VarManager::kDecayToEE, gkEventFillMapWithCovQvector, gkTrackFillMap>(event, tracks, tracks);
  }
  void processVnDecayToMuMuSkimmed(soa::Filtered<MyEventsVtxCovSelectedQvector>::iterator const& event, soa::Filtered<MyMuonTracksSelected> const& muons)
  {
    // Reset the fValues array
    VarManager::ResetValues(0, VarManager::kNVars);
    VarManager::FillEvent<gkEventFillMapWithCovQvector>(event, VarManager::fgValues);
    runSameEventPairing<true, VarManager::kDecayToMuMu, gkEventFillMapWithCovQvector, gkMuonFillMap>(event, muons, muons);
  }
  void processElectronMuonSkimmed(soa::Filtered<MyEventsVtxCovSelected>::iterator const& event, soa::Filtered<MyBarrelTracksSelected> const& tracks, soa::Filtered<MyMuonTracksSelected> const& muons)
  {
    // Reset the fValues array
    VarManager::ResetValues(0, VarManager::kNVars);
    VarManager::FillEvent<gkEventFillMap>(event, VarManager::fgValues);
    runSameEventPairing<true, VarManager::kElectronMuon, gkEventFillMap, gkTrackFillMap>(event, tracks, muons);
  }
  void processDecayToPiPiSkimmed(soa::Filtered<MyEventsSelected>::iterator const& event, soa::Filtered<MyBarrelTracksSelected> const& tracks)
  {
    // Reset the fValues array
    VarManager::ResetValues(0, VarManager::kNVars);
    VarManager::FillEvent<gkEventFillMap>(event, VarManager::fgValues);
    runSameEventPairing<true, VarManager::kDecayToPiPi, gkEventFillMap, gkTrackFillMap>(event, tracks, tracks);
  }
  void processAllSkimmed(soa::Filtered<MyEventsVtxCovSelected>::iterator const& event, soa::Filtered<MyBarrelTracksSelected> const& tracks, soa::Filtered<MyMuonTracksSelected> const& muons)
  {
    // Reset the fValues array
    VarManager::ResetValues(0, VarManager::kNVars);
    VarManager::FillEvent<gkEventFillMap>(event, VarManager::fgValues);
    runSameEventPairing<true, VarManager::kDecayToEE, gkEventFillMap, gkTrackFillMap>(event, tracks, tracks);
    runSameEventPairing<true, VarManager::kDecayToMuMu, gkEventFillMap, gkMuonFillMap>(event, muons, muons);
    runSameEventPairing<true, VarManager::kElectronMuon, gkEventFillMap, gkTrackFillMap>(event, tracks, muons);
  }
  // TODO: dummy function for the case when no process function is enabled
  void processDummy(MyEvents&)
  {
    // do nothing
  }

  PROCESS_SWITCH(AnalysisSameEventPairing, processDecayToEESkimmed, "Run electron-electron pairing, with skimmed tracks", false);
  PROCESS_SWITCH(AnalysisSameEventPairing, processDecayToEESkimmedNoTwoProngFitter, "Run electron-electron pairing, with skimmed tracks but no two prong fitter", false);
  PROCESS_SWITCH(AnalysisSameEventPairing, processDecayToEESkimmedWithCov, "Run electron-electron pairing, with skimmed covariant tracks", false);
  PROCESS_SWITCH(AnalysisSameEventPairing, processDecayToEESkimmedWithCovNoTwoProngFitter, "Run electron-electron pairing, with skimmed covariant tracks but no two prong fitter", false);
  PROCESS_SWITCH(AnalysisSameEventPairing, processDecayToEEVertexingSkimmed, "Run electron-electron pairing and vertexing, with skimmed electrons", false);
  PROCESS_SWITCH(AnalysisSameEventPairing, processDecayToEEPrefilterSkimmed, "Run electron-electron pairing, with skimmed tracks and prefilter from AnalysisPrefilterSelection", false);
  PROCESS_SWITCH(AnalysisSameEventPairing, processDecayToEEPrefilterSkimmedNoTwoProngFitter, "Run electron-electron pairing, with skimmed tracks and prefilter from AnalysisPrefilterSelection but no two prong fitter", false);
  PROCESS_SWITCH(AnalysisSameEventPairing, processDecayToEESkimmedWithColl, "Run electron-electron pairing, with skimmed tracks and with collision information", false);
  PROCESS_SWITCH(AnalysisSameEventPairing, processDecayToEESkimmedWithCollNoTwoProngFitter, "Run electron-electron pairing, with skimmed tracks and with collision information but no two prong fitter", false);
  PROCESS_SWITCH(AnalysisSameEventPairing, processDecayToMuMuSkimmed, "Run muon-muon pairing, with skimmed muons", false);
  PROCESS_SWITCH(AnalysisSameEventPairing, processDecayToMuMuVertexingSkimmed, "Run muon-muon pairing and vertexing, with skimmed muons", false);
  PROCESS_SWITCH(AnalysisSameEventPairing, processDecayToMuMuSkimmedWithColl, "Run muon-muon pairing keeping the info of AO2D collision, with skimmed muons", false);
  PROCESS_SWITCH(AnalysisSameEventPairing, processVnDecayToEESkimmed, "Run electron-electron pairing, with skimmed tracks for vn", false);
  PROCESS_SWITCH(AnalysisSameEventPairing, processVnDecayToMuMuSkimmed, "Run muon-muon pairing, with skimmed tracks for vn", false);
  PROCESS_SWITCH(AnalysisSameEventPairing, processElectronMuonSkimmed, "Run electron-muon pairing, with skimmed tracks/muons", false);
  PROCESS_SWITCH(AnalysisSameEventPairing, processDecayToPiPiSkimmed, "Run pion-pion pairing, with skimmed tracks", false);
  PROCESS_SWITCH(AnalysisSameEventPairing, processAllSkimmed, "Run all types of pairing, with skimmed tracks/muons", false);
  PROCESS_SWITCH(AnalysisSameEventPairing, processDummy, "Dummy function, enabled only if none of the others are enabled", false);
};

struct AnalysisFwdTrackPid {
  Produces<aod::FwdPidsAll> fwdPidAllList;

  Filter filterEventSelected = aod::dqanalysisflags::isEventSelected == 1;

  Configurable<float> fConfigMaxDCA{"cfgMaxDCA", 0.5f, "Manually set maximum DCA of the track"};

  void init(o2::framework::InitContext& context)
  {
  }

  // Template function to pair mft tracks and muon tracks
  template <bool TMatchedOnly, uint32_t TEventFillMap, uint32_t TTrackFillMap, typename TEvent, typename Muons, typename MftTracks>
  void runFwdTrackPid(TEvent const& event, Muons const& muons, MftTracks const& mftTracks)
  {
    fwdPidAllList.reserve(1);
    for (const auto& muon : muons) {
      if (muon.has_matchMFTTrack() && muon.trackType() == 0 && TMath::Abs(muon.fwdDcaX()) < fConfigMaxDCA && TMath::Abs(muon.fwdDcaY()) < fConfigMaxDCA) {
        auto mftTrack = muon.template matchMFTTrack_as<MyMftTracks>();
        fwdPidAllList(muon.trackType(), event.posX(), event.posY(), event.posZ(), event.numContrib(), muon.pt(), muon.eta(), muon.phi(), muon.sign(), mftTrack.mftClusterSizesAndTrackFlags(), muon.fwdDcaX(), muon.fwdDcaY(), muon.chi2MatchMCHMID(), muon.chi2MatchMCHMFT());
      }
    }
    if constexpr (TMatchedOnly == false) {
      for (const auto& mftTrack : mftTracks) {
        if (TMath::Abs(mftTrack.fwdDcaX()) < fConfigMaxDCA && TMath::Abs(mftTrack.fwdDcaY()) < fConfigMaxDCA) {
          fwdPidAllList(4, event.posX(), event.posY(), event.posZ(), event.numContrib(), mftTrack.pt(), mftTrack.eta(), mftTrack.phi(), mftTrack.sign(), mftTrack.mftClusterSizesAndTrackFlags(), mftTrack.fwdDcaX(), mftTrack.fwdDcaY(), -999, -999);
        }
      }
    }
  }

  void processFwdPidMatchedSkimmed(soa::Filtered<MyEventsSelected>::iterator const& event, MyMuonTracks const& muons, MyMftTracks const& mftTracks)
  {
    if (muons.size() > 0 && mftTracks.size() > 0) {
      runFwdTrackPid<false, gkEventFillMap, gkMuonFillMap>(event, muons, mftTracks);
    }
  }

  void processFwdPidMatchedOnlySkimmed(soa::Filtered<MyEventsSelected>::iterator const& event, MyMuonTracks const& muons, MyMftTracks const& mftTracks)
  {
    if (muons.size() > 0) {
      runFwdTrackPid<true, gkEventFillMap, gkMuonFillMap>(event, muons, mftTracks);
    }
  }

  void processDummy(MyEvents&)
  {
    // do nothing
  }

  PROCESS_SWITCH(AnalysisFwdTrackPid, processFwdPidMatchedSkimmed, "Run MFT - muon track pairing filling tree with MFT and global tracks", false);
  PROCESS_SWITCH(AnalysisFwdTrackPid, processFwdPidMatchedOnlySkimmed, "Run MFT - muon track pairing filling tree with global tracks only", false);
  PROCESS_SWITCH(AnalysisFwdTrackPid, processDummy, "Dummy function", false);
};

struct AnalysisDileptonHadron {
  //
  // This task combines dilepton candidates with a track and could be used for example
  //  in analyses with the dilepton as one of the decay products of a higher mass resonance (e.g. B -> Jpsi + K)
  //    or in dilepton + hadron correlations, etc.
  //
  //  The barrel and muon track filtering tasks can produce multiple parallel decisions, which are used to produce
  //   dileptons which inherit the logical intersection of the track level decisions (see the AnalysisSameEventPairing task).
  //  This can be used also in the dilepton-hadron correlation analysis. However, in this model of the task, we use all the dileptons produced in the
  //    lepton pairing task to combine them with the hadrons selected by the barrel track selection.
  //  To be modified/adapted if new requirements appear
  float mMagField = 0.0;
  o2::parameters::GRPMagField* grpmag = nullptr;
  int fCurrentRun; // needed to detect if the run changed and trigger update of calibrations etc.

  OutputObj<THashList> fOutputList{"output"};
  // TODO: For now this is only used to determine the position in the filter bit map for the hadron cut
  Configurable<string> fConfigTrackCuts{"cfgLeptonCuts", "jpsiO2MCdebugCuts2", "Comma separated list of barrel track cuts"};
  // comment: add list of subgroups (must define subgroups under )
  Configurable<std::string> fConfigAddDileptonHadHistogram{"cfgAddDileptonHadHistogram", "", "Comma separated list of histograms"};
  Configurable<int> fConfigMixingDepth{"cfgMixingDepth", 5, "Event mixing pool depth"};
  Configurable<float> fConfigDileptonLowMass{"cfgDileptonLowMass", 0.0, "Low mass cut for the dileptons used in analysis"};
  Configurable<float> fConfigDileptonHighMass{"cfgDileptonHighMass", 5.0, "High mass cut for the dileptons used in analysis"};
  Configurable<float> fConfigDileptonpTCut{"cfgDileptonpTCut", 0.0, "pT cut for dileptons used in the triplet vertexing"};
  Configurable<bool> fConfigUseKFVertexing{"cfgUseKFVertexing", false, "Use KF Particle for secondary vertex reconstruction (DCAFitter is used by default)"};
  Configurable<bool> fUseRemoteField{"cfgUseRemoteField", false, "Chose whether to fetch the magnetic field from ccdb or set it manually"};
  Configurable<std::string> grpmagPath{"grpmagPath", "GLO/Config/GRPMagField", "CCDB path of the GRPMagField object"};
  Configurable<float> fConfigMagField{"cfgMagField", 5.0f, "Manually set magnetic field"};

  Service<o2::ccdb::BasicCCDBManager> ccdb;
  Produces<aod::BmesonCandidates> BmesonsTable;

  Filter eventFilter = aod::dqanalysisflags::isEventSelected == 1;
  Filter dileptonFilter = aod::reducedpair::pt > fConfigDileptonpTCut&& aod::reducedpair::mass > fConfigDileptonLowMass&& aod::reducedpair::mass < fConfigDileptonHighMass&& aod::reducedpair::sign == 0;
  Filter filterBarrelTrackSelected = aod::dqanalysisflags::isBarrelSelected > 0;

  constexpr static uint32_t fgDileptonFillMap = VarManager::ObjTypes::ReducedTrack | VarManager::ObjTypes::Pair; // fill map

  // use two values array to avoid mixing up the quantities
  float* fValuesDilepton;
  float* fValuesHadron;
  HistogramManager* fHistMan;

  // NOTE: the barrel track filter is shared between the filters for dilepton electron candidates (first n-bits)
  //       and the associated hadrons (n+1 bit) --> see the barrel track selection task
  //      The current condition should be replaced when bitwise operators will become available in Filter expressions
  int fNHadronCutBit;

  NoBinningPolicy<aod::dqanalysisflags::MixingHash> hashBin;

  void init(o2::framework::InitContext& context)
  {
    fCurrentRun = 0;
    fValuesDilepton = new float[VarManager::kNVars];
    fValuesHadron = new float[VarManager::kNVars];
    VarManager::SetDefaultVarNames();
    fHistMan = new HistogramManager("analysisHistos", "aa", VarManager::kNVars);
    fHistMan->SetUseDefaultVariableNames(kTRUE);
    fHistMan->SetDefaultVarNames(VarManager::fgVariableNames, VarManager::fgVariableUnits);

    // TODO: Create separate histogram directories for each selection used in the creation of the dileptons
    // TODO: Implement possibly multiple selections for the associated track ?
    if (context.mOptions.get<bool>("processSkimmed")) {
      DefineHistograms(fHistMan, "DileptonsSelected;DileptonHadronInvMass;DileptonHadronCorrelationSE", fConfigAddDileptonHadHistogram); // define all histograms
    }
    if (context.mOptions.get<bool>("processMixedEvent")) {
      DefineHistograms(fHistMan, "DileptonHadronInvMassME;DileptonHadronCorrelationME", fConfigAddDileptonHadHistogram); // define all histograms
    }

    VarManager::SetUseVars(fHistMan->GetUsedVars());
    fOutputList.setObject(fHistMan->GetMainHistogramList());

    TString configCutNamesStr = fConfigTrackCuts.value;
    if (!configCutNamesStr.IsNull()) {
      std::unique_ptr<TObjArray> objArray(configCutNamesStr.Tokenize(","));
      fNHadronCutBit = objArray->GetEntries() - 1;
    } else {
      fNHadronCutBit = 0;
    }
  }

  // Template function to run pair - hadron combinations
  template <int TCandidateType, uint32_t TEventFillMap, uint32_t TTrackFillMap, typename TEvent, typename TTracks>
  void runDileptonHadron(TEvent const& event, TTracks const& tracks, soa::Filtered<MyDielectronCandidates> const& dileptons)
  {

    // set up KF or DCAfitter
    if (fCurrentRun != event.runNumber()) { // start: runNumber
      if (fUseRemoteField.value) {
        grpmag = ccdb->getForTimeStamp<o2::parameters::GRPMagField>(grpmagPath, event.timestamp());
        if (grpmag != nullptr) {
          mMagField = grpmag->getNominalL3Field();
        } else {
          LOGF(fatal, "GRP object is not available in CCDB at timestamp=%llu", event.timestamp());
        }
        if (fConfigUseKFVertexing.value) {
          VarManager::SetupThreeProngKFParticle(mMagField);
        } else {
          VarManager::SetupThreeProngDCAFitter(); // TODO: get these parameters from Configurables
        }
      } else {
        if (fConfigUseKFVertexing.value) {
          VarManager::SetupThreeProngKFParticle(fConfigMagField.value);
        } else {
          VarManager::SetupThreeProngDCAFitter(); // TODO: get these parameters from Configurables
        }
      }
      fCurrentRun = event.runNumber();
    } // end: runNumber

    VarManager::ResetValues(0, VarManager::kNVars, fValuesHadron);
    VarManager::ResetValues(0, VarManager::kNVars, fValuesDilepton);
    VarManager::FillEvent<TEventFillMap>(event, fValuesHadron);
    VarManager::FillEvent<TEventFillMap>(event, fValuesDilepton);

    // Set the global index offset to find the proper lepton
    // TO DO: remove it once the issue with lepton index is solved
    int indexOffset = -999;
    std::vector<int> trackGlobalIndexes;

    if (dileptons.size() > 0) {
      for (auto track : tracks) {
        trackGlobalIndexes.push_back(track.globalIndex());
        // std::cout << track.index() << " " << track.globalIndex() << std::endl;
      }
    }
    // loop once over dileptons for QA purposes
    for (auto dilepton : dileptons) {
      VarManager::FillTrack<fgDileptonFillMap>(dilepton, fValuesDilepton);
      fHistMan->FillHistClass("DileptonsSelected", fValuesDilepton);

      // get the index of the electron legs
      int indexLepton1 = dilepton.index0Id();
      int indexLepton2 = dilepton.index1Id();

      if (indexOffset == -999) {
        indexOffset = trackGlobalIndexes.at(0);
      }
      trackGlobalIndexes.clear();

      // get full track info of tracks based on the index
      auto lepton1 = tracks.iteratorAt(indexLepton1 - indexOffset);
      auto lepton2 = tracks.iteratorAt(indexLepton2 - indexOffset);

      // Check that the dilepton has zero charge
      if (dilepton.sign() != 0) {
        continue;
      }

      // Check that the leptons are opposite sign
      if (lepton1.sign() * lepton2.sign() > 0) {
        continue;
      }

      // loop over hadrons
      for (auto& hadron : tracks) {
        if (!(uint32_t(hadron.isBarrelSelected()) & (uint32_t(1) << fNHadronCutBit))) {
          continue;
        }

        // if the hadron is either of the electron legs, continue
        int index = hadron.globalIndex();
        if (index == indexLepton1 || index == indexLepton2) {
          continue;
        }

        VarManager::FillDileptonHadron(dilepton, hadron, fValuesHadron);
        // VarManager::FillDileptonTrackVertexing<TCandidateType, TEventFillMap, TTrackFillMap>(event, lepton1, lepton2, hadron, fValuesHadron);
        fHistMan->FillHistClass("DileptonHadronInvMass", fValuesHadron);
        fHistMan->FillHistClass("DileptonHadronCorrelationSE", fValuesHadron);
        // table to be written out for ML analysis
        BmesonsTable(fValuesHadron[VarManager::kPairMass], fValuesHadron[VarManager::kPairPt], fValuesHadron[VarManager::kVertexingLxy], fValuesHadron[VarManager::kVertexingLxyz], fValuesHadron[VarManager::kVertexingLz], fValuesHadron[VarManager::kVertexingTauxy], fValuesHadron[VarManager::kVertexingTauz], fValuesHadron[VarManager::kCosPointingAngle], fValuesHadron[VarManager::kVertexingChi2PCA]);
      }
    }
  }

  void processSkimmed(soa::Filtered<MyEventsVtxCovSelected>::iterator const& event, MyBarrelTracksSelectedWithCov const& tracks, soa::Filtered<MyDielectronCandidates> const& dileptons)
  {
    runDileptonHadron<VarManager::kBtoJpsiEEK, gkEventFillMapWithCov, gkTrackFillMapWithCov>(event, tracks, dileptons);
  }

  Preslice<soa::Filtered<MyDielectronCandidates>> perEventPairs = aod::reducedpair::reducedeventId;
  Preslice<soa::Filtered<MyBarrelTracksSelected>> perEventTracks = aod::reducedtrack::reducedeventId;

  void processMixedEvent(soa::Filtered<MyEventsHashSelected>& events, soa::Filtered<MyDielectronCandidates> const& dileptons, soa::Filtered<MyBarrelTracksSelected> const& tracks)
  {
    events.bindExternalIndices(&dileptons);
    events.bindExternalIndices(&tracks);

    for (auto& [event1, event2] : selfCombinations(hashBin, fConfigMixingDepth.value, -1, events, events)) {
      VarManager::ResetValues(0, VarManager::kNVars);
      VarManager::FillEvent<gkEventFillMap>(event1, VarManager::fgValues);

      auto evDileptons = dileptons.sliceBy(perEventPairs, event1.globalIndex());
      evDileptons.bindExternalIndices(&events);

      auto evTracks = tracks.sliceBy(perEventTracks, event2.globalIndex());
      evTracks.bindExternalIndices(&events);

      for (auto dilepton : evDileptons) {
        for (auto& track : evTracks) {

          if (!(uint32_t(track.isBarrelSelected()) & (uint32_t(1) << fNHadronCutBit))) {
            continue;
          }

          VarManager::FillDileptonHadron(dilepton, track, VarManager::fgValues);
          fHistMan->FillHistClass("DileptonHadronInvMassME", VarManager::fgValues);
          fHistMan->FillHistClass("DileptonHadronCorrelationME", VarManager::fgValues);
        } // end for (track)
      }   // end for (dilepton)

    } // end event loop
  }

  void processDummy(MyEvents&)
  {
    // do nothing
  }

  PROCESS_SWITCH(AnalysisDileptonHadron, processSkimmed, "Run dilepton-hadron pairing, using skimmed data", false);
  PROCESS_SWITCH(AnalysisDileptonHadron, processMixedEvent, "Run dilepton-hadron mixed event pairing", false);
  PROCESS_SWITCH(AnalysisDileptonHadron, processDummy, "Dummy function", false);
};

WorkflowSpec defineDataProcessing(ConfigContext const& cfgc)
{
  return WorkflowSpec{
    adaptAnalysisTask<AnalysisEventSelection>(cfgc),
    adaptAnalysisTask<AnalysisTrackSelection>(cfgc),
    adaptAnalysisTask<AnalysisMuonSelection>(cfgc),
    adaptAnalysisTask<AnalysisPrefilterSelection>(cfgc),
    adaptAnalysisTask<AnalysisEventMixing>(cfgc),
    adaptAnalysisTask<AnalysisSameEventPairing>(cfgc),
    adaptAnalysisTask<AnalysisFwdTrackPid>(cfgc),
    adaptAnalysisTask<AnalysisDileptonHadron>(cfgc)};
}

void DefineHistograms(HistogramManager* histMan, TString histClasses, Configurable<std::string> configVar)
{
  //
  // Define here the histograms for all the classes required in analysis.
  //  The histogram classes are provided in the histClasses string, separated by semicolon ";"
  //  The histogram classes and their components histograms are defined below depending on the name of the histogram class
  //
  std::unique_ptr<TObjArray> objArray(histClasses.Tokenize(";"));
  for (Int_t iclass = 0; iclass < objArray->GetEntries(); ++iclass) {
    TString classStr = objArray->At(iclass)->GetName();
    histMan->AddHistClass(classStr.Data());

    TString histName = configVar.value;
    // NOTE: The level of detail for histogramming can be controlled via configurables
    if (classStr.Contains("Event")) {
      dqhistograms::DefineHistograms(histMan, objArray->At(iclass)->GetName(), "event", histName);
    }

    if (classStr.Contains("Track") && !classStr.Contains("Pairs")) {
      if (classStr.Contains("Barrel")) {
        dqhistograms::DefineHistograms(histMan, objArray->At(iclass)->GetName(), "track", histName);
        if (classStr.Contains("PIDCalibElectron")) {
          dqhistograms::DefineHistograms(histMan, objArray->At(iclass)->GetName(), "track", "postcalib_electron");
        }
        if (classStr.Contains("PIDCalibPion")) {
          dqhistograms::DefineHistograms(histMan, objArray->At(iclass)->GetName(), "track", "postcalib_pion");
        }
        if (classStr.Contains("PIDCalibProton")) {
          dqhistograms::DefineHistograms(histMan, objArray->At(iclass)->GetName(), "track", "postcalib_proton");
        }
      }
      if (classStr.Contains("Muon")) {
        dqhistograms::DefineHistograms(histMan, objArray->At(iclass)->GetName(), "track", histName);
      }
    }

    if (classStr.Contains("Pairs")) {
      dqhistograms::DefineHistograms(histMan, objArray->At(iclass)->GetName(), "pair", histName);
    }

    if (classStr.Contains("DileptonsSelected")) {
      dqhistograms::DefineHistograms(histMan, objArray->At(iclass)->GetName(), "pair", "barrel");
    }

    if (classStr.Contains("HadronsSelected")) {
      dqhistograms::DefineHistograms(histMan, objArray->At(iclass)->GetName(), "track", histName);
    }

    if (classStr.Contains("DileptonHadronInvMass")) {
      dqhistograms::DefineHistograms(histMan, objArray->At(iclass)->GetName(), "dilepton-hadron-mass");
    }

    if (classStr.Contains("DileptonHadronCorrelation")) {
      dqhistograms::DefineHistograms(histMan, objArray->At(iclass)->GetName(), "dilepton-hadron-array-correlation");
    }
  } // end loop over histogram classes
}<|MERGE_RESOLUTION|>--- conflicted
+++ resolved
@@ -1081,14 +1081,9 @@
                         t1.isAmbiguous(), t2.isAmbiguous(),
                         VarManager::fgValues[VarManager::kU2Q2], VarManager::fgValues[VarManager::kU3Q3],
                         VarManager::fgValues[VarManager::kR2EP], VarManager::fgValues[VarManager::kR2SP], VarManager::fgValues[VarManager::kCentFT0C],
-<<<<<<< HEAD
                         VarManager::fgValues[VarManager::kCos2DeltaPhi], VarManager::fgValues[VarManager::kCos3DeltaPhi], VarManager::fgValues[VarManager::kCORR2REF], VarManager::fgValues[VarManager::kCORR2POI],
-                        VarManager::fgValues[VarManager::kCORR4REF], VarManager::fgValues[VarManager::kCORR4POI], VarManager::fgValues[VarManager::kC4REF], VarManager::fgValues[VarManager::kC4POI], VarManager::fgValues[VarManager::kV4]);
-=======
-                        VarManager::fgValues[VarManager::kCos2DeltaPhi], VarManager::fgValues[VarManager::kCos3DeltaPhi],
-                        VarManager::fgValues[VarManager::kVertexingPz],
+                        VarManager::fgValues[VarManager::kCORR4REF], VarManager::fgValues[VarManager::kCORR4POI], VarManager::fgValues[VarManager::kC4REF], VarManager::fgValues[VarManager::kC4POI], VarManager::fgValues[VarManager::kV4], VarManager::fgValues[VarManager::kVertexingPz],
                         VarManager::fgValues[VarManager::kVertexingSV]);
->>>>>>> 89af4972
         }
       }
 
