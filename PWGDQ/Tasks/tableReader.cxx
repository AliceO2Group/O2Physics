// Copyright 2019-2020 CERN and copyright holders of ALICE O2.
// See https://alice-o2.web.cern.ch/copyright for details of the copyright holders.
// All rights not expressly granted are reserved.
//
// This software is distributed under the terms of the GNU General Public
// License v3 (GPL Version 3), copied verbatim in the file "COPYING".
//
// In applying this license CERN does not waive the privileges and immunities
// granted to it by virtue of its status as an Intergovernmental Organization
// or submit itself to any jurisdiction.
//
// Contact: iarsene@cern.ch, i.c.arsene@fys.uio.no
//
#include <iostream>
#include <vector>
#include <algorithm>
#include <TH1F.h>
#include <TH3F.h>
#include <THashList.h>
#include <TList.h>
#include <TString.h>
#include "CCDB/BasicCCDBManager.h"
#include "DataFormatsParameters/GRPObject.h"
#include "Framework/runDataProcessing.h"
#include "Framework/AnalysisTask.h"
#include "Framework/AnalysisDataModel.h"
#include "Framework/ASoAHelpers.h"
#include "PWGDQ/DataModel/ReducedInfoTables.h"
#include "PWGDQ/Core/VarManager.h"
#include "PWGDQ/Core/HistogramManager.h"
#include "PWGDQ/Core/MixingHandler.h"
#include "PWGDQ/Core/AnalysisCut.h"
#include "PWGDQ/Core/AnalysisCompositeCut.h"
#include "PWGDQ/Core/HistogramsLibrary.h"
#include "PWGDQ/Core/CutsLibrary.h"
#include "PWGDQ/Core/MixingLibrary.h"

using std::cout;
using std::endl;
using std::string;

using namespace o2;
using namespace o2::framework;
using namespace o2::framework::expressions;
using namespace o2::aod;

// Some definitions
namespace o2::aod
{

namespace dqanalysisflags
{
// TODO: the barrel amd muon selection columns are bit maps so unsigned types should be used, however, for now this is not supported in Filter expressions
// TODO: For now in the tasks we just statically convert from unsigned int to int, which should be fine as long as we do
//      not use a large number of bits (>=30)
DECLARE_SOA_COLUMN(MixingHash, mixingHash, int);
DECLARE_SOA_COLUMN(IsEventSelected, isEventSelected, int);
DECLARE_SOA_COLUMN(IsBarrelSelected, isBarrelSelected, int);
DECLARE_SOA_COLUMN(IsMuonSelected, isMuonSelected, int);
DECLARE_SOA_COLUMN(IsBarrelSelectedPrefilter, isBarrelSelectedPrefilter, int);
DECLARE_SOA_COLUMN(IsPrefiltered, isPrefiltered, int);
} // namespace dqanalysisflags

DECLARE_SOA_TABLE(EventCuts, "AOD", "DQANAEVCUTS", dqanalysisflags::IsEventSelected);
DECLARE_SOA_TABLE(MixingHashes, "AOD", "DQANAMIXHASH", dqanalysisflags::MixingHash);
DECLARE_SOA_TABLE(BarrelTrackCuts, "AOD", "DQANATRKCUTS", dqanalysisflags::IsBarrelSelected, dqanalysisflags::IsBarrelSelectedPrefilter);
DECLARE_SOA_TABLE(MuonTrackCuts, "AOD", "DQANAMUONCUTS", dqanalysisflags::IsMuonSelected);
DECLARE_SOA_TABLE(Prefilter, "AOD", "DQPREFILTER", dqanalysisflags::IsPrefiltered);
} // namespace o2::aod

// Declarations of various short names
using MyEvents = soa::Join<aod::ReducedEvents, aod::ReducedEventsExtended>;
using MyEventsSelected = soa::Join<aod::ReducedEvents, aod::ReducedEventsExtended, aod::EventCuts>;
using MyEventsHashSelected = soa::Join<aod::ReducedEvents, aod::ReducedEventsExtended, aod::EventCuts, aod::MixingHashes>;
using MyEventsVtxCov = soa::Join<aod::ReducedEvents, aod::ReducedEventsExtended, aod::ReducedEventsVtxCov>;
using MyEventsVtxCovSelected = soa::Join<aod::ReducedEvents, aod::ReducedEventsExtended, aod::ReducedEventsVtxCov, aod::EventCuts>;
using MyEventsVtxCovSelectedQvector = soa::Join<aod::ReducedEvents, aod::ReducedEventsExtended, aod::ReducedEventsVtxCov, aod::EventCuts, aod::ReducedEventsQvector>;
using MyEventsQvector = soa::Join<aod::ReducedEvents, aod::ReducedEventsExtended, aod::ReducedEventsQvector>;
using MyEventsHashSelectedQvector = soa::Join<aod::ReducedEvents, aod::ReducedEventsExtended, aod::EventCuts, aod::MixingHashes, aod::ReducedEventsQvector>;

using MyBarrelTracks = soa::Join<aod::ReducedTracks, aod::ReducedTracksBarrel, aod::ReducedTracksBarrelPID>;
using MyBarrelTracksWithCov = soa::Join<aod::ReducedTracks, aod::ReducedTracksBarrel, aod::ReducedTracksBarrelCov, aod::ReducedTracksBarrelPID>;
using MyBarrelTracksSelected = soa::Join<aod::ReducedTracks, aod::ReducedTracksBarrel, aod::ReducedTracksBarrelPID, aod::BarrelTrackCuts>;
using MyBarrelTracksSelectedWithPrefilter = soa::Join<aod::ReducedTracks, aod::ReducedTracksBarrel, aod::ReducedTracksBarrelPID, aod::BarrelTrackCuts, aod::Prefilter>;
using MyBarrelTracksSelectedWithCov = soa::Join<aod::ReducedTracks, aod::ReducedTracksBarrel, aod::ReducedTracksBarrelCov, aod::ReducedTracksBarrelPID, aod::BarrelTrackCuts>;
using MyMuonTracks = soa::Join<aod::ReducedMuons, aod::ReducedMuonsExtra>;
using MyMuonTracksSelected = soa::Join<aod::ReducedMuons, aod::ReducedMuonsExtra, aod::MuonTrackCuts>;
using MyMuonTracksWithCov = soa::Join<aod::ReducedMuons, aod::ReducedMuonsExtra, aod::ReducedMuonsCov>;
using MyMuonTracksSelectedWithCov = soa::Join<aod::ReducedMuons, aod::ReducedMuonsExtra, aod::ReducedMuonsCov, aod::MuonTrackCuts>;

// bit maps used for the Fill functions of the VarManager
constexpr static uint32_t gkEventFillMap = VarManager::ObjTypes::ReducedEvent | VarManager::ObjTypes::ReducedEventExtended;
constexpr static uint32_t gkEventFillMapWithCov = VarManager::ObjTypes::ReducedEvent | VarManager::ObjTypes::ReducedEventExtended | VarManager::ObjTypes::ReducedEventVtxCov;
constexpr static uint32_t gkEventFillMapWithQvector = VarManager::ObjTypes::ReducedEvent | VarManager::ObjTypes::ReducedEventExtended | VarManager::ObjTypes::ReducedEventQvector;
constexpr static uint32_t gkEventFillMapWithCovQvector = VarManager::ObjTypes::ReducedEvent | VarManager::ObjTypes::ReducedEventExtended | VarManager::ObjTypes::ReducedEventVtxCov | VarManager::ObjTypes::ReducedEventQvector;
constexpr static uint32_t gkTrackFillMap = VarManager::ObjTypes::ReducedTrack | VarManager::ObjTypes::ReducedTrackBarrel | VarManager::ObjTypes::ReducedTrackBarrelPID;
constexpr static uint32_t gkTrackFillMapWithCov = VarManager::ObjTypes::ReducedTrack | VarManager::ObjTypes::ReducedTrackBarrel | VarManager::ObjTypes::ReducedTrackBarrelCov | VarManager::ObjTypes::ReducedTrackBarrelPID;

constexpr static uint32_t gkMuonFillMap = VarManager::ObjTypes::ReducedMuon | VarManager::ObjTypes::ReducedMuonExtra;
constexpr static uint32_t gkMuonFillMapWithCov = VarManager::ObjTypes::ReducedMuon | VarManager::ObjTypes::ReducedMuonExtra | VarManager::ObjTypes::ReducedMuonCov;

constexpr static int pairTypeEE = VarManager::kDecayToEE;
constexpr static int pairTypeMuMu = VarManager::kDecayToMuMu;
constexpr static int pairTypeEMu = VarManager::kElectronMuon;

const char* ccdbpath_grp = "GLO/GRP/GRP";
const char* ccdburl = "http://alice-ccdb.cern.ch";

// Global function used to define needed histogram classes
void DefineHistograms(HistogramManager* histMan, TString histClasses, Configurable<std::string> configVar); // defines histograms for all tasks

struct AnalysisEventSelection {
  Produces<aod::EventCuts> eventSel;
  Produces<aod::MixingHashes> hash;
  OutputObj<THashList> fOutputList{"output"};
  // TODO: Provide the mixing variables and binning directly via configurables (e.g. vectors of float)
  Configurable<string> fConfigMixingVariables{"cfgMixingVars", "", "Mixing configs separated by a comma, default no mixing"};
  Configurable<string> fConfigEventCuts{"cfgEventCuts", "eventStandard", "Event selection"};
  Configurable<bool> fConfigQA{"cfgQA", false, "If true, fill QA histograms"};
  Configurable<std::string> fConfigAddEventHistogram{"cfgAddEventHistogram", "", "Comma separated list of histograms"};

  HistogramManager* fHistMan = nullptr;
  MixingHandler* fMixHandler = nullptr;
  AnalysisCompositeCut* fEventCut;

  void init(o2::framework::InitContext&)
  {
    fEventCut = new AnalysisCompositeCut(true);
    TString eventCutStr = fConfigEventCuts.value;
    fEventCut->AddCut(dqcuts::GetAnalysisCut(eventCutStr.Data()));
    VarManager::SetUseVars(AnalysisCut::fgUsedVars); // provide the list of required variables so that VarManager knows what to fill

    VarManager::SetDefaultVarNames();
    if (fConfigQA) {
      fHistMan = new HistogramManager("analysisHistos", "", VarManager::kNVars);
      fHistMan->SetUseDefaultVariableNames(kTRUE);
      fHistMan->SetDefaultVarNames(VarManager::fgVariableNames, VarManager::fgVariableUnits);
      DefineHistograms(fHistMan, "Event_BeforeCuts;Event_AfterCuts;", fConfigAddEventHistogram); // define all histograms
      VarManager::SetUseVars(fHistMan->GetUsedVars());                                           // provide the list of required variables so that VarManager knows what to fill
      fOutputList.setObject(fHistMan->GetMainHistogramList());
    }

    TString mixVarsString = fConfigMixingVariables.value;
    std::unique_ptr<TObjArray> objArray(mixVarsString.Tokenize(","));
    if (objArray->GetEntries() > 0) {
      fMixHandler = new MixingHandler("mixingHandler", "mixing handler");
      fMixHandler->Init();
      for (int iVar = 0; iVar < objArray->GetEntries(); ++iVar) {
        dqmixing::SetUpMixing(fMixHandler, objArray->At(iVar)->GetName());
      }
    }
  }

  template <uint32_t TEventFillMap, typename TEvent>
  void runEventSelection(TEvent const& event)
  {
    // Reset the fValues array
    VarManager::ResetValues(0, VarManager::kNEventWiseVariables);

    VarManager::FillEvent<TEventFillMap>(event);
    // TODO: make this condition at compile time
    if (fConfigQA) {
      fHistMan->FillHistClass("Event_BeforeCuts", VarManager::fgValues); // automatically fill all the histograms in the class Event
    }
    if (fEventCut->IsSelected(VarManager::fgValues)) {
      if (fConfigQA) {
        fHistMan->FillHistClass("Event_AfterCuts", VarManager::fgValues);
      }
      eventSel(1);
    } else {
      eventSel(0);
    }

    if (fMixHandler != nullptr) {
      int hh = fMixHandler->FindEventCategory(VarManager::fgValues);
      hash(hh);
    }
  }

  void processSkimmed(MyEvents::iterator const& event)
  {
    runEventSelection<gkEventFillMap>(event);
  }
  void processDummy(MyEvents&)
  {
    // do nothing
  }

  PROCESS_SWITCH(AnalysisEventSelection, processSkimmed, "Run event selection on DQ skimmed events", false);
  PROCESS_SWITCH(AnalysisEventSelection, processDummy, "Dummy function", false);
  // TODO: Add process functions subscribing to Framework Collision
};

struct AnalysisTrackSelection {
  Produces<aod::BarrelTrackCuts> trackSel;
  OutputObj<THashList> fOutputList{"output"};
  // The list of cuts should contain all the track cuts needed later in analysis, including
  //  for candidate electron selection (+ eventual prefilter cuts) and other needs like quarkonium - hadron correlations
  // The user must ensure using them properly in the tasks downstream
  // NOTE: For now, the candidate electron cuts must be provided first, then followed by any other needed selections
  Configurable<string> fConfigCuts{"cfgTrackCuts", "jpsiPID1", "Comma separated list of barrel track cuts"};
  Configurable<bool> fConfigQA{"cfgQA", false, "If true, fill QA histograms"};
  Configurable<string> fConfigAddTrackHistogram{"cfgAddTrackHistogram", "", "Comma separated list of histograms"};
  Configurable<int> fConfigPrefilterCutId{"cfgPrefilterCutId", 32, "Id of the Prefilter track cut (starting at 0)"}; // In order to create another column prefilter (should be temporary before improving cut selection in configurables, then displaced to AnalysisPrefilterSelection)
  Configurable<string> fConfigCcdbUrl{"ccdb-url", "http://alice-ccdb.cern.ch", "url of the ccdb repository"};
  Configurable<string> fConfigCcdbPathTPC{"ccdb-path-tpc", "Users/i/iarsene/Calib/TPCpostCalib", "base path to the ccdb object"};
  Configurable<int64_t> fConfigNoLaterThan{"ccdb-no-later-than", std::chrono::duration_cast<std::chrono::milliseconds>(std::chrono::system_clock::now().time_since_epoch()).count(), "latest acceptable timestamp of creation for the object"};
  Configurable<bool> fConfigComputeTPCpostCalib{"cfgTPCpostCalib", false, "If true, compute TPC post-calibrated n-sigmas"};
  Service<o2::ccdb::BasicCCDBManager> fCCDB;

  HistogramManager* fHistMan;
  std::vector<AnalysisCompositeCut> fTrackCuts;

  int fCurrentRun; // needed to detect if the run changed and trigger update of calibrations etc.

  void init(o2::framework::InitContext&)
  {
    fCurrentRun = 0;

    TString cutNamesStr = fConfigCuts.value;
    if (!cutNamesStr.IsNull()) {
      std::unique_ptr<TObjArray> objArray(cutNamesStr.Tokenize(","));
      for (int icut = 0; icut < objArray->GetEntries(); ++icut) {
        fTrackCuts.push_back(*dqcuts::GetCompositeCut(objArray->At(icut)->GetName()));
      }
    }

    VarManager::SetUseVars(AnalysisCut::fgUsedVars); // provide the list of required variables so that VarManager knows what to fill

    if (fConfigQA) {
      VarManager::SetDefaultVarNames();
      fHistMan = new HistogramManager("analysisHistos", "aa", VarManager::kNVars);
      fHistMan->SetUseDefaultVariableNames(kTRUE);
      fHistMan->SetDefaultVarNames(VarManager::fgVariableNames, VarManager::fgVariableUnits);

      // set one histogram directory for each defined track cut
      TString histDirNames = "TrackBarrel_BeforeCuts;";
      for (auto& cut : fTrackCuts) {
        histDirNames += Form("TrackBarrel_%s;", cut.GetName());
      }

      DefineHistograms(fHistMan, histDirNames.Data(), fConfigAddTrackHistogram); // define all histograms
      VarManager::SetUseVars(fHistMan->GetUsedVars());                           // provide the list of required variables so that VarManager knows what to fill
      fOutputList.setObject(fHistMan->GetMainHistogramList());
    }

    if (fConfigComputeTPCpostCalib) {
      // CCDB configuration
      fCCDB->setURL(fConfigCcdbUrl.value);
      fCCDB->setCaching(true);
      fCCDB->setLocalObjectValidityChecking();
      // Not later than now objects
      fCCDB->setCreatedNotAfter(fConfigNoLaterThan.value);
    }
  }

  template <uint32_t TEventFillMap, uint32_t TTrackFillMap, typename TEvent, typename TTracks>
  void runTrackSelection(TEvent const& event, TTracks const& tracks)
  {
    VarManager::ResetValues(0, VarManager::kNBarrelTrackVariables);
    // fill event information which might be needed in histograms/cuts that combine track and event properties
    VarManager::FillEvent<TEventFillMap>(event);

    // check whether the run changed, and if so, update calibrations in the VarManager
    // TODO: Here, for the run number and timestamp we assume the function runs with the
    //      DQ skimmed model. However, we need a compile time check so to make this compatible
    //      also with the full data model.
    if (fConfigComputeTPCpostCalib && fCurrentRun != event.runNumber()) {
      auto calibList = fCCDB->getForTimeStamp<TList>(fConfigCcdbPathTPC.value, event.timestamp());
      VarManager::SetCalibrationObject(VarManager::kTPCElectronMean, calibList->FindObject("mean_map_electron"));
      VarManager::SetCalibrationObject(VarManager::kTPCElectronSigma, calibList->FindObject("sigma_map_electron"));
      VarManager::SetCalibrationObject(VarManager::kTPCPionMean, calibList->FindObject("mean_map_pion"));
      VarManager::SetCalibrationObject(VarManager::kTPCPionSigma, calibList->FindObject("sigma_map_pion"));
      VarManager::SetCalibrationObject(VarManager::kTPCProtonMean, calibList->FindObject("mean_map_proton"));
      VarManager::SetCalibrationObject(VarManager::kTPCProtonSigma, calibList->FindObject("sigma_map_proton"));
      fCurrentRun = event.runNumber();
    }

    trackSel.reserve(tracks.size());
    uint32_t filterMap = 0;
    bool prefilterSelected = false;
    int iCut = 0;

    for (auto& track : tracks) {
      filterMap = 0;
      prefilterSelected = false;
      VarManager::FillTrack<TTrackFillMap>(track);
      if (fConfigQA) { // TODO: make this compile time
        fHistMan->FillHistClass("TrackBarrel_BeforeCuts", VarManager::fgValues);
      }
      iCut = 0;
      for (auto cut = fTrackCuts.begin(); cut != fTrackCuts.end(); cut++, iCut++) {
        if ((*cut).IsSelected(VarManager::fgValues)) {
          if (iCut != fConfigPrefilterCutId) {
            filterMap |= (uint32_t(1) << iCut);
          }
          if (iCut == fConfigPrefilterCutId) {
            prefilterSelected = true;
          }
          if (fConfigQA) { // TODO: make this compile time
            fHistMan->FillHistClass(Form("TrackBarrel_%s", (*cut).GetName()), VarManager::fgValues);
          }
        }
      }

      trackSel(static_cast<int>(filterMap), static_cast<int>(prefilterSelected));
    } // end loop over tracks
  }

  void processSkimmed(MyEvents::iterator const& event, MyBarrelTracks const& tracks)
  {
    runTrackSelection<gkEventFillMap, gkTrackFillMap>(event, tracks);
  }
  void processSkimmedWithCov(MyEventsVtxCov::iterator const& event, MyBarrelTracksWithCov const& tracks)
  {
    runTrackSelection<gkEventFillMapWithCov, gkTrackFillMapWithCov>(event, tracks);
  }
  void processDummy(MyEvents&)
  {
    // do nothing
  }

  PROCESS_SWITCH(AnalysisTrackSelection, processSkimmed, "Run barrel track selection on DQ skimmed tracks", false);
  PROCESS_SWITCH(AnalysisTrackSelection, processSkimmedWithCov, "Run barrel track selection on DQ skimmed tracks w/ cov matrix", false);
  PROCESS_SWITCH(AnalysisTrackSelection, processDummy, "Dummy function", false);
};

struct AnalysisMuonSelection {
  Produces<aod::MuonTrackCuts> muonSel;
  OutputObj<THashList> fOutputList{"output"};
  Configurable<string> fConfigCuts{"cfgMuonCuts", "muonQualityCuts", "Comma separated list of muon cuts"};
  Configurable<bool> fConfigQA{"cfgQA", false, "If true, fill QA histograms"};
  Configurable<std::string> fConfigAddMuonHistogram{"cfgAddMuonHistogram", "", "Comma separated list of histograms"};

  HistogramManager* fHistMan;
  std::vector<AnalysisCompositeCut> fMuonCuts;

  void init(o2::framework::InitContext&)
  {
    TString cutNamesStr = fConfigCuts.value;
    if (!cutNamesStr.IsNull()) {
      std::unique_ptr<TObjArray> objArray(cutNamesStr.Tokenize(","));
      for (int icut = 0; icut < objArray->GetEntries(); ++icut) {
        fMuonCuts.push_back(*dqcuts::GetCompositeCut(objArray->At(icut)->GetName()));
      }
    }
    VarManager::SetUseVars(AnalysisCut::fgUsedVars); // provide the list of required variables so that VarManager knows what to fill

    if (fConfigQA) {
      VarManager::SetDefaultVarNames();
      fHistMan = new HistogramManager("analysisHistos", "aa", VarManager::kNVars);
      fHistMan->SetUseDefaultVariableNames(kTRUE);
      fHistMan->SetDefaultVarNames(VarManager::fgVariableNames, VarManager::fgVariableUnits);

      // set one histogram directory for each defined track cut
      TString histDirNames = "TrackMuon_BeforeCuts;";
      for (auto& cut : fMuonCuts) {
        histDirNames += Form("TrackMuon_%s;", cut.GetName());
      }

      DefineHistograms(fHistMan, histDirNames.Data(), fConfigAddMuonHistogram); // define all histograms
      VarManager::SetUseVars(fHistMan->GetUsedVars());                          // provide the list of required variables so that VarManager knows what to fill
      fOutputList.setObject(fHistMan->GetMainHistogramList());
    }
  }

  template <uint32_t TEventFillMap, uint32_t TMuonFillMap, typename TEvent, typename TMuons>
  void runMuonSelection(TEvent const& event, TMuons const& muons)
  {
    VarManager::ResetValues(0, VarManager::kNMuonTrackVariables);
    VarManager::FillEvent<TEventFillMap>(event);

    muonSel.reserve(muons.size());
    uint32_t filterMap = 0;
    int iCut = 0;

    for (auto& muon : muons) {
      filterMap = 0;
      VarManager::FillTrack<TMuonFillMap>(muon);
      if (fConfigQA) { // TODO: make this compile time
        fHistMan->FillHistClass("TrackMuon_BeforeCuts", VarManager::fgValues);
      }

      iCut = 0;
      for (auto cut = fMuonCuts.begin(); cut != fMuonCuts.end(); cut++, iCut++) {
        if ((*cut).IsSelected(VarManager::fgValues)) {
          filterMap |= (uint32_t(1) << iCut);
          if (fConfigQA) { // TODO: make this compile time
            fHistMan->FillHistClass(Form("TrackMuon_%s", (*cut).GetName()), VarManager::fgValues);
          }
        }
      }
      muonSel(static_cast<int>(filterMap));
    } // end loop over tracks
  }

  void processSkimmed(MyEvents::iterator const& event, MyMuonTracks const& muons)
  {
    runMuonSelection<gkEventFillMap, gkMuonFillMap>(event, muons);
  }
  void processDummy(MyEvents&)
  {
    // do nothing
  }

  PROCESS_SWITCH(AnalysisMuonSelection, processSkimmed, "Run muon selection on DQ skimmed muons", false);
  PROCESS_SWITCH(AnalysisMuonSelection, processDummy, "Dummy function", false);
};

struct AnalysisPrefilterSelection {
  Produces<aod::Prefilter> prefilter;
  Preslice<MyBarrelTracks> perCollision = aod::reducedtrack::reducedeventId;

  // Configurables
  Configurable<std::string> fConfigPrefilterPairCut{"cfgPrefilterPairCut", "", "Prefilter pair cut"};

  Filter barrelTracksSelectedPrefilter = aod::dqanalysisflags::isBarrelSelectedPrefilter > 0;

  Partition<soa::Filtered<MyBarrelTracksSelected>> barrelTracksSelected = aod::dqanalysisflags::isBarrelSelected > 0;

  std::map<int, bool> fPrefiltermap;
  AnalysisCompositeCut* fPairCut;

  void init(o2::framework::InitContext& context)
  {
    fPairCut = new AnalysisCompositeCut(true);
    TString pairCutStr = fConfigPrefilterPairCut.value;
    if (!pairCutStr.IsNull()) {
      fPairCut->AddCut(dqcuts::GetAnalysisCut(pairCutStr.Data()));
    }

    VarManager::SetUseVars(AnalysisCut::fgUsedVars); // provide the list of required variables so that VarManager knows what to fill
    VarManager::SetDefaultVarNames();
  }

  template <int TPairType, uint32_t TTrackFillMap, typename TTracks1, typename TTracks2>
  void runPrefilterPairing(TTracks1 const& tracks1, TTracks2 const& tracks2)
  {
    for (auto& [track1, track2] : o2::soa::combinations(o2::soa::CombinationsFullIndexPolicy(tracks1, tracks2))) {
      if (track1.sign() * track2.sign() > 0) {
        continue;
      }

      // pairing
      VarManager::FillPair<TPairType, TTrackFillMap>(track1, track2);

      if (fPairCut->IsSelected(VarManager::fgValues)) {
        fPrefiltermap[track1.globalIndex()] = true;
        fPrefiltermap[track2.globalIndex()] = true;
      }
    }
  }

  void processBarrelSkimmed(MyEventsSelected const& events, soa::Filtered<MyBarrelTracksSelected> const& filteredTracks, MyBarrelTracks const& tracks)
  {
    const int pairType = VarManager::kDecayToEE;
    fPrefiltermap.clear();

    for (auto& event : events) {
      if (event.isEventSelected()) {
        auto groupedPrefilterCandidates = filteredTracks.sliceBy(perCollision, event.globalIndex());
        auto groupedBarrelCandidates = barrelTracksSelected->sliceByCached(aod::reducedtrack::reducedeventId, event.globalIndex());
        runPrefilterPairing<pairType, gkTrackFillMap>(groupedPrefilterCandidates, groupedBarrelCandidates);
      }
    } // end loop events

    // Fill Prefilter bits for all tracks to have something joinable to MyBarrelTracksSelected
    for (auto& track : tracks) {
      prefilter(static_cast<int>(fPrefiltermap[track.globalIndex()]));
    }
  }

  void processDummy(MyEvents&)
  {
  }

  PROCESS_SWITCH(AnalysisPrefilterSelection, processBarrelSkimmed, "Run Prefilter selection on reduced tracks", false);
  PROCESS_SWITCH(AnalysisPrefilterSelection, processDummy, "Do nothing", false);
};

struct AnalysisEventMixing {
  OutputObj<THashList> fOutputList{"output"};
  // Here one should provide the list of electron and muon candidate cuts in the same order as specified in the above
  // single particle selection tasks to preserve the correspondence between the track cut name and its
  //  bit position in the cuts bitmap
  // TODO: Create a configurable to specify exactly on which of the bits one should run the event mixing
  Configurable<string> fConfigTrackCuts{"cfgTrackCuts", "", "Comma separated list of barrel track cuts"};
  Configurable<string> fConfigMuonCuts{"cfgMuonCuts", "", "Comma separated list of muon cuts"};
  Configurable<int> fConfigMixingDepth{"cfgMixingDepth", 100, "Number of Events stored for event mixing"};
  Configurable<std::string> fConfigAddEventMixingHistogram{"cfgAddEventMixingHistogram", "", "Comma separated list of histograms"};

  Filter filterEventSelected = aod::dqanalysisflags::isEventSelected == 1;
  Filter filterTrackSelected = aod::dqanalysisflags::isBarrelSelected > 0;
  Filter filterMuonTrackSelected = aod::dqanalysisflags::isMuonSelected > 0;

  HistogramManager* fHistMan;
  // NOTE: The bit mask is required to run pairing just based on the desired electron/muon candidate cuts
  uint32_t fTwoTrackFilterMask = 0;
  uint32_t fTwoMuonFilterMask = 0;
  std::vector<std::vector<TString>> fTrackHistNames;
  std::vector<std::vector<TString>> fMuonHistNames;
  std::vector<std::vector<TString>> fTrackMuonHistNames;

  NoBinningPolicy<aod::dqanalysisflags::MixingHash> hashBin;

  void init(o2::framework::InitContext& context)
  {
    VarManager::SetDefaultVarNames();
    fHistMan = new HistogramManager("analysisHistos", "aa", VarManager::kNVars);
    fHistMan->SetUseDefaultVariableNames(kTRUE);
    fHistMan->SetDefaultVarNames(VarManager::fgVariableNames, VarManager::fgVariableUnits);

    // Keep track of all the histogram class names to avoid composing strings in the event mixing pairing
    TString histNames = "";
    if (context.mOptions.get<bool>("processBarrelSkimmed") || context.mOptions.get<bool>("processBarrelVnSkimmed")) {
      TString cutNames = fConfigTrackCuts.value;
      if (!cutNames.IsNull()) {
        std::unique_ptr<TObjArray> objArray(cutNames.Tokenize(","));
        for (int icut = 0; icut < objArray->GetEntries(); ++icut) {
          std::vector<TString> names = {
            Form("PairsBarrelMEPM_%s", objArray->At(icut)->GetName()),
            Form("PairsBarrelMEPP_%s", objArray->At(icut)->GetName()),
            Form("PairsBarrelMEMM_%s", objArray->At(icut)->GetName())};
          histNames += Form("%s;%s;%s;", names[0].Data(), names[1].Data(), names[2].Data());
          fTrackHistNames.push_back(names);
          fTwoTrackFilterMask |= (uint32_t(1) << icut);
        }
      }
    }
    if (context.mOptions.get<bool>("processMuonSkimmed") || context.mOptions.get<bool>("processMuonVnSkimmed")) {
      TString cutNames = fConfigMuonCuts.value;
      if (!cutNames.IsNull()) {
        std::unique_ptr<TObjArray> objArray(cutNames.Tokenize(","));
        for (int icut = 0; icut < objArray->GetEntries(); ++icut) {
          std::vector<TString> names = {
            Form("PairsMuonMEPM_%s", objArray->At(icut)->GetName()),
            Form("PairsMuonMEPP_%s", objArray->At(icut)->GetName()),
            Form("PairsMuonMEMM_%s", objArray->At(icut)->GetName())};
          histNames += Form("%s;%s;%s;", names[0].Data(), names[1].Data(), names[2].Data());
          fMuonHistNames.push_back(names);
          fTwoMuonFilterMask |= (uint32_t(1) << icut);
        }
      }
    }
    if (context.mOptions.get<bool>("processBarrelMuonSkimmed")) {
      TString cutNamesBarrel = fConfigTrackCuts.value;
      TString cutNamesMuon = fConfigMuonCuts.value;
      if (!cutNamesBarrel.IsNull() && !cutNamesMuon.IsNull()) {
        std::unique_ptr<TObjArray> objArrayBarrel(cutNamesBarrel.Tokenize(","));
        std::unique_ptr<TObjArray> objArrayMuon(cutNamesMuon.Tokenize(","));
        if (objArrayBarrel->GetEntries() == objArrayMuon->GetEntries()) { // one must specify equal number of barrel and muon cuts
          for (int icut = 0; icut < objArrayBarrel->GetEntries(); ++icut) {
            std::vector<TString> names = {
              Form("PairsEleMuMEPM_%s_%s", objArrayBarrel->At(icut)->GetName(), objArrayMuon->At(icut)->GetName()),
              Form("PairsEleMuMEPP_%s_%s", objArrayBarrel->At(icut)->GetName(), objArrayMuon->At(icut)->GetName()),
              Form("PairsEleMuMEMM_%s_%s", objArrayBarrel->At(icut)->GetName(), objArrayMuon->At(icut)->GetName())};
            histNames += Form("%s;%s;%s;", names[0].Data(), names[1].Data(), names[2].Data());
            fTrackMuonHistNames.push_back(names);
            fTwoTrackFilterMask |= (uint32_t(1) << icut);
            fTwoMuonFilterMask |= (uint32_t(1) << icut);
          }
        }
      }
    }

    DefineHistograms(fHistMan, histNames.Data(), fConfigAddEventMixingHistogram); // define all histograms
    VarManager::SetUseVars(fHistMan->GetUsedVars());                              // provide the list of required variables so that VarManager knows what to fill
    fOutputList.setObject(fHistMan->GetMainHistogramList());
  }

  template <int TPairType, typename TTracks1, typename TTracks2>
  void runMixedPairing(TTracks1 const& tracks1, TTracks2 const& tracks2)
  {

    unsigned int ncuts = fTrackHistNames.size();
    std::vector<std::vector<TString>> histNames = fTrackHistNames;
    if constexpr (TPairType == pairTypeMuMu) {
      ncuts = fMuonHistNames.size();
      histNames = fMuonHistNames;
    }
    if constexpr (TPairType == pairTypeEMu) {
      ncuts = fTrackMuonHistNames.size();
      histNames = fTrackMuonHistNames;
    }

    uint32_t twoTrackFilter = 0;
    for (auto& track1 : tracks1) {
      for (auto& track2 : tracks2) {
        if constexpr (TPairType == VarManager::kDecayToEE) {
          twoTrackFilter = uint32_t(track1.isBarrelSelected()) & uint32_t(track2.isBarrelSelected()) & fTwoTrackFilterMask;
        }
        if constexpr (TPairType == VarManager::kDecayToMuMu) {
          twoTrackFilter = uint32_t(track1.isMuonSelected()) & uint32_t(track2.isMuonSelected()) & fTwoMuonFilterMask;
        }
        if constexpr (TPairType == VarManager::kElectronMuon) {
          twoTrackFilter = uint32_t(track1.isBarrelSelected()) & uint32_t(track2.isMuonSelected()) & fTwoTrackFilterMask;
        }

        if (!twoTrackFilter) { // the tracks must have at least one filter bit in common to continue
          continue;
        }
        VarManager::FillPairME<TPairType>(track1, track2);

        constexpr bool eventHasQvector = (VarManager::ObjTypes::ReducedEventQvector > 0);
        if constexpr (eventHasQvector) {
          VarManager::FillPairVn<TPairType>(track1, track2);
        }

        for (unsigned int icut = 0; icut < ncuts; icut++) {
          if (twoTrackFilter & (uint32_t(1) << icut)) {
            if (track1.sign() * track2.sign() < 0) {
              fHistMan->FillHistClass(histNames[icut][0].Data(), VarManager::fgValues);
            } else {
              if (track1.sign() > 0) {
                fHistMan->FillHistClass(histNames[icut][1].Data(), VarManager::fgValues);
              } else {
                fHistMan->FillHistClass(histNames[icut][2].Data(), VarManager::fgValues);
              }
            }
          } // end if (filter bits)
        }   // end for (cuts)
      }     // end for (track2)
    }       // end for (track1)
  }

  // barrel-barrel and muon-muon event mixing
  template <int TPairType, uint32_t TEventFillMap, typename TEvents, typename TTracks>
  void runSameSide(TEvents& events, TTracks const& tracks)
  {
    events.bindExternalIndices(&tracks);
    auto tracksTuple = std::make_tuple(tracks);
    int mixingDepth = fConfigMixingDepth.value;
    GroupSlicer slicerTracks(events, tracksTuple);
    for (auto& [event1, event2] : selfCombinations(hashBin, mixingDepth, -1, events, events)) {
      VarManager::ResetValues(0, VarManager::kNVars);
      VarManager::FillEvent<TEventFillMap>(event1, VarManager::fgValues);
      auto it1 = slicerTracks.begin();
      for (auto& slice : slicerTracks) {
        if (slice.groupingElement().index() == event1.index()) {
          it1 = slice;
          break;
        }
      }
      auto tracks1 = std::get<TTracks>(it1.associatedTables());
      tracks1.bindExternalIndices(&events);
      auto it2 = slicerTracks.begin();
      for (auto& slice : slicerTracks) {
        if (slice.groupingElement().index() == event2.index()) {
          it2 = slice;
          break;
        }
      }
      auto tracks2 = std::get<TTracks>(it2.associatedTables());
      tracks2.bindExternalIndices(&events);

      runMixedPairing<TPairType>(tracks1, tracks2);
    } // end event loop
  }

  // barrel-muon event mixing
  template <uint32_t TEventFillMap, typename TEvents, typename TTracks, typename TMuons>
  void runBarrelMuon(TEvents& events, TTracks const& tracks, TMuons const& muons)
  {
    events.bindExternalIndices(&muons);
    auto tracksTuple = std::make_tuple(tracks);
    auto muonsTuple = std::make_tuple(muons);
    GroupSlicer slicerTracks(events, tracksTuple);
    GroupSlicer slicerMuons(events, muonsTuple);
    for (auto& [event1, event2] : selfCombinations(hashBin, 100, -1, events, events)) {
      VarManager::ResetValues(0, VarManager::kNVars);
      VarManager::FillEvent<TEventFillMap>(event1, VarManager::fgValues);
      auto it1 = slicerTracks.begin();
      for (auto& slice : slicerTracks) {
        if (slice.groupingElement().index() == event1.index()) {
          it1 = slice;
          break;
        }
      }
      auto tracks1 = std::get<TTracks>(it1.associatedTables());
      tracks1.bindExternalIndices(&events);
      auto it2 = slicerMuons.begin();
      for (auto& slice : slicerMuons) {
        if (slice.groupingElement().index() == event2.index()) {
          it2 = slice;
          break;
        }
      }
      auto muons2 = std::get<TMuons>(it2.associatedTables());
      muons2.bindExternalIndices(&events);

      runMixedPairing<pairTypeEMu>(tracks1, muons2);
    } // end event loop
  }

  void processBarrelSkimmed(soa::Filtered<MyEventsHashSelected>& events, soa::Filtered<MyBarrelTracksSelected> const& tracks)
  {
    runSameSide<pairTypeEE, gkEventFillMap>(events, tracks);
  }
  void processMuonSkimmed(soa::Filtered<MyEventsHashSelected>& events, soa::Filtered<MyMuonTracksSelected> const& muons)
  {
    runSameSide<pairTypeMuMu, gkEventFillMap>(events, muons);
  }
  void processBarrelMuonSkimmed(soa::Filtered<MyEventsHashSelected>& events, soa::Filtered<MyBarrelTracksSelected> const& tracks, soa::Filtered<MyMuonTracksSelected> const& muons)
  {
    runBarrelMuon<gkEventFillMap>(events, tracks, muons);
  }
  void processBarrelVnSkimmed(soa::Filtered<MyEventsHashSelectedQvector>& events, soa::Filtered<MyBarrelTracksSelected> const& tracks)
  {
    runSameSide<pairTypeEE, gkEventFillMapWithQvector>(events, tracks);
  }
  void processMuonVnSkimmed(soa::Filtered<MyEventsHashSelectedQvector>& events, soa::Filtered<MyMuonTracksSelected> const& muons)
  {
    runSameSide<pairTypeMuMu, gkEventFillMapWithQvector>(events, muons);
  }
  // TODO: This is a dummy process function for the case when the user does not want to run any of the process functions (no event mixing)
  //    If there is no process function enabled, the workflow hangs
  void processDummy(MyEvents&)
  {
    // do nothing
  }

  PROCESS_SWITCH(AnalysisEventMixing, processBarrelSkimmed, "Run barrel-barrel mixing on skimmed tracks", false);
  PROCESS_SWITCH(AnalysisEventMixing, processMuonSkimmed, "Run muon-muon mixing on skimmed muons", false);
  PROCESS_SWITCH(AnalysisEventMixing, processBarrelMuonSkimmed, "Run barrel-muon mixing on skimmed tracks/muons", false);
  PROCESS_SWITCH(AnalysisEventMixing, processBarrelVnSkimmed, "Run barrel-barrel vn mixing on skimmed tracks", false);
  PROCESS_SWITCH(AnalysisEventMixing, processMuonVnSkimmed, "Run muon-muon vn mixing on skimmed tracks", false);
  PROCESS_SWITCH(AnalysisEventMixing, processDummy, "Dummy function", false);
};

struct AnalysisSameEventPairing {

  Produces<aod::Dileptons> dileptonList;
  Produces<aod::DileptonsExtra> dileptonExtraList;
  Produces<aod::DimuonsAll> dimuonAllList;
  Produces<aod::DileptonFlow> dileptonFlowList;
  float mMagField = 0.0;

  OutputObj<THashList> fOutputList{"output"};
  Configurable<string> fConfigTrackCuts{"cfgTrackCuts", "", "Comma separated list of barrel track cuts"};
  Configurable<string> fConfigMuonCuts{"cfgMuonCuts", "", "Comma separated list of muon cuts"};
  Configurable<string> fConfigPairCuts{"cfgPairCuts", "", "Comma separated list of pair cuts"};
  Configurable<string> url{"ccdb-url", "http://alice-ccdb.cern.ch", "url of the ccdb repository"};
  Configurable<string> ccdbPath{"ccdb-path", "Users/lm", "base path to the ccdb object"};
  Configurable<int64_t> nolaterthan{"ccdb-no-later-than", std::chrono::duration_cast<std::chrono::milliseconds>(std::chrono::system_clock::now().time_since_epoch()).count(), "latest acceptable timestamp of creation for the object"};
  Configurable<std::string> fConfigAddSEPHistogram{"cfgAddSEPHistogram", "", "Comma separated list of histograms"};
  Configurable<bool> fConfigFlatTables{"cfgFlatTables", false, "Produce a single flat tables with all relevant information of the pairs and single tracks"};

  Service<o2::ccdb::BasicCCDBManager> ccdb;
  Filter filterEventSelected = aod::dqanalysisflags::isEventSelected == 1;
  // NOTE: the barrel filter map contains decisions for both electrons and hadrons used in the correlation task
  Filter filterBarrelTrackSelected = aod::dqanalysisflags::isBarrelSelected > 0;
  Filter filterMuonTrackSelected = aod::dqanalysisflags::isMuonSelected > 0;
  Filter prefilter = aod::dqanalysisflags::isPrefiltered == 0;

  HistogramManager* fHistMan;

  // NOTE: The track filter produced by the barrel track selection contain a number of electron cut decisions and one last cut for hadrons used in the
  //           dilepton - hadron task downstream. So the bit mask is required to select pairs just based on the electron cuts
  // TODO: provide as Configurable the list and names of the cuts which should be used in pairing
  uint32_t fTwoTrackFilterMask = 0;
  uint32_t fTwoMuonFilterMask = 0;
  std::vector<std::vector<TString>> fTrackHistNames;
  std::vector<std::vector<TString>> fMuonHistNames;
  std::vector<std::vector<TString>> fTrackMuonHistNames;
  std::vector<AnalysisCompositeCut> fPairCuts;

  void init(o2::framework::InitContext& context)
  {
    ccdb->setURL(ccdburl);
    ccdb->setCaching(true);
    ccdb->setLocalObjectValidityChecking();

    VarManager::SetDefaultVarNames();
    fHistMan = new HistogramManager("analysisHistos", "aa", VarManager::kNVars);
    fHistMan->SetUseDefaultVariableNames(kTRUE);
    fHistMan->SetDefaultVarNames(VarManager::fgVariableNames, VarManager::fgVariableUnits);

    // Keep track of all the histogram class names to avoid composing strings in the event mixing pairing
    TString histNames = "";
    std::vector<TString> names;

    TString cutNamesStr = fConfigPairCuts.value;
    if (!cutNamesStr.IsNull()) {
      std::unique_ptr<TObjArray> objArray(cutNamesStr.Tokenize(","));
      for (int icut = 0; icut < objArray->GetEntries(); ++icut) {
        fPairCuts.push_back(*dqcuts::GetCompositeCut(objArray->At(icut)->GetName()));
      }
    }

    if (context.mOptions.get<bool>("processDecayToEESkimmed") || context.mOptions.get<bool>("processDecayToEESkimmedWithCov") || context.mOptions.get<bool>("processDecayToEEVertexingSkimmed") || context.mOptions.get<bool>("processVnDecayToEESkimmed") || context.mOptions.get<bool>("processDecayToEEPrefilterSkimmed") || context.mOptions.get<bool>("processAllSkimmed")) {
      TString cutNames = fConfigTrackCuts.value;
      if (!cutNames.IsNull()) { // if track cuts
        std::unique_ptr<TObjArray> objArray(cutNames.Tokenize(","));
        for (int icut = 0; icut < objArray->GetEntries(); ++icut) { // loop over track cuts
          fTwoTrackFilterMask |= (uint32_t(1) << icut);
          TString cutNamesStr = fConfigPairCuts.value;
          if (!cutNamesStr.IsNull()) { // if pair cuts
            std::unique_ptr<TObjArray> objArrayPair(cutNamesStr.Tokenize(","));
            for (int iPairCut = 0; iPairCut < objArrayPair->GetEntries(); ++iPairCut) { // loop over pair cuts
              names = {
                Form("PairsBarrelSEPM_%s_%s", objArray->At(icut)->GetName(), objArrayPair->At(iPairCut)->GetName()),
                Form("PairsBarrelSEPP_%s_%s", objArray->At(icut)->GetName(), objArrayPair->At(iPairCut)->GetName()),
                Form("PairsBarrelSEMM_%s_%s", objArray->At(icut)->GetName(), objArrayPair->At(iPairCut)->GetName())};
              histNames += Form("%s;%s;%s;", names[0].Data(), names[1].Data(), names[2].Data());
              fTrackHistNames.push_back(names);
            }      // end loop (pair cuts)
          } else { // else: no pair cuts are used
            names = {
              Form("PairsBarrelSEPM_%s", objArray->At(icut)->GetName()),
              Form("PairsBarrelSEPP_%s", objArray->At(icut)->GetName()),
              Form("PairsBarrelSEMM_%s", objArray->At(icut)->GetName())};
            histNames += Form("%s;%s;%s;", names[0].Data(), names[1].Data(), names[2].Data());
            fTrackHistNames.push_back(names);
          } // end if (pair cuts)
        }   // end loop (track cuts)
      }     // end if (track cuts)
    }

    if (context.mOptions.get<bool>("processDecayToMuMuSkimmed") || context.mOptions.get<bool>("processDecayToMuMuVertexingSkimmed") || context.mOptions.get<bool>("processVnDecayToMuMuSkimmed") || context.mOptions.get<bool>("processAllSkimmed")) {
      TString cutNames = fConfigMuonCuts.value;
      if (!cutNames.IsNull()) {
        std::unique_ptr<TObjArray> objArray(cutNames.Tokenize(","));
        for (int icut = 0; icut < objArray->GetEntries(); ++icut) { // loop over track cuts
          fTwoMuonFilterMask |= (uint32_t(1) << icut);
          TString cutNamesStr = fConfigPairCuts.value;
          if (!cutNamesStr.IsNull()) { // if pair cuts
            std::unique_ptr<TObjArray> objArrayPair(cutNamesStr.Tokenize(","));
            for (int iPairCut = 0; iPairCut < objArrayPair->GetEntries(); ++iPairCut) { // loop over pair cuts
              names = {
                Form("PairsMuonSEPM_%s_%s", objArray->At(icut)->GetName(), objArrayPair->At(iPairCut)->GetName()),
                Form("PairsMuonSEPP_%s_%s", objArray->At(icut)->GetName(), objArrayPair->At(iPairCut)->GetName()),
                Form("PairsMuonSEMM_%s_%s", objArray->At(icut)->GetName(), objArrayPair->At(iPairCut)->GetName())};
              histNames += Form("%s;%s;%s;", names[0].Data(), names[1].Data(), names[2].Data());
              fMuonHistNames.push_back(names);
            }      // end loop (pair cuts)
          } else { // else: no pair cuts are used
            names = {
              Form("PairsMuonSEPM_%s", objArray->At(icut)->GetName()),
              Form("PairsMuonSEPP_%s", objArray->At(icut)->GetName()),
              Form("PairsMuonSEMM_%s", objArray->At(icut)->GetName())};
            histNames += Form("%s;%s;%s;", names[0].Data(), names[1].Data(), names[2].Data());
            fMuonHistNames.push_back(names);
          } // end if (pair cuts)
        }   // end loop (track cuts)
      }     // end if (track cuts)
    }
    if (context.mOptions.get<bool>("processElectronMuonSkimmed") || context.mOptions.get<bool>("processAllSkimmed")) {
      TString cutNamesBarrel = fConfigTrackCuts.value;
      TString cutNamesMuon = fConfigMuonCuts.value;
      if (!cutNamesBarrel.IsNull() && !cutNamesMuon.IsNull()) {
        std::unique_ptr<TObjArray> objArrayBarrel(cutNamesBarrel.Tokenize(","));
        std::unique_ptr<TObjArray> objArrayMuon(cutNamesMuon.Tokenize(","));
        if (objArrayBarrel->GetEntries() == objArrayMuon->GetEntries()) {   // one must specify equal number of barrel and muon cuts
          for (int icut = 0; icut < objArrayBarrel->GetEntries(); ++icut) { // loop over track cuts
            fTwoTrackFilterMask |= (uint32_t(1) << icut);
            fTwoMuonFilterMask |= (uint32_t(1) << icut);
            TString cutNamesStr = fConfigPairCuts.value;
            if (!cutNamesStr.IsNull()) { // if pair cuts
              std::unique_ptr<TObjArray> objArrayPair(cutNamesStr.Tokenize(","));
              for (int iPairCut = 0; iPairCut < objArrayPair->GetEntries(); ++iPairCut) { // loop over pair cuts
                std::vector<TString> names = {
                  Form("PairsEleMuSEPM_%s_%s_%s", objArrayBarrel->At(icut)->GetName(), objArrayMuon->At(icut)->GetName(), objArrayPair->At(iPairCut)->GetName()),
                  Form("PairsEleMuSEPP_%s_%s_%s", objArrayBarrel->At(icut)->GetName(), objArrayMuon->At(icut)->GetName(), objArrayPair->At(iPairCut)->GetName()),
                  Form("PairsEleMuSEMM_%s_%s_%s", objArrayBarrel->At(icut)->GetName(), objArrayMuon->At(icut)->GetName(), objArrayPair->At(iPairCut)->GetName())};
                histNames += Form("%s;%s;%s;", names[0].Data(), names[1].Data(), names[2].Data());
                fTrackMuonHistNames.push_back(names);
              }      // end loop (pair cuts)
            } else { // else: no pair cuts are used
              names = {
                Form("PairsEleMuSEPM_%s_%s", objArrayBarrel->At(icut)->GetName(), objArrayMuon->At(icut)->GetName()),
                Form("PairsEleMuSEPP_%s_%s", objArrayBarrel->At(icut)->GetName(), objArrayMuon->At(icut)->GetName()),
                Form("PairsEleMuSEMM_%s_%s", objArrayBarrel->At(icut)->GetName(), objArrayMuon->At(icut)->GetName())};
              histNames += Form("%s;%s;%s;", names[0].Data(), names[1].Data(), names[2].Data());
              fTrackMuonHistNames.push_back(names);
            } // end if (pair cuts)
          }   // end loop (track cuts)
        }     // end if (equal number of cuts)
      }       // end if (track cuts)
    }

    // Usage example of ccdb
    // ccdb->setURL(url.value);
    // ccdb->setCaching(true);
    // ccdb->setLocalObjectValidityChecking();
    // ccdb->setCreatedNotAfter(nolaterthan.value);

    DefineHistograms(fHistMan, histNames.Data(), fConfigAddSEPHistogram); // define all histograms
    VarManager::SetUseVars(fHistMan->GetUsedVars());                      // provide the list of required variables so that VarManager knows what to fill
    fOutputList.setObject(fHistMan->GetMainHistogramList());
  }

  // Template function to run same event pairing (barrel-barrel, muon-muon, barrel-muon)
  template <int TPairType, uint32_t TEventFillMap, uint32_t TTrackFillMap, typename TEvent, typename TTracks1, typename TTracks2>
  void runSameEventPairing(TEvent const& event, TTracks1 const& tracks1, TTracks2 const& tracks2)
  {
<<<<<<< HEAD
    TString cutNames = fConfigTrackCuts.value;
=======
    o2::parameters::GRPObject* grpo = ccdb->getForTimeStamp<o2::parameters::GRPObject>(ccdbpath_grp, event.timestamp());
    if (grpo != nullptr) {
      mMagField = grpo->getNominalL3Field();
    } else {
      LOGF(fatal, "GRP object is not available in CCDB at timestamp=%llu", event.timestamp());
    }
    VarManager::SetupTwoProngDCAFitter(mMagField, true, 200.0f, 4.0f, 1.0e-3f, 0.9f, true); // TODO: get these parameters from Configurables
    VarManager::SetupTwoProngFwdDCAFitter(mMagField, true, 200.0f, 1.0e-3f, 0.9f, true);

    unsigned int ncuts = fTrackHistNames.size();
>>>>>>> d2f9af45
    std::vector<std::vector<TString>> histNames = fTrackHistNames;
    if constexpr (TPairType == pairTypeMuMu) {
      TString cutNames = fConfigMuonCuts.value;
      histNames = fMuonHistNames;
    }
    if constexpr (TPairType == pairTypeEMu) {
      TString cutNames = fConfigMuonCuts.value;
      histNames = fTrackMuonHistNames;
    }
    std::unique_ptr<TObjArray> objArray(cutNames.Tokenize(","));
    unsigned int ncuts = objArray->GetEntries();

    uint32_t twoTrackFilter = 0;
    uint32_t dileptonFilterMap = 0;
    uint32_t dileptonMcDecision = 0; // placeholder, copy of the dqEfficiency.cxx one
    dileptonList.reserve(1);
    dileptonExtraList.reserve(1);
    if (fConfigFlatTables.value) {
      dimuonAllList.reserve(1);
    }
    for (auto& [t1, t2] : combinations(tracks1, tracks2)) {
      if constexpr (TPairType == VarManager::kDecayToEE) {
        twoTrackFilter = uint32_t(t1.isBarrelSelected()) & uint32_t(t2.isBarrelSelected()) & fTwoTrackFilterMask;
      }
      if constexpr (TPairType == VarManager::kDecayToMuMu) {
        twoTrackFilter = uint32_t(t1.isMuonSelected()) & uint32_t(t2.isMuonSelected()) & fTwoMuonFilterMask;
      }
      if constexpr (TPairType == VarManager::kElectronMuon) {
        twoTrackFilter = uint32_t(t1.isBarrelSelected()) & uint32_t(t2.isMuonSelected()) & fTwoTrackFilterMask;
      }
      if (!twoTrackFilter) { // the tracks must have at least one filter bit in common to continue
        continue;
      }
      constexpr bool eventHasQvector = ((TEventFillMap & VarManager::ObjTypes::ReducedEventQvector) > 0);

      // TODO: FillPair functions need to provide a template argument to discriminate between cases when cov matrix is available or not
      VarManager::FillPair<TPairType, TTrackFillMap>(t1, t2);
      if constexpr ((TPairType == pairTypeEE) || (TPairType == pairTypeMuMu)) { // call this just for ee or mumu pairs
        VarManager::FillPairVertexing<TPairType, TEventFillMap, TTrackFillMap>(event, t1, t2);
        if constexpr (eventHasQvector) {
          VarManager::FillPairVn<TPairType>(t1, t2);
        }
      }

      // TODO: provide the type of pair to the dilepton table (e.g. ee, mumu, emu...)
      dileptonFilterMap = twoTrackFilter;

      dileptonList(event, VarManager::fgValues[VarManager::kMass], VarManager::fgValues[VarManager::kPt], VarManager::fgValues[VarManager::kEta], VarManager::fgValues[VarManager::kPhi], t1.sign() + t2.sign(), dileptonFilterMap, dileptonMcDecision);

      constexpr bool muonHasCov = ((TTrackFillMap & VarManager::ObjTypes::MuonCov) > 0 || (TTrackFillMap & VarManager::ObjTypes::ReducedMuonCov) > 0);
      if constexpr ((TPairType == pairTypeMuMu) && muonHasCov) {
        dileptonExtraList(t1.globalIndex(), t2.globalIndex(), VarManager::fgValues[VarManager::kVertexingTauz], VarManager::fgValues[VarManager::kVertexingLz], VarManager::fgValues[VarManager::kVertexingLxy]);
        if (fConfigFlatTables.value) {
          dimuonAllList(event.posX(), event.posY(), event.posZ(), -999., -999., -999., VarManager::fgValues[VarManager::kMass], false, VarManager::fgValues[VarManager::kPt], VarManager::fgValues[VarManager::kEta], VarManager::fgValues[VarManager::kPhi], t1.sign() + t2.sign(), VarManager::fgValues[VarManager::kVertexingTauz], VarManager::fgValues[VarManager::kVertexingTauzErr], VarManager::fgValues[VarManager::kVertexingTauxy], VarManager::fgValues[VarManager::kVertexingTauxyErr], t1.pt(), t1.eta(), t1.phi(), t1.sign(), t2.pt(), t2.eta(), t2.phi(), t2.sign(), 0., 0., t1.chi2MatchMCHMID(), t2.chi2MatchMCHMID(), t1.chi2MatchMCHMFT(), t2.chi2MatchMCHMFT(), -999., -999., -999., -999., -999., -999., -999., -999., -999., -999., -999., -999., -999., -999., -999., -999., t1.isAmbiguous(), t2.isAmbiguous());
        }
      }

      if constexpr (eventHasQvector) {
        dileptonFlowList(VarManager::fgValues[VarManager::kU2Q2], VarManager::fgValues[VarManager::kU3Q3], VarManager::fgValues[VarManager::kCos2DeltaPhi], VarManager::fgValues[VarManager::kCos3DeltaPhi]);
      }

      int iCut = 0;
      for (unsigned int icut = 0; icut < ncuts; icut++) {
        if (twoTrackFilter & (uint32_t(1) << icut)) {
          if (fPairCuts.size() == 0) { // if no pair cuts are passed
            if (t1.sign() * t2.sign() < 0) {
              fHistMan->FillHistClass(histNames[icut][0].Data(), VarManager::fgValues);
            } else {
              if (t1.sign() > 0) {
                fHistMan->FillHistClass(histNames[icut][1].Data(), VarManager::fgValues);
              } else {
                fHistMan->FillHistClass(histNames[icut][2].Data(), VarManager::fgValues);
              }
            }
          } else { // if pair cuts are passed
            for (auto cut = fPairCuts.begin(); cut != fPairCuts.end(); cut++, iCut++) {
              if (!(*cut).IsSelected(VarManager::fgValues)) // apply pair cuts
                continue;
              if (t1.sign() * t2.sign() < 0) {
                fHistMan->FillHistClass(histNames[iCut][0].Data(), VarManager::fgValues);
              } else {
                if (t1.sign() > 0) {
                  fHistMan->FillHistClass(histNames[iCut][1].Data(), VarManager::fgValues);
                } else {
                  fHistMan->FillHistClass(histNames[iCut][2].Data(), VarManager::fgValues);
                }
              }
            } // end loop (pair cuts)
          }   // end if (check pair cuts)
        }     // end if (filter bits)
      }       // end loop (cuts)
    }         // end loop over pairs
  }

  void processDecayToEESkimmed(soa::Filtered<MyEventsVtxCovSelected>::iterator const& event, soa::Filtered<MyBarrelTracksSelected> const& tracks)
  {
    // Reset the fValues array
    VarManager::ResetValues(0, VarManager::kNVars);
    VarManager::FillEvent<gkEventFillMap>(event, VarManager::fgValues);
    runSameEventPairing<VarManager::kDecayToEE, gkEventFillMap, gkTrackFillMap>(event, tracks, tracks);
  }
  void processDecayToEESkimmedWithCov(soa::Filtered<MyEventsVtxCovSelected>::iterator const& event, soa::Filtered<MyBarrelTracksSelectedWithCov> const& tracks)
  {
    // Reset the fValues array
    VarManager::ResetValues(0, VarManager::kNVars);
    VarManager::FillEvent<gkEventFillMapWithCov>(event, VarManager::fgValues);
    runSameEventPairing<VarManager::kDecayToEE, gkEventFillMapWithCov, gkTrackFillMapWithCov>(event, tracks, tracks);
  }
  void processDecayToEEVertexingSkimmed(soa::Filtered<MyEventsVtxCovSelected>::iterator const& event, soa::Filtered<MyBarrelTracksSelectedWithCov> const& tracks)
  {
    // Reset the fValues array
    VarManager::ResetValues(0, VarManager::kNVars);
    VarManager::FillEvent<gkEventFillMap>(event, VarManager::fgValues);
    runSameEventPairing<VarManager::kDecayToEE, gkEventFillMapWithCov, gkTrackFillMapWithCov>(event, tracks, tracks);
  }
  void processDecayToEEPrefilterSkimmed(soa::Filtered<MyEventsVtxCovSelected>::iterator const& event, soa::Filtered<MyBarrelTracksSelectedWithPrefilter> const& tracks)
  {
    // Reset the fValues array
    VarManager::ResetValues(0, VarManager::kNVars);
    VarManager::FillEvent<gkEventFillMap>(event, VarManager::fgValues);
    runSameEventPairing<VarManager::kDecayToEE, gkEventFillMap, gkTrackFillMap>(event, tracks, tracks);
  }
  void processDecayToMuMuSkimmed(soa::Filtered<MyEventsVtxCovSelected>::iterator const& event, soa::Filtered<MyMuonTracksSelected> const& muons)
  {
    // Reset the fValues array
    VarManager::ResetValues(0, VarManager::kNVars);
    VarManager::FillEvent<gkEventFillMap>(event, VarManager::fgValues);
    runSameEventPairing<VarManager::kDecayToMuMu, gkEventFillMap, gkMuonFillMap>(event, muons, muons);
  }
  void processDecayToMuMuVertexingSkimmed(soa::Filtered<MyEventsVtxCovSelected>::iterator const& event, soa::Filtered<MyMuonTracksSelectedWithCov> const& muons)
  {
    // Reset the fValues array
    VarManager::ResetValues(0, VarManager::kNVars);
    VarManager::FillEvent<gkEventFillMap>(event, VarManager::fgValues);
    runSameEventPairing<VarManager::kDecayToMuMu, gkEventFillMapWithCov, gkMuonFillMapWithCov>(event, muons, muons);
  }
  void processVnDecayToEESkimmed(soa::Filtered<MyEventsVtxCovSelectedQvector>::iterator const& event, soa::Filtered<MyBarrelTracksSelected> const& tracks)
  {
    // Reset the fValues array
    VarManager::ResetValues(0, VarManager::kNVars);
    VarManager::FillEvent<gkEventFillMapWithCovQvector>(event, VarManager::fgValues);
    runSameEventPairing<VarManager::kDecayToEE, gkEventFillMapWithCovQvector, gkTrackFillMap>(event, tracks, tracks);
  }
  void processVnDecayToMuMuSkimmed(soa::Filtered<MyEventsVtxCovSelectedQvector>::iterator const& event, soa::Filtered<MyMuonTracksSelected> const& muons)
  {
    // Reset the fValues array
    VarManager::ResetValues(0, VarManager::kNVars);
    VarManager::FillEvent<gkEventFillMapWithCovQvector>(event, VarManager::fgValues);
    runSameEventPairing<VarManager::kDecayToMuMu, gkEventFillMapWithCovQvector, gkMuonFillMap>(event, muons, muons);
  }
  void processElectronMuonSkimmed(soa::Filtered<MyEventsVtxCovSelected>::iterator const& event, soa::Filtered<MyBarrelTracksSelected> const& tracks, soa::Filtered<MyMuonTracksSelected> const& muons)
  {
    // Reset the fValues array
    VarManager::ResetValues(0, VarManager::kNVars);
    VarManager::FillEvent<gkEventFillMap>(event, VarManager::fgValues);
    runSameEventPairing<VarManager::kElectronMuon, gkEventFillMap, gkTrackFillMap>(event, tracks, muons);
  }
  void processAllSkimmed(soa::Filtered<MyEventsVtxCovSelected>::iterator const& event, soa::Filtered<MyBarrelTracksSelected> const& tracks, soa::Filtered<MyMuonTracksSelected> const& muons)
  {
    // Reset the fValues array
    VarManager::ResetValues(0, VarManager::kNVars);
    VarManager::FillEvent<gkEventFillMap>(event, VarManager::fgValues);
    runSameEventPairing<VarManager::kDecayToEE, gkEventFillMap, gkTrackFillMap>(event, tracks, tracks);
    runSameEventPairing<VarManager::kDecayToMuMu, gkEventFillMap, gkMuonFillMap>(event, muons, muons);
    runSameEventPairing<VarManager::kElectronMuon, gkEventFillMap, gkTrackFillMap>(event, tracks, muons);
  }
  // TODO: dummy function for the case when no process function is enabled
  void processDummy(MyEvents&)
  {
    // do nothing
  }

  PROCESS_SWITCH(AnalysisSameEventPairing, processDecayToEESkimmed, "Run electron-electron pairing, with skimmed tracks", false);
  PROCESS_SWITCH(AnalysisSameEventPairing, processDecayToEESkimmedWithCov, "Run electron-electron pairing, with skimmed covariant tracks", false);
  PROCESS_SWITCH(AnalysisSameEventPairing, processDecayToEEVertexingSkimmed, "Run electron-electron pairing and vertexing, with skimmed electrons", false);
  PROCESS_SWITCH(AnalysisSameEventPairing, processDecayToEEPrefilterSkimmed, "Run electron-electron pairing, with skimmed tracks and prefilter from AnalysisPrefilterSelection", false);
  PROCESS_SWITCH(AnalysisSameEventPairing, processDecayToMuMuSkimmed, "Run muon-muon pairing, with skimmed muons", false);
  PROCESS_SWITCH(AnalysisSameEventPairing, processDecayToMuMuVertexingSkimmed, "Run muon-muon pairing and vertexing, with skimmed muons", false);
  PROCESS_SWITCH(AnalysisSameEventPairing, processVnDecayToEESkimmed, "Run electron-electron pairing, with skimmed tracks for vn", false);
  PROCESS_SWITCH(AnalysisSameEventPairing, processVnDecayToMuMuSkimmed, "Run muon-muon pairing, with skimmed tracks for vn", false);
  PROCESS_SWITCH(AnalysisSameEventPairing, processElectronMuonSkimmed, "Run electron-muon pairing, with skimmed tracks/muons", false);
  PROCESS_SWITCH(AnalysisSameEventPairing, processAllSkimmed, "Run all types of pairing, with skimmed tracks/muons", false);
  PROCESS_SWITCH(AnalysisSameEventPairing, processDummy, "Dummy function, enabled only if none of the others are enabled", false);
};

struct AnalysisDileptonHadron {
  //
  // This task combines dilepton candidates with a track and could be used for example
  //  in analyses with the dilepton as one of the decay products of a higher mass resonance (e.g. B -> Jpsi + K)
  //    or in dilepton + hadron correlations, etc.
  //
  //  The barrel and muon track filtering tasks can produce multiple parallel decisions, which are used to produce
  //   dileptons which inherit the logical intersection of the track level decisions (see the AnalysisSameEventPairing task).
  //  This can be used also in the dilepton-hadron correlation analysis. However, in this model of the task, we use all the dileptons produced in the
  //    lepton pairing task to combine them with the hadrons selected by the barrel track selection.
  //  To be modified/adapted if new requirements appear

  OutputObj<THashList> fOutputList{"output"};
  // TODO: For now this is only used to determine the position in the filter bit map for the hadron cut
  Configurable<string> fConfigTrackCuts{"cfgLeptonCuts", "", "Comma separated list of barrel track cuts"};
  Configurable<std::string> fConfigAddDileptonHadHistogram{"cfgAddDileptonHadHistogram", "", "Comma separated list of histograms"};

  Filter eventFilter = aod::dqanalysisflags::isEventSelected == 1;
  Filter dileptonFilter = aod::reducedpair::mass > 2.92f && aod::reducedpair::mass < 3.16f && aod::reducedpair::sign == 0;

  constexpr static uint32_t fgDileptonFillMap = VarManager::ObjTypes::ReducedTrack | VarManager::ObjTypes::Pair; // fill map

  // use two values array to avoid mixing up the quantities
  float* fValuesDilepton;
  float* fValuesHadron;
  HistogramManager* fHistMan;

  // NOTE: the barrel track filter is shared between the filters for dilepton electron candidates (first n-bits)
  //       and the associated hadrons (n+1 bit) --> see the barrel track selection task
  //      The current condition should be replaced when bitwise operators will become available in Filter expressions
  int fNHadronCutBit;

  void init(o2::framework::InitContext& context)
  {
    fValuesDilepton = new float[VarManager::kNVars];
    fValuesHadron = new float[VarManager::kNVars];
    VarManager::SetDefaultVarNames();
    fHistMan = new HistogramManager("analysisHistos", "aa", VarManager::kNVars);
    fHistMan->SetUseDefaultVariableNames(kTRUE);
    fHistMan->SetDefaultVarNames(VarManager::fgVariableNames, VarManager::fgVariableUnits);

    // TODO: Create separate histogram directories for each selection used in the creation of the dileptons
    // TODO: Implement possibly multiple selections for the associated track ?
    if (context.mOptions.get<bool>("processSkimmed")) {
      DefineHistograms(fHistMan, "DileptonsSelected;DileptonHadronInvMass;DileptonHadronCorrelation", fConfigAddDileptonHadHistogram); // define all histograms
      VarManager::SetUseVars(fHistMan->GetUsedVars());
      fOutputList.setObject(fHistMan->GetMainHistogramList());
    }

    TString configCutNamesStr = fConfigTrackCuts.value;
    if (!configCutNamesStr.IsNull()) {
      std::unique_ptr<TObjArray> objArray(configCutNamesStr.Tokenize(","));
      fNHadronCutBit = objArray->GetEntries();
    } else {
      fNHadronCutBit = 0;
    }
  }

  // Template function to run pair - hadron combinations
  template <uint32_t TEventFillMap, typename TEvent, typename TTracks>
  void runDileptonHadron(TEvent const& event, TTracks const& tracks, soa::Filtered<aod::Dileptons> const& dileptons)
  {
    VarManager::ResetValues(0, VarManager::kNVars, fValuesHadron);
    VarManager::ResetValues(0, VarManager::kNVars, fValuesDilepton);
    VarManager::FillEvent<TEventFillMap>(event, fValuesHadron);
    VarManager::FillEvent<TEventFillMap>(event, fValuesDilepton);

    // loop once over dileptons for QA purposes
    for (auto dilepton : dileptons) {
      VarManager::FillTrack<fgDileptonFillMap>(dilepton, fValuesDilepton);
      fHistMan->FillHistClass("DileptonsSelected", fValuesDilepton);
      // loop over hadrons
      for (auto& hadron : tracks) {
        // TODO: Replace this with a Filter expression
        if (!(uint32_t(hadron.isBarrelSelected()) & (uint32_t(1) << fNHadronCutBit))) {
          continue;
        }
        // TODO: Check whether this hadron is one of the dilepton daughters!
        VarManager::FillDileptonHadron(dilepton, hadron, fValuesHadron);
        fHistMan->FillHistClass("DileptonHadronInvMass", fValuesHadron);
        fHistMan->FillHistClass("DileptonHadronCorrelation", fValuesHadron);
      }
    }
  }

  void processSkimmed(soa::Filtered<MyEventsVtxCovSelected>::iterator const& event, MyBarrelTracksSelected const& tracks, soa::Filtered<aod::Dileptons> const& dileptons)
  {
    runDileptonHadron<gkEventFillMap>(event, tracks, dileptons);
  }
  // TODO: Add process functions which use cov matrices for secondary vertexing (e.g. B->Jpsi + K)
  void processDummy(MyEvents&)
  {
    // do nothing
  }

  PROCESS_SWITCH(AnalysisDileptonHadron, processSkimmed, "Run dilepton-hadron pairing, using skimmed data", false);
  PROCESS_SWITCH(AnalysisDileptonHadron, processDummy, "Dummy function", false);
};

WorkflowSpec defineDataProcessing(ConfigContext const& cfgc)
{
  return WorkflowSpec{
    adaptAnalysisTask<AnalysisEventSelection>(cfgc),
    adaptAnalysisTask<AnalysisTrackSelection>(cfgc),
    adaptAnalysisTask<AnalysisMuonSelection>(cfgc),
    adaptAnalysisTask<AnalysisPrefilterSelection>(cfgc),
    adaptAnalysisTask<AnalysisEventMixing>(cfgc),
    adaptAnalysisTask<AnalysisSameEventPairing>(cfgc),
    adaptAnalysisTask<AnalysisDileptonHadron>(cfgc)};
}

void DefineHistograms(HistogramManager* histMan, TString histClasses, Configurable<std::string> configVar)
{
  //
  // Define here the histograms for all the classes required in analysis.
  //  The histogram classes are provided in the histClasses string, separated by semicolon ";"
  //  The histogram classes and their components histograms are defined below depending on the name of the histogram class
  //
  std::unique_ptr<TObjArray> objArray(histClasses.Tokenize(";"));
  for (Int_t iclass = 0; iclass < objArray->GetEntries(); ++iclass) {
    TString classStr = objArray->At(iclass)->GetName();
    histMan->AddHistClass(classStr.Data());

    TString histName = configVar.value;
    // NOTE: The level of detail for histogramming can be controlled via configurables
    if (classStr.Contains("Event")) {
      dqhistograms::DefineHistograms(histMan, objArray->At(iclass)->GetName(), "event", histName);
    }

    if (classStr.Contains("Track") && !classStr.Contains("Pairs")) {
      if (classStr.Contains("Barrel")) {
        dqhistograms::DefineHistograms(histMan, objArray->At(iclass)->GetName(), "track", histName);
        if (classStr.Contains("PIDCalibElectron")) {
          dqhistograms::DefineHistograms(histMan, objArray->At(iclass)->GetName(), "track", "postcalib_electron");
        }
        if (classStr.Contains("PIDCalibPion")) {
          dqhistograms::DefineHistograms(histMan, objArray->At(iclass)->GetName(), "track", "postcalib_pion");
        }
        if (classStr.Contains("PIDCalibProton")) {
          dqhistograms::DefineHistograms(histMan, objArray->At(iclass)->GetName(), "track", "postcalib_proton");
        }
      }
      if (classStr.Contains("Muon")) {
        dqhistograms::DefineHistograms(histMan, objArray->At(iclass)->GetName(), "track", histName);
      }
    }

    if (classStr.Contains("Pairs")) {
      dqhistograms::DefineHistograms(histMan, objArray->At(iclass)->GetName(), "pair", histName);
    }

    if (classStr.Contains("DileptonsSelected")) {
      dqhistograms::DefineHistograms(histMan, objArray->At(iclass)->GetName(), "pair", "barrel");
    }

    if (classStr.Contains("HadronsSelected")) {
      dqhistograms::DefineHistograms(histMan, objArray->At(iclass)->GetName(), "track", histName);
    }

    if (classStr.Contains("DileptonHadronInvMass")) {
      dqhistograms::DefineHistograms(histMan, objArray->At(iclass)->GetName(), "dilepton-hadron-mass");
    }

    if (classStr.Contains("DileptonHadronCorrelation")) {
      dqhistograms::DefineHistograms(histMan, objArray->At(iclass)->GetName(), "dilepton-hadron-correlation");
    }
  } // end loop over histogram classes
}<|MERGE_RESOLUTION|>--- conflicted
+++ resolved
@@ -893,9 +893,6 @@
   template <int TPairType, uint32_t TEventFillMap, uint32_t TTrackFillMap, typename TEvent, typename TTracks1, typename TTracks2>
   void runSameEventPairing(TEvent const& event, TTracks1 const& tracks1, TTracks2 const& tracks2)
   {
-<<<<<<< HEAD
-    TString cutNames = fConfigTrackCuts.value;
-=======
     o2::parameters::GRPObject* grpo = ccdb->getForTimeStamp<o2::parameters::GRPObject>(ccdbpath_grp, event.timestamp());
     if (grpo != nullptr) {
       mMagField = grpo->getNominalL3Field();
@@ -905,8 +902,7 @@
     VarManager::SetupTwoProngDCAFitter(mMagField, true, 200.0f, 4.0f, 1.0e-3f, 0.9f, true); // TODO: get these parameters from Configurables
     VarManager::SetupTwoProngFwdDCAFitter(mMagField, true, 200.0f, 1.0e-3f, 0.9f, true);
 
-    unsigned int ncuts = fTrackHistNames.size();
->>>>>>> d2f9af45
+    TString cutNames = fConfigTrackCuts.value;
     std::vector<std::vector<TString>> histNames = fTrackHistNames;
     if constexpr (TPairType == pairTypeMuMu) {
       TString cutNames = fConfigMuonCuts.value;
