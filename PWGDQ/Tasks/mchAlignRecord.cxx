// Copyright 2019-2020 CERN and copyright holders of ALICE O2.
// See https://alice-o2.web.cern.ch/copyright for details of the copyright holders.
// All rights not expressly granted are reserved.
//
// This software is distributed under the terms of the GNU General Public
// License v3 (GPL Version 3), copied verbatim in the file "COPYING".
//
// In applying this license CERN does not waive the privileges and immunities
// granted to it by virtue of its status as an Intergovernmental Organization
// or submit itself to any jurisdiction.

/// \file mchAlignRecord.cxx
/// \brief A useful task to get MillePede record for alignment and apply different geometries
///
/// \author Chi ZHANG, CEA-Saclay, chi.zhang@cern.ch

<<<<<<< HEAD
=======
#include "Framework/AnalysisTask.h"
#include "Framework/runDataProcessing.h"

>>>>>>> 74a4805e
#include <cmath>
#include <string>
#include <unordered_map>
#include <vector>
#include <iostream>
#include <gsl/span>

#include "Framework/AnalysisTask.h"
#include "Framework/runDataProcessing.h"

#include <Math/Vector4D.h>
#include <TCanvas.h>
#include <TDatabasePDG.h>
#include <TF1.h>
#include <TFile.h>
#include <TH1F.h>
#include <TH2F.h>
#include <TLegend.h>
#include <TMatrixD.h>
#include <TParameter.h>
#include <TSystem.h>
#include <TTree.h>
#include <TTreeReader.h>
#include <TTreeReaderValue.h>
#include <TChain.h>
#include <TGraph.h>
#include <TGraphErrors.h>
#include <TLine.h>
#include <TSystem.h>

#include "CommonConstants/LHCConstants.h"
#include "CommonUtils/NameConf.h"
#include "Common/DataModel/EventSelection.h"
#include "PWGDQ/Core/VarManager.h"

#include "DataFormatsParameters/GRPObject.h"
#include "DataFormatsParameters/GRPMagField.h"
#include "DetectorsBase/GeometryManager.h"
#include "DetectorsBase/GRPGeomHelper.h"
#include "DetectorsBase/Propagator.h"
#include "Framework/Logger.h"
#include "Framework/CallbackService.h"
#include "CCDB/BasicCCDBManager.h"

#include "MCHGeometryTransformer/Transformations.h"
#include "DataFormatsMCH/Cluster.h"
#include "DataFormatsMCH/TrackMCH.h"
#include "MCHTracking/Track.h"
#include "MCHTracking/TrackExtrap.h"
#include "MCHTracking/TrackParam.h"
#include "MCHTracking/TrackFitter.h"
#include "ReconstructionDataFormats/TrackMCHMID.h"
#include "MCHAlign/Aligner.h"
#include "DetectorsCommonDataFormats/AlignParam.h"
#include "DetectorsCommonDataFormats/DetID.h"
#include "DetectorsCommonDataFormats/DetectorNameConf.h"

using namespace o2;
using namespace o2::framework;
using namespace o2::framework::expressions;
using namespace o2::aod;

using namespace std;
using std::cout;
using std::endl;

const int fgNCh = 10;
const int fgNDetElemCh[fgNCh] = {4, 4, 4, 4, 18, 18, 26, 26, 26, 26};
const int fgSNDetElemCh[fgNCh + 1] = {0, 4, 8, 12, 16, 34, 52, 78, 104, 130, 156};

// using MyEvents = soa::Join<aod::Collisions, aod::EvSels>;
using MyEvents = aod::Collisions;

struct mchAlignRecordTask {

  Service<o2::ccdb::BasicCCDBManager> fCCDB;
  parameters::GRPMagField* grpmag;
  TGeoManager* geo;

  mch::TrackFitter trackFitter;
  mch::Aligner mAlign{};
  Double_t weightRecord{1.0};

  double Reso_X = 0.0;
  double Reso_Y = 0.0;
  double ImproveCut = 6.0;
  int fCurrentRun;

  map<int, math_utils::Transform3D> transformOld;
  map<int, math_utils::Transform3D> transformNew;
  mch::geo::TransformationCreator transformation;

  Configurable<string> fConfigCcdbUrl{"ccdb-url", "http://alice-ccdb.cern.ch", "url of the ccdb repository"};
  Configurable<string> geoPath{"geoPath", "GLO/Config/GeometryAligned", "Path of the geometry file"};
  Configurable<string> grpmagPath{"grpmagPath", "GLO/Config/GRPMagField", "CCDB path of the GRPMagField object"};
  Configurable<string> fConfigCollType{"collision-type", "pp", "Resolution specification for trackfitter"};
  Configurable<string> fFixChamber{"fix-chamber", "", "Fixing chamber"};
  Configurable<bool> fDoNewGeo{"do-realign", false, "Transform to a given new geometry"};
  Configurable<bool> fDoEvaluation{"do-evaluation", false, "Enable storage of residuals"};
  Configurable<string> fConfigNewGeoFile{"new-geo", "o2sim_geometry-aligned.root", "New geometry for transformation"};
  Configurable<string> fOutputRecFileName{"outfile-data", "recDataFile.root", "Name of output data record file"};
  Configurable<string> fOutputConsFileName{"outfile-constraint", "recConsFile.root", "Name of output constraint record file"};

  void init(InitContext& ic)
  {

    // Load field and geometry informations here
    fCCDB->setURL(fConfigCcdbUrl);
    fCCDB->setCaching(true);
    fCCDB->setLocalObjectValidityChecking();

    // Congiguration of resolution for track fitter
    if (fConfigCollType.value == "pp") {
      Reso_X = 0.4;
      Reso_Y = 0.4;
      ImproveCut = 6.0;
      LOG(info) << "Using pp parameter set for TrackFitter";
    } else {
      Reso_X = 0.2;
      Reso_Y = 0.2;
      ImproveCut = 4.0;
      LOG(info) << "Using PbPb parameter set for TrackFitter";
    }
    trackFitter.setChamberResolution(Reso_X, Reso_Y);
    trackFitter.useChamberResolution();

    // Configuration for alignment object
    mAlign.SetDoEvaluation(fDoEvaluation.value);
    mAlign.SetAllowedVariation(0, 2.0);
    mAlign.SetAllowedVariation(1, 0.3);
    mAlign.SetAllowedVariation(2, 0.002);
    mAlign.SetAllowedVariation(3, 2.0);

    // Configuration for chamber fixing
    auto chambers = fFixChamber.value;
    for (int i = 0; i < chambers.length(); ++i) {
      if (chambers[i] == ',')
        continue;
      int chamber = chambers[i] - '0';
      LOG(info) << Form("%s%d", "Fixing chamber: ", chamber);
      mAlign.FixChamber(chamber);
    }

    // Init for output saving
    mAlign.init(fOutputRecFileName.value, fOutputConsFileName.value);

    ic.services().get<CallbackService>().set<CallbackService::Id::Stop>([this]() {
      LOG(info) << "Saving records into ROOT file";
      mAlign.terminate();
    });
  }

  //_________________________________________________________________________________________________
  Int_t GetDetElemId(Int_t iDetElemNumber)
  {
    // make sure detector number is valid
    if (!(iDetElemNumber >= fgSNDetElemCh[0] &&
          iDetElemNumber < fgSNDetElemCh[fgNCh])) {
      LOG(fatal) << "Invalid detector element number: " << iDetElemNumber;
    }
    /// get det element number from ID
    // get chamber and element number in chamber
    int iCh = 0;
    int iDet = 0;
    for (int i = 1; i <= fgNCh; i++) {
      if (iDetElemNumber < fgSNDetElemCh[i]) {
        iCh = i;
        iDet = iDetElemNumber - fgSNDetElemCh[i - 1];
        break;
      }
    }

    // make sure detector index is valid
    if (!(iCh > 0 && iCh <= fgNCh && iDet < fgNDetElemCh[iCh - 1])) {
      LOG(fatal) << "Invalid detector element id: " << 100 * iCh + iDet;
    }

    // add number of detectors up to this chamber
    return 100 * iCh + iDet;
  }

  //_________________________________________________________________________________________________
  bool RemoveTrack(mch::Track& track, double ImproveCut)
  {
    double maxChi2Cluster = 2 * ImproveCut * ImproveCut;
    bool removeTrack = false;

    try {
      trackFitter.fit(track, false);
    } catch (exception const& e) {
      removeTrack = true;
      return removeTrack;
    }

    auto itStartingParam = std::prev(track.rend());

    while (true) {
      try {
        trackFitter.fit(track, true, false, (itStartingParam == track.rbegin()) ? nullptr : &itStartingParam);
      } catch (exception const&) {
        removeTrack = true;
        break;
      }

      double worstLocalChi2 = -1.0;

      track.tagRemovableClusters(0x1F, false);
      auto itWorstParam = track.end();

      for (auto itParam = track.begin(); itParam != track.end(); ++itParam) {
        if (itParam->getLocalChi2() > worstLocalChi2) {
          worstLocalChi2 = itParam->getLocalChi2();
          itWorstParam = itParam;
        }
      }

      if (worstLocalChi2 < maxChi2Cluster)
        break;

      if (!itWorstParam->isRemovable()) {
        removeTrack = true;
        track.removable();
        break;
      }

      auto itNextParam = track.removeParamAtCluster(itWorstParam);
      auto itNextToNextParam = (itNextParam == track.end()) ? itNextParam : std::next(itNextParam);
      itStartingParam = track.rbegin();

      if (track.getNClusters() < 10) {
        removeTrack = true;
        break;
      } else {
        while (itNextToNextParam != track.end()) {
          if (itNextToNextParam->getClusterPtr()->getChamberId() != itNextParam->getClusterPtr()->getChamberId()) {
            itStartingParam = std::make_reverse_iterator(++itNextParam);
            break;
          }
          ++itNextToNextParam;
        }
      }
    }

    if (!removeTrack) {
      for (auto& param : track) {
        param.setParameters(param.getSmoothParameters());
        param.setCovariances(param.getSmoothCovariances());
      }
    }

    return removeTrack;
  }

  template <typename TEvent, typename TTracks, typename TClusters>
  void runProcessTracks(TEvent const& collision, aod::BCsWithTimestamps const&, TTracks const& tracks, TClusters const& clusters)
  {

    auto bc = collision.template bc_as<aod::BCsWithTimestamps>();

    if (fCurrentRun != bc.runNumber()) {

      grpmag = fCCDB->getForTimeStamp<o2::parameters::GRPMagField>(grpmagPath, bc.timestamp());
      if (grpmag != nullptr) {
        o2::base::Propagator::initFieldFromGRP(grpmag);
      }
      // Configuration for magnetic field and track extrapolation
      VarManager::SetupMuonMagField();
      mch::TrackExtrap::useExtrapV2();
      mAlign.SetBFieldOn(mch::TrackExtrap::isFieldON());
      trackFitter.smoothTracks(true);

      // Load reference geometry
      geo = fCCDB->getForTimeStamp<TGeoManager>(geoPath, bc.timestamp());
      transformation = mch::geo::transformationFromTGeoManager(*geo);
      for (int i = 0; i < 156; i++) {
        int iDEN = GetDetElemId(i);
        transformOld[iDEN] = transformation(iDEN);
      }

      if (fDoNewGeo.value) {
        // Load new geometry with which we want to check
        base::GeometryManager::loadGeometry(fConfigNewGeoFile.value);
        transformation = mch::geo::transformationFromTGeoManager(*gGeoManager);
        for (int i = 0; i < 156; i++) {
          int iDEN = GetDetElemId(i);
          transformNew[iDEN] = transformation(iDEN);
        }
      }

      fCurrentRun = bc.runNumber();
    }

    // Loop over forward tracks
    for (auto const& track : tracks) {

      int clIndex = -1;
      mch::Track convertedTrack;

      // Loop over attached clusters
      for (auto const& cluster : clusters) {

        if (cluster.template fwdtrack_as<TTracks>() != track) {
          continue;
        }

        clIndex += 1;

        mch::Cluster* mch_cluster = new mch::Cluster();
        mch_cluster->x = cluster.x();
        mch_cluster->y = cluster.y();
        mch_cluster->z = cluster.z();

        if (fDoNewGeo.value) {
          math_utils::Point3D<double> local;
          math_utils::Point3D<double> master;

          master.SetXYZ(cluster.x(), cluster.y(), cluster.z());

          transformOld[cluster.deId()].MasterToLocal(master, local);
          transformNew[cluster.deId()].LocalToMaster(local, master);

          mch_cluster->x = master.x();
          mch_cluster->y = master.y();
          mch_cluster->z = master.z();
        }

        uint32_t ClUId = mch::Cluster::buildUniqueId(static_cast<int>(cluster.deId() / 100) - 1, cluster.deId(), clIndex);
        mch_cluster->uid = ClUId;

        mch_cluster->ex = cluster.isGoodX() ? 0.2 : 10.0;
        mch_cluster->ey = cluster.isGoodY() ? 0.2 : 10.0;

        convertedTrack.createParamAtCluster(*mch_cluster);
      }

      if (convertedTrack.getNClusters() > 9) {
        // Erase removable track
        if (!RemoveTrack(convertedTrack, ImproveCut)) {
          mAlign.ProcessTrack(convertedTrack, transformation, true, weightRecord);
        }
      }
    }
  }

  void processTracks(MyEvents::iterator const& collision, aod::BCsWithTimestamps const& bcs, aod::FwdTracks const& tracks, aod::FwdTrkCls const& clusters)
  {
    runProcessTracks(collision, bcs, tracks, clusters);
  }

  PROCESS_SWITCH(mchAlignRecordTask, processTracks, "Process tracks", true);
};

WorkflowSpec defineDataProcessing(ConfigContext const& cfgc)
{
  return WorkflowSpec{adaptAnalysisTask<mchAlignRecordTask>(cfgc)};
}<|MERGE_RESOLUTION|>--- conflicted
+++ resolved
@@ -14,21 +14,15 @@
 ///
 /// \author Chi ZHANG, CEA-Saclay, chi.zhang@cern.ch
 
-<<<<<<< HEAD
-=======
 #include "Framework/AnalysisTask.h"
 #include "Framework/runDataProcessing.h"
 
->>>>>>> 74a4805e
 #include <cmath>
 #include <string>
 #include <unordered_map>
 #include <vector>
 #include <iostream>
 #include <gsl/span>
-
-#include "Framework/AnalysisTask.h"
-#include "Framework/runDataProcessing.h"
 
 #include <Math/Vector4D.h>
 #include <TCanvas.h>
@@ -346,7 +340,7 @@
           mch_cluster->z = master.z();
         }
 
-        uint32_t ClUId = mch::Cluster::buildUniqueId(static_cast<int>(cluster.deId() / 100) - 1, cluster.deId(), clIndex);
+        uint32_t ClUId = mch::Cluster::buildUniqueId(int(cluster.deId() / 100) - 1, cluster.deId(), clIndex);
         mch_cluster->uid = ClUId;
 
         mch_cluster->ex = cluster.isGoodX() ? 0.2 : 10.0;
