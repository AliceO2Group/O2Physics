// Copyright 2019-2024 CERN and copyright holders of ALICE O2.
// See https://alice-o2.web.cern.ch/copyright for details of the copyright holders.
// All rights not expressly granted are reserved.
//
// This software is distributed under the terms of the GNU General Public
// License v3 (GPL Version 3), copied verbatim in the file "COPYING".
//
// In applying this license CERN does not waive the privileges and immunities
// granted to it by virtue of its status as an Intergovernmental Organization
// or submit itself to any jurisdiction.

/// \file MIDEfficiency.cxx
/// \brief task to prepare the tables and convert the AO2D forward track into MID track to feed to the efficiency calculator
///
/// @param midEfficiency MID efficiency converter
/// Struct for writing the table and convert the data
/// to MID tracks needed to compute the efficiency of the MID RPCs
///
/// \author Luca Quaglia <luca.quaglia@cern.ch>
///

#include "Framework/AnalysisTask.h"
#include "Framework/HistogramRegistry.h"
#include "Framework/runDataProcessing.h"
#include "Framework/CallbackService.h"
#include "Framework/ASoAHelpers.h"

// O2 physics classes
#include "PWGDQ/DataModel/ReducedInfoTables.h"

// O2
#include "DataFormatsMID/Track.h" //MID track from O2
#include "Framework/Variant.h"
#include "Framework/ConfigParamSpec.h"
#include "Framework/CompletionPolicyHelpers.h"

#include "MIDEfficiency/Efficiency.h"
#include "MIDBase/DetectorParameters.h"
#include "MIDBase/Mapping.h"

using namespace o2;
using namespace o2::aod;
using namespace o2::framework;
using namespace o2::framework::expressions;
using MyMuonTracks = soa::Join<aod::ReducedMuons, aod::ReducedMuonsExtra>;

struct midEfficiency {

  // Histogram registry
  HistogramRegistry histos{"histos", {}, OutputObjHandlingPolicy::AnalysisObject};

  // Configurables for histogram axes
  Configurable<int> nBinsLocal{"nBinsLocal", 936, "N bins in local board counts histo"};
  Configurable<int> nBinsRPC{"nBinsRPC", 72, "N bins in RPC counts histo"};
  Configurable<int> nBinsPlane{"nBinsPlane", 4, "N bins in plane counts histo"};
  Configurable<int> nBinsTrackType{"nBinsTrackType", 5, "N bins in track type debug histo"};
  Configurable<bool> createRootFile{"createRootFile", false, "if true it creates the mid-reco.root file for debug purposes"};

  // Vector of MID tracks to pass to the efficiency calculator
  std::vector<o2::mid::Track> dummyTrack;
  // MID track placeholder for processing
  o2::mid::Track trk;
  // MID mapping for LB calculation
  o2::mid::Mapping mapping;

<<<<<<< HEAD
  // Filter only for MCH-MID tracks
  Filter muonTrackType = aod::fwdtrack::trackType == uint8_t(3);

  void init(o2::framework::InitContext const& ic)
=======
  void init(o2::framework::InitContext const&)
>>>>>>> 05a998a2
  {

    LOGF(debug, "Initialization starting");

    // Axes definition
    const AxisSpec axisLocalBoards{nBinsLocal, 0.5, 936.5, "Local board"};
    const AxisSpec axisRPCs{nBinsRPC, -0.5, 71.5, "RPC"};
    const AxisSpec axisPlanes{nBinsPlane, -0.5, 3.5, "Plane"};
    const AxisSpec axisTrackType{nBinsTrackType, -0.5, 4.5, "Muon track type"};

    LOGF(debug, "Creating histograms");

    // Same names as O2 task
    // Local boards
    histos.add("nFiredBPperBoard", "nFiredBPperBoard", kTH1F, {axisLocalBoards});
    histos.add("nFiredNBPperBoard", "nFiredNBPperBoard", kTH1F, {axisLocalBoards});
    histos.add("nFiredBothperBoard", "nFiredBothperBoard", kTH1F, {axisLocalBoards});
    histos.add("nTotperBoard", "nTotperBoard", kTH1F, {axisLocalBoards});
    // RPCs
    histos.add("nFiredBPperRPC", "nFiredBPperRPC", kTH1F, {axisRPCs});
    histos.add("nFiredNBPperRPC", "nFiredNBPperRPC", kTH1F, {axisRPCs});
    histos.add("nFiredBothperRPC", "nFiredBothperRPC", kTH1F, {axisRPCs});
    histos.add("nTotperRPC", "nTotperRPC", kTH1F, {axisRPCs});
    // Planes
    histos.add("nFiredBPperPlane", "nFiredBPperPlane", kTH1F, {axisPlanes});
    histos.add("nFiredNBPperPlane", "nFiredNBPperPlane", kTH1F, {axisPlanes});
    histos.add("nFiredBothperPlane", "nFiredBothperPlane", kTH1F, {axisPlanes});
    histos.add("nTotperPlane", "nTotperPlane", kTH1F, {axisPlanes});
    // Track type for debug only
    histos.add("hTrackType", "hTrackType", kTH1F, {axisTrackType});

  } // end of init

  template <typename TEvent, typename Muons>
  void runMidEffCounters(TEvent const& /*event*/, Muons const& muons)
  {
    LOGF(debug, "Calling process function");

    // Loop over all forward tracks
    // LOGP(info, "collision index = {} ,  nTracks = {}", event.globalIndex(), muons.size());
    for (auto& track : muons) {

      LOGF(debug, "Processing a track");

      histos.fill(HIST("hTrackType"), track.trackType());
      LOGP(info, "track type = {}", track.trackType());

      trk.setEfficiencyWord(track.midBoards());

      auto deIdMT11 = trk.getFiredDEId();
      auto isRight = o2::mid::detparams::isRightSide(deIdMT11);
      auto rpcLine = o2::mid::detparams::getRPCLine(deIdMT11);
      auto effFlag = trk.getEfficiencyFlag();

      if (effFlag < 0) {
        continue;
      }

      // Loop on the four planes and fill histograms accordingly
      for (int ich = 0; ich < 4; ++ich) {

        bool isFiredBP = trk.isFiredChamber(ich, 0);
        bool isFiredNBP = trk.isFiredChamber(ich, 1);
        // Plane
        // Fill all counts - plane
        histos.fill(HIST("nTotperPlane"), ich);
        if (isFiredBP)
          histos.fill(HIST("nFiredBPperPlane"), ich); // BP - Plane
        if (isFiredNBP)
          histos.fill(HIST("nFiredNBPperPlane"), ich); // NBP - Plane
        if (isFiredBP && isFiredNBP)
          histos.fill(HIST("nFiredBothperPlane"), ich); // Both planes - plane

        if (effFlag < 2) {
          continue;
        }

        // Get RPC id
        auto deId = o2::mid::detparams::getDEId(isRight, ich, rpcLine);

        // Fill all counts - RPC
        histos.fill(HIST("nTotperRPC"), deId);
        if (isFiredBP)
          histos.fill(HIST("nFiredBPperRPC"), deId); // BP - RPC
        if (isFiredNBP)
          histos.fill(HIST("nFiredNBPperRPC"), deId); // NBP - RPC
        if (isFiredBP && isFiredNBP)
          histos.fill(HIST("nFiredBothperRPC"), deId); // Both planes - RPC

        if (effFlag < 3) {
          continue;
        }

        // Get LB ID
        auto firedColumn = trk.getFiredColumnId(); // Get fired column - needed for LB calculation
        auto firedLine = trk.getFiredLineId();     // Get fired line - needed for LB calculation

        auto LB = ich * o2::mid::detparams::NLocalBoards + mapping.getBoardId(firedLine, firedColumn, deId);

        histos.fill(HIST("nTotperBoard"), LB);

        if (isFiredBP)
          histos.fill(HIST("nFiredBPperBoard"), LB);
        if (isFiredNBP)
          histos.fill(HIST("nFiredNBPperBoard"), LB);
        if (isFiredBP && isFiredNBP)
          histos.fill(HIST("nFiredBothperBoard"), LB);
      }
    }

  } // end of runMidEffCounters

  // void processMidEffCounter(aod::ReducedEvents::iterator const& event, MyMuonTracks const& muons)
  void processMidEffCounter(aod::ReducedEvents::iterator const& event, soa::Filtered<MyMuonTracks> const& muons)
  {
    runMidEffCounters(event, muons); // call efficiency calculator function
  }

  PROCESS_SWITCH(midEfficiency, processMidEffCounter, "process reconstructed information", true);
}; // End of struct midEfficiency

WorkflowSpec defineDataProcessing(ConfigContext const& cfgc)
{
  return WorkflowSpec{
    adaptAnalysisTask<midEfficiency>(cfgc)};
}<|MERGE_RESOLUTION|>--- conflicted
+++ resolved
@@ -63,14 +63,10 @@
   // MID mapping for LB calculation
   o2::mid::Mapping mapping;
 
-<<<<<<< HEAD
   // Filter only for MCH-MID tracks
   Filter muonTrackType = aod::fwdtrack::trackType == uint8_t(3);
 
   void init(o2::framework::InitContext const& ic)
-=======
-  void init(o2::framework::InitContext const&)
->>>>>>> 05a998a2
   {
 
     LOGF(debug, "Initialization starting");
