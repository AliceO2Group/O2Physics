// Copyright 2019-2020 CERN and copyright holders of ALICE O2.
// See https://alice-o2.web.cern.ch/copyright for details of the copyright holders.
// All rights not expressly granted are reserved.
//
// This software is distributed under the terms of the GNU General Public
// License v3 (GPL Version 3), copied verbatim in the file "COPYING".
//
// In applying this license CERN does not waive the privileges and immunities
// granted to it by virtue of its status as an Intergovernmental Organization
// or submit itself to any jurisdiction.
//
// Contact: iarsene@cern.ch, i.c.arsene@fys.uio.no
//

#ifndef O2_Analysis_ReducedInfoTables_H_
#define O2_Analysis_ReducedInfoTables_H_

#include "Framework/ASoA.h"
#include "Framework/AnalysisDataModel.h"
#include "Common/DataModel/Centrality.h"
#include "Common/DataModel/EventSelection.h"
#include "Common/DataModel/PIDResponse.h"
#include "MathUtils/Utils.h"
#include <cmath>

namespace o2::aod
{

namespace dqppfilter
{
DECLARE_SOA_COLUMN(EventFilter, eventFilter, uint64_t); //! Bit-field used for the high level event triggering
}

DECLARE_SOA_TABLE(DQEventFilter, "AOD", "EVENTFILTER", //! Store event-level decisions (DQ high level triggers)
                  dqppfilter::EventFilter);

namespace reducedevent
{

// basic event information
DECLARE_SOA_COLUMN(Tag, tag, uint64_t);                   //!  Bit-field for storing event information (e.g. high level info, cut decisions)
DECLARE_SOA_COLUMN(TriggerAlias, triggerAlias, uint32_t); //!  Trigger aliases bit field
DECLARE_SOA_COLUMN(Q2X0A, q2x0a, float);                  //!  Q-vector x component, with event eta gap A (harmonic 2 and power 0)
DECLARE_SOA_COLUMN(Q2Y0A, q2y0a, float);                  //!  Q-vector y component, with event eta gap A (harmonic 2 and power 0)
DECLARE_SOA_COLUMN(Q2X0B, q2x0b, float);                  //!  Q-vector x component, with event eta gap B (harmonic 2 and power 0)
DECLARE_SOA_COLUMN(Q2Y0B, q2y0b, float);                  //!  Q-vector y component, with event eta gap B (harmonic 2 and power 0)
DECLARE_SOA_COLUMN(Q2X0C, q2x0c, float);                  //!  Q-vector x component, with event eta gap C (harmonic 2 and power 0)
DECLARE_SOA_COLUMN(Q2Y0C, q2y0c, float);                  //!  Q-vector y component, with event eta gap C (harmonic 2 and power 0)
DECLARE_SOA_COLUMN(MultA, multa, float);                  //!  Event multiplicity eta gap A
DECLARE_SOA_COLUMN(MultB, multb, float);                  //!  Event multiplicity eta gap B
DECLARE_SOA_COLUMN(MultC, multc, float);                  //!  Event multiplicity eta gap C
DECLARE_SOA_COLUMN(Q3X0A, q3x0a, float);                  //!  Q-vector x component, with event eta gap A (harmonic 3 and power 0)
DECLARE_SOA_COLUMN(Q3Y0A, q3y0a, float);                  //!
DECLARE_SOA_COLUMN(Q3X0B, q3x0b, float);                  //!
DECLARE_SOA_COLUMN(Q3Y0B, q3y0b, float);                  //!
DECLARE_SOA_COLUMN(Q3X0C, q3x0c, float);                  //!
DECLARE_SOA_COLUMN(Q3Y0C, q3y0c, float);                  //!
DECLARE_SOA_COLUMN(MCPosX, mcPosX, float);                //!
DECLARE_SOA_COLUMN(MCPosY, mcPosY, float);                //!
DECLARE_SOA_COLUMN(MCPosZ, mcPosZ, float);                //!
} // namespace reducedevent

DECLARE_SOA_TABLE(ReducedEvents, "AOD", "REDUCEDEVENT", //!   Main event information table
                  o2::soa::Index<>,
                  reducedevent::Tag, bc::RunNumber,
                  collision::PosX, collision::PosY, collision::PosZ, collision::NumContrib,
                  collision::CollisionTime, collision::CollisionTimeRes);

DECLARE_SOA_TABLE(ReducedEventsExtended, "AOD", "REEXTENDED", //!  Extended event information
                  bc::GlobalBC, bc::TriggerMask, timestamp::Timestamp, reducedevent::TriggerAlias, cent::CentRun2V0M);

DECLARE_SOA_TABLE(ReducedEventsVtxCov, "AOD", "REVTXCOV", //!    Event vertex covariance matrix
                  collision::CovXX, collision::CovXY, collision::CovXZ,
                  collision::CovYY, collision::CovYZ, collision::CovZZ, collision::Chi2);

DECLARE_SOA_TABLE(ReducedEventsQvector, "AOD", "REQVECTOR", //!    Event Q-vector information
                  reducedevent::Q2X0A, reducedevent::Q2Y0A, reducedevent::Q2X0B, reducedevent::Q2Y0B,
                  reducedevent::Q2X0C, reducedevent::Q2Y0C, reducedevent::MultA, reducedevent::MultB, reducedevent::MultC,
                  reducedevent::Q3X0A, reducedevent::Q3Y0A, reducedevent::Q3X0B, reducedevent::Q3Y0B,
                  reducedevent::Q3X0C, reducedevent::Q3Y0C);

// TODO and NOTE: This table is just an extension of the ReducedEvents table
//       There is no explicit accounting for MC events which were not reconstructed!!!
//       However, for analysis which will require these events, a special skimming process function
//           can be constructed and the same data model could be used
DECLARE_SOA_TABLE(ReducedMCEvents, "AOD", "REMC", //!   Event level MC truth information
                  o2::soa::Index<>,
                  mccollision::GeneratorsID, reducedevent::MCPosX, reducedevent::MCPosY, reducedevent::MCPosZ,
                  mccollision::T, mccollision::Weight, mccollision::ImpactParameter);

using ReducedEvent = ReducedEvents::iterator;
using ReducedEventExtended = ReducedEventsExtended::iterator;
using ReducedEventVtxCov = ReducedEventsVtxCov::iterator;
using ReducedEventQvector = ReducedEventsQvector::iterator;
using ReducedMCEvent = ReducedMCEvents::iterator;

namespace reducedeventlabel
{
DECLARE_SOA_INDEX_COLUMN(ReducedMCEvent, reducedMCevent); //! MC collision
DECLARE_SOA_COLUMN(McMask, mcMask, uint16_t);             //! Bit mask to indicate collision mismatches (bit ON means mismatch). Bit 15: indicates negative label
} // namespace reducedeventlabel

DECLARE_SOA_TABLE(ReducedMCEventLabels, "AOD", "REMCCOLLBL", //! Table joined to the ReducedEvents table containing the MC index
                  reducedeventlabel::ReducedMCEventId, reducedeventlabel::McMask);
using ReducedMCEventLabel = ReducedMCEventLabels::iterator;

namespace reducedtrack
{
// basic track information
DECLARE_SOA_INDEX_COLUMN(ReducedEvent, reducedevent); //!
// ----  flags reserved for storing various information during filtering
DECLARE_SOA_COLUMN(FilteringFlags, filteringFlags, uint64_t); //!
// -----------------------------------------------------
DECLARE_SOA_COLUMN(Pt, pt, float);       //!
DECLARE_SOA_COLUMN(Eta, eta, float);     //!
DECLARE_SOA_COLUMN(Phi, phi, float);     //!
DECLARE_SOA_COLUMN(Sign, sign, int);     //!
DECLARE_SOA_COLUMN(IsAmbiguous, isAmbiguous, int); //!
DECLARE_SOA_COLUMN(DcaXY, dcaXY, float); //!
DECLARE_SOA_COLUMN(DcaZ, dcaZ, float);   //!
DECLARE_SOA_DYNAMIC_COLUMN(Px, px,       //!
                           [](float pt, float phi) -> float { return pt * std::cos(phi); });
DECLARE_SOA_DYNAMIC_COLUMN(Py, py, //!
                           [](float pt, float phi) -> float { return pt * std::sin(phi); });
DECLARE_SOA_DYNAMIC_COLUMN(Pz, pz, //!
                           [](float pt, float eta) -> float { return pt * std::sinh(eta); });
DECLARE_SOA_DYNAMIC_COLUMN(P, p, //!
                           [](float pt, float eta) -> float { return pt * std::cosh(eta); });
} //namespace reducedtrack

// basic track information
DECLARE_SOA_TABLE(ReducedTracks, "AOD", "REDUCEDTRACK", //!
                  o2::soa::Index<>, reducedtrack::ReducedEventId, reducedtrack::FilteringFlags,
                  reducedtrack::Pt, reducedtrack::Eta, reducedtrack::Phi, reducedtrack::Sign, reducedtrack::IsAmbiguous,
                  reducedtrack::Px<reducedtrack::Pt, reducedtrack::Phi>,
                  reducedtrack::Py<reducedtrack::Pt, reducedtrack::Phi>,
                  reducedtrack::Pz<reducedtrack::Pt, reducedtrack::Eta>,
                  reducedtrack::P<reducedtrack::Pt, reducedtrack::Eta>);

// barrel track information
DECLARE_SOA_TABLE(ReducedTracksBarrel, "AOD", "RTBARREL", //!
                  track::TPCInnerParam, track::Flags,     // tracking status flags
                  track::ITSClusterMap, track::ITSChi2NCl,
                  track::TPCNClsFindable, track::TPCNClsFindableMinusFound, track::TPCNClsFindableMinusCrossedRows,
                  track::TPCNClsShared, track::TPCChi2NCl,
                  track::TRDChi2, track::TRDPattern, track::TOFChi2, track::Length, reducedtrack::DcaXY, reducedtrack::DcaZ,
                  track::TPCNClsFound<track::TPCNClsFindable, track::TPCNClsFindableMinusFound>,
                  track::TPCNClsCrossedRows<track::TPCNClsFindable, track::TPCNClsFindableMinusCrossedRows>);

// barrel covariance matrix  TODO: add all the elements required for secondary vertexing
DECLARE_SOA_TABLE(ReducedTracksBarrelCov, "AOD", "RTBARRELCOV", //!
                  track::X, track::Alpha,
                  track::Y, track::Z, track::Snp, track::Tgl, track::Signed1Pt,
                  track::CYY, track::CZY, track::CZZ, track::CSnpY, track::CSnpZ,
                  track::CSnpSnp, track::CTglY, track::CTglZ, track::CTglSnp, track::CTglTgl,
                  track::C1PtY, track::C1PtZ, track::C1PtSnp, track::C1PtTgl, track::C1Pt21Pt2);

// barrel PID information
DECLARE_SOA_TABLE(ReducedTracksBarrelPID, "AOD", "RTBARRELPID", //!
                  track::TPCSignal,
                  pidtpc::TPCNSigmaEl, pidtpc::TPCNSigmaMu,
                  pidtpc::TPCNSigmaPi, pidtpc::TPCNSigmaKa, pidtpc::TPCNSigmaPr,
                  pidtofbeta::Beta,
                  pidtof::TOFNSigmaEl, pidtof::TOFNSigmaMu,
                  pidtof::TOFNSigmaPi, pidtof::TOFNSigmaKa, pidtof::TOFNSigmaPr,
                  track::TRDSignal);

using ReducedTrack = ReducedTracks::iterator;
using ReducedTrackBarrel = ReducedTracksBarrel::iterator;
using ReducedTrackBarrelCov = ReducedTracksBarrelCov::iterator;
using ReducedTrackBarrelPID = ReducedTracksBarrelPID::iterator;

namespace reducedtrackMC
{
DECLARE_SOA_INDEX_COLUMN(ReducedMCEvent, reducedMCevent);                                   //!
DECLARE_SOA_COLUMN(McReducedFlags, mcReducedFlags, uint16_t);                               //! Flags to hold compressed MC selection information
DECLARE_SOA_SELF_INDEX_COLUMN_FULL(Mother0, mother0, int, "ReducedMCTracks_Mother0");       //! Track index of the first mother
DECLARE_SOA_SELF_INDEX_COLUMN_FULL(Mother1, mother1, int, "ReducedMCTracks_Mother1");       //! Track index of the last mother
DECLARE_SOA_SELF_INDEX_COLUMN_FULL(Daughter0, daughter0, int, "ReducedMCTracks_Daughter0"); //! Track index of the first daugther
DECLARE_SOA_SELF_INDEX_COLUMN_FULL(Daughter1, daughter1, int, "ReducedMCTracks_Daughter1"); //! Track index of the last daugther
DECLARE_SOA_SELF_ARRAY_INDEX_COLUMN(Mothers, mothers);                                      //! Mother tracks (possible empty) array. Iterate over mcParticle.mothers_as<aod::McParticles>())
DECLARE_SOA_SELF_SLICE_INDEX_COLUMN(Daughters, daughters);                                  //! Daughter tracks (possibly empty) slice. Check for non-zero with mcParticle.has_daughters(). Iterate over mcParticle.daughters_as<aod::McParticles>())
DECLARE_SOA_COLUMN(Pt, pt, float);                                                          //!
DECLARE_SOA_COLUMN(Eta, eta, float);                                                        //!
DECLARE_SOA_COLUMN(Phi, phi, float);                                                        //!
DECLARE_SOA_COLUMN(E, e, float);                                                            //!
DECLARE_SOA_DYNAMIC_COLUMN(Px, px,                                                          //!
                           [](float pt, float phi) -> float { return pt * std::cos(phi); });
DECLARE_SOA_DYNAMIC_COLUMN(Py, py, //!
                           [](float pt, float phi) -> float { return pt * std::sin(phi); });
DECLARE_SOA_DYNAMIC_COLUMN(Pz, pz, //!
                           [](float pt, float eta) -> float { return pt * std::sinh(eta); });
DECLARE_SOA_DYNAMIC_COLUMN(P, p, //!
                           [](float pt, float eta) -> float { return pt * std::cosh(eta); });
DECLARE_SOA_DYNAMIC_COLUMN(Y, y, //! Particle rapidity
                           [](float pt, float eta, float e) -> float {
                             float pz = pt * std::sinh(eta);
                             if ((e - pz) > static_cast<float>(1e-7)) {
                               return 0.5f * std::log((e + pz) / (e - pz));
                             } else {
                               return -999.0f;
                             }
                           });
} // namespace reducedtrackMC
// NOTE: This table is nearly identical to the one from Framework (except that it points to the event ID, not the BC id)
//       This table contains all MC truth tracks (both barrel and muon)
DECLARE_SOA_TABLE_FULL(ReducedMCTracks, "ReducedMCTracks", "AOD", "RTMC", //!  MC track information (on disk)
                       o2::soa::Index<>, reducedtrackMC::ReducedMCEventId,
                       mcparticle::PdgCode, mcparticle::StatusCode, mcparticle::Flags,
                       reducedtrackMC::MothersIds, reducedtrackMC::DaughtersIdSlice,
                       mcparticle::Weight,
                       reducedtrackMC::Pt, reducedtrackMC::Eta, reducedtrackMC::Phi, reducedtrackMC::E,
                       mcparticle::Vx, mcparticle::Vy, mcparticle::Vz, mcparticle::Vt,
                       reducedtrackMC::McReducedFlags,
                       reducedtrackMC::Px<reducedtrackMC::Pt, reducedtrackMC::Phi>,
                       reducedtrackMC::Py<reducedtrackMC::Pt, reducedtrackMC::Phi>,
                       reducedtrackMC::Pz<reducedtrackMC::Pt, reducedtrackMC::Eta>,
                       reducedtrackMC::P<reducedtrackMC::Pt, reducedtrackMC::Eta>,
                       reducedtrackMC::Y<reducedtrackMC::Pt, reducedtrackMC::Eta, reducedtrackMC::E>,
                       mcparticle::ProducedByGenerator<mcparticle::Flags>,
                       mcparticle::FromBackgroundEvent<mcparticle::Flags>,
                       mcparticle::GetGenStatusCode<mcparticle::Flags, mcparticle::StatusCode>,
                       mcparticle::GetProcess<mcparticle::Flags, mcparticle::StatusCode>,
                       mcparticle::IsPhysicalPrimary<mcparticle::Flags>);

using ReducedMCTrack = ReducedMCTracks::iterator;

namespace reducedbarreltracklabel
{
DECLARE_SOA_INDEX_COLUMN(ReducedMCTrack, reducedMCTrack); //!
DECLARE_SOA_COLUMN(McMask, mcMask, uint16_t);
} // namespace reducedbarreltracklabel

// NOTE: MC labels. This table has one entry for each reconstructed track (joinable with the track tables)
//          The McParticleId points to the position of the MC truth track from the ReducedTracksMC table
DECLARE_SOA_TABLE(ReducedTracksBarrelLabels, "AOD", "RTBARRELLABELS", //!
                  reducedbarreltracklabel::ReducedMCTrackId, reducedbarreltracklabel::McMask, reducedtrackMC::McReducedFlags);

using ReducedTrackBarrelLabel = ReducedTracksBarrelLabels::iterator;

// muon quantities
namespace reducedmuon
{
DECLARE_SOA_INDEX_COLUMN(ReducedEvent, reducedevent);        //!
DECLARE_SOA_COLUMN(FilteringFlags, filteringFlags, uint8_t); //!
// the (pt,eta,phi,sign) will be computed in the skimming task //!
DECLARE_SOA_COLUMN(Pt, pt, float);   //!
DECLARE_SOA_COLUMN(Eta, eta, float); //!
DECLARE_SOA_COLUMN(Phi, phi, float); //!
DECLARE_SOA_COLUMN(Sign, sign, int); //!
<<<<<<< HEAD
DECLARE_SOA_COLUMN(FwdDcaX, fwddcaX, float); //!
DECLARE_SOA_COLUMN(FwdDcaY, fwddcaY, float); //!
=======
DECLARE_SOA_COLUMN(IsAmbiguous, isAmbiguous, int); //!
>>>>>>> 5f21f1f4
DECLARE_SOA_DYNAMIC_COLUMN(Px, px,   //!
                           [](float pt, float phi) -> float { return pt * std::cos(phi); });
DECLARE_SOA_DYNAMIC_COLUMN(Py, py, //!
                           [](float pt, float phi) -> float { return pt * std::sin(phi); });
DECLARE_SOA_DYNAMIC_COLUMN(Pz, pz, //!
                           [](float pt, float eta) -> float { return pt * std::sinh(eta); });
DECLARE_SOA_DYNAMIC_COLUMN(P, p, //!
                           [](float pt, float eta) -> float { return pt * std::cosh(eta); });
DECLARE_SOA_COLUMN(RawPhi, rawPhi, float);           //!
DECLARE_SOA_DYNAMIC_COLUMN(MIDBoardCh1, midBoardCh1, //!
                           [](uint32_t midBoards) -> int { return static_cast<int>(midBoards & 0xFF); });
DECLARE_SOA_DYNAMIC_COLUMN(MIDBoardCh2, midBoardCh2, //!
                           [](uint32_t midBoards) -> int { return static_cast<int>((midBoards >> 8) & 0xFF); });
DECLARE_SOA_DYNAMIC_COLUMN(MIDBoardCh3, midBoardCh3, //!
                           [](uint32_t midBoards) -> int { return static_cast<int>((midBoards >> 16) & 0xFF); });
DECLARE_SOA_DYNAMIC_COLUMN(MIDBoardCh4, midBoardCh4, //!
                           [](uint32_t midBoards) -> int { return static_cast<int>((midBoards >> 24) & 0xFF); });
DECLARE_SOA_SELF_INDEX_COLUMN_FULL(MCHTrack, matchMCHTrack, int, "Muons_MatchMCHTrack");
} // namespace reducedmuon

// Muon track kinematics
DECLARE_SOA_TABLE(ReducedMuons, "AOD", "RTMUON", //!
                  o2::soa::Index<>, reducedmuon::ReducedEventId, reducedmuon::FilteringFlags,
                  reducedmuon::Pt, reducedmuon::Eta, reducedmuon::Phi, reducedmuon::Sign, reducedmuon::IsAmbiguous,
                  reducedmuon::Px<reducedmuon::Pt, reducedmuon::Phi>,
                  reducedmuon::Py<reducedmuon::Pt, reducedmuon::Phi>,
                  reducedmuon::Pz<reducedmuon::Pt, reducedmuon::Eta>,
                  reducedmuon::P<reducedmuon::Pt, reducedmuon::Eta>);

// Muon track quality details
DECLARE_SOA_TABLE(ReducedMuonsExtra, "AOD", "RTMUONEXTRA", //!
                  fwdtrack::NClusters, fwdtrack::PDca, fwdtrack::RAtAbsorberEnd,
                  fwdtrack::Chi2, fwdtrack::Chi2MatchMCHMID, fwdtrack::Chi2MatchMCHMFT,
                  fwdtrack::MatchScoreMCHMFT, reducedmuon::MCHTrackId,
                  fwdtrack::MCHBitMap, fwdtrack::MIDBitMap, fwdtrack::MIDBoards, fwdtrack::TrackType,
                  reducedmuon::FwdDcaX, reducedmuon::FwdDcaY);

// Muon covariance, TODO: the rest of the matrix should be added when needed
DECLARE_SOA_TABLE(ReducedMuonsCov, "AOD", "RTMUONCOV",
                  fwdtrack::X, fwdtrack::Y, fwdtrack::Z, reducedmuon::RawPhi, fwdtrack::Tgl, fwdtrack::Signed1Pt,
                  fwdtrack::CXX, fwdtrack::CXY, fwdtrack::CYY, fwdtrack::CPhiX, fwdtrack::CPhiY, fwdtrack::CPhiPhi,
                  fwdtrack::CTglX, fwdtrack::CTglY, fwdtrack::CTglPhi, fwdtrack::CTglTgl, fwdtrack::C1PtX,
                  fwdtrack::C1PtY, fwdtrack::C1PtPhi, fwdtrack::C1PtTgl, fwdtrack::C1Pt21Pt2);

// iterators
using ReducedMuon = ReducedMuons::iterator;
using ReducedMuonExtra = ReducedMuonsExtra::iterator;
using ReducedMuonCov = ReducedMuonsCov::iterator;

namespace reducedmuonlabel
{
DECLARE_SOA_INDEX_COLUMN(ReducedMCTrack, reducedMCTrack); //!
DECLARE_SOA_COLUMN(McMask, mcMask, uint16_t);
DECLARE_SOA_COLUMN(McReducedFlags, mcReducedFlags, uint16_t);
} // namespace reducedmuonlabel
// NOTE: MC labels. This table has one entry for each reconstructed muon (joinable with the muon tables)
//          The McParticleId points to the position of the MC truth track from the ReducedTracksMC table
DECLARE_SOA_TABLE(ReducedMuonsLabels, "AOD", "RTMUONSLABELS", //!
                  reducedmuonlabel::ReducedMCTrackId, reducedmuonlabel::McMask, reducedtrackMC::McReducedFlags);

using ReducedMuonsLabel = ReducedMuonsLabels::iterator;

namespace dilepton_track_index
{
DECLARE_SOA_INDEX_COLUMN_FULL(Index0, index0, int, ReducedMuons, "_0"); //! Index to first prong
DECLARE_SOA_INDEX_COLUMN_FULL(Index1, index1, int, ReducedMuons, "_1"); //! Index to second prong
DECLARE_SOA_COLUMN(Pt1, pt1, float);                                    //! Pt of the first prong
DECLARE_SOA_COLUMN(Eta1, eta1, float);                                  //! Eta of the first prong
DECLARE_SOA_COLUMN(Phi1, phi1, float);                                  //! Phi of the first prong
DECLARE_SOA_COLUMN(Sign1, sign1, int);                                  //! Sign of the first prong

DECLARE_SOA_COLUMN(Pt2, pt2, float);   //! Pt of the second prong
DECLARE_SOA_COLUMN(Eta2, eta2, float); //! Eta of the second prong
DECLARE_SOA_COLUMN(Phi2, phi2, float); //! Phi of the second prong
DECLARE_SOA_COLUMN(Sign2, sign2, int); //! Sign of the second prong

DECLARE_SOA_COLUMN(McMask1, mcMask1, uint16_t); //! MC mask of the MCLabel of the first prong
DECLARE_SOA_COLUMN(McMask2, mcMask2, uint16_t); //! MC mask of the MCLabel of the second prong

DECLARE_SOA_COLUMN(Chi2MatchMCHMID1, chi2MatchMCHMID1, float); //! MCH-MID Match Chi2 for MUONStandalone tracks
DECLARE_SOA_COLUMN(Chi2MatchMCHMFT1, chi2MatchMCHMFT1, float); //! MCH-MFT Match Chi2 for GlobalMuonTracks

DECLARE_SOA_COLUMN(Chi2MatchMCHMID2, chi2MatchMCHMID2, float); //! MCH-MID Match Chi2 for MUONStandalone tracks
DECLARE_SOA_COLUMN(Chi2MatchMCHMFT2, chi2MatchMCHMFT2, float); //! MCH-MFT Match Chi2 for GlobalMuonTracks

DECLARE_SOA_COLUMN(PtMC1, ptMC1, float);   //! MC Pt of the first prong
DECLARE_SOA_COLUMN(EtaMC1, etaMC1, float); //! MC Eta of the first prong
DECLARE_SOA_COLUMN(PhiMC1, phiMC1, float); //! MC Phi of the first prong
DECLARE_SOA_COLUMN(EMC1, eMC1, float);     //! MC Energy of the first prong

DECLARE_SOA_COLUMN(PtMC2, ptMC2, float);   //! MC Pt of the second prong
DECLARE_SOA_COLUMN(EtaMC2, etaMC2, float); //! MC Eta of the second prong
DECLARE_SOA_COLUMN(PhiMC2, phiMC2, float); //! MC Phi of the second prong
DECLARE_SOA_COLUMN(EMC2, eMC2, float);     //! MC Energy of the second prong

DECLARE_SOA_COLUMN(Vx1, vx1, float); //! X production vertex in cm
DECLARE_SOA_COLUMN(Vy1, vy1, float); //! Y production vertex in cm
DECLARE_SOA_COLUMN(Vz1, vz1, float); //! Z production vertex in cm
DECLARE_SOA_COLUMN(Vt1, vt1, float); //! Production vertex time

DECLARE_SOA_COLUMN(Vx2, vx2, float); //! X production vertex in cm
DECLARE_SOA_COLUMN(Vy2, vy2, float); //! Y production vertex in cm
DECLARE_SOA_COLUMN(Vz2, vz2, float); //! Z production vertex in cm
DECLARE_SOA_COLUMN(Vt2, vt2, float); //! Production vertex time

} // namespace dilepton_track_index

// pair information
namespace reducedpair
{
DECLARE_SOA_INDEX_COLUMN(ReducedEvent, reducedevent); //!
DECLARE_SOA_COLUMN(Mass, mass, float);                //!
DECLARE_SOA_COLUMN(Pt, pt, float);                    //!
DECLARE_SOA_COLUMN(Eta, eta, float);                  //!
DECLARE_SOA_COLUMN(Phi, phi, float);                  //!
DECLARE_SOA_COLUMN(Sign, sign, int);                  //!
DECLARE_SOA_COLUMN(FilterMap, filterMap, uint32_t);   //!
DECLARE_SOA_COLUMN(McDecision, mcDecision, uint32_t); //!
DECLARE_SOA_COLUMN(Tauz, tauz, float);                //! Longitudinal pseudo-proper time of lepton pair (in ns)
DECLARE_SOA_COLUMN(TauzErr, tauzErr, float);          //! Error on longitudinal pseudo-proper time of lepton pair (in ns)
DECLARE_SOA_COLUMN(Tauxy, tauxy, float);              //! Transverse pseudo-proper time of lepton pair (in ns)
DECLARE_SOA_COLUMN(TauxyErr, tauxyErr, float);        //! Error on transverse pseudo-proper time of lepton pair (in ns)
DECLARE_SOA_COLUMN(Lz, lz, float);                    //! Longitudinal projection of decay length
DECLARE_SOA_COLUMN(Lxy, lxy, float);                  //! Transverse projection of decay length
DECLARE_SOA_COLUMN(U2Q2, u2q2, float);                //! Scalar product between unitary vector with event flow vector (harmonic 2)
DECLARE_SOA_COLUMN(U3Q3, u3q3, float);                //! Scalar product between unitary vector with event flow vector (harmonic 3)
DECLARE_SOA_COLUMN(Cos2DeltaPhi, cos2deltaphi, float); //! Cosinus term using event plane angle (harmonic 2)
DECLARE_SOA_COLUMN(Cos3DeltaPhi, cos3deltaphi, float); //! Cosinus term using event plane angle (harmonic 3)
// DECLARE_SOA_INDEX_COLUMN(ReducedMuon, reducedmuon2); //!
DECLARE_SOA_DYNAMIC_COLUMN(Px, px, //!
                           [](float pt, float phi) -> float { return pt * std::cos(phi); });
DECLARE_SOA_DYNAMIC_COLUMN(Py, py, //!
                           [](float pt, float phi) -> float { return pt * std::sin(phi); });
DECLARE_SOA_DYNAMIC_COLUMN(Pz, pz, //!
                           [](float pt, float eta) -> float { return pt * std::sinh(eta); });
DECLARE_SOA_DYNAMIC_COLUMN(P, p, //!
                           [](float pt, float eta) -> float { return pt * std::cosh(eta); });
DECLARE_SOA_DYNAMIC_COLUMN(Rap, rap, //!
                           [](float pt, float eta, float m) -> float { return std::log((std::sqrt(m * m + pt * pt * std::cosh(eta) * std::cosh(eta)) + pt * std::sinh(eta)) / std::sqrt(m * m + pt * pt)); });
} // namespace reducedpair

DECLARE_SOA_TABLE(Dileptons, "AOD", "RTDILEPTON", //!
                  reducedpair::ReducedEventId,
                  reducedpair::Mass,
                  reducedpair::Pt, reducedpair::Eta, reducedpair::Phi, reducedpair::Sign,
                  reducedpair::FilterMap,
                  reducedpair::McDecision,
                  reducedpair::Px<reducedpair::Pt, reducedpair::Phi>,
                  reducedpair::Py<reducedpair::Pt, reducedpair::Phi>,
                  reducedpair::Pz<reducedpair::Pt, reducedpair::Eta>,
                  reducedpair::P<reducedpair::Pt, reducedpair::Eta>,
                  reducedpair::Rap<reducedpair::Pt, reducedpair::Eta, reducedpair::Mass>);

DECLARE_SOA_TABLE(DileptonsExtra, "AOD", "RTDILEPTONEXTRA", //!
                  dilepton_track_index::Index0Id, dilepton_track_index::Index1Id,
                  reducedpair::Tauz,
                  reducedpair::Lz,
                  reducedpair::Lxy);

DECLARE_SOA_TABLE(DileptonsFlow, "AOD", "RTDILEPTONFLOW", //!
                  reducedpair::U2Q2,
                  reducedpair::U3Q3,
                  reducedpair::Cos2DeltaPhi,
                  reducedpair::Cos3DeltaPhi);

DECLARE_SOA_TABLE(DimuonsAll, "AOD", "RTDIMUONALL", //!
                  collision::PosX, collision::PosY, collision::PosZ,
                  reducedevent::MCPosX, reducedevent::MCPosY, reducedevent::MCPosZ,
                  reducedpair::Mass,
                  reducedpair::McDecision,
                  reducedpair::Pt, reducedpair::Eta, reducedpair::Phi, reducedpair::Sign,
                  reducedpair::Tauz, reducedpair::TauzErr,
                  reducedpair::Tauxy, reducedpair::TauxyErr,
                  dilepton_track_index::Pt1, dilepton_track_index::Eta1, dilepton_track_index::Phi1, dilepton_track_index::Sign1,
                  dilepton_track_index::Pt2, dilepton_track_index::Eta2, dilepton_track_index::Phi2, dilepton_track_index::Sign2,
                  dilepton_track_index::McMask1, dilepton_track_index::McMask2,
                  dilepton_track_index::Chi2MatchMCHMID1, dilepton_track_index::Chi2MatchMCHMID2,
                  dilepton_track_index::Chi2MatchMCHMFT1, dilepton_track_index::Chi2MatchMCHMFT2,
                  dilepton_track_index::PtMC1, dilepton_track_index::EtaMC1, dilepton_track_index::PhiMC1, dilepton_track_index::EMC1,
                  dilepton_track_index::PtMC2, dilepton_track_index::EtaMC2, dilepton_track_index::PhiMC2, dilepton_track_index::EMC2,
                  dilepton_track_index::Vx1, dilepton_track_index::Vy1, dilepton_track_index::Vz1, dilepton_track_index::Vt1,
                  dilepton_track_index::Vx2, dilepton_track_index::Vy2, dilepton_track_index::Vz2, dilepton_track_index::Vt2);

using Dilepton = Dileptons::iterator;
using DileptonExtra = DileptonsExtra::iterator;
using DileptonFlow = DileptonsFlow::iterator;
using DimuonAll = DimuonsAll::iterator;

// candidate information
namespace dileptonTrackCandidate
{
DECLARE_SOA_INDEX_COLUMN(ReducedEvent, reducedevent); //!
DECLARE_SOA_COLUMN(McDecision, mcDecision, uint32_t); //!
DECLARE_SOA_COLUMN(Mass, mass, float);                //!
DECLARE_SOA_COLUMN(Pt, pt, float);                    //!
DECLARE_SOA_COLUMN(Eta, eta, float);                  //!
DECLARE_SOA_COLUMN(Tauz, tauz, float);                //!
DECLARE_SOA_COLUMN(Tauxy, tauxy, float);              //!
DECLARE_SOA_COLUMN(Lz, lz, float);                    //! Longitudinal projection of decay length
DECLARE_SOA_COLUMN(Lxy, lxy, float);                  //! Transverse projection of decay length
} // namespace dileptonTrackCandidate

DECLARE_SOA_TABLE(DileptonTrackCandidates, "AOD", "RTDILEPTONTRACK", //!
                  dileptonTrackCandidate::McDecision,
                  dileptonTrackCandidate::Mass,
                  dileptonTrackCandidate::Pt,
                  dileptonTrackCandidate::Eta,
                  dileptonTrackCandidate::Tauz,
                  dileptonTrackCandidate::Tauxy,
                  dileptonTrackCandidate::Lz,
                  dileptonTrackCandidate::Lxy);

using DileptonTrackCandidate = DileptonTrackCandidates::iterator;

namespace v0bits
{
DECLARE_SOA_COLUMN(PIDBit, pidbit, uint8_t); //!
} // namespace v0bits

// bit information for particle species.
DECLARE_SOA_TABLE(V0Bits, "AOD", "V0BITS", //!
                  v0bits::PIDBit);

// iterators
using V0Bit = V0Bits::iterator;

} // namespace o2::aod

#endif // O2_Analysis_ReducedInfoTables_H_<|MERGE_RESOLUTION|>--- conflicted
+++ resolved
@@ -248,12 +248,9 @@
 DECLARE_SOA_COLUMN(Eta, eta, float); //!
 DECLARE_SOA_COLUMN(Phi, phi, float); //!
 DECLARE_SOA_COLUMN(Sign, sign, int); //!
-<<<<<<< HEAD
 DECLARE_SOA_COLUMN(FwdDcaX, fwddcaX, float); //!
 DECLARE_SOA_COLUMN(FwdDcaY, fwddcaY, float); //!
-=======
 DECLARE_SOA_COLUMN(IsAmbiguous, isAmbiguous, int); //!
->>>>>>> 5f21f1f4
 DECLARE_SOA_DYNAMIC_COLUMN(Px, px,   //!
                            [](float pt, float phi) -> float { return pt * std::cos(phi); });
 DECLARE_SOA_DYNAMIC_COLUMN(Py, py, //!
