--- conflicted
+++ resolved
@@ -60,16 +60,13 @@
                                            aod::pidTPCFullEl, aod::pidTPCFullMu, aod::pidTPCFullPi,
                                            aod::pidTPCFullKa, aod::pidTPCFullPr,
                                            aod::pidTOFFullEl, aod::pidTOFFullMu, aod::pidTOFFullPi,
-<<<<<<< HEAD
                                            aod::pidTOFFullKa, aod::pidTOFFullPr, aod::pidTOFbeta, aod::V0Bits>;
 using MyBarrelTracksWithDalitzBits = soa::Join<aod::Tracks, aod::TracksExtra, aod::TracksDCA, aod::TrackSelection,
                                            aod::pidTPCFullEl, aod::pidTPCFullMu, aod::pidTPCFullPi,
                                            aod::pidTPCFullKa, aod::pidTPCFullPr,
                                            aod::pidTOFFullEl, aod::pidTOFFullMu, aod::pidTOFFullPi,
                                            aod::pidTOFFullKa, aod::pidTOFFullPr, aod::pidTOFbeta, aod::DalitzBits>;
-=======
-                                           aod::pidTOFFullKa, aod::pidTOFFullPr, aod::pidTOFbeta, aod::V0Bits, aod::DalitzBits>;
->>>>>>> 1fd423d9
+
 using MyEvents = soa::Join<aod::Collisions, aod::EvSels>;
 using MyEventsWithFilter = soa::Join<aod::Collisions, aod::EvSels, aod::DQEventFilter>;
 using MyEventsWithCent = soa::Join<aod::Collisions, aod::EvSels, aod::CentRun2V0Ms>;
@@ -89,10 +86,7 @@
 constexpr static uint32_t gkTrackFillMap = VarManager::ObjTypes::Track | VarManager::ObjTypes::TrackExtra | VarManager::ObjTypes::TrackDCA | VarManager::ObjTypes::TrackSelection | VarManager::ObjTypes::TrackPID;
 constexpr static uint32_t gkTrackFillMapWithCov = VarManager::ObjTypes::Track | VarManager::ObjTypes::TrackExtra | VarManager::ObjTypes::TrackDCA | VarManager::ObjTypes::TrackSelection | VarManager::ObjTypes::TrackCov | VarManager::ObjTypes::TrackPID;
 constexpr static uint32_t gkTrackFillMapWithV0Bits = gkTrackFillMap | VarManager::ObjTypes::TrackDCA | VarManager::ObjTypes::TrackCov | VarManager::ObjTypes::TrackV0Bits;
-<<<<<<< HEAD
 constexpr static uint32_t gkTrackFillMapWithDalitzBits = gkTrackFillMap | VarManager::ObjTypes::TrackDCA | VarManager::ObjTypes::DalitzBits;
-=======
->>>>>>> 1fd423d9
 constexpr static uint32_t gkMuonFillMap = VarManager::ObjTypes::Muon;
 constexpr static uint32_t gkMuonFillMapWithCov = VarManager::ObjTypes::Muon | VarManager::ObjTypes::MuonCov;
 
@@ -404,13 +398,9 @@
               ((TH1I*)fStatsList->At(1))->Fill(fTrackCuts.size() + float(iv0));
             }
           }
-<<<<<<< HEAD
 	  if constexpr (static_cast<bool>(TTrackFillMap & VarManager::ObjTypes::DalitzBits)) {
 	    trackFilteringTag |= (uint64_t(track.dalitzBits()) << 15); //BIT15-...: Dalitz
 	  }
-=======
-	  trackFilteringTag |= (uint64_t(track.dalitzBits()) << 15); //BIT15-...: Dalitz
->>>>>>> 1fd423d9
         }
         trackFilteringTag |= (uint64_t(trackTempFilterMap) << 7); // BIT7-14:  user track filters
 
