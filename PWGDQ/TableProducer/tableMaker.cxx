// Copyright 2019-2020 CERN and copyright holders of ALICE O2.
// See https://alice-o2.web.cern.ch/copyright for details of the copyright holders.
// All rights not expressly granted are reserved.
//
// This software is distributed under the terms of the GNU General Public
// License v3 (GPL Version 3), copied verbatim in the file "COPYING".
//
// In applying this license CERN does not waive the privileges and immunities
// granted to it by virtue of its status as an Intergovernmental Organization
// or submit itself to any jurisdiction.
//
// Contact: iarsene@cern.ch, i.c.arsene@fys.uio.no
//
// TableMaker produces skimmed data using the DQ data model
// Events to be written are filtered using a user provided event cut and optionally the filterPP task
// Barrel and muon tracks are filtered using multiple parallel selections (currently limited to 8)
// The skimming can optionally produce just the barrel, muon, or both barrel and muon tracks
// The event filtering (filterPP), centrality, and V0Bits (from v0-selector) can be switched on/off by selecting one
//  of the process functions
#include <iostream>
#include "Framework/AnalysisTask.h"
#include "Framework/AnalysisDataModel.h"
#include "Framework/ASoAHelpers.h"
#include "Framework/DataTypes.h"
#include "Framework/runDataProcessing.h"
#include "CCDB/BasicCCDBManager.h"
#include "Common/DataModel/Multiplicity.h"
#include "Common/DataModel/EventSelection.h"
#include "Common/DataModel/Centrality.h"
#include "Common/CCDB/TriggerAliases.h"
#include "Common/DataModel/PIDResponse.h"
#include "Common/DataModel/TrackSelectionTables.h"
#include "PWGDQ/DataModel/ReducedInfoTables.h"
#include "PWGDQ/Core/VarManager.h"
#include "PWGDQ/Core/HistogramManager.h"
#include "PWGDQ/Core/AnalysisCut.h"
#include "PWGDQ/Core/AnalysisCompositeCut.h"
#include "PWGDQ/Core/HistogramsLibrary.h"
#include "PWGDQ/Core/CutsLibrary.h"
#include "DataFormatsGlobalTracking/RecoContainerCreateTracksVariadic.h"
#include "DetectorsVertexing/VertexTrackMatcher.h"
#include "ReconstructionDataFormats/PrimaryVertex.h"
#include "ReconstructionDataFormats/VtxTrackIndex.h"
#include "ReconstructionDataFormats/VtxTrackRef.h"
#include "DataFormatsITSMFT/ROFRecord.h"
#include "CommonDataFormat/InteractionRecord.h"
#include "DetectorsVertexing/PVertexerParams.h"
#include "MathUtils/Primitive2D.h"
#include "DataFormatsGlobalTracking/RecoContainer.h"
#include "Common/DataModel/CollisionAssociation.h"

using std::cout;
using std::endl;

using namespace o2;
using namespace o2::framework;
using namespace o2::framework::expressions;
using namespace o2::aod;

using MyBarrelTracks = soa::Join<aod::Tracks, aod::TracksExtra, aod::TracksDCA, aod::TrackSelection,
                                 aod::pidTPCFullEl, aod::pidTPCFullMu, aod::pidTPCFullPi,
                                 aod::pidTPCFullKa, aod::pidTPCFullPr,
                                 aod::pidTOFFullEl, aod::pidTOFFullMu, aod::pidTOFFullPi,
                                 aod::pidTOFFullKa, aod::pidTOFFullPr, aod::pidTOFbeta>;
using MyBarrelTracksWithCov = soa::Join<aod::Tracks, aod::TracksExtra, aod::TracksCov, aod::TracksDCA, aod::TrackSelection,
                                        aod::pidTPCFullEl, aod::pidTPCFullMu, aod::pidTPCFullPi,
                                        aod::pidTPCFullKa, aod::pidTPCFullPr,
                                        aod::pidTOFFullEl, aod::pidTOFFullMu, aod::pidTOFFullPi,
                                        aod::pidTOFFullKa, aod::pidTOFFullPr, aod::pidTOFbeta>;
using MyBarrelTracksWithV0Bits = soa::Join<aod::Tracks, aod::TracksExtra, aod::TracksCov, aod::TracksDCA, aod::TrackSelection,
                                           aod::pidTPCFullEl, aod::pidTPCFullMu, aod::pidTPCFullPi,
                                           aod::pidTPCFullKa, aod::pidTPCFullPr,
                                           aod::pidTOFFullEl, aod::pidTOFFullMu, aod::pidTOFFullPi,
                                           aod::pidTOFFullKa, aod::pidTOFFullPr, aod::pidTOFbeta, aod::V0Bits>;
using MyBarrelTracksWithV0BitsForMaps = soa::Join<aod::Tracks, aod::TracksExtra, aod::TrackSelection, aod::TracksDCA,
                                                  aod::pidTPCFullEl, aod::pidTPCFullPi,
                                                  aod::pidTPCFullKa, aod::pidTPCFullPr, aod::V0Bits>;
using MyBarrelTracksWithDalitzBits = soa::Join<aod::Tracks, aod::TracksExtra, aod::TracksCov, aod::TracksDCA, aod::TrackSelection,
                                               aod::pidTPCFullEl, aod::pidTPCFullMu, aod::pidTPCFullPi,
                                               aod::pidTPCFullKa, aod::pidTPCFullPr,
                                               aod::pidTOFFullEl, aod::pidTOFFullMu, aod::pidTOFFullPi,
                                               aod::pidTOFFullKa, aod::pidTOFFullPr, aod::pidTOFbeta, aod::DalitzBits>;
using MyEvents = soa::Join<aod::Collisions, aod::EvSels>;
using MyEventsWithMults = soa::Join<aod::Collisions, aod::EvSels, aod::Mults>;
using MyEventsWithFilter = soa::Join<aod::Collisions, aod::EvSels, aod::DQEventFilter>;
using MyEventsWithCent = soa::Join<aod::Collisions, aod::EvSels, aod::CentFT0Cs>;
using MyEventsWithCentAndMults = soa::Join<aod::Collisions, aod::EvSels, aod::CentFT0Cs, aod::Mults>;
using MyMuons = soa::Join<aod::FwdTracks, aod::FwdTracksDCA>;
using MyMuonsWithCov = soa::Join<aod::FwdTracks, aod::FwdTracksCov, aod::FwdTracksDCA>;
using MyMuonsColl = soa::Join<aod::FwdTracks, aod::FwdTracksDCA, aod::FwdTrkCompColls>;
using MyMuonsCollWithCov = soa::Join<aod::FwdTracks, aod::FwdTracksCov, aod::FwdTracksDCA, aod::FwdTrkCompColls>;
using ExtBCs = soa::Join<aod::BCs, aod::Timestamps, aod::MatchedBCCollisionsSparseMulti>;

namespace o2::aod
{
DECLARE_SOA_TABLE(AmbiguousTracksMid, "AOD", "AMBIGUOUSTRACK", //! Table for tracks which are not uniquely associated with a collision
                  o2::soa::Index<>, o2::aod::ambiguous::TrackId, o2::aod::ambiguous::BCIdSlice, o2::soa::Marker<2>);
DECLARE_SOA_TABLE(AmbiguousTracksFwd, "AOD", "AMBIGUOUSFWDTR", //! Table for Fwd tracks which are not uniquely associated with a collision
                  o2::soa::Index<>, o2::aod::ambiguous::FwdTrackId, o2::aod::ambiguous::BCIdSlice, o2::soa::Marker<2>);
} // namespace o2::aod

constexpr static uint32_t gkEventFillMap = VarManager::ObjTypes::BC | VarManager::ObjTypes::Collision;
constexpr static uint32_t gkEventFillMapWithMult = VarManager::ObjTypes::BC | VarManager::ObjTypes::Collision | VarManager::ObjTypes::CollisionMult;
constexpr static uint32_t gkEventFillMapWithCent = VarManager::ObjTypes::BC | VarManager::ObjTypes::Collision | VarManager::ObjTypes::CollisionCent;
constexpr static uint32_t gkEventFillMapWithCentAndMults = VarManager::ObjTypes::BC | VarManager::ObjTypes::Collision | VarManager::ObjTypes::CollisionCent | VarManager::CollisionMult;
// constexpr static uint32_t gkEventFillMapWithCentRun2 = VarManager::ObjTypes::BC | VarManager::ObjTypes::Collision | VarManager::ObjTypes::CollisionCentRun2; // Unused variable
constexpr static uint32_t gkTrackFillMap = VarManager::ObjTypes::Track | VarManager::ObjTypes::TrackExtra | VarManager::ObjTypes::TrackDCA | VarManager::ObjTypes::TrackSelection | VarManager::ObjTypes::TrackPID | VarManager::ObjTypes::TrackPIDExtra;
constexpr static uint32_t gkTrackFillMapWithCov = VarManager::ObjTypes::Track | VarManager::ObjTypes::TrackExtra | VarManager::ObjTypes::TrackDCA | VarManager::ObjTypes::TrackSelection | VarManager::ObjTypes::TrackCov | VarManager::ObjTypes::TrackPID | VarManager::ObjTypes::TrackPIDExtra;
constexpr static uint32_t gkTrackFillMapWithV0Bits = gkTrackFillMap | VarManager::ObjTypes::TrackV0Bits;
constexpr static uint32_t gkTrackFillMapWithV0BitsForMaps = VarManager::ObjTypes::Track | VarManager::ObjTypes::TrackExtra | VarManager::ObjTypes::TrackDCA | VarManager::ObjTypes::TrackV0Bits | VarManager::ObjTypes::TrackSelection | VarManager::ObjTypes::TrackTPCPID;
constexpr static uint32_t gkTrackFillMapWithDalitzBits = gkTrackFillMap | VarManager::ObjTypes::DalitzBits;
constexpr static uint32_t gkMuonFillMap = VarManager::ObjTypes::Muon;
constexpr static uint32_t gkMuonFillMapWithCov = VarManager::ObjTypes::Muon | VarManager::ObjTypes::MuonCov;
constexpr static uint32_t gkMuonFillMapWithAmbi = VarManager::ObjTypes::Muon | VarManager::ObjTypes::AmbiMuon;
constexpr static uint32_t gkMuonFillMapWithCovAmbi = VarManager::ObjTypes::Muon | VarManager::ObjTypes::MuonCov | VarManager::ObjTypes::AmbiMuon;
constexpr static uint32_t gkTrackFillMapWithAmbi = VarManager::ObjTypes::Track | VarManager::ObjTypes::AmbiTrack;
constexpr static uint32_t gkMFTFillMap = VarManager::ObjTypes::TrackMFT;

struct TableMaker {

  Produces<ReducedEvents> event;
  Produces<ReducedEventsExtended> eventExtended;
  Produces<ReducedEventsVtxCov> eventVtxCov;
  Produces<ReducedTracks> trackBasic;
  Produces<ReducedTracksBarrel> trackBarrel;
  Produces<ReducedTracksBarrelCov> trackBarrelCov;
  Produces<ReducedTracksBarrelPID> trackBarrelPID;
  Produces<ReducedMuons> muonBasic;
  Produces<ReducedMuonsExtra> muonExtra;
  Produces<ReducedMuonsCov> muonCov;
<<<<<<< HEAD
  Produces<ReducedMuonsInfo> muonInfo;
=======
  Produces<ReducedMFTTracks> trackMFT;
>>>>>>> 092a71bb

  OutputObj<THashList> fOutputList{"output"}; //! the histogram manager output list
  OutputObj<TList> fStatsList{"Statistics"};  //! skimming statistics
  HistogramManager* fHistMan;

  Configurable<std::string> fConfigEventCuts{"cfgEventCuts", "eventStandard", "Event selection"};
  Configurable<std::string> fConfigTrackCuts{"cfgBarrelTrackCuts", "jpsiO2MCdebugCuts2", "Comma separated list of barrel track cuts"};
  Configurable<std::string> fConfigMuonCuts{"cfgMuonCuts", "muonQualityCuts", "Comma separated list of muon cuts"};
  Configurable<std::string> fConfigAddEventHistogram{"cfgAddEventHistogram", "", "Comma separated list of histograms"};
  Configurable<std::string> fConfigAddTrackHistogram{"cfgAddTrackHistogram", "", "Comma separated list of histograms"};
  Configurable<std::string> fConfigAddMuonHistogram{"cfgAddMuonHistogram", "", "Comma separated list of histograms"};
  Configurable<float> fConfigBarrelTrackPtLow{"cfgBarrelLowPt", 1.0f, "Low pt cut for tracks in the barrel"};
  Configurable<float> fConfigMuonPtLow{"cfgMuonLowPt", 1.0f, "Low pt cut for muons"};
  Configurable<float> fConfigMinTpcSignal{"cfgMinTpcSignal", 30.0, "Minimum TPC signal"};
  Configurable<float> fConfigMaxTpcSignal{"cfgMaxTpcSignal", 300.0, "Maximum TPC signal"};
  Configurable<bool> fConfigQA{"cfgQA", false, "If true, fill QA histograms"};
  Configurable<bool> fConfigDetailedQA{"cfgDetailedQA", false, "If true, include more QA histograms (BeforeCuts classes)"};
  Configurable<bool> fIsRun2{"cfgIsRun2", false, "Whether we analyze Run-2 or Run-3 data"};
  Configurable<bool> fIsAmbiguous{"cfgIsAmbiguous", false, "Whether we enable QA plots for ambiguous tracks"};
  Configurable<string> fConfigCcdbUrl{"ccdb-url", "http://alice-ccdb.cern.ch", "url of the ccdb repository"};
  Configurable<string> fConfigCcdbPathTPC{"ccdb-path-tpc", "Users/i/iarsene/Calib/TPCpostCalib", "base path to the ccdb object"};
  Configurable<int64_t> fConfigNoLaterThan{"ccdb-no-later-than", std::chrono::duration_cast<std::chrono::milliseconds>(std::chrono::system_clock::now().time_since_epoch()).count(), "latest acceptable timestamp of creation for the object"};
  Configurable<bool> fConfigComputeTPCpostCalib{"cfgTPCpostCalib", false, "If true, compute TPC post-calibrated n-sigmas(electrons, pions, protons)"};
  Configurable<bool> fConfigComputeTPCpostCalibKaon{"cfgTPCpostCalibKaon", false, "If true, compute TPC post-calibrated n-sigmas for kaons"};
  Configurable<std::string> fConfigRunPeriods{"cfgRunPeriods", "LHC22f", "run periods for used data"};
  Configurable<bool> fConfigIsOnlyforMaps{"cfgIsforMaps", false, "If true, run for postcalibration maps only"};

  Service<o2::ccdb::BasicCCDBManager> fCCDB;

  AnalysisCompositeCut* fEventCut;              //! Event selection cut
  std::vector<AnalysisCompositeCut> fTrackCuts; //! Barrel track cuts
  std::vector<AnalysisCompositeCut> fMuonCuts;  //! Muon track cuts

  Preslice<MyBarrelTracks> perCollisionTracks = aod::track::collisionId;
  Preslice<MyMuons> perCollisionMuons = aod::fwdtrack::collisionId;
  Preslice<aod::TrackAssoc> trackIndicesPerCollision = aod::track_association::collisionId;
  Preslice<aod::FwdTrackAssoc> fwdtrackIndicesPerCollision = aod::fwdtrack_association::collisionId;

  bool fDoDetailedQA = false; // Bool to set detailed QA true, if QA is set true
  int fCurrentRun;            // needed to detect if the run changed and trigger update of calibrations etc.

  // TODO: filter on TPC dedx used temporarily until electron PID will be improved
  Filter barrelSelectedTracks = ifnode(fIsRun2.node() == true, aod::track::trackType == uint8_t(aod::track::Run2Track), aod::track::trackType == uint8_t(aod::track::Track)) && o2::aod::track::pt >= fConfigBarrelTrackPtLow && nabs(o2::aod::track::eta) <= 0.9f && o2::aod::track::tpcSignal >= fConfigMinTpcSignal && o2::aod::track::tpcSignal <= fConfigMaxTpcSignal && o2::aod::track::tpcChi2NCl < 4.0f && o2::aod::track::itsChi2NCl < 36.0f;

  Filter muonFilter = o2::aod::fwdtrack::pt >= fConfigMuonPtLow;

  void init(o2::framework::InitContext& context)
  {
    DefineCuts();

    VarManager::SetDefaultVarNames();
    fHistMan = new HistogramManager("analysisHistos", "aa", VarManager::kNVars);
    fHistMan->SetUseDefaultVariableNames(kTRUE);
    fHistMan->SetDefaultVarNames(VarManager::fgVariableNames, VarManager::fgVariableUnits);

    // Only use detailed QA when QA is set true
    if (fConfigQA && fConfigDetailedQA) {
      fDoDetailedQA = true;
    }

    // Create the histogram class names to be added to the histogram manager
    TString histClasses = "";
    if (fDoDetailedQA) {
      histClasses += "Event_BeforeCuts;";
    }
    if (fConfigQA) {
      histClasses += "Event_AfterCuts;";
    }

    bool enableBarrelHistos = (context.mOptions.get<bool>("processFull") || context.mOptions.get<bool>("processFullWithCov") ||
                               context.mOptions.get<bool>("processFullWithCent") || context.mOptions.get<bool>("processFullWithCovAndEventFilter") ||
                               context.mOptions.get<bool>("processBarrelOnly") || context.mOptions.get<bool>("processBarrelOnlyWithCent") ||
                               context.mOptions.get<bool>("processBarrelOnlyWithCov") || context.mOptions.get<bool>("processBarrelOnlyWithEventFilter") ||
                               context.mOptions.get<bool>("processBarrelOnlyWithCovAndEventFilter") ||
                               context.mOptions.get<bool>("processBarrelOnlyWithDalitzBits") || context.mOptions.get<bool>("processBarrelOnlyWithV0Bits") ||
                               context.mOptions.get<bool>("processBarrelOnlyWithV0BitsAndMaps") || context.mOptions.get<bool>("processAmbiguousBarrelOnly"));
    bool enableMuonHistos = (context.mOptions.get<bool>("processFull") || context.mOptions.get<bool>("processFullWithCov") ||
                             context.mOptions.get<bool>("processFullWithCent") || context.mOptions.get<bool>("processFullWithCovAndEventFilter") ||
                             context.mOptions.get<bool>("processMuonOnly") || context.mOptions.get<bool>("processMuonOnlyWithCent") ||
                             context.mOptions.get<bool>("processMuonOnlyWithMults") || context.mOptions.get<bool>("processMuonOnlyWithCentAndMults") ||
                             context.mOptions.get<bool>("processMuonOnlyWithCovAndCent") ||
                             context.mOptions.get<bool>("processMuonOnlyWithCov") || context.mOptions.get<bool>("processMuonOnlyWithFilter") ||
                             context.mOptions.get<bool>("processAmbiguousMuonOnlyWithCov") || context.mOptions.get<bool>("processAmbiguousMuonOnly"));

    if (enableBarrelHistos) {
      if (fDoDetailedQA) {
        histClasses += "TrackBarrel_BeforeCuts;";
        if (fIsAmbiguous) {
          histClasses += "Ambiguous_TrackBarrel_BeforeCuts;";
          histClasses += "Orphan_TrackBarrel;";
        }
      }
      if (fConfigQA) {
        for (auto& cut : fTrackCuts) {
          histClasses += Form("TrackBarrel_%s;", cut.GetName());
          if (fIsAmbiguous) {
            histClasses += Form("Ambiguous_TrackBarrel_%s;", cut.GetName());
          }
        }
      }
      if (fConfigIsOnlyforMaps) {
        histClasses += "TrackBarrel_PostCalibElectron;";
        histClasses += "TrackBarrel_PostCalibPion;";
        histClasses += "TrackBarrel_PostCalibProton;";
      }
    }
    if (enableMuonHistos) {
      if (fDoDetailedQA) {
        histClasses += "Muons_BeforeCuts;";
        if (fIsAmbiguous) {
          histClasses += "Ambiguous_Muons_BeforeCuts;";
          histClasses += "Orphan_Muons_MFTMCHMID;";
          histClasses += "Orphan_Muons_MCHMID;";
        }
      }
      if (fConfigQA) {
        for (auto& muonCut : fMuonCuts) {
          histClasses += Form("Muons_%s;", muonCut.GetName());
          if (fIsAmbiguous) {
            histClasses += Form("Ambiguous_Muons_%s;", muonCut.GetName());
          }
        }
      }
    }

    VarManager::SetRunlist((TString)fConfigRunPeriods);
    DefineHistograms(histClasses);                   // define all histograms
    VarManager::SetUseVars(fHistMan->GetUsedVars()); // provide the list of required variables so that VarManager knows what to fill
    fOutputList.setObject(fHistMan->GetMainHistogramList());

    // CCDB configuration
    if (fConfigComputeTPCpostCalib) {
      fCCDB->setURL(fConfigCcdbUrl.value);
      fCCDB->setCaching(true);
      fCCDB->setLocalObjectValidityChecking();
      // Not later than now objects
      fCCDB->setCreatedNotAfter(fConfigNoLaterThan.value);
    }
  }

  void DefineCuts()
  {
    // Event cuts
    fEventCut = new AnalysisCompositeCut(true);
    TString eventCutStr = fConfigEventCuts.value;
    fEventCut->AddCut(dqcuts::GetAnalysisCut(eventCutStr.Data()));

    // Barrel track cuts
    TString cutNamesStr = fConfigTrackCuts.value;
    if (!cutNamesStr.IsNull()) {
      std::unique_ptr<TObjArray> objArray(cutNamesStr.Tokenize(","));
      for (int icut = 0; icut < objArray->GetEntries(); ++icut) {
        fTrackCuts.push_back(*dqcuts::GetCompositeCut(objArray->At(icut)->GetName()));
      }
    }

    // Muon cuts
    cutNamesStr = fConfigMuonCuts.value;
    if (!cutNamesStr.IsNull()) {
      std::unique_ptr<TObjArray> objArray(cutNamesStr.Tokenize(","));
      for (int icut = 0; icut < objArray->GetEntries(); ++icut) {
        fMuonCuts.push_back(*dqcuts::GetCompositeCut(objArray->At(icut)->GetName()));
      }
    }

    VarManager::SetUseVars(AnalysisCut::fgUsedVars); // provide the list of required variables so that VarManager knows what to fill
  }

  // Templated function instantianed for all of the process functions
  template <uint32_t TEventFillMap, uint32_t TTrackFillMap, uint32_t TMuonFillMap, uint32_t TMFTFillMap = 0u, typename TEvent, typename TTracks, typename TMuons, typename TAmbiTracks, typename TAmbiMuons, typename TMFTTracks = std::nullptr_t>
  void fullSkimming(TEvent const& collision, aod::BCsWithTimestamps const&, TTracks const& tracksBarrel, TMuons const& tracksMuon, TAmbiTracks const& ambiTracksMid, TAmbiMuons const& ambiTracksFwd, TMFTTracks const& mftTracks = nullptr)
  {
    auto bc = collision.template bc_as<aod::BCsWithTimestamps>();
    if (fConfigComputeTPCpostCalib && fCurrentRun != bc.runNumber()) {
      auto calibList = fCCDB->getForTimeStamp<TList>(fConfigCcdbPathTPC.value, bc.timestamp());
      VarManager::SetCalibrationObject(VarManager::kTPCElectronMean, calibList->FindObject("mean_map_electron"));
      VarManager::SetCalibrationObject(VarManager::kTPCElectronSigma, calibList->FindObject("sigma_map_electron"));
      VarManager::SetCalibrationObject(VarManager::kTPCPionMean, calibList->FindObject("mean_map_pion"));
      VarManager::SetCalibrationObject(VarManager::kTPCPionSigma, calibList->FindObject("sigma_map_pion"));
      VarManager::SetCalibrationObject(VarManager::kTPCProtonMean, calibList->FindObject("mean_map_proton"));
      VarManager::SetCalibrationObject(VarManager::kTPCProtonSigma, calibList->FindObject("sigma_map_proton"));
      if (fConfigComputeTPCpostCalibKaon) {
        VarManager::SetCalibrationObject(VarManager::kTPCKaonMean, calibList->FindObject("mean_map_kaon"));
        VarManager::SetCalibrationObject(VarManager::kTPCKaonSigma, calibList->FindObject("sigma_map_kaon"));
      }
      fCurrentRun = bc.runNumber();
    }

    // get the trigger aliases
    uint32_t triggerAliases = collision.alias_raw();

    // store the selection decisions
    uint64_t tag = collision.selection_raw();
    if (collision.sel7()) {
      tag |= (uint64_t(1) << kNsel); //! SEL7 stored at position kNsel in the tag bit map
    }
    // TODO: Add the event level decisions from the filtering task into the tag

    VarManager::ResetValues(0, VarManager::kNEventWiseVariables);
    // TODO: These variables cannot be filled in the VarManager for the moment as long as BCsWithTimestamps are used.
    //       So temporarily, we filled them here, in order to be available for eventual QA of the skimming
    VarManager::fgValues[VarManager::kRunNo] = bc.runNumber();
    VarManager::fgValues[VarManager::kBC] = bc.globalBC();
    VarManager::fgValues[VarManager::kTimestamp] = bc.timestamp();
    VarManager::fgValues[VarManager::kRunIndex] = VarManager::GetRunIndex(bc.runNumber());
    VarManager::FillEvent<TEventFillMap>(collision); // extract event information and place it in the fValues array
    if (fDoDetailedQA) {
      fHistMan->FillHistClass("Event_BeforeCuts", VarManager::fgValues);
    }

    // fill stats information, before selections
    for (int i = 0; i < kNaliases; i++) {
      if (triggerAliases & (uint32_t(1) << i)) {
        (reinterpret_cast<TH2I*>(fStatsList->At(0)))->Fill(2.0, static_cast<float>(i));
      }
    }
    (reinterpret_cast<TH2I*>(fStatsList->At(0)))->Fill(2.0, static_cast<float>(kNaliases));

    if (!fEventCut->IsSelected(VarManager::fgValues)) {
      return;
    }

    // fill stats information, after selections
    for (int i = 0; i < kNaliases; i++) {
      if (triggerAliases & (uint32_t(1) << i)) {
        (reinterpret_cast<TH2I*>(fStatsList->At(0)))->Fill(3.0, static_cast<float>(i));
      }
    }
    (reinterpret_cast<TH2I*>(fStatsList->At(0)))->Fill(3.0, static_cast<float>(kNaliases));

    fHistMan->FillHistClass("Event_AfterCuts", VarManager::fgValues);

    // create the event tables
    event(tag, bc.runNumber(), collision.posX(), collision.posY(), collision.posZ(), collision.numContrib(), collision.collisionTime(), collision.collisionTimeRes());
    if constexpr ((TEventFillMap & VarManager::ObjTypes::CollisionMult) > 0 && (TEventFillMap & VarManager::ObjTypes::CollisionCent) > 0) {
      eventExtended(bc.globalBC(), bc.triggerMask(), bc.timestamp(), triggerAliases, VarManager::fgValues[VarManager::kCentVZERO],
                    collision.multTPC(), collision.multFV0A(), collision.multFV0C(), collision.multFT0A(), collision.multFT0C(),
                    collision.multFDDA(), collision.multFDDC(), collision.multZNA(), collision.multZNC(), collision.multTracklets(), collision.multNTracksPV(),
                    collision.centFT0C());
    } else if constexpr ((TEventFillMap & VarManager::ObjTypes::CollisionMult) > 0) {
      eventExtended(bc.globalBC(), bc.triggerMask(), bc.timestamp(), triggerAliases, VarManager::fgValues[VarManager::kCentVZERO],
                    collision.multTPC(), collision.multFV0A(), collision.multFV0C(), collision.multFT0A(), collision.multFT0C(),
                    collision.multFDDA(), collision.multFDDC(), collision.multZNA(), collision.multZNC(), collision.multTracklets(), collision.multNTracksPV(),
                    -1);
    } else if constexpr ((TEventFillMap & VarManager::ObjTypes::CollisionCent) > 0) {
      eventExtended(bc.globalBC(), bc.triggerMask(), bc.timestamp(), triggerAliases, VarManager::fgValues[VarManager::kCentVZERO],
                    -1, -1, -1, -1, -1, -1, -1, -1, -1, -1, -1, collision.centFT0C());
    } else {
      eventExtended(bc.globalBC(), bc.triggerMask(), bc.timestamp(), triggerAliases, VarManager::fgValues[VarManager::kCentVZERO], -1, -1, -1, -1, -1, -1, -1, -1, -1, -1, -1, -1);
    }
    eventVtxCov(collision.covXX(), collision.covXY(), collision.covXZ(), collision.covYY(), collision.covYZ(), collision.covZZ(), collision.chi2());

    uint64_t trackFilteringTag = 0;
    uint8_t trackTempFilterMap = 0;
    int isAmbiguous = 0;
    if constexpr (static_cast<bool>(TTrackFillMap)) {
      trackBasic.reserve(tracksBarrel.size());
      trackBarrel.reserve(tracksBarrel.size());
      if constexpr (static_cast<bool>(TTrackFillMap & VarManager::ObjTypes::TrackCov)) {
        trackBarrelCov.reserve(tracksBarrel.size());
      }
      trackBarrelPID.reserve(tracksBarrel.size());

      // loop over tracks
      for (auto& track : tracksBarrel) {
        if constexpr ((TTrackFillMap & VarManager::ObjTypes::AmbiTrack) > 0) {
          if (fIsAmbiguous) {
            isAmbiguous = 0;
            for (auto& ambiTrackMid : ambiTracksMid) {
              if (ambiTrackMid.trackId() == track.globalIndex()) {
                isAmbiguous = 1;
                break;
              }
            }
          }
        }

        trackFilteringTag = uint64_t(0);
        trackTempFilterMap = uint8_t(0);
        VarManager::FillTrack<TTrackFillMap>(track);
        if (fDoDetailedQA) {
          fHistMan->FillHistClass("TrackBarrel_BeforeCuts", VarManager::fgValues);
          if (fIsAmbiguous && isAmbiguous == 1) {
            fHistMan->FillHistClass("Ambiguous_TrackBarrel_BeforeCuts", VarManager::fgValues);
          }
        }

        // apply track cuts and fill stats histogram
        int i = 0;
        for (auto cut = fTrackCuts.begin(); cut != fTrackCuts.end(); cut++, i++) {
          if ((*cut).IsSelected(VarManager::fgValues)) {
            trackTempFilterMap |= (uint8_t(1) << i);
            if (fConfigQA) {
              fHistMan->FillHistClass(Form("TrackBarrel_%s", (*cut).GetName()), VarManager::fgValues);
              if (fIsAmbiguous && isAmbiguous == 1) {
                fHistMan->FillHistClass(Form("Ambiguous_TrackBarrel_%s", (*cut).GetName()), VarManager::fgValues);
              }
            }
            (reinterpret_cast<TH1I*>(fStatsList->At(1)))->Fill(static_cast<float>(i));
          }
        }
        if (!trackTempFilterMap) {
          continue;
        }

        // store filtering information
        if (track.isGlobalTrack()) {
          trackFilteringTag |= (uint64_t(1) << 0); // BIT0: global track
        }
        if (track.isGlobalTrackSDD()) {
          trackFilteringTag |= (uint64_t(1) << 1); // BIT1: global track SSD
        }
        if constexpr (static_cast<bool>(TTrackFillMap & VarManager::ObjTypes::TrackV0Bits)) { // BIT2-6: V0Bits
          trackFilteringTag |= (uint64_t(track.pidbit()) << 2);
          for (int iv0 = 0; iv0 < 5; iv0++) {
            if (track.pidbit() & (uint8_t(1) << iv0)) {
              (reinterpret_cast<TH1I*>(fStatsList->At(1)))->Fill(fTrackCuts.size() + static_cast<float>(iv0));
            }
          }
          if (fConfigIsOnlyforMaps) {
            if (trackFilteringTag & (uint64_t(1) << 2)) { // for electron
              fHistMan->FillHistClass("TrackBarrel_PostCalibElectron", VarManager::fgValues);
            }
            if (trackFilteringTag & (uint64_t(1) << 3)) { // for pion
              fHistMan->FillHistClass("TrackBarrel_PostCalibPion", VarManager::fgValues);
            }
            if ((static_cast<bool>(trackFilteringTag & (uint64_t(1) << 4)) * (track.sign()) > 0)) { // for proton from Lambda
              fHistMan->FillHistClass("TrackBarrel_PostCalibProton", VarManager::fgValues);
            }
            if ((static_cast<bool>(trackFilteringTag & (uint64_t(1) << 5)) * (track.sign()) < 0)) { // for proton from AntiLambda
              fHistMan->FillHistClass("TrackBarrel_PostCalibProton", VarManager::fgValues);
            }
          }
        }
        if constexpr (static_cast<bool>(TTrackFillMap & VarManager::ObjTypes::DalitzBits)) {
          trackFilteringTag |= (uint64_t(track.dalitzBits()) << 7); // BIT7-14: Dalitz
        }
        trackFilteringTag |= (uint64_t(trackTempFilterMap) << 15); // BIT15-...:  user track filters

        // create the track tables
        trackBasic(event.lastIndex(), trackFilteringTag, track.pt(), track.eta(), track.phi(), track.sign(), isAmbiguous);
        trackBarrel(track.tpcInnerParam(), track.flags(), track.itsClusterMap(), track.itsChi2NCl(),
                    track.tpcNClsFindable(), track.tpcNClsFindableMinusFound(), track.tpcNClsFindableMinusCrossedRows(),
                    track.tpcNClsShared(), track.tpcChi2NCl(),
                    track.trdChi2(), track.trdPattern(), track.tofChi2(),
                    track.length(), track.dcaXY(), track.dcaZ(),
                    track.trackTime(), track.trackTimeRes(), track.tofExpMom(),
                    track.detectorMap());
        if constexpr (static_cast<bool>(TTrackFillMap & VarManager::ObjTypes::TrackCov)) {
          trackBarrelCov(track.x(), track.alpha(), track.y(), track.z(), track.snp(), track.tgl(), track.signed1Pt(),
                         track.cYY(), track.cZY(), track.cZZ(), track.cSnpY(), track.cSnpZ(),
                         track.cSnpSnp(), track.cTglY(), track.cTglZ(), track.cTglSnp(), track.cTglTgl(),
                         track.c1PtY(), track.c1PtZ(), track.c1PtSnp(), track.c1PtTgl(), track.c1Pt21Pt2());
        }
        // NOTE: If the TPC postcalibration is switched on, then we write the postcalibrated n-sigma values directly in the skimmed data
        if constexpr (static_cast<bool>(TTrackFillMap & VarManager::ObjTypes::TrackPID)) {
          float nSigmaEl = (fConfigComputeTPCpostCalib ? VarManager::fgValues[VarManager::kTPCnSigmaEl_Corr] : track.tpcNSigmaEl());
          float nSigmaPi = (fConfigComputeTPCpostCalib ? VarManager::fgValues[VarManager::kTPCnSigmaPi_Corr] : track.tpcNSigmaPi());
          float nSigmaKa = ((fConfigComputeTPCpostCalib & fConfigComputeTPCpostCalibKaon) ? VarManager::fgValues[VarManager::kTPCnSigmaKa_Corr] : track.tpcNSigmaKa());
          float nSigmaPr = (fConfigComputeTPCpostCalib ? VarManager::fgValues[VarManager::kTPCnSigmaPr_Corr] : track.tpcNSigmaPr());
          trackBarrelPID(track.tpcSignal(),
                         nSigmaEl, track.tpcNSigmaMu(), nSigmaPi, nSigmaKa, nSigmaPr,
                         track.beta(),
                         track.tofNSigmaEl(), track.tofNSigmaMu(), track.tofNSigmaPi(), track.tofNSigmaKa(), track.tofNSigmaPr(),
                         track.trdSignal());
        }
      }
    } // end if constexpr (TTrackFillMap)

    // Maps for the MFT-muon matching index
    std::map<int, int> newMFTTableSize; // key : oldMFTIndex, value: size of the table-1 at step key
    std::map<uint64_t, int> mftOffsets; // key: mftoldglobalindex, value: mft.offsets

    if constexpr (static_cast<bool>(TMFTFillMap)) {
      trackMFT.reserve(mftTracks.size());
      // TODO add cuts on the MFT tracks
      int nDel = 0;
      for (auto& mft : mftTracks) {
        if (false) // for now no cuts
        {
          nDel++;
        } else { // it passes the cuts and will be saved in the tables
          newMFTTableSize[mft.index()] = trackMFT.lastIndex();
        }

        mftOffsets[mft.globalIndex()] = mft.offsets();

        trackMFT(event.lastIndex(), trackFilteringTag, mft.pt(), mft.eta(), mft.phi());
      } // end of mft : mftTracks

    } // end if constexpr (TMFTFillMap)

    if constexpr (static_cast<bool>(TMuonFillMap)) {
      // build the muon tables
      muonBasic.reserve(tracksMuon.size());
      muonExtra.reserve(tracksMuon.size());
      muonInfo.reserve(tracksMuon.size());
      if constexpr (static_cast<bool>(TMuonFillMap & VarManager::ObjTypes::MuonCov)) {
        muonCov.reserve(tracksMuon.size());
      }
      // loop over muons

      // first we need to get the correct indices
      int nDel = 0;
      int idxPrev = -1;
      std::map<int, int> newEntryNb;
      std::map<int, int> newMatchIndex;
      std::map<int, int> newMFTMatchIndex;

      for (auto& muon : tracksMuon) {
        trackFilteringTag = uint64_t(0);
        VarManager::FillTrack<TMuonFillMap>(muon);

        if (muon.index() > idxPrev + 1) { // checks if some muons are filtered even before the skimming function
          nDel += muon.index() - (idxPrev + 1);
        }
        idxPrev = muon.index();

        // check the cuts and filters
        int i = 0;
        for (auto cut = fMuonCuts.begin(); cut != fMuonCuts.end(); cut++, i++) {
          if ((*cut).IsSelected(VarManager::fgValues))
            trackTempFilterMap |= (uint8_t(1) << i);
        }

        if (!trackTempFilterMap) { // does not pass the cuts
          nDel++;
        } else { // it passes the cuts and will be saved in the tables
          newEntryNb[muon.index()] = muon.index() - nDel;
        }
      }

      // now let's save the muons with the correct indices and matches
      for (auto& muon : tracksMuon) {
        if constexpr ((TMuonFillMap & VarManager::ObjTypes::AmbiMuon) > 0) {
          if (fIsAmbiguous) {
            isAmbiguous = 0;
            for (auto& ambiTrackFwd : ambiTracksFwd) {
              if (ambiTrackFwd.fwdtrackId() == muon.globalIndex()) {
                isAmbiguous = 1;
                break;
              }
            }
          }
        }
        trackFilteringTag = uint64_t(0);
        trackTempFilterMap = uint8_t(0);

        VarManager::FillTrack<TMuonFillMap>(muon);
        if (fDoDetailedQA) {
          fHistMan->FillHistClass("Muons_BeforeCuts", VarManager::fgValues);
          if (fIsAmbiguous && isAmbiguous == 1) {
            fHistMan->FillHistClass("Ambiguous_Muons_BeforeCuts", VarManager::fgValues);
          }
        }
        // apply the muon selection cuts and fill the stats histogram
        int i = 0;
        for (auto cut = fMuonCuts.begin(); cut != fMuonCuts.end(); cut++, i++) {
          if ((*cut).IsSelected(VarManager::fgValues)) {
            trackTempFilterMap |= (uint8_t(1) << i);
            if (fConfigQA) {
              fHistMan->FillHistClass(Form("Muons_%s", (*cut).GetName()), VarManager::fgValues);
              if (fIsAmbiguous && isAmbiguous == 1) {
                fHistMan->FillHistClass(Form("Ambiguous_Muons_%s", (*cut).GetName()), VarManager::fgValues);
              }
            }
            (reinterpret_cast<TH1I*>(fStatsList->At(2)))->Fill(static_cast<float>(i));
          }
        }
        if (!trackTempFilterMap) {
          continue;
        }
        // store the cut decisions
        trackFilteringTag |= uint64_t(trackTempFilterMap); // BIT0-7:  user selection cuts

        // update the matching MCH/MFT index
        if (static_cast<int>(muon.trackType()) == 0 || static_cast<int>(muon.trackType()) == 2) { // MCH-MFT(2) or GLB(0) track
          int matchIdx = muon.matchMCHTrackId() - muon.offsets();                                 // simple match index, not the global index
          int matchMFTIdx = muon.matchMFTTrackId() - mftOffsets[muon.matchMFTTrackId()];

          // first for MCH matching index
          if (newEntryNb.count(matchIdx) > 0) {                                                  // if the key exists i.e the match will not get deleted
            newMatchIndex[muon.index()] = newEntryNb[matchIdx];                                  // update the match for this muon to the updated entry of the match
            newMatchIndex[muon.index()] += muonBasic.lastIndex() + 1 - newEntryNb[muon.index()]; // adding the offset of muons, muonBasic.lastIndex() start at -1

            if (static_cast<int>(muon.trackType()) == 0) {                                     // for now only do this to global tracks
              newMatchIndex[matchIdx] = newEntryNb[muon.index()];                              // add the  updated index of this muon as a match to mch track
              newMatchIndex[matchIdx] += muonBasic.lastIndex() + 1 - newEntryNb[muon.index()]; // adding the offset, muonBasic.lastIndex() start at -1
            }
          } else {
            newMatchIndex[muon.index()] = -1;
          }

          // then for MFT match index
          if (newMFTTableSize.count(matchMFTIdx) > 0) {                        // if the key exists i.e the match will not get deleted
            newMFTMatchIndex[muon.index()] = newMFTTableSize[matchMFTIdx] + 1; // adding the offset of mfts, newMFTTableSize start at -1
          } else {
            newMFTMatchIndex[muon.index()] = -1;
          }

        } else if (static_cast<int>(muon.trackType() == 4)) { // an MCH track

          newMFTMatchIndex[muon.index()] = -1;
          // in this case the matches should be filled from the other types but we need to check
          if (newMatchIndex.count(muon.index()) == 0) { // if an entry for this mch was not added it simply mean that non of the global tracks were matched to it
            newMatchIndex[muon.index()] = -1;
          }
        }

        muonBasic(event.lastIndex(), trackFilteringTag, muon.pt(), muon.eta(), muon.phi(), muon.sign(), isAmbiguous);
        muonExtra(muon.nClusters(), muon.pDca(), muon.rAtAbsorberEnd(),
                  muon.chi2(), muon.chi2MatchMCHMID(), muon.chi2MatchMCHMFT(),
                  muon.matchScoreMCHMFT(), newMatchIndex.find(muon.index())->second, newMFTMatchIndex.find(muon.index())->second, muon.mchBitMap(), muon.midBitMap(),
                  muon.midBoards(), muon.trackType(), muon.fwdDcaX(), muon.fwdDcaY(),
                  muon.trackTime(), muon.trackTimeRes());
        muonInfo(muon.collisionId(), collision.posX(), collision.posY(), collision.posZ());
        if constexpr (static_cast<bool>(TMuonFillMap & VarManager::ObjTypes::MuonCov)) {
          muonCov(muon.x(), muon.y(), muon.z(), muon.phi(), muon.tgl(), muon.signed1Pt(),
                  muon.cXX(), muon.cXY(), muon.cYY(), muon.cPhiX(), muon.cPhiY(), muon.cPhiPhi(),
                  muon.cTglX(), muon.cTglY(), muon.cTglPhi(), muon.cTglTgl(), muon.c1PtX(), muon.c1PtY(),
                  muon.c1PtPhi(), muon.c1PtTgl(), muon.c1Pt21Pt2());
        }
      }
    } // end if constexpr (TMuonFillMap)
  }   // end fullSkimming()

  // Templated function instantianed for all of the process functions
  template <uint32_t TEventFillMap, uint32_t TTrackFillMap, uint32_t TMuonFillMap, typename TEvent, typename TTracks, typename TMuons, typename AssocTracks, typename AssocMuons>
  void fullSkimmingIndices(TEvent const& collision, aod::BCsWithTimestamps const&, TTracks const& tracksBarrel, TMuons const& tracksMuon, AssocTracks const& trackIndices, AssocMuons const& fwdtrackIndices)
  {
    auto bc = collision.template bc_as<aod::BCsWithTimestamps>();
    if (fConfigComputeTPCpostCalib && fCurrentRun != bc.runNumber()) {
      auto calibList = fCCDB->getForTimeStamp<TList>(fConfigCcdbPathTPC.value, bc.timestamp());
      VarManager::SetCalibrationObject(VarManager::kTPCElectronMean, calibList->FindObject("mean_map_electron"));
      VarManager::SetCalibrationObject(VarManager::kTPCElectronSigma, calibList->FindObject("sigma_map_electron"));
      VarManager::SetCalibrationObject(VarManager::kTPCPionMean, calibList->FindObject("mean_map_pion"));
      VarManager::SetCalibrationObject(VarManager::kTPCPionSigma, calibList->FindObject("sigma_map_pion"));
      VarManager::SetCalibrationObject(VarManager::kTPCProtonMean, calibList->FindObject("mean_map_proton"));
      VarManager::SetCalibrationObject(VarManager::kTPCProtonSigma, calibList->FindObject("sigma_map_proton"));
      fCurrentRun = bc.runNumber();
    }

    // get the trigger aliases
    uint32_t triggerAliases = collision.alias_raw();
    // store the selection decisions
    uint64_t tag = collision.selection_raw();
    if (collision.sel7()) {
      tag |= (uint64_t(1) << kNsel); //! SEL7 stored at position kNsel in the tag bit map
    }
    // TODO: Add the event level decisions from the filtering task into the tag

    VarManager::ResetValues(0, VarManager::kNEventWiseVariables);
    // TODO: These variables cannot be filled in the VarManager for the moment as long as BCsWithTimestamps are used.
    //       So temporarily, we filled them here, in order to be available for eventual QA of the skimming
    VarManager::fgValues[VarManager::kRunNo] = bc.runNumber();
    VarManager::fgValues[VarManager::kBC] = bc.globalBC();
    VarManager::fgValues[VarManager::kTimestamp] = bc.timestamp();
    VarManager::fgValues[VarManager::kRunIndex] = VarManager::GetRunIndex(bc.runNumber());
    VarManager::FillEvent<TEventFillMap>(collision); // extract event information and place it in the fValues array
    if (fDoDetailedQA) {
      fHistMan->FillHistClass("Event_BeforeCuts", VarManager::fgValues);
    }

    // fill stats information, before selections
    for (int i = 0; i < kNaliases; i++) {
      if (triggerAliases & (uint32_t(1) << i)) {
        (reinterpret_cast<TH2I*>(fStatsList->At(0)))->Fill(2.0, static_cast<float>(i));
      }
    }
    (reinterpret_cast<TH2I*>(fStatsList->At(0)))->Fill(2.0, static_cast<float>(kNaliases));

    if (!fEventCut->IsSelected(VarManager::fgValues)) {
      return;
    }

    // fill stats information, after selections
    for (int i = 0; i < kNaliases; i++) {
      if (triggerAliases & (uint32_t(1) << i)) {
        (reinterpret_cast<TH2I*>(fStatsList->At(0)))->Fill(3.0, static_cast<float>(i));
      }
    }
    (reinterpret_cast<TH2I*>(fStatsList->At(0)))->Fill(3.0, static_cast<float>(kNaliases));

    fHistMan->FillHistClass("Event_AfterCuts", VarManager::fgValues);

    // create the event tables
    event(tag, bc.runNumber(), collision.posX(), collision.posY(), collision.posZ(), collision.numContrib(), collision.collisionTime(), collision.collisionTimeRes());
    if constexpr ((TEventFillMap & VarManager::ObjTypes::CollisionMult) > 0 && (TEventFillMap & VarManager::ObjTypes::CollisionCent) > 0) {
      eventExtended(bc.globalBC(), bc.triggerMask(), bc.timestamp(), triggerAliases, VarManager::fgValues[VarManager::kCentVZERO],
                    collision.multTPC(), collision.multFV0A(), collision.multFV0C(), collision.multFT0A(), collision.multFT0C(),
                    collision.multFDDA(), collision.multFDDC(), collision.multZNA(), collision.multZNC(), collision.multTracklets(), collision.multNTracksPV(),
                    collision.centFT0C());
    } else if constexpr ((TEventFillMap & VarManager::ObjTypes::CollisionMult) > 0) {
      eventExtended(bc.globalBC(), bc.triggerMask(), bc.timestamp(), triggerAliases, VarManager::fgValues[VarManager::kCentVZERO],
                    collision.multTPC(), collision.multFV0A(), collision.multFV0C(), collision.multFT0A(), collision.multFT0C(),
                    collision.multFDDA(), collision.multFDDC(), collision.multZNA(), collision.multZNC(), collision.multTracklets(), collision.multNTracksPV(),
                    -1);
    } else if constexpr ((TEventFillMap & VarManager::ObjTypes::CollisionCent) > 0) {
      eventExtended(bc.globalBC(), bc.triggerMask(), bc.timestamp(), triggerAliases, VarManager::fgValues[VarManager::kCentVZERO],
                    -1, -1, -1, -1, -1, -1, -1, -1, -1, -1, -1, collision.centFT0C());
    } else {
      eventExtended(bc.globalBC(), bc.triggerMask(), bc.timestamp(), triggerAliases, VarManager::fgValues[VarManager::kCentVZERO], -1, -1, -1, -1, -1, -1, -1, -1, -1, -1, -1, -1);
    }
    eventVtxCov(collision.covXX(), collision.covXY(), collision.covXZ(), collision.covYY(), collision.covYZ(), collision.covZZ(), collision.chi2());

    uint64_t trackFilteringTag = 0;
    uint8_t trackTempFilterMap = 0;
    int isAmbiguous = 0;
    if constexpr (static_cast<bool>(TTrackFillMap)) {
      trackBasic.reserve(tracksBarrel.size());
      trackBarrel.reserve(tracksBarrel.size());
      if constexpr (static_cast<bool>(TTrackFillMap & VarManager::ObjTypes::TrackCov)) {
        trackBarrelCov.reserve(tracksBarrel.size());
      }
      trackBarrelPID.reserve(tracksBarrel.size());

      // loop over tracks
      for (const auto& trackId : trackIndices) { // start loop over tracks
        auto track = trackId.template track_as<TTracks>();
        if constexpr ((TTrackFillMap & VarManager::ObjTypes::AmbiTrack) > 0) {
          if (fIsAmbiguous) {
            isAmbiguous = (track.compatibleCollIds().size() != 1);
          }
        }
        trackFilteringTag = uint64_t(0);
        trackTempFilterMap = uint8_t(0);
        VarManager::FillTrack<TTrackFillMap>(track);
        if (fDoDetailedQA) {
          fHistMan->FillHistClass("TrackBarrel_BeforeCuts", VarManager::fgValues);
          if (fIsAmbiguous && isAmbiguous == 1) {
            fHistMan->FillHistClass("Ambiguous_TrackBarrel_BeforeCuts", VarManager::fgValues);
          }
        }

        // apply track cuts and fill stats histogram
        int i = 0;
        for (auto cut = fTrackCuts.begin(); cut != fTrackCuts.end(); cut++, i++) {
          if ((*cut).IsSelected(VarManager::fgValues)) {
            trackTempFilterMap |= (uint8_t(1) << i);
            if (fConfigQA) {
              fHistMan->FillHistClass(Form("TrackBarrel_%s", (*cut).GetName()), VarManager::fgValues);
              if (fIsAmbiguous && isAmbiguous == 1) {
                fHistMan->FillHistClass(Form("Ambiguous_TrackBarrel_%s", (*cut).GetName()), VarManager::fgValues);
              }
            }
            (reinterpret_cast<TH1I*>(fStatsList->At(1)))->Fill(static_cast<float>(i));
          }
        }
        if (!trackTempFilterMap) {
          continue;
        }

        // store filtering information
        if (track.isGlobalTrack()) {
          trackFilteringTag |= (uint64_t(1) << 0); // BIT0: global track
        }
        if (track.isGlobalTrackSDD()) {
          trackFilteringTag |= (uint64_t(1) << 1); // BIT1: global track SSD
        }
        if constexpr (static_cast<bool>(TTrackFillMap & VarManager::ObjTypes::TrackV0Bits)) { // BIT2-6: V0Bits
          trackFilteringTag |= (uint64_t(track.pidbit()) << 2);
          for (int iv0 = 0; iv0 < 5; iv0++) {
            if (track.pidbit() & (uint8_t(1) << iv0)) {
              (reinterpret_cast<TH1I*>(fStatsList->At(1)))->Fill(fTrackCuts.size() + static_cast<float>(iv0));
            }
          }
          if (fConfigIsOnlyforMaps) {
            if (trackFilteringTag & (uint64_t(1) << 2)) { // for electron
              fHistMan->FillHistClass("TrackBarrel_PostCalibElectron", VarManager::fgValues);
            }
            if (trackFilteringTag & (uint64_t(1) << 3)) { // for pion
              fHistMan->FillHistClass("TrackBarrel_PostCalibPion", VarManager::fgValues);
            }
            if ((static_cast<bool>(trackFilteringTag & (uint64_t(1) << 4)) * (track.sign()) > 0)) { // for proton from Lambda
              fHistMan->FillHistClass("TrackBarrel_PostCalibProton", VarManager::fgValues);
            }
            if ((static_cast<bool>(trackFilteringTag & (uint64_t(1) << 5)) * (track.sign()) < 0)) { // for proton from AntiLambda
              fHistMan->FillHistClass("TrackBarrel_PostCalibProton", VarManager::fgValues);
            }
          }
        }
        if constexpr (static_cast<bool>(TTrackFillMap & VarManager::ObjTypes::DalitzBits)) {
          trackFilteringTag |= (uint64_t(track.dalitzBits()) << 7); // BIT7-14: Dalitz
        }
        trackFilteringTag |= (uint64_t(trackTempFilterMap) << 15); // BIT15-...:  user track filters

        // create the track tables
        trackBasic(event.lastIndex(), trackFilteringTag, track.pt(), track.eta(), track.phi(), track.sign(), isAmbiguous);
        trackBarrel(track.tpcInnerParam(), track.flags(), track.itsClusterMap(), track.itsChi2NCl(),
                    track.tpcNClsFindable(), track.tpcNClsFindableMinusFound(), track.tpcNClsFindableMinusCrossedRows(),
                    track.tpcNClsShared(), track.tpcChi2NCl(),
                    track.trdChi2(), track.trdPattern(), track.tofChi2(),
                    track.length(), track.dcaXY(), track.dcaZ(),
                    track.trackTime(), track.trackTimeRes(), track.tofExpMom(),
                    track.detectorMap());
        if constexpr (static_cast<bool>(TTrackFillMap & VarManager::ObjTypes::TrackCov)) {
          trackBarrelCov(track.x(), track.alpha(), track.y(), track.z(), track.snp(), track.tgl(), track.signed1Pt(),
                         track.cYY(), track.cZY(), track.cZZ(), track.cSnpY(), track.cSnpZ(),
                         track.cSnpSnp(), track.cTglY(), track.cTglZ(), track.cTglSnp(), track.cTglTgl(),
                         track.c1PtY(), track.c1PtZ(), track.c1PtSnp(), track.c1PtTgl(), track.c1Pt21Pt2());
        }
        // NOTE: If the TPC postcalibration is switched on, then we write the postcalibrated n-sigma values directly in the skimmed data
        if constexpr (static_cast<bool>(TTrackFillMap & VarManager::ObjTypes::TrackPID)) {
          float nSigmaEl = (fConfigComputeTPCpostCalib ? VarManager::fgValues[VarManager::kTPCnSigmaEl_Corr] : track.tpcNSigmaEl());
          float nSigmaPi = (fConfigComputeTPCpostCalib ? VarManager::fgValues[VarManager::kTPCnSigmaPi_Corr] : track.tpcNSigmaPi());
          float nSigmaPr = (fConfigComputeTPCpostCalib ? VarManager::fgValues[VarManager::kTPCnSigmaPr_Corr] : track.tpcNSigmaPr());
          trackBarrelPID(track.tpcSignal(),
                         nSigmaEl, track.tpcNSigmaMu(), nSigmaPi, track.tpcNSigmaKa(), nSigmaPr,
                         track.beta(),
                         track.tofNSigmaEl(), track.tofNSigmaMu(), track.tofNSigmaPi(), track.tofNSigmaKa(), track.tofNSigmaPr(),
                         track.trdSignal());
        }
      }
    } // end if constexpr (TTrackFillMap)

    if constexpr (static_cast<bool>(TMuonFillMap)) {
      // build the muon tables
      muonBasic.reserve(tracksMuon.size());
      muonExtra.reserve(tracksMuon.size());
      muonInfo.reserve(tracksMuon.size());
      if constexpr (static_cast<bool>(TMuonFillMap & VarManager::ObjTypes::MuonCov)) {
        muonCov.reserve(tracksMuon.size());
      }
      // loop over muons

      // first we need to get the correct indices
      int nDel = 0;
      int idxPrev = -1;
      std::map<int, int> newEntryNb;
      std::map<int, int> newMatchIndex;

      for (const auto& muonId : fwdtrackIndices) { // start loop over tracks
        auto muon = muonId.template fwdtrack_as<TMuons>();
        trackFilteringTag = uint64_t(0);
        VarManager::FillTrack<TMuonFillMap>(muon);

        if (muon.index() > idxPrev + 1) { // checks if some muons are filtered even before the skimming function
          nDel += muon.index() - (idxPrev + 1);
        }
        idxPrev = muon.index();

        // check the cuts and filters
        int i = 0;
        for (auto cut = fMuonCuts.begin(); cut != fMuonCuts.end(); cut++, i++) {
          if ((*cut).IsSelected(VarManager::fgValues))
            trackTempFilterMap |= (uint8_t(1) << i);
        }

        if (!trackTempFilterMap) { // does not pass the cuts
          nDel++;
        } else { // it passes the cuts and will be saved in the tables
          newEntryNb[muon.index()] = muon.index() - nDel;
        }
      }

      // now let's save the muons with the correct indices and matches
      for (const auto& muonId : fwdtrackIndices) { // start loop over tracks
        auto muon = muonId.template fwdtrack_as<TMuons>();
        if constexpr ((TMuonFillMap & VarManager::ObjTypes::AmbiMuon) > 0) {
          if (fIsAmbiguous) {
            isAmbiguous = (muon.compatibleCollIds().size() != 1);
          }
        }
        trackFilteringTag = uint64_t(0);
        trackTempFilterMap = uint8_t(0);

        VarManager::FillTrack<TMuonFillMap>(muon);
        if (fDoDetailedQA) {
          fHistMan->FillHistClass("Muons_BeforeCuts", VarManager::fgValues);
          if (fIsAmbiguous && isAmbiguous == 1) {
            fHistMan->FillHistClass("Ambiguous_Muons_BeforeCuts", VarManager::fgValues);
          }
        }
        // apply the muon selection cuts and fill the stats histogram
        int i = 0;
        for (auto cut = fMuonCuts.begin(); cut != fMuonCuts.end(); cut++, i++) {
          if ((*cut).IsSelected(VarManager::fgValues)) {
            trackTempFilterMap |= (uint8_t(1) << i);
            if (fConfigQA) {
              fHistMan->FillHistClass(Form("Muons_%s", (*cut).GetName()), VarManager::fgValues);
              if (fIsAmbiguous && isAmbiguous == 1) {
                fHistMan->FillHistClass(Form("Ambiguous_Muons_%s", (*cut).GetName()), VarManager::fgValues);
              }
            }
            (reinterpret_cast<TH1I*>(fStatsList->At(2)))->Fill(static_cast<float>(i));
          }
        }
        if (!trackTempFilterMap) {
          continue;
        }
        // store the cut decisions
        trackFilteringTag |= uint64_t(trackTempFilterMap); // BIT0-7:  user selection cuts

        // update the matching MCH/MFT index
        if (static_cast<int>(muon.trackType()) == 0 || static_cast<int>(muon.trackType()) == 2) { // MCH-MFT(2) or GLB(0) track
          int matchIdx = muon.matchMCHTrackId() - muon.offsets();
          if (newEntryNb.count(matchIdx) > 0) {                                                  // if the key exists i.e the match will not get deleted
            newMatchIndex[muon.index()] = newEntryNb[matchIdx];                                  // update the match for this muon to the updated entry of the match
            newMatchIndex[muon.index()] += muonBasic.lastIndex() + 1 - newEntryNb[muon.index()]; // adding the offset of muons, muonBasic.lastIndex() start at -1
            if (static_cast<int>(muon.trackType()) == 0) {                                       // for now only do this to global tracks
              newMatchIndex[matchIdx] = newEntryNb[muon.index()];                                // add the  updated index of this muon as a match to mch track
              newMatchIndex[matchIdx] += muonBasic.lastIndex() + 1 - newEntryNb[muon.index()];   // adding the offset, muonBasic.lastIndex() start at -1
            }
          } else {
            newMatchIndex[muon.index()] = -1;
          }
        } else if (static_cast<int>(muon.trackType() == 4)) { // an MCH track
          // in this case the matches should be filled from the other types but we need to check
          if (newMatchIndex.count(muon.index()) == 0) { // if an entry for this mch was not added it simply mean that non of the global tracks were matched to it
            newMatchIndex[muon.index()] = -1;
          }
        }

        muonBasic(event.lastIndex(), trackFilteringTag, muon.pt(), muon.eta(), muon.phi(), muon.sign(), isAmbiguous);
        muonExtra(muon.nClusters(), muon.pDca(), muon.rAtAbsorberEnd(),
                  muon.chi2(), muon.chi2MatchMCHMID(), muon.chi2MatchMCHMFT(),
                  muon.matchScoreMCHMFT(), newMatchIndex.find(muon.index())->second, -1, muon.mchBitMap(), muon.midBitMap(),
                  muon.midBoards(), muon.trackType(), muon.fwdDcaX(), muon.fwdDcaY(),
                  muon.trackTime(), muon.trackTimeRes());
        muonInfo(muon.collisionId(), collision.posX(), collision.posY(), collision.posZ());
        if constexpr (static_cast<bool>(TMuonFillMap & VarManager::ObjTypes::MuonCov)) {
          muonCov(muon.x(), muon.y(), muon.z(), muon.phi(), muon.tgl(), muon.signed1Pt(),
                  muon.cXX(), muon.cXY(), muon.cYY(), muon.cPhiX(), muon.cPhiY(), muon.cPhiPhi(),
                  muon.cTglX(), muon.cTglY(), muon.cTglPhi(), muon.cTglTgl(), muon.c1PtX(), muon.c1PtY(),
                  muon.c1PtPhi(), muon.c1PtTgl(), muon.c1Pt21Pt2());
        }
      }
    } // end if constexpr (TMuonFillMap)
  }   // end fullSkimming()

  void DefineHistograms(TString histClasses)
  {
    std::unique_ptr<TObjArray> objArray(histClasses.Tokenize(";"));
    for (Int_t iclass = 0; iclass < objArray->GetEntries(); ++iclass) {
      TString classStr = objArray->At(iclass)->GetName();
      if (fConfigQA) {
        fHistMan->AddHistClass(classStr.Data());
      }

      // fill the THn histograms
      if (fConfigIsOnlyforMaps) {
        if (classStr.Contains("PostCalibElectron")) {
          dqhistograms::DefineHistograms(fHistMan, objArray->At(iclass)->GetName(), "track", "postcalib_electron");
        }
        if (classStr.Contains("PostCalibPion")) {
          dqhistograms::DefineHistograms(fHistMan, objArray->At(iclass)->GetName(), "track", "postcalib_pion");
        }
        if (classStr.Contains("PostCalibProton")) {
          dqhistograms::DefineHistograms(fHistMan, objArray->At(iclass)->GetName(), "track", "postcalib_proton");
        }
      }

      TString histEventName = fConfigAddEventHistogram.value;
      if (classStr.Contains("Event")) {
        if (fConfigQA) {
          dqhistograms::DefineHistograms(fHistMan, objArray->At(iclass)->GetName(), "event", histEventName);
        }
      }

      TString histTrackName = fConfigAddTrackHistogram.value;
      if (classStr.Contains("Track")) {
        if (fConfigQA) {
          dqhistograms::DefineHistograms(fHistMan, objArray->At(iclass)->GetName(), "track", histTrackName);
        }
      }

      TString histMuonName = fConfigAddMuonHistogram.value;
      if (classStr.Contains("Muons")) {
        if (fConfigQA) {
          dqhistograms::DefineHistograms(fHistMan, objArray->At(iclass)->GetName(), "track", histMuonName);
        }
      }
    }

    // create statistics histograms (event, tracks, muons)
    fStatsList.setObject(new TList());
    fStatsList->SetOwner(kTRUE);
    std::vector<TString> eventLabels{"BCs", "Collisions before filtering", "Before cuts", "After cuts"};
    TH2I* histEvents = new TH2I("EventStats", "Event statistics", eventLabels.size(), -0.5, eventLabels.size() - 0.5, kNaliases + 1, -0.5, kNaliases + 0.5);
    int ib = 1;
    for (auto label = eventLabels.begin(); label != eventLabels.end(); label++, ib++) {
      histEvents->GetXaxis()->SetBinLabel(ib, (*label).Data());
    }
    for (int ib = 1; ib <= kNaliases; ib++) {
      histEvents->GetYaxis()->SetBinLabel(ib, aliasLabels[ib - 1].data());
    }
    histEvents->GetYaxis()->SetBinLabel(kNaliases + 1, "Total");
    fStatsList->Add(histEvents);

    // Track statistics: one bin for each track selection and 5 bins for V0 tags (gamma, K0s, Lambda, anti-Lambda, Omega)
    TH1I* histTracks = new TH1I("TrackStats", "Track statistics", fTrackCuts.size() + 5.0, -0.5, fTrackCuts.size() - 0.5 + 5.0);
    ib = 1;
    for (auto cut = fTrackCuts.begin(); cut != fTrackCuts.end(); cut++, ib++) {
      histTracks->GetXaxis()->SetBinLabel(ib, (*cut).GetName());
    }
    const char* v0TagNames[5] = {"Photon conversion", "K^{0}_{s}", "#Lambda", "#bar{#Lambda}", "#Omega"};
    for (ib = 0; ib < 5; ib++) {
      histTracks->GetXaxis()->SetBinLabel(fTrackCuts.size() + 1 + ib, v0TagNames[ib]);
    }
    fStatsList->Add(histTracks);
    TH1I* histMuons = new TH1I("MuonStats", "Muon statistics", fMuonCuts.size(), -0.5, fMuonCuts.size() - 0.5);
    ib = 1;
    for (auto cut = fMuonCuts.begin(); cut != fMuonCuts.end(); cut++, ib++) {
      histMuons->GetXaxis()->SetBinLabel(ib, (*cut).GetName());
    }
    fStatsList->Add(histMuons);
  }

  // Produce barrel + muon tables -------------------------------------------------------------------------------------------------------------
  void processFull(MyEvents::iterator const& collision, aod::BCsWithTimestamps const& bcs,
                   soa::Filtered<MyBarrelTracks> const& tracksBarrel, soa::Filtered<MyMuons> const& tracksMuon)
  {
    fullSkimming<gkEventFillMap, gkTrackFillMap, gkMuonFillMap>(collision, bcs, tracksBarrel, tracksMuon, nullptr, nullptr);
  }

  void processFullWithCov(MyEvents::iterator const& collision, aod::BCsWithTimestamps const& bcs,
                          soa::Filtered<MyBarrelTracksWithCov> const& tracksBarrel, soa::Filtered<MyMuonsWithCov> const& tracksMuon)
  {
    fullSkimming<gkEventFillMap, gkTrackFillMapWithCov, gkMuonFillMapWithCov>(collision, bcs, tracksBarrel, tracksMuon, nullptr, nullptr);
  }

  // Produce barrel + muon tables, with centrality --------------------------------------------------------------------------------------------
  void processFullWithCent(MyEventsWithCent::iterator const& collision, aod::BCsWithTimestamps const& bcs,
                           soa::Filtered<MyBarrelTracks> const& tracksBarrel, soa::Filtered<MyMuons> const& tracksMuon)
  {
    fullSkimming<gkEventFillMapWithCent, gkTrackFillMap, gkMuonFillMap>(collision, bcs, tracksBarrel, tracksMuon, nullptr, nullptr);
  }

  // Produce barrel + muon tables, with centrality and multiplicity ---------------------------------------------------------------------------
  void processFullWithCentAndMults(MyEventsWithCentAndMults::iterator const& collision, aod::BCsWithTimestamps const& bcs,
                                   soa::Filtered<MyBarrelTracks> const& tracksBarrel, soa::Filtered<MyMuons> const& tracksMuon)
  {
    fullSkimming<gkEventFillMapWithCentAndMults, gkTrackFillMap, gkMuonFillMap>(collision, bcs, tracksBarrel, tracksMuon, nullptr, nullptr);
  }

  // Produce barrel + muon tables, with track covariance matrix and event filtering ----------------------------------------------------------------------------------------
  void processFullWithCovAndEventFilter(MyEventsWithFilter::iterator const& collision, aod::BCsWithTimestamps const& bcs,
                                        soa::Filtered<MyBarrelTracksWithCov> const& tracksBarrel, soa::Filtered<MyMuonsWithCov> const& tracksMuon)
  {
    for (int i = 0; i < kNaliases; i++) {
      if (collision.alias_bit(i) > 0) {
        (reinterpret_cast<TH2I*>(fStatsList->At(0)))->Fill(1.0, static_cast<float>(i));
      }
    }
    (reinterpret_cast<TH2I*>(fStatsList->At(0)))->Fill(1.0, static_cast<float>(kNaliases));
    if (collision.eventFilter()) {
      fullSkimming<gkEventFillMap, gkTrackFillMapWithCov, gkMuonFillMapWithCov>(collision, bcs, tracksBarrel, tracksMuon, nullptr, nullptr);
    }
  }

  // Produce barrel only tables, with V0Bits ------------------------------------------------------------------------------------------------
  void processBarrelOnlyWithV0Bits(MyEvents::iterator const& collision, aod::BCsWithTimestamps const& bcs,
                                   soa::Filtered<MyBarrelTracksWithV0Bits> const& tracksBarrel)
  {
    fullSkimming<gkEventFillMap, gkTrackFillMapWithV0Bits, 0u>(collision, bcs, tracksBarrel, nullptr, nullptr, nullptr);
  }

  // Produce barrel only tables, with V0Bits and produce maps ------------------------------------------------------------------------------
  void processBarrelOnlyWithV0BitsAndMaps(MyEvents::iterator const& collision, aod::BCsWithTimestamps const& bcs,
                                          soa::Filtered<MyBarrelTracksWithV0BitsForMaps> const& tracksBarrel)
  {
    fullSkimming<gkEventFillMap, gkTrackFillMapWithV0BitsForMaps, 0u>(collision, bcs, tracksBarrel, nullptr, nullptr, nullptr);
  }

  // Produce barrel only tables, with DalitzBits ------------------------------------------------------------------------------------------------
  void processBarrelOnlyWithDalitzBits(MyEvents::iterator const& collision, aod::BCsWithTimestamps const& bcs,
                                       soa::Filtered<MyBarrelTracksWithDalitzBits> const& tracksBarrel)
  {
    fullSkimming<gkEventFillMap, gkTrackFillMapWithDalitzBits, 0u>(collision, bcs, tracksBarrel, nullptr, nullptr, nullptr);
  }

  // Produce barrel only tables, with event filtering ----------------------------------------------------------------------------------------
  void processBarrelOnlyWithEventFilter(MyEventsWithFilter::iterator const& collision, aod::BCsWithTimestamps const& bcs,
                                        soa::Filtered<MyBarrelTracks> const& tracksBarrel)
  {
    for (int i = 0; i < kNaliases; i++) {
      if (collision.alias_bit(i) > 0) {
        (reinterpret_cast<TH2I*>(fStatsList->At(0)))->Fill(1.0, static_cast<float>(i));
      }
    }
    (reinterpret_cast<TH2I*>(fStatsList->At(0)))->Fill(1.0, static_cast<float>(kNaliases));
    if (collision.eventFilter()) {
      fullSkimming<gkEventFillMap, gkTrackFillMap, 0u>(collision, bcs, tracksBarrel, nullptr, nullptr, nullptr);
    }
  }

  // Produce barrel tables only, with multiplicity ---------------------------------------------------------------------------------------------
  void processBarrelOnlyWithMults(MyEventsWithMults::iterator const& collision, aod::BCsWithTimestamps const& bcs,
                                  soa::Filtered<MyBarrelTracks> const& tracksBarrel)
  {
    fullSkimming<gkEventFillMapWithMult, gkTrackFillMap, 0u>(collision, bcs, tracksBarrel, nullptr, nullptr, nullptr);
  }

  // Produce barrel only tables, with track covariance matrix and event filtering ----------------------------------------------------------------------------------------
  void processBarrelOnlyWithCovAndEventFilter(MyEventsWithFilter::iterator const& collision, aod::BCsWithTimestamps const& bcs,
                                              soa::Filtered<MyBarrelTracksWithCov> const& tracksBarrel)
  {
    for (int i = 0; i < kNaliases; i++) {
      if (collision.alias_bit(i) > 0) {
        (reinterpret_cast<TH2I*>(fStatsList->At(0)))->Fill(1.0, static_cast<float>(i));
      }
    }
    (reinterpret_cast<TH2I*>(fStatsList->At(0)))->Fill(1.0, static_cast<float>(kNaliases));
    if (collision.eventFilter()) {
      fullSkimming<gkEventFillMap, gkTrackFillMapWithCov, 0u>(collision, bcs, tracksBarrel, nullptr, nullptr, nullptr);
    }
  }

  // Produce barrel only tables, with centrality -----------------------------------------------------------------------------------------------
  void processBarrelOnlyWithCent(MyEventsWithCent::iterator const& collision, aod::BCsWithTimestamps const& bcs,
                                 soa::Filtered<MyBarrelTracks> const& tracksBarrel)
  {
    fullSkimming<gkEventFillMapWithCent, gkTrackFillMap, 0u>(collision, bcs, tracksBarrel, nullptr, nullptr, nullptr);
  }

  // Produce barrel only tables, with centrality and multiplicity -------------------------------------------------------------------
  void processBarrelOnlyWithCentAndMults(MyEventsWithCentAndMults::iterator const& collision, aod::BCsWithTimestamps const& bcs,
                                         soa::Filtered<MyBarrelTracks> const& tracksBarrel)
  {
    fullSkimming<gkEventFillMapWithCentAndMults, gkTrackFillMap, 0u>(collision, bcs, tracksBarrel, nullptr, nullptr, nullptr);
  }

  // Produce barrel tables only, with track cov matrix ----------------------------------------------------------------------------------------
  void processBarrelOnlyWithCov(MyEventsWithMults::iterator const& collision, aod::BCsWithTimestamps const& bcs,
                                soa::Filtered<MyBarrelTracksWithCov> const& tracksBarrel)
  {
    fullSkimming<gkEventFillMapWithMult, gkTrackFillMapWithCov, 0u>(collision, bcs, tracksBarrel, nullptr, nullptr, nullptr);
  }

  // Produce barrel tables only ----------------------------------------------------------------------------------------------------------------
  void processBarrelOnly(MyEvents::iterator const& collision, aod::BCsWithTimestamps const& bcs,
                         soa::Filtered<MyBarrelTracks> const& tracksBarrel)
  {
    fullSkimming<gkEventFillMap, gkTrackFillMap, 0u>(collision, bcs, tracksBarrel, nullptr, nullptr, nullptr);
  }

  // Produce muon tables only, with centrality -------------------------------------------------------------------------------------------------
  void processMuonOnlyWithCent(MyEventsWithCent::iterator const& collision, aod::BCsWithTimestamps const& bcs,
                               soa::Filtered<MyMuons> const& tracksMuon)
  {
    fullSkimming<gkEventFillMapWithCent, 0u, gkMuonFillMap>(collision, bcs, nullptr, tracksMuon, nullptr, nullptr);
  }

  // Produce muon tables only, with multiplicity ---------------------------------------------------------------------------------------------
  void processMuonOnlyWithMults(MyEventsWithMults::iterator const& collision, aod::BCsWithTimestamps const& bcs,
                                soa::Filtered<MyMuons> const& tracksMuon)
  {
    fullSkimming<gkEventFillMapWithMult, 0u, gkMuonFillMap>(collision, bcs, nullptr, tracksMuon, nullptr, nullptr);
  }

  // Produce muon tables only, with centrality and multiplicity --------------------------------------------------------------------------------
  void processMuonOnlyWithCentAndMults(MyEventsWithCentAndMults::iterator const& collision, aod::BCsWithTimestamps const& bcs,
                                       soa::Filtered<MyMuons> const& tracksMuon)
  {
    fullSkimming<gkEventFillMapWithCentAndMults, 0u, gkMuonFillMap>(collision, bcs, nullptr, tracksMuon, nullptr, nullptr);
  }

  // Produce muon tables only, with centrality and muon cov matrix -------------------------------------------------------------------------------------------------
  void processMuonOnlyWithCovAndCent(MyEventsWithCent::iterator const& collision, aod::BCsWithTimestamps const& bcs,
                                     soa::Filtered<MyMuonsWithCov> const& tracksMuon)
  {
    fullSkimming<gkEventFillMapWithCent, 0u, gkMuonFillMapWithCov>(collision, bcs, nullptr, tracksMuon, nullptr, nullptr);
  }

  // Produce muon tables only, with muon cov matrix --------------------------------------------------------------------------------------------
  void processMuonOnlyWithCov(MyEvents::iterator const& collision, aod::BCsWithTimestamps const& bcs,
                              soa::Filtered<MyMuonsWithCov> const& tracksMuon)
  {
    fullSkimming<gkEventFillMap, 0u, gkMuonFillMapWithCov>(collision, bcs, nullptr, tracksMuon, nullptr, nullptr);
  }

  // Produce muon tables only ------------------------------------------------------------------------------------------------------------------
  void processMuonOnly(MyEvents::iterator const& collision, aod::BCsWithTimestamps const& bcs,
                       soa::Filtered<MyMuons> const& tracksMuon)
  {
    fullSkimming<gkEventFillMap, 0u, gkMuonFillMap>(collision, bcs, nullptr, tracksMuon, nullptr, nullptr);
  }

  // Produce muon tables only, with event filtering --------------------------------------------------------------------------------------------
  void processMuonOnlyWithFilter(MyEventsWithFilter::iterator const& collision, aod::BCsWithTimestamps const& bcs,
                                 soa::Filtered<MyMuons> const& tracksMuon)
  {
    for (int i = 0; i < kNaliases; i++) {
      if (collision.alias_bit(i) > 0) {
        (reinterpret_cast<TH2I*>(fStatsList->At(0)))->Fill(1.0, static_cast<float>(i));
      }
    }
    (reinterpret_cast<TH2I*>(fStatsList->At(0)))->Fill(1.0, static_cast<float>(kNaliases));
    if (collision.eventFilter()) {
      fullSkimming<gkEventFillMap, 0u, gkMuonFillMap>(collision, bcs, nullptr, tracksMuon, nullptr, nullptr);
    }
  }

  // Produce MFT tracks tables and muons, with event filtering  ------------------------------------------------------------------------------------------------------------------
  void processMuonsAndMFTWithFilter(MyEventsWithFilter::iterator const& collision, aod::BCsWithTimestamps const& bcs,
                                    aod::MFTTracks const& tracksMft, soa::Filtered<MyMuonsWithCov> const& tracksMuon)
  {
    if (collision.eventFilter()) // the collision has been selected by the filterPP task for at least one of the selections
    {
      fullSkimming<gkEventFillMap, 0u, gkMuonFillMapWithCov, gkMFTFillMap>(collision, bcs, nullptr, tracksMuon, nullptr, nullptr, tracksMft);
    }
  }

  // Produce muon tables only based on track-collision association tables --------------------------------------------------------------------------------------
  void processAssociatedMuonOnly(MyEvents const& collisions, aod::BCsWithTimestamps const& bcs,
                                 soa::Filtered<MyMuonsColl> const& tracksMuon, aod::AmbiguousTracksFwd const& ambiTracksFwd, aod::FwdTrackAssoc const& fwdtrackIndices)
  {
    for (auto& collision : collisions) {
      auto muonIdsThisCollision = fwdtrackIndices.sliceBy(fwdtrackIndicesPerCollision, collision.globalIndex());
      fullSkimmingIndices<gkEventFillMap, 0u, gkMuonFillMapWithAmbi>(collision, bcs, nullptr, tracksMuon, nullptr, muonIdsThisCollision);
    }
  }

  void processAssociatedMuonOnlyWithCov(MyEvents const& collisions, aod::BCsWithTimestamps const& bcs,
                                        soa::Filtered<MyMuonsCollWithCov> const& tracksMuon, aod::AmbiguousTracksFwd const& ambiTracksFwd, aod::FwdTrackAssoc const& fwdtrackIndices)
  {
    for (auto& collision : collisions) {
      auto muonIdsThisCollision = fwdtrackIndices.sliceBy(fwdtrackIndicesPerCollision, collision.globalIndex());
      fullSkimmingIndices<gkEventFillMap, 0u, gkMuonFillMapWithCovAmbi>(collision, bcs, nullptr, tracksMuon, nullptr, muonIdsThisCollision);
    }
  }

  // Produce muon tables only for ambiguous tracks studies --------------------------------------------------------------------------------------
  void processAmbiguousMuonOnly(MyEvents const& collisions, aod::BCsWithTimestamps const& bcs,
                                soa::Filtered<MyMuons> const& tracksMuon, aod::AmbiguousTracksFwd const& ambiTracksFwd)
  {
    // Process orphan tracks
    if (fDoDetailedQA && fIsAmbiguous) {
      for (auto& ambiTrackFwd : ambiTracksFwd) {
        auto muon = ambiTrackFwd.template fwdtrack_as<MyMuons>();
        if (muon.collisionId() < 0) {
          VarManager::FillTrack<gkMuonFillMapWithAmbi>(muon);
          if ((static_cast<int>(muon.trackType()) == 0)) {
            fHistMan->FillHistClass("Orphan_Muons_MFTMCHMID", VarManager::fgValues);
          } else if ((static_cast<int>(muon.trackType()) == 3)) {
            fHistMan->FillHistClass("Orphan_Muons_MCHMID", VarManager::fgValues);
          }
        }
      }
    }
    for (auto& collision : collisions) {
      auto groupedMuons = tracksMuon.sliceBy(perCollisionMuons, collision.globalIndex());
      fullSkimming<gkEventFillMap, 0u, gkMuonFillMapWithAmbi>(collision, bcs, nullptr, groupedMuons, nullptr, ambiTracksFwd);
    }
  }

  void processAmbiguousMuonOnlyWithCov(MyEvents const& collisions, aod::BCsWithTimestamps const& bcs,
                                       soa::Filtered<MyMuonsWithCov> const& tracksMuon, aod::AmbiguousTracksFwd const& ambiTracksFwd)
  {
    // Process orphan tracks
    if (fDoDetailedQA && fIsAmbiguous) {
      for (auto& ambiTrackFwd : ambiTracksFwd) {
        auto muon = ambiTrackFwd.template fwdtrack_as<MyMuonsWithCov>();
        if (muon.collisionId() < 0) {
          VarManager::FillTrack<gkMuonFillMapWithCovAmbi>(muon);
          if ((static_cast<int>(muon.trackType()) == 0)) {
            fHistMan->FillHistClass("Orphan_Muons_MFTMCHMID", VarManager::fgValues);
          } else if ((static_cast<int>(muon.trackType()) == 3)) {
            fHistMan->FillHistClass("Orphan_Muons_MCHMID", VarManager::fgValues);
          }
        }
      }
    }
    for (auto& collision : collisions) {
      auto groupedMuons = tracksMuon.sliceBy(perCollisionMuons, collision.globalIndex());
      fullSkimming<gkEventFillMap, 0u, gkMuonFillMapWithCovAmbi>(collision, bcs, nullptr, groupedMuons, nullptr, ambiTracksFwd);
    }
  }

  // Produce track tables only for ambiguous tracks studies -------------------------------------------------------------------------------------
  void processAmbiguousBarrelOnly(MyEvents const& collisions, aod::BCsWithTimestamps const& bcs,
                                  soa::Filtered<MyBarrelTracks> const& tracksBarrel, aod::AmbiguousTracksMid const& ambiTracksMid)
  {
    // Process orphan tracks
    if (fDoDetailedQA && fIsAmbiguous) {
      for (auto& ambiTrack : ambiTracksMid) {
        auto trk = ambiTrack.template track_as<MyBarrelTracks>();
        if (trk.collisionId() < 0) {
          VarManager::FillTrack<gkTrackFillMapWithAmbi>(trk);
          fHistMan->FillHistClass("Orphan_TrackBarrel", VarManager::fgValues);
        }
      }
    }
    for (auto& collision : collisions) {
      auto groupedTracks = tracksBarrel.sliceBy(perCollisionTracks, collision.globalIndex());
      fullSkimming<gkEventFillMap, gkTrackFillMapWithAmbi, 0u>(collision, bcs, groupedTracks, nullptr, ambiTracksMid, nullptr);
    }
  }

  // Process the BCs and store stats for luminosity retrieval -----------------------------------------------------------------------------------
  void processOnlyBCs(soa::Join<aod::BCs, aod::BcSels>::iterator const& bc)
  {
    for (int i = 0; i < kNaliases; i++) {
      if (bc.alias_bit(i) > 0) {
        (reinterpret_cast<TH2I*>(fStatsList->At(0)))->Fill(0.0, static_cast<float>(i));
      }
    }
    (reinterpret_cast<TH2I*>(fStatsList->At(0)))->Fill(0.0, static_cast<float>(kNaliases));
  }

  PROCESS_SWITCH(TableMaker, processFull, "Build full DQ skimmed data model, w/o centrality", false);
  PROCESS_SWITCH(TableMaker, processFullWithCov, "Build full DQ skimmed data model, w/ track and fwdtrack covariance tables", false);
  PROCESS_SWITCH(TableMaker, processFullWithCovAndEventFilter, "Build full DQ skimmed data model, w/ track and fwdtrack covariance tables, w/ event filter", false);
  PROCESS_SWITCH(TableMaker, processFullWithCent, "Build full DQ skimmed data model, w/ centrality", false);
  PROCESS_SWITCH(TableMaker, processFullWithCentAndMults, "Build full DQ skimmed data model, w/ centrality and multiplicities", false);
  PROCESS_SWITCH(TableMaker, processBarrelOnlyWithV0Bits, "Build full DQ skimmed data model, w/o centrality, w/ V0Bits", false);
  PROCESS_SWITCH(TableMaker, processBarrelOnlyWithV0BitsAndMaps, "Build full DQ skimmed data model, w/o multiplicity, w/ V0Bits", false);
  PROCESS_SWITCH(TableMaker, processBarrelOnlyWithDalitzBits, "Build barrel-only DQ skimmed data model, w/o centrality, w/ DalitzBits", false);
  PROCESS_SWITCH(TableMaker, processBarrelOnlyWithEventFilter, "Build full DQ skimmed data model, w/o centrality, w/ event filter", false);
  PROCESS_SWITCH(TableMaker, processBarrelOnlyWithMults, "Build barrel-only DQ skimmed data model, w/ multiplicity", false);
  PROCESS_SWITCH(TableMaker, processBarrelOnlyWithCovAndEventFilter, "Build full DQ skimmed data model, w/ track and fwdtrack covariance tables, w/o centrality, w/ event filter", false);
  PROCESS_SWITCH(TableMaker, processBarrelOnlyWithCent, "Build barrel-only DQ skimmed data model, w/ centrality", false);
  PROCESS_SWITCH(TableMaker, processBarrelOnlyWithCentAndMults, "Build barrel-only DQ skimmed data model, w/ centrality and multiplicities", false);
  PROCESS_SWITCH(TableMaker, processBarrelOnlyWithCov, "Build barrel-only DQ skimmed data model, w/ track cov matrix", false);
  PROCESS_SWITCH(TableMaker, processBarrelOnly, "Build barrel-only DQ skimmed data model, w/o centrality", false);
  PROCESS_SWITCH(TableMaker, processMuonOnlyWithCent, "Build muon-only DQ skimmed data model, w/ centrality", false);
  PROCESS_SWITCH(TableMaker, processMuonOnlyWithMults, "Build muon-only DQ skimmed data model, w/ multiplicity", false);
  PROCESS_SWITCH(TableMaker, processMuonOnlyWithCentAndMults, "Build muon-only DQ skimmed data model, w/ centrality and multiplicities", false);
  PROCESS_SWITCH(TableMaker, processMuonOnlyWithCovAndCent, "Build muon-only DQ skimmed data model, w/ centrality and muon cov matrix", false);
  PROCESS_SWITCH(TableMaker, processMuonOnlyWithCov, "Build muon-only DQ skimmed data model, w/ muon cov matrix", false);
  PROCESS_SWITCH(TableMaker, processMuonOnly, "Build muon-only DQ skimmed data model", false);
  PROCESS_SWITCH(TableMaker, processMuonOnlyWithFilter, "Build muon-only DQ skimmed data model, w/ event filter", false);
  PROCESS_SWITCH(TableMaker, processOnlyBCs, "Analyze the BCs to store sampled lumi", false);
  PROCESS_SWITCH(TableMaker, processAmbiguousMuonOnly, "Build muon-only DQ skimmed data model with QA plots for ambiguous muons", false);
  PROCESS_SWITCH(TableMaker, processAmbiguousMuonOnlyWithCov, "Build muon-only with cov DQ skimmed data model with QA plots for ambiguous muons", false);
  PROCESS_SWITCH(TableMaker, processAmbiguousBarrelOnly, "Build barrel-only DQ skimmed data model with QA plots for ambiguous tracks", false);
  PROCESS_SWITCH(TableMaker, processAssociatedMuonOnly, "Build muon-only DQ skimmed data model using track-collision association tables", false);
  PROCESS_SWITCH(TableMaker, processAssociatedMuonOnlyWithCov, "Build muon-only with cov DQ skimmed data model using track-collision association tables", false);
  PROCESS_SWITCH(TableMaker, processMuonsAndMFTWithFilter, "Build MFT and muons DQ skimmed data model, w/ event filter", false);
};

WorkflowSpec defineDataProcessing(ConfigContext const& cfgc)
{
  return WorkflowSpec{
    adaptAnalysisTask<TableMaker>(cfgc)};
}<|MERGE_RESOLUTION|>--- conflicted
+++ resolved
@@ -128,11 +128,8 @@
   Produces<ReducedMuons> muonBasic;
   Produces<ReducedMuonsExtra> muonExtra;
   Produces<ReducedMuonsCov> muonCov;
-<<<<<<< HEAD
   Produces<ReducedMuonsInfo> muonInfo;
-=======
   Produces<ReducedMFTTracks> trackMFT;
->>>>>>> 092a71bb
 
   OutputObj<THashList> fOutputList{"output"}; //! the histogram manager output list
   OutputObj<TList> fStatsList{"Statistics"};  //! skimming statistics
