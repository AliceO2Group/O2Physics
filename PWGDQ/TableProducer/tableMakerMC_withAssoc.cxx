--- conflicted
+++ resolved
@@ -1215,13 +1215,10 @@
     eventMC.reserve(mcCollisions.size());
     skimMCCollisions(mcCollisions);
 
-<<<<<<< HEAD
-=======
     // select MC particles to be written using the specified MC signals
     // NOTE: tables are not written at this point, only label maps are being created
     skimMCParticles(mcParticles, mcCollisions);
 
->>>>>>> cbeb09b2
     // skim collisions
     event.reserve(collisions.size());
     eventExtended.reserve(collisions.size());
