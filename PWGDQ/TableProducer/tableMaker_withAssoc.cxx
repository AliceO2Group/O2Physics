// Copyright 2019-2020 CERN and copyright holders of ALICE O2.
// See https://alice-o2.web.cern.ch/copyright for details of the copyright holders.
// All rights not expressly granted are reserved.
//
// This software is distributed under the terms of the GNU General Public
// License v3 (GPL Version 3), copied verbatim in the file "COPYING".
//
// In applying this license CERN does not waive the privileges and immunities
// granted to it by virtue of its status as an Intergovernmental Organization
// or submit itself to any jurisdiction.
//
// Contact: iarsene@cern.ch, i.c.arsene@fys.uio.no
//
// TableMaker produces skimmed data using the DQ data model
// Events to be written are filtered using a user provided event cut and optionally the filterPPwithAssociation task
// Barrel and muon (collision-track) associations are filtered using multiple parallel selections (currently limited to 8 but easily extendable up to 64)
// The skimming can optionally produce just the barrel, muon, or both barrel and muon tracks
// The event filtering, centrality, and V0Bits (from v0-selector) can be switched on/off by selecting one
//  of the process functions
// C++ includes
#include <map>
#include <memory>
#include <string>
#include <vector>
// other includes
#include "Framework/AnalysisTask.h"
#include "Framework/AnalysisDataModel.h"
#include "Framework/ASoAHelpers.h"
#include "Framework/DataTypes.h"
#include "Framework/runDataProcessing.h"
#include "CCDB/BasicCCDBManager.h"
#include "Common/DataModel/Multiplicity.h"
#include "Common/DataModel/EventSelection.h"
#include "Common/DataModel/Centrality.h"
#include "Common/CCDB/TriggerAliases.h"
#include "Common/DataModel/PIDResponse.h"
#include "Common/DataModel/TrackSelectionTables.h"
#include "Common/DataModel/MftmchMatchingML.h"
#include "PWGDQ/DataModel/ReducedInfoTables.h"
#include "PWGDQ/Core/VarManager.h"
#include "PWGDQ/Core/HistogramManager.h"
#include "PWGDQ/Core/AnalysisCut.h"
#include "PWGDQ/Core/AnalysisCompositeCut.h"
#include "PWGDQ/Core/HistogramsLibrary.h"
#include "PWGDQ/Core/CutsLibrary.h"
#include "DataFormatsGlobalTracking/RecoContainerCreateTracksVariadic.h"
#include "DetectorsVertexing/VertexTrackMatcher.h"
#include "ReconstructionDataFormats/PrimaryVertex.h"
#include "ReconstructionDataFormats/VtxTrackIndex.h"
#include "ReconstructionDataFormats/VtxTrackRef.h"
#include "DataFormatsITSMFT/ROFRecord.h"
#include "CommonDataFormat/InteractionRecord.h"
#include "DetectorsVertexing/PVertexerParams.h"
#include "MathUtils/Primitive2D.h"
#include "DataFormatsGlobalTracking/RecoContainer.h"
#include "Common/DataModel/CollisionAssociationTables.h"
#include "DataFormatsParameters/GRPMagField.h"
#include "DataFormatsParameters/GRPObject.h"
#include "Field/MagneticField.h"
#include "TGeoGlobalMagField.h"
#include "DetectorsBase/Propagator.h"
#include "DetectorsBase/GeometryManager.h"
#include "EventFiltering/Zorro.h"

using namespace o2;
using namespace o2::framework;
using namespace o2::framework::expressions;
using namespace o2::aod;

Zorro zorro;

// TODO: Since DCA depends on which collision the track is associated to, we should remove writing and subscribing to DCA tables, to optimize on CPU / memory
using MyBarrelTracks = soa::Join<aod::Tracks, aod::TracksExtra, aod::TracksDCA,
                                 aod::pidTPCFullEl, aod::pidTPCFullMu, aod::pidTPCFullPi,
                                 aod::pidTPCFullKa, aod::pidTPCFullPr,
                                 aod::pidTOFFullEl, aod::pidTOFFullMu, aod::pidTOFFullPi,
                                 aod::pidTOFFullKa, aod::pidTOFFullPr, aod::pidTOFbeta>;
using MyBarrelTracksWithCov = soa::Join<aod::Tracks, aod::TracksExtra, aod::TracksCov, aod::TracksDCA,
                                        aod::pidTPCFullEl, aod::pidTPCFullMu, aod::pidTPCFullPi,
                                        aod::pidTPCFullKa, aod::pidTPCFullPr,
                                        aod::pidTOFFullEl, aod::pidTOFFullMu, aod::pidTOFFullPi,
                                        aod::pidTOFFullKa, aod::pidTOFFullPr, aod::pidTOFbeta>;
using MyBarrelTracksWithV0Bits = soa::Join<aod::Tracks, aod::TracksExtra, aod::TracksCov, aod::TracksDCA,
                                           aod::pidTPCFullEl, aod::pidTPCFullMu, aod::pidTPCFullPi,
                                           aod::pidTPCFullKa, aod::pidTPCFullPr,
                                           aod::pidTOFFullEl, aod::pidTOFFullMu, aod::pidTOFFullPi,
                                           aod::pidTOFFullKa, aod::pidTOFFullPr, aod::pidTOFbeta, aod::V0Bits>;
using MyBarrelTracksWithV0BitsForMaps = soa::Join<aod::Tracks, aod::TracksExtra, aod::TracksDCA,
                                                  aod::pidTPCFullEl, aod::pidTPCFullPi,
                                                  aod::pidTPCFullKa, aod::pidTPCFullPr, aod::V0Bits>;
using MyBarrelTracksWithDalitzBits = soa::Join<aod::Tracks, aod::TracksExtra, aod::TracksCov, aod::TracksDCA,
                                               aod::pidTPCFullEl, aod::pidTPCFullMu, aod::pidTPCFullPi,
                                               aod::pidTPCFullKa, aod::pidTPCFullPr,
                                               aod::pidTOFFullEl, aod::pidTOFFullMu, aod::pidTOFFullPi,
                                               aod::pidTOFFullKa, aod::pidTOFFullPr, aod::pidTOFbeta, aod::DalitzBits>;
using MyEvents = soa::Join<aod::Collisions, aod::EvSels>;
using MyEventsWithMults = soa::Join<aod::Collisions, aod::EvSels, aod::Mults>;
using MyEventsWithFilter = soa::Join<aod::Collisions, aod::EvSels, aod::DQEventFilter>;
using MyEventsWithMultsAndFilter = soa::Join<aod::Collisions, aod::EvSels, aod::Mults, aod::MultsExtra, aod::DQEventFilter>;
using MyEventsWithCent = soa::Join<aod::Collisions, aod::EvSels, aod::CentFT0Cs>;
using MyEventsWithCentAndMults = soa::Join<aod::Collisions, aod::EvSels, aod::CentFT0Cs, aod::Mults, aod::MultsExtra>;
using MyMuons = soa::Join<aod::FwdTracks, aod::FwdTracksDCA>;
using MyMuonsWithCov = soa::Join<aod::FwdTracks, aod::FwdTracksCov, aod::FwdTracksDCA>;
using MyMuonsColl = soa::Join<aod::FwdTracks, aod::FwdTracksDCA, aod::FwdTrkCompColls>;
using MyMuonsCollWithCov = soa::Join<aod::FwdTracks, aod::FwdTracksCov, aod::FwdTracksDCA, aod::FwdTrkCompColls>;
using MyBCs = soa::Join<aod::BCs, aod::Timestamps, aod::Run3MatchedToBCSparse>;
using ExtBCs = soa::Join<aod::BCs, aod::Timestamps, aod::MatchedBCCollisionsSparseMulti>;

// constexpr static uint32_t gkEventFillMap = VarManager::ObjTypes::BC | VarManager::ObjTypes::Collision;
// constexpr static uint32_t gkEventFillMapWithFilter = VarManager::ObjTypes::BC | VarManager::ObjTypes::Collision | VarManager::ObjTypes::EventFilter;

constexpr static uint32_t gkEventFillMapWithMults = VarManager::ObjTypes::BC | VarManager::ObjTypes::Collision | VarManager::ObjTypes::CollisionMult;
constexpr static uint32_t gkEventFillMapWithMultsZdc = VarManager::ObjTypes::BC | VarManager::ObjTypes::Collision | VarManager::ObjTypes::CollisionMult | VarManager::ObjTypes::Zdc;
constexpr static uint32_t gkEventFillMapWithMultsAndEventFilter = VarManager::ObjTypes::BC | VarManager::ObjTypes::Collision | VarManager::ObjTypes::CollisionMult | VarManager::ObjTypes::CollisionMultExtra | VarManager::ObjTypes::EventFilter;
constexpr static uint32_t gkEventFillMapWithMultsEventFilterZdc = VarManager::ObjTypes::BC | VarManager::ObjTypes::Collision | VarManager::ObjTypes::CollisionMult | VarManager::ObjTypes::EventFilter | VarManager::ObjTypes::Zdc;
// constexpr static uint32_t gkEventFillMapWithCent = VarManager::ObjTypes::BC | VarManager::ObjTypes::Collision | VarManager::ObjTypes::CollisionCent;
constexpr static uint32_t gkEventFillMapWithCentAndMults = VarManager::ObjTypes::BC | VarManager::ObjTypes::Collision | VarManager::ObjTypes::CollisionCent | VarManager::CollisionMult | VarManager::ObjTypes::CollisionMultExtra;
//  constexpr static uint32_t gkEventFillMapWithCentRun2 = VarManager::ObjTypes::BC | VarManager::ObjTypes::Collision | VarManager::ObjTypes::CollisionCentRun2; // Unused variable
// constexpr static uint32_t gkTrackFillMap = VarManager::ObjTypes::Track | VarManager::ObjTypes::TrackExtra | VarManager::ObjTypes::TrackDCA | VarManager::ObjTypes::TrackPID | VarManager::ObjTypes::TrackPIDExtra;
constexpr static uint32_t gkTrackFillMapWithCov = VarManager::ObjTypes::Track | VarManager::ObjTypes::TrackExtra | VarManager::ObjTypes::TrackDCA | VarManager::ObjTypes::TrackCov | VarManager::ObjTypes::TrackPID | VarManager::ObjTypes::TrackPIDExtra;
constexpr static uint32_t gkTrackFillMapWithV0Bits = gkTrackFillMapWithCov | VarManager::ObjTypes::TrackV0Bits;
// constexpr static uint32_t gkTrackFillMapWithV0BitsForMaps = VarManager::ObjTypes::Track | VarManager::ObjTypes::TrackExtra | VarManager::ObjTypes::TrackDCA | VarManager::ObjTypes::TrackV0Bits | VarManager::ObjTypes::TrackTPCPID;
// constexpr static uint32_t gkTrackFillMapWithDalitzBits = gkTrackFillMap | VarManager::ObjTypes::DalitzBits;
// constexpr static uint32_t gkMuonFillMap = VarManager::ObjTypes::Muon;
constexpr static uint32_t gkMuonFillMapWithCov = VarManager::ObjTypes::Muon | VarManager::ObjTypes::MuonCov;
// constexpr static uint32_t gkMuonFillMapWithAmbi = VarManager::ObjTypes::Muon | VarManager::ObjTypes::AmbiMuon;
// constexpr static uint32_t gkMuonFillMapWithCovAmbi = VarManager::ObjTypes::Muon | VarManager::ObjTypes::MuonCov | VarManager::ObjTypes::AmbiMuon;
// constexpr static uint32_t gkTrackFillMapWithAmbi = VarManager::ObjTypes::Track | VarManager::ObjTypes::AmbiTrack;
constexpr static uint32_t gkMFTFillMap = VarManager::ObjTypes::TrackMFT;

struct TableMaker {

  Produces<ReducedEvents> event;
  Produces<ReducedEventsExtended> eventExtended;
  Produces<ReducedEventsVtxCov> eventVtxCov;
  Produces<ReducedEventsInfo> eventInfo;
  Produces<ReducedZdcs> zdc;
  Produces<ReducedEventsMultPV> multPV;
  Produces<ReducedEventsMultAll> multAll;
  Produces<ReducedTracksBarrelInfo> trackBarrelInfo;
  Produces<ReducedTracks> trackBasic;
  Produces<ReducedTracksBarrel> trackBarrel;
  Produces<ReducedTracksBarrelCov> trackBarrelCov;
  Produces<ReducedTracksBarrelPID> trackBarrelPID;
  Produces<ReducedTracksAssoc> trackBarrelAssoc;
  Produces<ReducedMuons> muonBasic;
  Produces<ReducedMuonsExtra> muonExtra;
  Produces<ReducedMuonsCov> muonCov;
  Produces<ReducedMuonsInfo> muonInfo;
  Produces<ReducedMuonsAssoc> muonAssoc;
  Produces<ReducedMFTs> mftTrack;
  Produces<ReducedMFTsExtra> mftTrackExtra;
  Produces<ReducedMFTAssoc> mftAssoc;

  OutputObj<THashList> fOutputList{"output"}; //! the histogram manager output list
  OutputObj<TList> fStatsList{"Statistics"};  //! skimming statistics

  HistogramManager* fHistMan;

  // Event and track AnalysisCut configurables
  Configurable<std::string> fConfigEventCuts{"cfgEventCuts", "eventStandard", "Event selection"};
  Configurable<std::string> fConfigTrackCuts{"cfgBarrelTrackCuts", "jpsiO2MCdebugCuts2", "Comma separated list of barrel track cuts"};
  Configurable<std::string> fConfigMuonCuts{"cfgMuonCuts", "muonQualityCuts", "Comma separated list of muon cuts"};
  Configurable<bool> fConfigRunZorro{"cfgRunZorro", false, "Enable event selection with zorro [WARNING: under debug, do not enable!]"};
  Configurable<std::string> fConfigZorroTrigMask{"cfgZorroTriggerMask", "fDiMuon", "DQ Trigger masks: fSingleE,fLMeeIMR,fLMeeHMR,fDiElectron,fSingleMuLow,fSingleMuHigh,fDiMuon"};
  Configurable<bool> fConfigRunZorroSel{"cfgRunZorroSel", false, "Select events with trigger mask"};

  // Steer QA output
  Configurable<bool> fConfigQA{"cfgQA", false, "If true, fill QA histograms"};
  Configurable<bool> fConfigDetailedQA{"cfgDetailedQA", false, "If true, include more QA histograms (BeforeCuts classes)"};
  Configurable<std::string> fConfigAddEventHistogram{"cfgAddEventHistogram", "", "Comma separated list of histograms"};
  Configurable<std::string> fConfigAddTrackHistogram{"cfgAddTrackHistogram", "", "Comma separated list of histograms"};
  Configurable<std::string> fConfigAddMuonHistogram{"cfgAddMuonHistogram", "", "Comma separated list of histograms"};

  // Selections to be applied as Filter on the Track and FwdTrack
  Configurable<bool> fIsRun2{"cfgIsRun2", false, "Whether we analyze Run-2 or Run-3 data"};
  Configurable<float> fConfigBarrelTrackMaxAbsEta{"cfgBarrelMaxAbsEta", 0.9f, "Eta absolute value cut for tracks in the barrel"};
  Configurable<float> fConfigBarrelTrackMinPt{"cfgBarrelMinPt", 0.5f, "Minimum pt for tracks in the barrel"};
  Configurable<bool> fConfigBarrelRequireTPC{"cfgBarrelRequireTPC", true, "Require TPC for tracks in the barrel"};
  Configurable<float> fConfigBarrelMinTPCncls{"cfgBarrelMinTPCncls", 50.0f, "Minimum TPC cls for tracks in the barrel"};
  Configurable<float> fConfigBarrelMaxTPCchi2{"cfgBarrelMaxTPCchi2", 10.0f, "Maximum TPC chi2/ndf for tracks in the barrel"};
  Configurable<bool> fConfigBarrelRequireITS{"cfgBarrelRequireITS", true, "Require ITS for tracks in the barrel"};
  Configurable<float> fConfigBarrelMaxITSchi2{"cfgBarrelMaxITSchi2", 36.0f, "Maximum ITS chi2/ndf for tracks in the barrel"};
  Configurable<float> fConfigMuonPtLow{"cfgMuonLowPt", 1.0f, "Low pt cut for muons"};

  // CCDB connection configurables
  Configurable<string> fConfigCcdbUrl{"ccdb-url", "http://alice-ccdb.cern.ch", "url of the ccdb repository"};
  Configurable<string> fConfigCcdbPathTPC{"ccdb-path-tpc", "Users/z/zhxiong/TPCPID/PostCalib", "base path to the ccdb object"};
  Configurable<string> fConfigCcdbPathZorro{"ccdb-path-zorro", "/Users/m/mpuccio/EventFiltering/OTS/", "base path to the ccdb object for zorro"};
  Configurable<int64_t> fConfigNoLaterThan{"ccdb-no-later-than", std::chrono::duration_cast<std::chrono::milliseconds>(std::chrono::system_clock::now().time_since_epoch()).count(), "latest acceptable timestamp of creation for the object"};
  Configurable<std::string> geoPath{"geoPath", "GLO/Config/GeometryAligned", "Path of the geometry file"};
  Configurable<std::string> grpmagPath{"grpmagPath", "GLO/Config/GRPMagField", "CCDB path of the GRPMagField object"};
  Configurable<std::string> grpmagPathRun2{"grpmagPathRun2", "GLO/GRP/GRP", "CCDB path of the GRPObject (Usage for Run 2)"};

  // TPC postcalibration related options
  Configurable<bool> fConfigComputeTPCpostCalib{"cfgTPCpostCalib", false, "If true, compute TPC post-calibrated n-sigmas(electrons, pions, protons)"};
  Configurable<bool> fConfigComputeTPCpostCalibKaon{"cfgTPCpostCalibKaon", false, "If true, compute TPC post-calibrated n-sigmas for kaons"};
  Configurable<bool> fConfigIsOnlyforMaps{"cfgIsforMaps", false, "If true, run for postcalibration maps only"};
  Configurable<bool> fConfigSaveElectronSample{"cfgSaveElectronSample", false, "If true, only save electron sample"};
  Configurable<bool> fConfigDummyRunlist{"cfgDummyRunlist", false, "If true, use dummy runlist"};
  Configurable<int> fConfigInitRunNumber{"cfgInitRunNumber", 543215, "Initial run number used in run by run checks"};

  // Track related options
  Configurable<bool> fPropTrack{"cfgPropTrack", true, "Propagate tracks to associated collision to recalculate DCA and momentum vector"};

  // Muon related options
  Configurable<bool> fPropMuon{"cfgPropMuon", true, "Propagate muon tracks through absorber (do not use if applying pairing)"};
  Configurable<bool> fRefitGlobalMuon{"cfgRefitGlobalMuon", true, "Correct global muon parameters"};
  Configurable<float> fMuonMatchEtaMin{"cfgMuonMatchEtaMin", -4.0f, "Definition of the acceptance of muon tracks to be matched with MFT"};
  Configurable<float> fMuonMatchEtaMax{"cfgMuonMatchEtaMax", -2.5f, "Definition of the acceptance of muon tracks to be matched with MFT"};

  Service<o2::ccdb::BasicCCDBManager> fCCDB;

  o2::parameters::GRPObject* grpmagrun2 = nullptr; // for run 2, we access the GRPObject from GLO/GRP/GRP
  o2::parameters::GRPMagField* grpmag = nullptr;   // for run 3, we access GRPMagField from GLO/Config/GRPMagField

  AnalysisCompositeCut* fEventCut;              //! Event selection cut
  std::vector<AnalysisCompositeCut> fTrackCuts; //! Barrel track cuts
  std::vector<AnalysisCompositeCut> fMuonCuts;  //! Muon track cuts

  Service<o2::ccdb::BasicCCDBManager> ccdb;
  o2::ccdb::CcdbApi fCCDBApi;
  bool fDoDetailedQA = false; // Bool to set detailed QA true, if QA is set true
  int fCurrentRun;            // needed to detect if the run changed and trigger update of calibrations etc.

  // maps used to store index info; NOTE: std::map are sorted in ascending order by default (needed for track to collision indices)
  std::map<uint32_t, uint32_t> fCollIndexMap;             // key: old collision index, value: skimmed collision index
  std::map<uint32_t, uint32_t> fTrackIndexMap;            // key: old track global index, value: new track global index
  std::map<uint32_t, uint32_t> fFwdTrackIndexMap;         // key: fwd-track global index, value: new fwd-track global index
  std::map<uint32_t, uint32_t> fFwdTrackIndexMapReversed; // key: new fwd-track global index, value: fwd-track global index
  std::map<uint32_t, uint8_t> fFwdTrackFilterMap;         // key: fwd-track global index, value: fwd-track filter map
  std::map<uint32_t, uint32_t> fMftIndexMap;              // key: MFT tracklet global index, value: new MFT tracklet global index

  // FIXME: For now, the skimming is done using the Common track-collision association task, which does not allow to use
  //       our own Filtered tracks. If the filter is very selective, then it may be worth to run the association in this workflow
  //       using the Common/CollisionAssociation class
  /*Filter barrelSelectedTracks = ifnode(fIsRun2.node() == true, track::trackType == uint8_t(track::Run2Track), track::trackType == uint8_t(track::Track))
                              && track::pt > fConfigBarrelTrackMinPt
                              && nabs(track::eta) <= fConfigBarrelTrackMaxAbsEta
                              && ifnode(fConfigBarrelRequireITS.node() == true, track::itsChi2NCl < fConfigBarrelMaxITSchi2, true)
                              && ifnode(fConfigBarrelRequireTPC.node() == true, track::tpcNClsFound > fConfigBarrelMinTPCncls && track::tpcChi2NCl < fConfigBarrelMaxTPCchi2, true);

  Filter muonFilter = o2::aod::fwdtrack::pt >= fConfigMuonPtLow;*/

  Preslice<aod::TrackAssoc> trackIndicesPerCollision = aod::track_association::collisionId;
  Preslice<aod::FwdTrackAssoc> fwdtrackIndicesPerCollision = aod::track_association::collisionId;
  Preslice<aod::MFTTrackAssoc> mfttrackIndicesPerCollision = aod::track_association::collisionId;

  void init(o2::framework::InitContext& context)
  {
    DefineCuts();
    ccdb->setURL(fConfigCcdbUrl);
    ccdb->setCaching(true);
    ccdb->setLocalObjectValidityChecking();
    if (!o2::base::GeometryManager::isGeometryLoaded()) {
      ccdb->get<TGeoManager>(geoPath);
    }

    VarManager::SetDefaultVarNames();
    fHistMan = new HistogramManager("analysisHistos", "aa", VarManager::kNVars);
    fHistMan->SetUseDefaultVariableNames(kTRUE);
    fHistMan->SetDefaultVarNames(VarManager::fgVariableNames, VarManager::fgVariableUnits);

    // Only use detailed QA when QA is set true
    if (fConfigQA && fConfigDetailedQA) {
      fDoDetailedQA = true;
    }

    // Create the histogram class names to be added to the histogram manager
    TString histClasses = "";
    if (fDoDetailedQA) {
      histClasses += "Event_BeforeCuts;";
    }
    if (fConfigQA) {
      histClasses += "Event_AfterCuts;";
    }

    bool enableBarrelHistos = (context.mOptions.get<bool>("processPPWithFilter") || context.mOptions.get<bool>("processPPWithFilterBarrelOnly") || context.mOptions.get<bool>("processPPBarrelOnly") ||
                               context.mOptions.get<bool>("processPbPb") || context.mOptions.get<bool>("processPbPbBarrelOnly") || context.mOptions.get<bool>("processPbPbBarrelOnlyWithV0Bits"));
    bool enableMuonHistos = (context.mOptions.get<bool>("processPPWithFilter") || context.mOptions.get<bool>("processPPWithFilterMuonOnly") || context.mOptions.get<bool>("processPPWithFilterMuonMFT") || context.mOptions.get<bool>("processPPMuonOnly") || context.mOptions.get<bool>("processPPMuonMFT") ||
                             context.mOptions.get<bool>("processPbPb") || context.mOptions.get<bool>("processPbPbMuonOnly") || context.mOptions.get<bool>("processPbPbMuonMFT"));

    if (enableBarrelHistos) {
      if (fDoDetailedQA) {
        histClasses += "TrackBarrel_BeforeCuts;";
      }
      if (fConfigQA) {
        for (auto& cut : fTrackCuts) {
          histClasses += Form("TrackBarrel_%s;", cut.GetName());
        }
      }
      if (fConfigIsOnlyforMaps) {
        histClasses += "TrackBarrel_PostCalibElectron;";
        histClasses += "TrackBarrel_PostCalibPion;";
        histClasses += "TrackBarrel_PostCalibProton;";
      }
    }
    if (enableMuonHistos) {
      if (fDoDetailedQA) {
        histClasses += "Muons_BeforeCuts;";
        histClasses += "MftTracks;";
      }
      if (fConfigQA) {
        for (auto& muonCut : fMuonCuts) {
          histClasses += Form("Muons_%s;", muonCut.GetName());
        }
      }
    }

    if (fConfigDummyRunlist) {
      VarManager::SetDummyRunlist(fConfigInitRunNumber);
    }

    DefineHistograms(histClasses);                   // define all histograms
    VarManager::SetUseVars(fHistMan->GetUsedVars()); // provide the list of required variables so that VarManager knows what to fill
    fOutputList.setObject(fHistMan->GetMainHistogramList());

    // CCDB configuration
    if (fConfigComputeTPCpostCalib) {
      fCCDB->setURL(fConfigCcdbUrl.value);
      fCCDB->setCaching(true);
      fCCDB->setLocalObjectValidityChecking();
      // Not later than now objects
      fCCDB->setCreatedNotAfter(fConfigNoLaterThan.value);
    }
    fCCDBApi.init(fConfigCcdbUrl.value);
  }

  void DefineCuts()
  {
    // Event cuts
    fEventCut = new AnalysisCompositeCut(true);
    TString eventCutStr = fConfigEventCuts.value;
    fEventCut->AddCut(dqcuts::GetAnalysisCut(eventCutStr.Data()));

    // Barrel track cuts
    TString cutNamesStr = fConfigTrackCuts.value;
    if (!cutNamesStr.IsNull()) {
      std::unique_ptr<TObjArray> objArray(cutNamesStr.Tokenize(","));
      for (int icut = 0; icut < objArray->GetEntries(); ++icut) {
        fTrackCuts.push_back(*dqcuts::GetCompositeCut(objArray->At(icut)->GetName()));
      }
    }

    // Muon cuts
    cutNamesStr = fConfigMuonCuts.value;
    if (!cutNamesStr.IsNull()) {
      std::unique_ptr<TObjArray> objArray(cutNamesStr.Tokenize(","));
      for (int icut = 0; icut < objArray->GetEntries(); ++icut) {
        fMuonCuts.push_back(*dqcuts::GetCompositeCut(objArray->At(icut)->GetName()));
      }
    }

    VarManager::SetUseVars(AnalysisCut::fgUsedVars); // provide the list of required variables so that VarManager knows what to fill
  }

  void DefineHistograms(TString histClasses)
  {
    std::unique_ptr<TObjArray> objArray(histClasses.Tokenize(";"));
    for (Int_t iclass = 0; iclass < objArray->GetEntries(); ++iclass) {
      TString classStr = objArray->At(iclass)->GetName();
      if (fConfigQA) {
        fHistMan->AddHistClass(classStr.Data());
      }

      // fill the THn histograms
      if (fConfigIsOnlyforMaps) {
        if (classStr.Contains("PostCalibElectron")) {
          dqhistograms::DefineHistograms(fHistMan, objArray->At(iclass)->GetName(), "track", "postcalib_electron");
        }
        if (classStr.Contains("PostCalibPion")) {
          dqhistograms::DefineHistograms(fHistMan, objArray->At(iclass)->GetName(), "track", "postcalib_pion");
        }
        if (classStr.Contains("PostCalibProton")) {
          dqhistograms::DefineHistograms(fHistMan, objArray->At(iclass)->GetName(), "track", "postcalib_proton");
        }
      }

      TString histEventName = fConfigAddEventHistogram.value;
      if (classStr.Contains("Event")) {
        if (fConfigQA) {
          dqhistograms::DefineHistograms(fHistMan, objArray->At(iclass)->GetName(), "event", histEventName);
        }
      }

      TString histTrackName = fConfigAddTrackHistogram.value;
      if (classStr.Contains("Track")) {
        if (fConfigQA) {
          dqhistograms::DefineHistograms(fHistMan, objArray->At(iclass)->GetName(), "track", histTrackName);
        }
      }

      TString histMuonName = fConfigAddMuonHistogram.value;
      if (classStr.Contains("Muons")) {
        if (fConfigQA) {
          dqhistograms::DefineHistograms(fHistMan, objArray->At(iclass)->GetName(), "track", histMuonName);
        }
      }

      TString histMftName = fConfigAddMuonHistogram.value;
      if (classStr.Contains("Mft")) {
        if (fConfigDetailedQA) {
          dqhistograms::DefineHistograms(fHistMan, objArray->At(iclass)->GetName(), "track", histMftName);
        }
      }
    }

    // create statistics histograms
    // 0: Event statistics
    // 1: Track statistics
    // 2: Muon statistics
    // 3: Orphan track statistics
    // 4: Zorro information
    // 5: Zorro trigger selection
    // NOTE: Please keep the order of the histograms in the list
    fStatsList.setObject(new TList());
    fStatsList->SetOwner(kTRUE);
    std::vector<TString> eventLabels{"BCs", "Collisions before filtering", "Before cuts", "After cuts"};
    TH2D* histEvents = new TH2D("EventStats", "Event statistics", eventLabels.size(), -0.5, eventLabels.size() - 0.5, o2::aod::evsel::kNsel + 1, -0.5, static_cast<double>(o2::aod::evsel::kNsel) + 0.5);
    int ib = 1;
    for (auto label = eventLabels.begin(); label != eventLabels.end(); label++, ib++) {
      histEvents->GetXaxis()->SetBinLabel(ib, (*label).Data());
    }
    for (int ib = 1; ib <= o2::aod::evsel::kNsel; ib++) {
      histEvents->GetYaxis()->SetBinLabel(ib, o2::aod::evsel::selectionLabels[ib - 1]);
    }
    histEvents->GetYaxis()->SetBinLabel(o2::aod::evsel::kNsel + 1, "Total");
    fStatsList->Add(histEvents); // At index 0

    // Track statistics: one bin for each track selection and 5 bins for V0 tags (gamma, K0s, Lambda, anti-Lambda, Omega)
    TH1D* histTracks = new TH1D("TrackStats", "Track statistics", fTrackCuts.size() + 5.0, -0.5, fTrackCuts.size() - 0.5 + 5.0);
    ib = 1;
    for (auto cut = fTrackCuts.begin(); cut != fTrackCuts.end(); cut++, ib++) {
      histTracks->GetXaxis()->SetBinLabel(ib, (*cut).GetName());
    }
    const char* v0TagNames[5] = {"Photon conversion", "K^{0}_{s}", "#Lambda", "#bar{#Lambda}", "#Omega"};
    for (ib = 0; ib < 5; ib++) {
      histTracks->GetXaxis()->SetBinLabel(fTrackCuts.size() + 1 + ib, v0TagNames[ib]);
    }
    fStatsList->Add(histTracks); // At index 1
    TH1D* histMuons = new TH1D("MuonStats", "Muon statistics", fMuonCuts.size(), -0.5, fMuonCuts.size() - 0.5);
    ib = 1;
    for (auto cut = fMuonCuts.begin(); cut != fMuonCuts.end(); cut++, ib++) {
      histMuons->GetXaxis()->SetBinLabel(ib, (*cut).GetName());
    }
    fStatsList->Add(histMuons); // At index 2
    TH1D* histOrphanTracks = new TH1D("histOrphanTracks", "Orphan Track statistics", 2, -1, 1);
    histOrphanTracks->GetXaxis()->SetBinLabel(1, "Track w/o collision ID");
    histOrphanTracks->GetXaxis()->SetBinLabel(2, "Track with +ve collision ID");
    fStatsList->Add(histOrphanTracks); // At index 3

    TH2D* histZorroInfo = new TH2D("ZorroInfo", "Zorro information", 1, -0.5, 0.5, 1, -0.5, 0.5);
    fStatsList->Add(histZorroInfo); // At index 4

    TH2D* histZorroSel = new TH2D("ZorroSel", "trigger of interested", 1, -0.5, 0.5, 1, -0.5, 0.5);
    fStatsList->Add(histZorroSel); // At index 5
  }

  template <uint32_t TEventFillMap, uint32_t TTrackFillMap, typename TEvents, typename TBCs, typename TZdcs, typename TTrackAssoc, typename TTracks>
  void skimCollisions(TEvents const& collisions, TBCs const& /*bcs*/, TZdcs const& /*zdcs*/,
                      TTrackAssoc const& trackAssocs, TTracks const& tracks)
  {
    // Skim collisions
    // NOTE: So far, collisions are filtered based on the user specified analysis cuts and the filterPP event filter.
    //      The collision-track associations which point to an event that is not selected for writing are discarded!

    fCollIndexMap.clear();
    int multTPC = -1.0;
    float multFV0A = -1.0;
    float multFV0C = -1.0;
    float multFT0A = -1.0;
    float multFT0C = -1.0;
    float multFDDA = -1.0;
    float multFDDC = -1.0;
    float multZNA = -1.0;
    float multZNC = -1.0;
    int multTracklets = -1.0;
    int multTracksPV = -1.0;
    float centFT0C = -1.0;

    for (const auto& collision : collisions) {

      for (int i = 0; i < o2::aod::evsel::kNsel; i++) {
        if (collision.selection_bit(i)) {
          (reinterpret_cast<TH2D*>(fStatsList->At(0)))->Fill(1.0, static_cast<float>(i));
        }
      }
      (reinterpret_cast<TH2D*>(fStatsList->At(0)))->Fill(1.0, static_cast<float>(o2::aod::evsel::kNsel));

      // apply the event filter computed by filter-PP
      if constexpr ((TEventFillMap & VarManager::ObjTypes::EventFilter) > 0) {
        if (!collision.eventFilter()) {
          continue;
        }
      }

      auto bc = collision.template bc_as<TBCs>();
      // store the selection decisions
      uint64_t tag = 0;
      // store some more information in the tag
      // if the BC found by event selection does not coincide with the collision.bc()
      auto bcEvSel = collision.template foundBC_as<TBCs>();
      if (bcEvSel.globalIndex() != bc.globalIndex()) {
        tag |= (static_cast<uint64_t>(1) << 0);
      }
      // Put the 8 first bits of the event filter in the last 8 bits of the tag
      if constexpr ((TEventFillMap & VarManager::ObjTypes::EventFilter) > 0) {
        tag |= (collision.eventFilter() << 56);
      }

      VarManager::ResetValues(0, VarManager::kNEventWiseVariables);
      VarManager::FillBC(bc);
      VarManager::FillEvent<TEventFillMap>(collision); // extract event information and place it in the fValues array
      if constexpr ((TEventFillMap & VarManager::ObjTypes::Zdc) > 0) {
        if (bcEvSel.has_zdc()) {
          auto bc_zdc = bcEvSel.zdc();
          VarManager::FillZDC(bc_zdc);
        }
      }
      if constexpr ((TEventFillMap & VarManager::ObjTypes::CollisionMultExtra) > 0 && (TTrackFillMap & VarManager::ObjTypes::Track) > 0 && (TTrackFillMap & VarManager::ObjTypes::TrackDCA) > 0) {
        auto groupedTrackIndices = trackAssocs.sliceBy(trackIndicesPerCollision, collision.globalIndex());
        VarManager::FillEventTrackEstimators<TTrackFillMap>(collision, groupedTrackIndices, tracks);
      }
      if (fDoDetailedQA) {
        fHistMan->FillHistClass("Event_BeforeCuts", VarManager::fgValues);
      }

      // fill stats information, before selections
      for (int i = 0; i < o2::aod::evsel::kNsel; i++) {
        if (collision.selection_bit(i)) {
          (reinterpret_cast<TH2D*>(fStatsList->At(0)))->Fill(2.0, static_cast<float>(i));
        }
      }
      (reinterpret_cast<TH2D*>(fStatsList->At(0)))->Fill(2.0, static_cast<float>(o2::aod::evsel::kNsel));

      if (fConfigRunZorro) {
        zorro.setBaseCCDBPath(fConfigCcdbPathZorro.value);
        zorro.initCCDB(fCCDB.service, fCurrentRun, bc.timestamp(), fConfigZorroTrigMask.value);
        zorro.populateExternalHists(fCurrentRun, reinterpret_cast<TH2D*>(fStatsList->At(4)), reinterpret_cast<TH2D*>(fStatsList->At(5)));
        bool zorroSel = zorro.isSelected(bc.globalBC(), 100UL, reinterpret_cast<TH2D*>(fStatsList->At(5)));
        if (zorroSel) {
          tag |= (static_cast<uint64_t>(true) << 56); // the same bit is used for this zorro selections from ccdb
        }
        if (fConfigRunZorroSel && (!zorroSel || !fEventCut->IsSelected(VarManager::fgValues))) {
          continue;
        }
      } else {
        if (!fEventCut->IsSelected(VarManager::fgValues)) {
          continue;
        }
      }

      // fill stats information, after selections
      for (int i = 0; i < o2::aod::evsel::kNsel; i++) {
        if (collision.selection_bit(i)) {
          (reinterpret_cast<TH2D*>(fStatsList->At(0)))->Fill(3.0, static_cast<float>(i));
        }
      }
      (reinterpret_cast<TH2D*>(fStatsList->At(0)))->Fill(3.0, static_cast<float>(o2::aod::evsel::kNsel));

      fHistMan->FillHistClass("Event_AfterCuts", VarManager::fgValues);

      // create the event tables
      event(tag, bc.runNumber(), collision.posX(), collision.posY(), collision.posZ(), collision.numContrib(), collision.collisionTime(), collision.collisionTimeRes());
      if constexpr ((TEventFillMap & VarManager::ObjTypes::CollisionMult) > 0) {
        multTPC = collision.multTPC();
        multFV0A = collision.multFV0A();
        multFV0C = collision.multFV0C();
        multFT0A = collision.multFT0A();
        multFT0C = collision.multFT0C();
        multFDDA = collision.multFDDA();
        multFDDC = collision.multFDDC();
        multZNA = collision.multZNA();
        multZNC = collision.multZNC();
        multTracklets = collision.multTracklets();
        multTracksPV = collision.multNTracksPV();
      }
      if constexpr ((TEventFillMap & VarManager::ObjTypes::CollisionCent) > 0) {
        centFT0C = collision.centFT0C();
      }
      eventExtended(bc.globalBC(), collision.alias_raw(), collision.selection_raw(), bc.timestamp(), VarManager::fgValues[VarManager::kCentVZERO],
                    multTPC, multFV0A, multFV0C, multFT0A, multFT0C, multFDDA, multFDDC, multZNA, multZNC, multTracklets, multTracksPV, centFT0C);
      eventVtxCov(collision.covXX(), collision.covXY(), collision.covXZ(), collision.covYY(), collision.covYZ(), collision.covZZ(), collision.chi2());
      eventInfo(collision.globalIndex());
      if constexpr ((TEventFillMap & VarManager::ObjTypes::Zdc) > 0) {
        if (bcEvSel.has_zdc()) {
          auto bc_zdc = bcEvSel.zdc();
          zdc(bc_zdc.energyCommonZNA(), bc_zdc.energyCommonZNC(), bc_zdc.energyCommonZPA(), bc_zdc.energyCommonZPC(),
              bc_zdc.timeZNA(), bc_zdc.timeZNC(), bc_zdc.timeZPA(), bc_zdc.timeZPC());
        } else {
          zdc(-1.0, -1.0, -1.0, -1.0, -1.0, -1.0, -1.0, -1.0);
        }
      }
      if constexpr ((TEventFillMap & VarManager::ObjTypes::CollisionMultExtra) > 0) {
        multPV(collision.multNTracksHasITS(), collision.multNTracksHasTPC(), collision.multNTracksHasTOF(), collision.multNTracksHasTRD(),
               collision.multNTracksITSOnly(), collision.multNTracksTPCOnly(), collision.multNTracksITSTPC(), collision.trackOccupancyInTimeRange());

        multAll(collision.multAllTracksTPCOnly(), collision.multAllTracksITSTPC(),
                VarManager::fgValues[VarManager::kNTPCpileupContribA], VarManager::fgValues[VarManager::kNTPCpileupContribC],
                VarManager::fgValues[VarManager::kNTPCpileupZA], VarManager::fgValues[VarManager::kNTPCpileupZC], 0, 0);
      }

      fCollIndexMap[collision.globalIndex()] = event.lastIndex();
    }
  }

  template <uint32_t TTrackFillMap, typename TEvent, typename TBCs, typename TTracks>
  void skimTracks(TEvent const& collision, TBCs const& /*bcs*/, TTracks const& /*tracks*/, TrackAssoc const& assocs)
  {
    // Skim the barrel tracks
    // Loop over the collision-track associations, retrieve the track, and apply track cuts for selection
    //     One can apply here cuts which depend on the association (e.g. DCA), which will discard (hopefully most) wrong associations.
    //     Tracks are written only once, even if they constribute to more than one association

    uint64_t trackFilteringTag = static_cast<uint64_t>(0);
    uint64_t trackTempFilterMap = uint8_t(0);

    // material correction for track propagation
    // o2::base::Propagator::MatCorrType matCorr = o2::base::Propagator::MatCorrType::USEMatCorrLUT;
    o2::base::Propagator::MatCorrType noMatCorr = o2::base::Propagator::MatCorrType::USEMatCorrNONE;

    for (const auto& assoc : assocs) {
      // get track
      auto track = assoc.template track_as<TTracks>();

      trackFilteringTag = static_cast<uint64_t>(0);
      trackTempFilterMap = uint8_t(0);
      VarManager::FillTrack<TTrackFillMap>(track);

      // compute quantities which depend on the associated collision, such as DCA
      if (fPropTrack && (track.collisionId() != collision.globalIndex())) {
        VarManager::FillTrackCollisionMatCorr<TTrackFillMap>(track, collision, noMatCorr, o2::base::Propagator::Instance());
      }

      if (fDoDetailedQA) {
        fHistMan->FillHistClass("TrackBarrel_BeforeCuts", VarManager::fgValues);
      }

      // apply track cuts and fill stats histogram
      int i = 0;
      for (auto cut = fTrackCuts.begin(); cut != fTrackCuts.end(); cut++, i++) {
        if ((*cut).IsSelected(VarManager::fgValues)) {
          trackTempFilterMap |= (uint8_t(1) << i);
          // NOTE: the QA is filled here for every (collision,track) association since the results of the track cuts can be different depending on which collision is associated (e.g. DCA cuts)
          // TODO: create a statistics histograms with unique tracks
          if (fConfigQA) {
            fHistMan->FillHistClass(Form("TrackBarrel_%s", (*cut).GetName()), VarManager::fgValues);
          }
          (reinterpret_cast<TH1D*>(fStatsList->At(1)))->Fill(static_cast<float>(i));
        }
      }
      if (!trackTempFilterMap) {
        continue;
      }

      // store selection information in the track tag
      if constexpr (static_cast<bool>(TTrackFillMap & VarManager::ObjTypes::TrackV0Bits)) { // BIT0-4: V0Bits
        trackFilteringTag |= static_cast<uint64_t>(track.pidbit());
        for (int iv0 = 0; iv0 < 5; iv0++) {
          if (track.pidbit() & (uint8_t(1) << iv0)) {
            (reinterpret_cast<TH1D*>(fStatsList->At(1)))->Fill(fTrackCuts.size() + static_cast<float>(iv0));
          }
        }
        if (fConfigIsOnlyforMaps) {
          if (trackFilteringTag & (static_cast<uint64_t>(1) << VarManager::kIsConversionLeg)) { // for electron
            fHistMan->FillHistClass("TrackBarrel_PostCalibElectron", VarManager::fgValues);
          }
          if (trackFilteringTag & (static_cast<uint64_t>(1) << VarManager::kIsK0sLeg)) { // for pion
            fHistMan->FillHistClass("TrackBarrel_PostCalibPion", VarManager::fgValues);
          }
          if ((static_cast<bool>(trackFilteringTag & (static_cast<uint64_t>(1) << VarManager::kIsLambdaLeg)) * (track.sign()) > 0)) { // for proton from Lambda
            fHistMan->FillHistClass("TrackBarrel_PostCalibProton", VarManager::fgValues);
          }
          if ((static_cast<bool>(trackFilteringTag & (static_cast<uint64_t>(1) << VarManager::kIsALambdaLeg)) * (track.sign()) < 0)) { // for proton from AntiLambda
            fHistMan->FillHistClass("TrackBarrel_PostCalibProton", VarManager::fgValues);
          }
        }
        if (fConfigSaveElectronSample) { // only save electron sample
          if (!(trackFilteringTag & (static_cast<uint64_t>(1) << VarManager::kIsConversionLeg))) {
            continue;
          }
        }
      } // end if V0Bits
      if constexpr (static_cast<bool>(TTrackFillMap & VarManager::ObjTypes::DalitzBits)) {
        trackFilteringTag |= (static_cast<uint64_t>(track.dalitzBits()) << VarManager::kDalitzBits); // BIT5-12: Dalitz
      }
      trackFilteringTag |= (static_cast<uint64_t>(trackTempFilterMap) << VarManager::kBarrelUserCutsBits); // BIT13-...:  user track filters

      if constexpr (static_cast<bool>(TTrackFillMap & VarManager::ObjTypes::TrackPID)) {
        if (fConfigComputeTPCpostCalib) {
          trackFilteringTag |= (static_cast<uint64_t>(1) << VarManager::kIsTPCPostcalibrated);
        }
      }
      // write the track global index in the map for skimming (to make sure we have it just once)
      if (fTrackIndexMap.find(track.globalIndex()) == fTrackIndexMap.end()) {
        // NOTE: The collision ID that is written in the table is the one found in the first association for this track.
        //       However, in data analysis one should loop over associations, so this one should not be used.
        //      In the case of Run2-like analysis, there will be no associations, so this ID will be the one originally assigned in the AO2Ds (updated for the skims)
        // reducedEventIdx = fCollIndexMap[collision.globalIndex()]; // This gives the first collision form the table

        // Calculating the percentage of orphan tracks i.e., tracks which have no collisions associated to it
        if (!track.has_collision()) {
          (reinterpret_cast<TH1D*>(fStatsList->At(3)))->Fill(static_cast<float>(-1));
        } else {
          (reinterpret_cast<TH1D*>(fStatsList->At(3)))->Fill(0.9);
        }

        // Protection against crash, where the original collision IDs of tracks were removed by pp-filter or zorro selection and hence the track is now orphaned
        if (fCollIndexMap.find(track.collisionId()) == fCollIndexMap.end()) {
          continue;
        }
        uint32_t reducedEventIdx = fCollIndexMap[track.collisionId()]; // This gives the original iD of the track
        // NOTE: trackBarrelInfo stores the index of the collision as in AO2D (for use in some cases where the analysis on skims is done
        //   in workflows where the original AO2Ds are also present)
        trackBarrelInfo(collision.globalIndex(), collision.posX(), collision.posY(), collision.posZ(), track.globalIndex());
        trackBasic(reducedEventIdx, trackFilteringTag, track.pt(), track.eta(), track.phi(), track.sign(), 0);
        trackBarrel(track.x(), track.alpha(), track.y(), track.z(), track.snp(), track.tgl(), track.signed1Pt(),
                    track.tpcInnerParam(), track.flags(), track.itsClusterMap(), track.itsChi2NCl(),
                    track.tpcNClsFindable(), track.tpcNClsFindableMinusFound(), track.tpcNClsFindableMinusCrossedRows(),
                    track.tpcNClsShared(), track.tpcChi2NCl(),
                    track.trdChi2(), track.trdPattern(), track.tofChi2(),
                    track.length(), track.dcaXY(), track.dcaZ(),
                    track.trackTime(), track.trackTimeRes(), track.tofExpMom(),
                    track.detectorMap());
        if constexpr (static_cast<bool>(TTrackFillMap & VarManager::ObjTypes::TrackCov)) {
          trackBarrelCov(track.cYY(), track.cZY(), track.cZZ(), track.cSnpY(), track.cSnpZ(),
                         track.cSnpSnp(), track.cTglY(), track.cTglZ(), track.cTglSnp(), track.cTglTgl(),
                         track.c1PtY(), track.c1PtZ(), track.c1PtSnp(), track.c1PtTgl(), track.c1Pt21Pt2());
        }
        if constexpr (static_cast<bool>(TTrackFillMap & VarManager::ObjTypes::TrackPID)) {
          float nSigmaEl = (fConfigComputeTPCpostCalib ? VarManager::fgValues[VarManager::kTPCnSigmaEl_Corr] : track.tpcNSigmaEl());
          float nSigmaPi = (fConfigComputeTPCpostCalib ? VarManager::fgValues[VarManager::kTPCnSigmaPi_Corr] : track.tpcNSigmaPi());
          float nSigmaKa = ((fConfigComputeTPCpostCalib && fConfigComputeTPCpostCalibKaon) ? VarManager::fgValues[VarManager::kTPCnSigmaKa_Corr] : track.tpcNSigmaKa());
          float nSigmaPr = (fConfigComputeTPCpostCalib ? VarManager::fgValues[VarManager::kTPCnSigmaPr_Corr] : track.tpcNSigmaPr());
          trackBarrelPID(track.tpcSignal(),
                         nSigmaEl, track.tpcNSigmaMu(), nSigmaPi, nSigmaKa, nSigmaPr,
                         track.beta(), track.tofNSigmaEl(), track.tofNSigmaMu(), track.tofNSigmaPi(), track.tofNSigmaKa(), track.tofNSigmaPr(),
                         track.trdSignal());
        }
        fTrackIndexMap[track.globalIndex()] = trackBasic.lastIndex();
      }
      // write the skimmed collision - track association
      trackBarrelAssoc(fCollIndexMap[collision.globalIndex()], fTrackIndexMap[track.globalIndex()]);
    } // end loop over associations
  } // end skimTracks

  template <uint32_t TMFTFillMap, typename TEvent, typename TBCs>
  void skimMFT(TEvent const& collision, TBCs const& /*bcs*/, MFTTracks const& /*mfts*/, MFTTrackAssoc const& mftAssocs)
  {
    // Skim MFT tracks
    // So far no cuts are applied here

    for (const auto& assoc : mftAssocs) {
      auto track = assoc.template mfttrack_as<MFTTracks>();

      if (fConfigQA) {
        VarManager::FillTrack<TMFTFillMap>(track);
        fHistMan->FillHistClass("MftTracks", VarManager::fgValues);
      }

      // write the MFT track global index in the map for skimming (to make sure we have it just once)
      if (fMftIndexMap.find(track.globalIndex()) == fMftIndexMap.end()) {
        uint32_t reducedEventIdx = fCollIndexMap[collision.globalIndex()];
        mftTrack(reducedEventIdx, static_cast<uint64_t>(0), track.pt(), track.eta(), track.phi());
        // TODO: We are not writing the DCA at the moment, because this depend on the collision association
        mftTrackExtra(track.mftClusterSizesAndTrackFlags(), track.sign(), 0.0, 0.0, track.nClusters());

        fMftIndexMap[track.globalIndex()] = mftTrack.lastIndex();
      }
      mftAssoc(fCollIndexMap[collision.globalIndex()], fMftIndexMap[track.globalIndex()]);
    }
  }

  template <uint32_t TMuonFillMap, uint32_t TMFTFillMap, typename TEvent, typename TBCs, typename TMuons, typename TMFTTracks>
  void skimMuons(TEvent const& collision, TBCs const& /*bcs*/, TMuons const& muons, FwdTrackAssoc const& muonAssocs, TMFTTracks const& /*mftTracks*/)
  {
    // Skim the fwd-tracks (muons)
    // Loop over the collision-track associations, recompute track properties depending on the collision assigned, and apply track cuts for selection
    //     Muons are written only once, even if they constribute to more than one association,
    //         which means that in the case of multiple associations, the track parameters are wrong and should be computed again at analysis time.

    uint8_t trackFilteringTag = uint8_t(0);
    uint8_t trackTempFilterMap = uint8_t(0);
    fFwdTrackIndexMapReversed.clear();

    uint32_t offset = muonBasic.lastIndex();
    uint32_t counter = 0;
    for (const auto& assoc : muonAssocs) {
      // get the muon
      auto muon = assoc.template fwdtrack_as<TMuons>();

      trackFilteringTag = uint8_t(0);
      trackTempFilterMap = uint8_t(0);
      VarManager::FillTrack<TMuonFillMap>(muon);
      // NOTE: If a muon is associated to multiple collisions, depending on the selections,
      //       it may be accepted for some associations and rejected for other
      if (fPropMuon) {
        VarManager::FillPropagateMuon<TMuonFillMap>(muon, collision);
      }
      // recalculte pDca and global muon kinematics
      if (static_cast<int>(muon.trackType()) < 2 && fRefitGlobalMuon) {
        auto muontrack = muon.template matchMCHTrack_as<TMuons>();
        if (muontrack.eta() < fMuonMatchEtaMin || muontrack.eta() > fMuonMatchEtaMax) {
          continue;
        }
        auto mfttrack = muon.template matchMFTTrack_as<MFTTracks>();
        VarManager::FillTrackCollision<TMuonFillMap>(muontrack, collision);
        VarManager::FillGlobalMuonRefit<TMuonFillMap>(muontrack, mfttrack, collision);
      } else {
        VarManager::FillTrackCollision<TMuonFillMap>(muon, collision);
      }

      if (fDoDetailedQA) {
        fHistMan->FillHistClass("Muons_BeforeCuts", VarManager::fgValues);
      }
      // check the cuts and filters
      int i = 0;
      for (auto cut = fMuonCuts.begin(); cut != fMuonCuts.end(); cut++, i++) {
        if ((*cut).IsSelected(VarManager::fgValues)) {
          trackTempFilterMap |= (uint8_t(1) << i);
          if (fConfigQA) {
            fHistMan->FillHistClass(Form("Muons_%s", (*cut).GetName()), VarManager::fgValues);
          }
          (reinterpret_cast<TH1D*>(fStatsList->At(2)))->Fill(static_cast<float>(i));
        }
      }

      // don't skim the muon if no cut has passed
      if (!trackTempFilterMap) {
        continue;
      }
      trackFilteringTag = trackTempFilterMap; // BIT0-7:  user selection cuts

      // update the index map if this is a new muon (it can already exist in the map from a different collision association)
      if (fFwdTrackIndexMap.find(muon.globalIndex()) == fFwdTrackIndexMap.end()) {
        counter++;
        fFwdTrackIndexMap[muon.globalIndex()] = offset + counter;
        fFwdTrackIndexMapReversed[offset + counter] = muon.globalIndex();
        fFwdTrackFilterMap[muon.globalIndex()] = trackFilteringTag;                                                    // store here the filtering tag so we don't repeat the cuts in the second iteration
        if (muon.has_matchMCHTrack() && (fFwdTrackIndexMap.find(muon.matchMCHTrackId()) == fFwdTrackIndexMap.end())) { // write also the matched MCH track
          counter++;
          fFwdTrackIndexMap[muon.matchMCHTrackId()] = offset + counter;
          fFwdTrackIndexMapReversed[offset + counter] = muon.matchMCHTrackId();
          fFwdTrackFilterMap[muon.matchMCHTrackId()] = trackFilteringTag; // store here the filtering tag so we don't repeat the cuts in the second iteration
        }
      } else {
        fFwdTrackFilterMap[muon.globalIndex()] |= trackFilteringTag; // make a bitwise OR with previous existing cuts
      }
      // write the association table
      muonAssoc(fCollIndexMap[collision.globalIndex()], fFwdTrackIndexMap[muon.globalIndex()]);
    } // end loop over assocs

    // Now we have the full index map of selected muons so we can proceed with writing the muon tables
    // Special care needed for the MCH and MFT indices
    for (const auto& [skimIdx, origIdx] : fFwdTrackIndexMapReversed) {
      // get the muon
      auto muon = muons.rawIteratorAt(origIdx);
      uint32_t reducedEventIdx = fCollIndexMap[collision.globalIndex()];
      // NOTE: Currently, one writes the original AO2D momentum-vector (pt, eta and phi) in the tables because we write only one instance of the muon track,
      //       while multiple collision associations (and multiple mom vectors can exist)
      //       The momentum can be recomputed at the analysis time based on the associations written in the skims
      //   So all the information which pertains to collision association or MFT associations should not be taken from the skimmed data, but recomputed at analysis time.
      uint32_t mchIdx = -1;
      uint32_t mftIdx = -1;
      if (muon.trackType() == uint8_t(0) || muon.trackType() == uint8_t(2)) { // MCH-MID (2) or global (0)
        if (fFwdTrackIndexMap.find(muon.matchMCHTrackId()) != fFwdTrackIndexMap.end()) {
          mchIdx = fFwdTrackIndexMap[muon.matchMCHTrackId()];
        }
        if (fMftIndexMap.find(muon.matchMFTTrackId()) != fMftIndexMap.end()) {
          mftIdx = fMftIndexMap[muon.matchMFTTrackId()];
        }
      }
      VarManager::FillTrack<TMuonFillMap>(muon);
      if (fPropMuon) {
        VarManager::FillPropagateMuon<TMuonFillMap>(muon, collision);
      }
      // recalculte pDca and global muon kinematics
      if (static_cast<int>(muon.trackType()) < 2 && fRefitGlobalMuon) {
        auto muontrack = muon.template matchMCHTrack_as<TMuons>();
        auto mfttrack = muon.template matchMFTTrack_as<MFTTracks>();
        VarManager::FillTrackCollision<TMuonFillMap>(muontrack, collision);
        VarManager::FillGlobalMuonRefit<TMuonFillMap>(muontrack, mfttrack, collision);
      } else {
        VarManager::FillTrackCollision<TMuonFillMap>(muon, collision);
      }
      muonBasic(reducedEventIdx, mchIdx, mftIdx, fFwdTrackFilterMap[muon.globalIndex()], VarManager::fgValues[VarManager::kPt], VarManager::fgValues[VarManager::kEta], VarManager::fgValues[VarManager::kPhi], muon.sign(), 0);
      muonExtra(muon.nClusters(), VarManager::fgValues[VarManager::kMuonPDca], VarManager::fgValues[VarManager::kMuonRAtAbsorberEnd],
                muon.chi2(), muon.chi2MatchMCHMID(), muon.chi2MatchMCHMFT(),
                muon.matchScoreMCHMFT(),
                muon.mchBitMap(), muon.midBitMap(),
                muon.midBoards(), muon.trackType(), VarManager::fgValues[VarManager::kMuonDCAx], VarManager::fgValues[VarManager::kMuonDCAy],
                muon.trackTime(), muon.trackTimeRes());
      muonInfo(muon.collisionId(), collision.posX(), collision.posY(), collision.posZ());
      if constexpr (static_cast<bool>(TMuonFillMap & VarManager::ObjTypes::MuonCov)) {
        muonCov(VarManager::fgValues[VarManager::kX], VarManager::fgValues[VarManager::kY], VarManager::fgValues[VarManager::kZ], VarManager::fgValues[VarManager::kPhi], VarManager::fgValues[VarManager::kTgl], muon.sign() / VarManager::fgValues[VarManager::kPt],
                VarManager::fgValues[VarManager::kMuonCXX], VarManager::fgValues[VarManager::kMuonCXY], VarManager::fgValues[VarManager::kMuonCYY], VarManager::fgValues[VarManager::kMuonCPhiX], VarManager::fgValues[VarManager::kMuonCPhiY], VarManager::fgValues[VarManager::kMuonCPhiPhi],
                VarManager::fgValues[VarManager::kMuonCTglX], VarManager::fgValues[VarManager::kMuonCTglY], VarManager::fgValues[VarManager::kMuonCTglPhi], VarManager::fgValues[VarManager::kMuonCTglTgl], VarManager::fgValues[VarManager::kMuonC1Pt2X], VarManager::fgValues[VarManager::kMuonC1Pt2Y],
                VarManager::fgValues[VarManager::kMuonC1Pt2Phi], VarManager::fgValues[VarManager::kMuonC1Pt2Tgl], VarManager::fgValues[VarManager::kMuonC1Pt21Pt2]);
      }
    } // end loop over selected muons
  } // end skimMuons

  // Produce standard barrel + muon tables with event filter (typically for pp and p-Pb) ------------------------------------------------------
  template <uint32_t TEventFillMap, uint32_t TTrackFillMap, uint32_t TMuonFillMap, uint32_t TMFTFillMap,
            typename TEvents, typename TBCs, typename TZdcs, typename TTracks, typename TMuons, typename TMFTTracks,
            typename TTrackAssoc, typename TFwdTrackAssoc, typename TMFTTrackAssoc>
  void fullSkimming(TEvents const& collisions, TBCs const& bcs, TZdcs const& zdcs,
                    TTracks const& tracksBarrel, TMuons const& muons, TMFTTracks const& mftTracks,
                    TTrackAssoc const& trackAssocs, TFwdTrackAssoc const& fwdTrackAssocs, TMFTTrackAssoc const& mftAssocs)
  {

    if (bcs.size() > 0 && fCurrentRun != bcs.begin().runNumber()) {
      if (fConfigComputeTPCpostCalib) {
        auto calibList = fCCDB->getForTimeStamp<TList>(fConfigCcdbPathTPC.value, bcs.begin().timestamp());
        VarManager::SetCalibrationObject(VarManager::kTPCElectronMean, calibList->FindObject("mean_map_electron"));
        VarManager::SetCalibrationObject(VarManager::kTPCElectronSigma, calibList->FindObject("sigma_map_electron"));
        VarManager::SetCalibrationObject(VarManager::kTPCPionMean, calibList->FindObject("mean_map_pion"));
        VarManager::SetCalibrationObject(VarManager::kTPCPionSigma, calibList->FindObject("sigma_map_pion"));
        VarManager::SetCalibrationObject(VarManager::kTPCProtonMean, calibList->FindObject("mean_map_proton"));
        VarManager::SetCalibrationObject(VarManager::kTPCProtonSigma, calibList->FindObject("sigma_map_proton"));
        if (fConfigComputeTPCpostCalibKaon) {
          VarManager::SetCalibrationObject(VarManager::kTPCKaonMean, calibList->FindObject("mean_map_kaon"));
          VarManager::SetCalibrationObject(VarManager::kTPCKaonSigma, calibList->FindObject("sigma_map_kaon"));
        }
      }
      if (fIsRun2 == true) {
        grpmagrun2 = ccdb->getForTimeStamp<o2::parameters::GRPObject>(grpmagPathRun2, bcs.begin().timestamp());
        if (grpmagrun2 != nullptr) {
          o2::base::Propagator::initFieldFromGRP(grpmagrun2);
        }
      } else {
        grpmag = ccdb->getForTimeStamp<o2::parameters::GRPMagField>(grpmagPath, bcs.begin().timestamp());
        if (grpmag != nullptr) {
          o2::base::Propagator::initFieldFromGRP(grpmag);
        }
      }
      std::map<string, string> metadataRCT, header;
      header = fCCDBApi.retrieveHeaders(Form("RCT/Info/RunInformation/%i", bcs.begin().runNumber()), metadataRCT, -1);
      uint64_t sor = std::atol(header["SOR"].c_str());
      uint64_t eor = std::atol(header["EOR"].c_str());
      VarManager::SetSORandEOR(sor, eor);

      fCurrentRun = bcs.begin().runNumber();
    }

    // skim collisions
    event.reserve(collisions.size());
    eventExtended.reserve(collisions.size());
    eventVtxCov.reserve(collisions.size());

    skimCollisions<TEventFillMap, TTrackFillMap>(collisions, bcs, zdcs, trackAssocs, tracksBarrel);
    if (fCollIndexMap.size() == 0) {
      return;
    }

    if constexpr (static_cast<bool>(TTrackFillMap)) {
      fTrackIndexMap.clear();
      trackBarrelInfo.reserve(tracksBarrel.size());
      trackBasic.reserve(tracksBarrel.size());
      trackBarrel.reserve(tracksBarrel.size());
      trackBarrelCov.reserve(tracksBarrel.size());
      trackBarrelPID.reserve(tracksBarrel.size());
      trackBarrelAssoc.reserve(tracksBarrel.size());
    }

    if constexpr (static_cast<bool>(TMFTFillMap)) {
      fMftIndexMap.clear();
      mftTrack.reserve(mftTracks.size());
      mftTrackExtra.reserve(mftTracks.size());
      mftAssoc.reserve(mftTracks.size());
    }

    if constexpr (static_cast<bool>(TMuonFillMap)) {
      fFwdTrackIndexMap.clear();
      fFwdTrackFilterMap.clear();
      muonBasic.reserve(muons.size());
      muonExtra.reserve(muons.size());
      muonInfo.reserve(muons.size());
      muonCov.reserve(muons.size());
      muonAssoc.reserve(muons.size());
    }

    // loop over selected collisions and select the tracks and fwd tracks to be skimmed
    for (auto const& [origIdx, skimIdx] : fCollIndexMap) {
      auto collision = collisions.rawIteratorAt(origIdx);
      // group the tracks and muons for this collision
      if constexpr (static_cast<bool>(TTrackFillMap)) {
        auto groupedTrackIndices = trackAssocs.sliceBy(trackIndicesPerCollision, origIdx);
        skimTracks<TTrackFillMap>(collision, bcs, tracksBarrel, groupedTrackIndices);
      }
      if constexpr (static_cast<bool>(TMFTFillMap)) {
        auto groupedMFTIndices = mftAssocs.sliceBy(mfttrackIndicesPerCollision, origIdx);
        skimMFT<TMFTFillMap>(collision, bcs, mftTracks, groupedMFTIndices);
      }
      if constexpr (static_cast<bool>(TMuonFillMap)) {
        if constexpr (static_cast<bool>(TMFTFillMap)) {
          auto groupedMuonIndices = fwdTrackAssocs.sliceBy(fwdtrackIndicesPerCollision, origIdx);
          skimMuons<TMuonFillMap, TMFTFillMap>(collision, bcs, muons, groupedMuonIndices, mftTracks);
        } else {
          auto groupedMuonIndices = fwdTrackAssocs.sliceBy(fwdtrackIndicesPerCollision, origIdx);
          skimMuons<TMuonFillMap, 0u>(collision, bcs, muons, groupedMuonIndices, nullptr);
        }
      }
    } // end loop over skimmed collisions
  }

  // produce the full DQ skimmed data model typically for pp/p-Pb or UPC Pb-Pb (no centrality), subscribe to the DQ event filter (filter-pp or filter-PbPb)
  void processPPWithFilter(MyEventsWithMultsAndFilter const& collisions, BCsWithTimestamps const& bcs,
                           MyBarrelTracksWithCov const& tracksBarrel,
                           MyMuonsWithCov const& muons, MFTTracks const& mftTracks,
                           TrackAssoc const& trackAssocs, FwdTrackAssoc const& fwdTrackAssocs,
                           MFTTrackAssoc const& mftAssocs)
  {
    fullSkimming<gkEventFillMapWithMultsAndEventFilter, gkTrackFillMapWithCov, gkMuonFillMapWithCov, gkMFTFillMap>(collisions, bcs, nullptr, tracksBarrel, muons, mftTracks, trackAssocs, fwdTrackAssocs, mftAssocs);
  }

  // produce the barrel-only DQ skimmed data model typically for pp/p-Pb or UPC Pb-Pb (no centrality), subscribe to the DQ event filter (filter-pp or filter-PbPb)
  void processPPWithFilterBarrelOnly(MyEventsWithMultsAndFilter const& collisions, MyBCs const& bcs, aod::Zdcs& zdcs,
                                     MyBarrelTracksWithCov const& tracksBarrel,
                                     TrackAssoc const& trackAssocs)
  {
    /*const int& a = 0;
    MFTTracks const& mftTracks = 0;
    FwdTrackAssoc const& fwdTrackAssocs = 0;
    MFTTrackAssoc const& mftAssocs = 0;*/
    fullSkimming<gkEventFillMapWithMultsEventFilterZdc, gkTrackFillMapWithCov, 0u, 0u>(collisions, bcs, zdcs, tracksBarrel, nullptr, nullptr, trackAssocs, nullptr, nullptr);
  }

  // produce the muon-only DQ skimmed data model typically for pp/p-Pb or UPC Pb-Pb (no centrality), subscribe to the DQ event filter (filter-pp or filter-PbPb)
  void processPPWithFilterMuonOnly(MyEventsWithMultsAndFilter const& collisions, BCsWithTimestamps const& bcs,
                                   MyMuonsWithCov const& muons, FwdTrackAssoc const& fwdTrackAssocs)
  {
    fullSkimming<gkEventFillMapWithMultsAndEventFilter, 0u, gkMuonFillMapWithCov, 0u>(collisions, bcs, nullptr, nullptr, muons, nullptr, nullptr, fwdTrackAssocs, nullptr);
  }

  // produce the muon+mft DQ skimmed data model typically for pp/p-Pb or UPC Pb-Pb (no centrality), subscribe to the DQ event filter (filter-pp or filter-PbPb)
  void processPPWithFilterMuonMFT(MyEventsWithMultsAndFilter const& collisions, BCsWithTimestamps const& bcs,
                                  MyMuonsWithCov const& muons, MFTTracks const& mftTracks,
                                  FwdTrackAssoc const& fwdTrackAssocs, MFTTrackAssoc const& mftAssocs)
  {
    fullSkimming<gkEventFillMapWithMultsAndEventFilter, 0u, gkMuonFillMapWithCov, gkMFTFillMap>(collisions, bcs, nullptr, nullptr, muons, mftTracks, nullptr, fwdTrackAssocs, mftAssocs);
  }

  // produce the barrel-only DQ skimmed data model typically for pp/p-Pb or UPC Pb-Pb (no centrality), meant to run on skimmed data
  void processPPBarrelOnly(MyEventsWithMults const& collisions, MyBCs const& bcs, aod::Zdcs& zdcs,
                           MyBarrelTracksWithCov const& tracksBarrel,
                           TrackAssoc const& trackAssocs)
  {
    fullSkimming<gkEventFillMapWithMultsZdc, gkTrackFillMapWithCov, 0u, 0u>(collisions, bcs, zdcs, tracksBarrel, nullptr, nullptr, trackAssocs, nullptr, nullptr);
  }

  // produce the muon-only DQ skimmed data model typically for pp/p-Pb or UPC Pb-Pb (no centrality), meant to run on skimmed data
  void processPPMuonOnly(MyEventsWithMults const& collisions, BCsWithTimestamps const& bcs,
<<<<<<< HEAD
                         MyMuonsWithCov const& muons, FwdTrackAssoc const& fwdTrackAssocs, MFTTracks const&  /*mftTracks*/)
=======
                         MyMuonsWithCov const& muons, FwdTrackAssoc const& fwdTrackAssocs, MFTTracks const& /*mftTracks*/)
>>>>>>> 415d37d6
  {
    fullSkimming<gkEventFillMapWithMults, 0u, gkMuonFillMapWithCov, 0u>(collisions, bcs, nullptr, nullptr, muons, nullptr, nullptr, fwdTrackAssocs, nullptr);
  }

  // produce the muon+mft DQ skimmed data model typically for pp/p-Pb or UPC Pb-Pb (no centrality), meant to run on skimmed data
  void processPPMuonMFT(MyEventsWithMults const& collisions, BCsWithTimestamps const& bcs,
                        MyMuonsWithCov const& muons, MFTTracks const& mftTracks,
                        FwdTrackAssoc const& fwdTrackAssocs, MFTTrackAssoc const& mftAssocs)
  {
    fullSkimming<gkEventFillMapWithMults, 0u, gkMuonFillMapWithCov, gkMFTFillMap>(collisions, bcs, nullptr, nullptr, muons, mftTracks, nullptr, fwdTrackAssocs, mftAssocs);
  }

  // produce the full DQ skimmed data model typically for Pb-Pb (with centrality), no subscribtion to the DQ event filter
  void processPbPb(MyEventsWithCentAndMults const& collisions, BCsWithTimestamps const& bcs,
                   MyBarrelTracksWithCov const& tracksBarrel,
                   MyMuonsWithCov const& muons, MFTTracks const& mftTracks,
                   TrackAssoc const& trackAssocs, FwdTrackAssoc const& fwdTrackAssocs,
                   MFTTrackAssoc const& mftAssocs)
  {
    fullSkimming<gkEventFillMapWithCentAndMults, gkTrackFillMapWithCov, gkMuonFillMapWithCov, gkMFTFillMap>(collisions, bcs, nullptr, tracksBarrel, muons, mftTracks, trackAssocs, fwdTrackAssocs, mftAssocs);
  }

  // produce the barrel only DQ skimmed data model typically for Pb-Pb (with centrality), no subscribtion to the DQ event filter
  void processPbPbBarrelOnly(MyEventsWithCentAndMults const& collisions, BCsWithTimestamps const& bcs,
                             MyBarrelTracksWithCov const& tracksBarrel,
                             TrackAssoc const& trackAssocs)
  {
    fullSkimming<gkEventFillMapWithCentAndMults, gkTrackFillMapWithCov, 0u, 0u>(collisions, bcs, nullptr, tracksBarrel, nullptr, nullptr, trackAssocs, nullptr, nullptr);
  }

  // produce the barrel only DQ skimmed data model typically for Pb-Pb (with centrality), no subscribtion to the DQ event filter
  void processPbPbBarrelOnlyWithV0Bits(MyEventsWithCentAndMults const& collisions, BCsWithTimestamps const& bcs,
                                       MyBarrelTracksWithV0Bits const& tracksBarrel,
                                       TrackAssoc const& trackAssocs)
  {
    fullSkimming<gkEventFillMapWithCentAndMults, gkTrackFillMapWithV0Bits, 0u, 0u>(collisions, bcs, nullptr, tracksBarrel, nullptr, nullptr, trackAssocs, nullptr, nullptr);
  }

  // produce the muon only DQ skimmed data model typically for Pb-Pb (with centrality), no subscribtion to the DQ event filter
  void processPbPbMuonOnly(MyEventsWithCentAndMults const& collisions, BCsWithTimestamps const& bcs,
                           MyMuonsWithCov const& muons, FwdTrackAssoc const& fwdTrackAssocs)
  {
    fullSkimming<gkEventFillMapWithCentAndMults, 0u, gkMuonFillMapWithCov, 0u>(collisions, bcs, nullptr, nullptr, muons, nullptr, nullptr, fwdTrackAssocs, nullptr);
  }

  // produce the muon+mft DQ skimmed data model typically for Pb-Pb (with centrality), no subscribtion to the DQ event filter
  void processPbPbMuonMFT(MyEventsWithCentAndMults const& collisions, BCsWithTimestamps const& bcs,
                          MyMuonsWithCov const& muons, MFTTracks const& mftTracks,
                          FwdTrackAssoc const& fwdTrackAssocs, MFTTrackAssoc const& mftAssocs)
  {
    fullSkimming<gkEventFillMapWithCentAndMults, 0u, gkMuonFillMapWithCov, gkMFTFillMap>(collisions, bcs, nullptr, nullptr, muons, mftTracks, nullptr, fwdTrackAssocs, mftAssocs);
  }

  // Process the BCs and store stats for luminosity retrieval -----------------------------------------------------------------------------------
  void processOnlyBCs(soa::Join<aod::BCs, aod::BcSels>::iterator const& bc)
  {
    for (int i = 0; i < o2::aod::evsel::kNsel; i++) {
      if (bc.selection_bit(i) > 0) {
        (reinterpret_cast<TH2D*>(fStatsList->At(0)))->Fill(0.0, static_cast<float>(i));
      }
    }
    (reinterpret_cast<TH2D*>(fStatsList->At(0)))->Fill(0.0, static_cast<float>(o2::aod::evsel::kNsel));
  }

  PROCESS_SWITCH(TableMaker, processPPWithFilter, "Build full DQ skimmed data model typically for pp/p-Pb and UPC Pb-Pb, w/ event filtering", false);
  PROCESS_SWITCH(TableMaker, processPPWithFilterBarrelOnly, "Build barrel only DQ skimmed data model typically for pp/p-Pb and UPC Pb-Pb, w/ event filtering", false);
  PROCESS_SWITCH(TableMaker, processPPWithFilterMuonOnly, "Build muon only DQ skimmed data model typically for pp/p-Pb and UPC Pb-Pb, w/ event filtering", false);
  PROCESS_SWITCH(TableMaker, processPPWithFilterMuonMFT, "Build muon + mft DQ skimmed data model typically for pp/p-Pb and UPC Pb-Pb, w/ event filtering", false);
  PROCESS_SWITCH(TableMaker, processPPBarrelOnly, "Build barrel only DQ skimmed data model typically for pp/p-Pb and UPC Pb-Pb", false);
  PROCESS_SWITCH(TableMaker, processPPMuonOnly, "Build muon only DQ skimmed data model typically for pp/p-Pb and UPC Pb-Pb", false);
  PROCESS_SWITCH(TableMaker, processPPMuonMFT, "Build muon + mft DQ skimmed data model typically for pp/p-Pb and UPC Pb-Pb", false);
  PROCESS_SWITCH(TableMaker, processPbPb, "Build full DQ skimmed data model typically for Pb-Pb, w/o event filtering", false);
  PROCESS_SWITCH(TableMaker, processPbPbBarrelOnly, "Build barrel only DQ skimmed data model typically for Pb-Pb, w/o event filtering", false);
  PROCESS_SWITCH(TableMaker, processPbPbBarrelOnlyWithV0Bits, "Build barrel only DQ skimmed data model typically for Pb-Pb, w/ V0 bits, w/o event filtering", false);
  PROCESS_SWITCH(TableMaker, processPbPbMuonOnly, "Build muon only DQ skimmed data model typically for Pb-Pb, w/o event filtering", false);
  PROCESS_SWITCH(TableMaker, processPbPbMuonMFT, "Build muon + mft DQ skimmed data model typically for Pb-Pb, w/o event filtering", false);
  PROCESS_SWITCH(TableMaker, processOnlyBCs, "Analyze the BCs to store sampled lumi", false);
};

void DefineHistograms(HistogramManager* histMan, TString histClasses, Configurable<std::string> configVar)
{
  //
  // Define here the histograms for all the classes required in analysis.
  //  The histogram classes are provided in the histClasses string, separated by semicolon ";"
  //  The histogram classes and their components histograms are defined below depending on the name of the histogram class
  //
  std::unique_ptr<TObjArray> objArray(histClasses.Tokenize(";"));
  for (Int_t iclass = 0; iclass < objArray->GetEntries(); ++iclass) {
    TString classStr = objArray->At(iclass)->GetName();
    histMan->AddHistClass(classStr.Data());

    TString histName = configVar.value;
    // NOTE: The level of detail for histogramming can be controlled via configurables
    if (classStr.Contains("Event")) {
      dqhistograms::DefineHistograms(histMan, objArray->At(iclass)->GetName(), "event", histName);
    }

    if (classStr.Contains("Track") && !classStr.Contains("Pairs")) {
      if (classStr.Contains("Barrel")) {
        dqhistograms::DefineHistograms(histMan, objArray->At(iclass)->GetName(), "track", histName);
        if (classStr.Contains("PIDCalibElectron")) {
          dqhistograms::DefineHistograms(histMan, objArray->At(iclass)->GetName(), "track", "postcalib_electron");
        }
        if (classStr.Contains("PIDCalibPion")) {
          dqhistograms::DefineHistograms(histMan, objArray->At(iclass)->GetName(), "track", "postcalib_pion");
        }
        if (classStr.Contains("PIDCalibProton")) {
          dqhistograms::DefineHistograms(histMan, objArray->At(iclass)->GetName(), "track", "postcalib_proton");
        }
      }
      if (classStr.Contains("Muon")) {
        dqhistograms::DefineHistograms(histMan, objArray->At(iclass)->GetName(), "track", histName);
      }
    }

    if (classStr.Contains("Pairs")) {
      dqhistograms::DefineHistograms(histMan, objArray->At(iclass)->GetName(), "pair", histName);
    }

    if (classStr.Contains("DileptonsSelected")) {
      dqhistograms::DefineHistograms(histMan, objArray->At(iclass)->GetName(), "pair", "barrel");
    }

    if (classStr.Contains("HadronsSelected")) {
      dqhistograms::DefineHistograms(histMan, objArray->At(iclass)->GetName(), "track", histName);
    }

    if (classStr.Contains("DileptonHadronInvMass")) {
      dqhistograms::DefineHistograms(histMan, objArray->At(iclass)->GetName(), "dilepton-hadron-mass");
    }

    if (classStr.Contains("DileptonHadronCorrelation")) {
      dqhistograms::DefineHistograms(histMan, objArray->At(iclass)->GetName(), "dilepton-hadron-correlation");
    }
  } // end loop over histogram classes
}

WorkflowSpec defineDataProcessing(ConfigContext const& cfgc)
{
  return WorkflowSpec{
    adaptAnalysisTask<TableMaker>(cfgc)};
}<|MERGE_RESOLUTION|>--- conflicted
+++ resolved
@@ -1051,11 +1051,7 @@
 
   // produce the muon-only DQ skimmed data model typically for pp/p-Pb or UPC Pb-Pb (no centrality), meant to run on skimmed data
   void processPPMuonOnly(MyEventsWithMults const& collisions, BCsWithTimestamps const& bcs,
-<<<<<<< HEAD
-                         MyMuonsWithCov const& muons, FwdTrackAssoc const& fwdTrackAssocs, MFTTracks const&  /*mftTracks*/)
-=======
                          MyMuonsWithCov const& muons, FwdTrackAssoc const& fwdTrackAssocs, MFTTracks const& /*mftTracks*/)
->>>>>>> 415d37d6
   {
     fullSkimming<gkEventFillMapWithMults, 0u, gkMuonFillMapWithCov, 0u>(collisions, bcs, nullptr, nullptr, muons, nullptr, nullptr, fwdTrackAssocs, nullptr);
   }
