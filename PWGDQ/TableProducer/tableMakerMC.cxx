--- conflicted
+++ resolved
@@ -59,7 +59,6 @@
                                         aod::pidTPCFullKa, aod::pidTPCFullPr,
                                         aod::pidTOFFullEl, aod::pidTOFFullMu, aod::pidTOFFullPi,
                                         aod::pidTOFFullKa, aod::pidTOFFullPr, aod::pidTOFbeta,
-<<<<<<< HEAD
                                         aod::McTrackLabels>;
 using MyBarrelTracksWithDalitzBits = soa::Join<aod::Tracks, aod::TracksExtra, aod::TracksDCA, aod::TrackSelection,
                                         aod::pidTPCFullEl, aod::pidTPCFullMu, aod::pidTPCFullPi,
@@ -71,11 +70,6 @@
 using MyMuons = soa::Join<aod::FwdTracks, aod::McFwdTrackLabels, aod::FwdTracksDCA>;
 using MyMuonsWithCov = soa::Join<aod::FwdTracks, aod::FwdTracksCov, aod::McFwdTrackLabels, aod::FwdTracksDCA>;
 
-=======
-                                        aod::McTrackLabels, aod::V0Bits, aod::DalitzBits>;
-using MyMuons = soa::Join<aod::FwdTracks, aod::McFwdTrackLabels>;
-using MyMuonsWithCov = soa::Join<aod::FwdTracks, aod::FwdTracksCov, aod::McFwdTrackLabels>;
->>>>>>> 1fd423d9
 using MyEvents = soa::Join<aod::Collisions, aod::EvSels, aod::McCollisionLabels>;
 using MyEventsWithCents = soa::Join<aod::Collisions, aod::EvSels, aod::CentRun2V0Ms, aod::McCollisionLabels>;
 
@@ -83,12 +77,8 @@
 constexpr static uint32_t gkEventFillMapWithCent = VarManager::ObjTypes::BC | VarManager::ObjTypes::Collision | VarManager::ObjTypes::CollisionCent;
 constexpr static uint32_t gkEventMCFillMap = VarManager::ObjTypes::CollisionMC;
 constexpr static uint32_t gkTrackFillMap = VarManager::ObjTypes::Track | VarManager::ObjTypes::TrackExtra | VarManager::ObjTypes::TrackDCA | VarManager::ObjTypes::TrackSelection | VarManager::ObjTypes::TrackPID;
-<<<<<<< HEAD
 constexpr static uint32_t gkTrackFillMapWithCov = VarManager::ObjTypes::Track | VarManager::ObjTypes::TrackExtra | VarManager::ObjTypes::TrackDCA | VarManager::ObjTypes::TrackSelection | VarManager::ObjTypes::TrackCov | VarManager::ObjTypes::TrackPID;
 constexpr static uint32_t gkTrackFillMapWithDalitzBits = gkTrackFillMap | VarManager::ObjTypes::DalitzBits;
-=======
-constexpr static uint32_t gkTrackFillMapWithCov = VarManager::ObjTypes::Track | VarManager::ObjTypes::TrackExtra | VarManager::ObjTypes::TrackDCA | VarManager::ObjTypes::TrackSelection | VarManager::ObjTypes::TrackCov | VarManager::ObjTypes::TrackPID | VarManager::ObjTypes::TrackV0Bits;
->>>>>>> 1fd423d9
 constexpr static uint32_t gkMuonFillMap = VarManager::ObjTypes::Muon;
 constexpr static uint32_t gkMuonFillMapWithCov = VarManager::ObjTypes::Muon | VarManager::ObjTypes::MuonCov;
 constexpr static uint32_t gkParticleMCFillMap = VarManager::ObjTypes::ParticleMC;
@@ -492,13 +482,9 @@
                 ((TH1I*)fStatsList->At(1))->Fill(fTrackCuts.size() + float(iv0));
               }
             }
-<<<<<<< HEAD
             if constexpr (static_cast<bool>(TTrackFillMap & VarManager::ObjTypes::DalitzBits)) {
               trackFilteringTag |= (uint64_t(track.dalitzBits()) << 15); //BIT15-...: Dalitz
             }
-=======
-            trackFilteringTag |= (uint64_t(track.dalitzBits()) << 15); //BIT15-...: Dalitz
->>>>>>> 1fd423d9
           }
 
           trackFilteringTag |= (uint64_t(trackTempFilterMap) << 7); // BIT7-14:  user track filters
