--- conflicted
+++ resolved
@@ -177,14 +177,9 @@
   void process(aod::HfCandToXiPi const& candidates,
                TracksSel const&)
   {
-<<<<<<< HEAD
+
     double massLambdaFromPDG = o2::constants::physics::MassLambda0;
     double massXiFromPDG = o2::constants::physics::MassXiMinus;
-=======
-
-    double massLambdaFromPDG = o2::analysis::pdg::MassLambda0;
-    double massXiFromPDG = o2::analysis::pdg::MassXiMinus;
->>>>>>> 03dabe26
 
     // looping over charm baryon candidates
     for (const auto& candidate : candidates) {
