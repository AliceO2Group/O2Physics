--- conflicted
+++ resolved
@@ -16,15 +16,11 @@
 /// \author Deependra Sharma <deependra.sharma@cern.ch>, IITB
 /// \author Fabrizio Grosa <fabrizio.grosa@cern.ch>, CERN
 
-<<<<<<< HEAD
 // ROOT
 #include <TPDGCode.h>
 // O2
 #include "DCAFitter/DCAFitterN.h"
 #include "Framework/AnalysisDataModel.h"
-=======
-#include "CommonConstants/PhysicsConstants.h"
->>>>>>> f7ddabec
 #include "Framework/AnalysisTask.h"
 #include "Framework/runDataProcessing.h"
 // O2Physics
@@ -104,7 +100,6 @@
   /// @brief This function initializes the ccdb setting, vertex fitter and runs function MatLayerCylSet::rectifyPtrFromFile(..args..)
   void init(InitContext const&)
   {
-<<<<<<< HEAD
     if (doprocessPvRefit && doprocessNoPvRefit) { //............Warning! remove this if any of this function is removed
       LOGP(fatal, "Only one process function between processPvRefit and processNoPvRefit can be enabled at a time.");
     }
@@ -131,10 +126,6 @@
     massK = o2::analysis::pdg::MassKPlus;
     massD0 = o2::analysis::pdg::MassD0;
   }
-=======
-    auto massPi = MassPiPlus;
-    auto massD0 = MassD0;
->>>>>>> f7ddabec
 
   /// @brief function for secondary vertex reconstruction and candidate creator
   /// @tparam CandsDstar Table type of Dstar table object
