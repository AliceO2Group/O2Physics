--- conflicted
+++ resolved
@@ -68,20 +68,9 @@
                     PUBLIC_LINK_LIBRARIES O2::Framework O2Physics::AnalysisCore O2::DCAFitter
                     COMPONENT_NAME Analysis)
 
-<<<<<<< HEAD
-o2physics_add_dpl_workflow(tree-creator-b0-to-d-pi
-                    SOURCES treeCreatorB0ToDPi.cxx
-                    PUBLIC_LINK_LIBRARIES O2::Framework O2Physics::AnalysisCore
-                    COMPONENT_NAME Analysis)
-
-o2physics_add_dpl_workflow(tree-creator-bplus-to-d0-pi
-                    SOURCES treeCreatorBplusToD0Pi.cxx
-                    PUBLIC_LINK_LIBRARIES O2::Framework O2Physics::AnalysisCore
-=======
 o2physics_add_dpl_workflow(candidate-creator-xicc
                     SOURCES candidateCreatorXicc.cxx
                     PUBLIC_LINK_LIBRARIES O2::Framework O2Physics::AnalysisCore O2::DCAFitter
->>>>>>> d5820e9c
                     COMPONENT_NAME Analysis)
 
 # Candidate selectors
@@ -148,6 +137,11 @@
 
 # Tree creators
 
+o2physics_add_dpl_workflow(tree-creator-b0-to-d-pi
+                    SOURCES treeCreatorB0ToDPi.cxx
+                    PUBLIC_LINK_LIBRARIES O2::Framework O2Physics::AnalysisCore
+                    COMPONENT_NAME Analysis)
+
 o2physics_add_dpl_workflow(tree-creator-bplus-to-d0-pi
                     SOURCES treeCreatorBplusToD0Pi.cxx
                     PUBLIC_LINK_LIBRARIES O2::Framework O2Physics::AnalysisCore
