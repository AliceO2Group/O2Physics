# Copyright 2019-2020 CERN and copyright holders of ALICE O2.
# See https://alice-o2.web.cern.ch/copyright for details of the copyright holders.
# All rights not expressly granted are reserved.
#
# This software is distributed under the terms of the GNU General Public
# License v3 (GPL Version 3), copied verbatim in the file "COPYING".
#
# In applying this license CERN does not waive the privileges and immunities
# granted to it by virtue of its status as an Intergovernmental Organization
# or submit itself to any jurisdiction.

# Skimming

o2physics_add_dpl_workflow(track-index-skim-creator
                    SOURCES trackIndexSkimCreator.cxx
                    PUBLIC_LINK_LIBRARIES O2Physics::AnalysisCore O2::DetectorsVertexing O2::DCAFitter O2Physics::AnalysisCCDB O2Physics::MLCore
                    COMPONENT_NAME Analysis)

# Helpers

o2physics_add_dpl_workflow(refit-pv-dummy
                    SOURCES refitPvDummy.cxx
                    PUBLIC_LINK_LIBRARIES O2Physics::AnalysisCore
                    COMPONENT_NAME Analysis)

o2physics_add_dpl_workflow(pid-creator
                    SOURCES pidCreator.cxx
                    PUBLIC_LINK_LIBRARIES O2Physics::AnalysisCore
                    COMPONENT_NAME Analysis)

# Candidate creators

o2physics_add_dpl_workflow(candidate-creator-2prong
                    SOURCES candidateCreator2Prong.cxx
                    PUBLIC_LINK_LIBRARIES O2Physics::AnalysisCore O2::DCAFitter KFParticle::KFParticle
                    COMPONENT_NAME Analysis)

o2physics_add_dpl_workflow(candidate-creator-3prong
                    SOURCES candidateCreator3Prong.cxx
                    PUBLIC_LINK_LIBRARIES O2Physics::AnalysisCore O2::DCAFitter
                    COMPONENT_NAME Analysis)

o2physics_add_dpl_workflow(candidate-creator-b0
                    SOURCES candidateCreatorB0.cxx
                    PUBLIC_LINK_LIBRARIES O2Physics::AnalysisCore O2::DCAFitter
                    COMPONENT_NAME Analysis)

o2physics_add_dpl_workflow(candidate-creator-bplus
                    SOURCES candidateCreatorBplus.cxx
                    PUBLIC_LINK_LIBRARIES O2Physics::AnalysisCore O2::DCAFitter
                    COMPONENT_NAME Analysis)

o2physics_add_dpl_workflow(candidate-creator-bs
                    SOURCES candidateCreatorBs.cxx
                    PUBLIC_LINK_LIBRARIES O2Physics::AnalysisCore O2::DCAFitter
                    COMPONENT_NAME Analysis)

o2physics_add_dpl_workflow(candidate-creator-cascade
                    SOURCES candidateCreatorCascade.cxx
                    PUBLIC_LINK_LIBRARIES O2Physics::AnalysisCore O2::DCAFitter
                    COMPONENT_NAME Analysis)

o2physics_add_dpl_workflow(candidate-creator-dstar
                    SOURCES candidateCreatorDstar.cxx
                    PUBLIC_LINK_LIBRARIES O2Physics::AnalysisCore
                    COMPONENT_NAME Analysis)

o2physics_add_dpl_workflow(candidate-creator-lb
                    SOURCES candidateCreatorLb.cxx
                    PUBLIC_LINK_LIBRARIES O2Physics::AnalysisCore O2::DCAFitter
                    COMPONENT_NAME Analysis)

o2physics_add_dpl_workflow(candidate-creator-omegac-to-omega-pi-with-kfp
                    SOURCES candidateCreatorOmegacToOmegaPiWithKFP.cxx
                    PUBLIC_LINK_LIBRARIES O2Physics::AnalysisCore O2::DCAFitter KFParticle::KFParticle
                    COMPONENT_NAME Analysis)

o2physics_add_dpl_workflow(candidate-creator-sigmac0plusplus
                    SOURCES candidateCreatorSigmac0plusplus.cxx
                    PUBLIC_LINK_LIBRARIES O2Physics::AnalysisCore O2::DCAFitter
                    COMPONENT_NAME Analysis)

o2physics_add_dpl_workflow(candidate-creator-xic0-omegac0
                    SOURCES candidateCreatorXic0Omegac0.cxx
                    PUBLIC_LINK_LIBRARIES O2Physics::AnalysisCore O2::DCAFitter
                    COMPONENT_NAME Analysis)

o2physics_add_dpl_workflow(candidate-creator-xicc
                    SOURCES candidateCreatorXicc.cxx
                    PUBLIC_LINK_LIBRARIES O2Physics::AnalysisCore O2::DCAFitter
                    COMPONENT_NAME Analysis)

# Candidate selectors

o2physics_add_dpl_workflow(candidate-selector-b0-to-d-pi
                    SOURCES candidateSelectorB0ToDPi.cxx
                    PUBLIC_LINK_LIBRARIES O2Physics::AnalysisCore
                    COMPONENT_NAME Analysis)

o2physics_add_dpl_workflow(candidate-selector-bplus-to-d0-pi
                    SOURCES candidateSelectorBplusToD0Pi.cxx
                    PUBLIC_LINK_LIBRARIES O2Physics::AnalysisCore
                    COMPONENT_NAME Analysis)

o2physics_add_dpl_workflow(candidate-selector-bs-to-ds-pi
                    SOURCES candidateSelectorBsToDsPi.cxx
                    PUBLIC_LINK_LIBRARIES O2Physics::AnalysisCore O2Physics::MLCore
                    COMPONENT_NAME Analysis)

o2physics_add_dpl_workflow(candidate-selector-d0
                    SOURCES candidateSelectorD0.cxx
                    PUBLIC_LINK_LIBRARIES O2Physics::AnalysisCore O2Physics::MLCore
                    COMPONENT_NAME Analysis)

o2physics_add_dpl_workflow(candidate-selector-dplus-to-pi-k-pi
                    SOURCES candidateSelectorDplusToPiKPi.cxx
                    PUBLIC_LINK_LIBRARIES O2Physics::AnalysisCore O2Physics::MLCore
                    COMPONENT_NAME Analysis)

o2physics_add_dpl_workflow(candidate-selector-ds-to-k-k-pi
                    SOURCES candidateSelectorDsToKKPi.cxx
                    PUBLIC_LINK_LIBRARIES O2Physics::AnalysisCore O2Physics::MLCore
                    COMPONENT_NAME Analysis)

o2physics_add_dpl_workflow(candidate-selector-dstar-to-d0-pi
                    SOURCES candidateSelectorDstarToD0Pi.cxx
                    PUBLIC_LINK_LIBRARIES O2Physics::AnalysisCore O2Physics::MLCore
                    COMPONENT_NAME Analysis)

o2physics_add_dpl_workflow(candidate-selector-lb-to-lc-pi
                    SOURCES candidateSelectorLbToLcPi.cxx
                    PUBLIC_LINK_LIBRARIES O2Physics::AnalysisCore
                    COMPONENT_NAME Analysis)

o2physics_add_dpl_workflow(candidate-selector-lc
                    SOURCES candidateSelectorLc.cxx
                    PUBLIC_LINK_LIBRARIES O2Physics::AnalysisCore O2Physics::MLCore
                    COMPONENT_NAME Analysis)

o2physics_add_dpl_workflow(candidate-selector-lc-pid-ml
                    SOURCES candidateSelectorLcPidMl.cxx
                    PUBLIC_LINK_LIBRARIES O2Physics::AnalysisCore O2Physics::MLCore
                    COMPONENT_NAME Analysis)

o2physics_add_dpl_workflow(candidate-selector-lc-to-k0s-p
                    SOURCES candidateSelectorLcToK0sP.cxx
                    PUBLIC_LINK_LIBRARIES O2Physics::AnalysisCore O2Physics::MLCore
                    COMPONENT_NAME Analysis)

<<<<<<< HEAD
o2physics_add_dpl_workflow(candidate-selector-omegac-to-omega-pi-with-kfp
                    SOURCES candidateSelectorOmegacToOmegaPiWithKFP.cxx
                    PUBLIC_LINK_LIBRARIES O2Physics::AnalysisCore O2Physics::MLCore
                    COMPONENT_NAME Analysis)

o2physics_add_dpl_workflow(candidate-selector-to-xi-pi
                    SOURCES candidateSelectorToXiPi.cxx
=======
o2physics_add_dpl_workflow(candidate-selector-omegac0-to-omega-ka
                    SOURCES candidateSelectorOmegac0ToOmegaKa.cxx
>>>>>>> cd0f8711
                    PUBLIC_LINK_LIBRARIES O2Physics::AnalysisCore
                    COMPONENT_NAME Analysis)

o2physics_add_dpl_workflow(candidate-selector-omegac0-to-omega-pi
                    SOURCES candidateSelectorOmegac0ToOmegaPi.cxx
                    PUBLIC_LINK_LIBRARIES O2Physics::AnalysisCore
                    COMPONENT_NAME Analysis)

o2physics_add_dpl_workflow(candidate-selector-to-xi-pi
                    SOURCES candidateSelectorToXiPi.cxx
                    PUBLIC_LINK_LIBRARIES O2Physics::AnalysisCore
                    COMPONENT_NAME Analysis)

o2physics_add_dpl_workflow(candidate-selector-xic-to-p-k-pi
                    SOURCES candidateSelectorXicToPKPi.cxx
                    PUBLIC_LINK_LIBRARIES O2Physics::AnalysisCore O2Physics::MLCore
                    COMPONENT_NAME Analysis)

o2physics_add_dpl_workflow(candidate-selector-xicc-to-p-k-pi-pi
                    SOURCES candidateSelectorXiccToPKPiPi.cxx
                    PUBLIC_LINK_LIBRARIES O2Physics::AnalysisCore
                    COMPONENT_NAME Analysis)

# Tree creators

o2physics_add_dpl_workflow(tree-creator-b0-to-d-pi
                    SOURCES treeCreatorB0ToDPi.cxx
                    PUBLIC_LINK_LIBRARIES O2Physics::AnalysisCore
                    COMPONENT_NAME Analysis)

o2physics_add_dpl_workflow(tree-creator-bplus-to-d0-pi
                    SOURCES treeCreatorBplusToD0Pi.cxx
                    PUBLIC_LINK_LIBRARIES O2Physics::AnalysisCore
                    COMPONENT_NAME Analysis)

o2physics_add_dpl_workflow(tree-creator-bs-to-ds-pi
                    SOURCES treeCreatorBsToDsPi.cxx
                    PUBLIC_LINK_LIBRARIES O2Physics::AnalysisCore
                    COMPONENT_NAME Analysis)

o2physics_add_dpl_workflow(tree-creator-d0-to-k-pi
                    SOURCES treeCreatorD0ToKPi.cxx
                    PUBLIC_LINK_LIBRARIES O2Physics::AnalysisCore
                    COMPONENT_NAME Analysis)

o2physics_add_dpl_workflow(tree-creator-dplus-to-pi-k-pi
                    SOURCES treeCreatorDplusToPiKPi.cxx
                    PUBLIC_LINK_LIBRARIES O2Physics::AnalysisCore
                    COMPONENT_NAME Analysis)

o2physics_add_dpl_workflow(tree-creator-ds-to-k-k-pi
                    SOURCES treeCreatorDsToKKPi.cxx
                    PUBLIC_LINK_LIBRARIES O2Physics::AnalysisCore
                    COMPONENT_NAME Analysis)

o2physics_add_dpl_workflow(tree-creator-lb-to-lc-pi
                    SOURCES treeCreatorLbToLcPi.cxx
                    PUBLIC_LINK_LIBRARIES O2Physics::AnalysisCore
                    COMPONENT_NAME Analysis)

o2physics_add_dpl_workflow(tree-creator-lc-to-k0s-p
                    SOURCES treeCreatorLcToK0sP.cxx
                    PUBLIC_LINK_LIBRARIES O2Physics::AnalysisCore
                    COMPONENT_NAME Analysis)

o2physics_add_dpl_workflow(tree-creator-lc-to-p-k-pi
                    SOURCES treeCreatorLcToPKPi.cxx
                    PUBLIC_LINK_LIBRARIES O2Physics::AnalysisCore
                    COMPONENT_NAME Analysis)

o2physics_add_dpl_workflow(tree-creator-omegac-st
                    SOURCES treeCreatorOmegacSt.cxx
                    PUBLIC_LINK_LIBRARIES O2Physics::AnalysisCore O2::DCAFitter
                    COMPONENT_NAME Analysis)

<<<<<<< HEAD
o2physics_add_dpl_workflow(tree-creator-omegac-to-omega-pi-with-kfp
                    SOURCES treeCreatorOmegacToOmegaPiWithKFP.cxx
                    PUBLIC_LINK_LIBRARIES O2Physics::AnalysisCore
                    COMPONENT_NAME Analysis)

o2physics_add_dpl_workflow(tree-creator-to-xi-pi
                    SOURCES treeCreatorToXiPi.cxx
=======
o2physics_add_dpl_workflow(tree-creator-omegac0-to-omega-ka
                    SOURCES treeCreatorOmegacToOmegaKa.cxx
>>>>>>> cd0f8711
                    PUBLIC_LINK_LIBRARIES O2Physics::AnalysisCore
                    COMPONENT_NAME Analysis)

o2physics_add_dpl_workflow(tree-creator-omegac0-to-omega-pi
                    SOURCES treeCreatorOmegacToOmegaPi.cxx
                    PUBLIC_LINK_LIBRARIES O2Physics::AnalysisCore
                    COMPONENT_NAME Analysis)

o2physics_add_dpl_workflow(tree-creator-to-xi-pi
                    SOURCES treeCreatorToXiPi.cxx
                    PUBLIC_LINK_LIBRARIES O2Physics::AnalysisCore
                    COMPONENT_NAME Analysis)

o2physics_add_dpl_workflow(tree-creator-xic-to-p-k-pi
                    SOURCES treeCreatorXicToPKPi.cxx
                    PUBLIC_LINK_LIBRARIES O2Physics::AnalysisCore
                    COMPONENT_NAME Analysis)

o2physics_add_dpl_workflow(tree-creator-xicc-to-p-k-pi-pi
                    SOURCES treeCreatorXiccToPKPiPi.cxx
                    PUBLIC_LINK_LIBRARIES O2Physics::AnalysisCore
                    COMPONENT_NAME Analysis)

o2physics_add_dpl_workflow(tree-creator-dstar-to-d0-pi
                    SOURCES treeCreatorDstarToD0Pi.cxx
                    PUBLIC_LINK_LIBRARIES O2Physics::AnalysisCore
                    COMPONENT_NAME Analysis)

# Derived-data creators

o2physics_add_dpl_workflow(derived-data-creator-d0-to-k-pi
                    SOURCES derivedDataCreatorD0ToKPi.cxx
                    PUBLIC_LINK_LIBRARIES O2Physics::AnalysisCore
                    COMPONENT_NAME Analysis)

o2physics_add_dpl_workflow(derived-data-creator-lc-to-p-k-pi
                    SOURCES derivedDataCreatorLcToPKPi.cxx
                    PUBLIC_LINK_LIBRARIES O2Physics::AnalysisCore
                    COMPONENT_NAME Analysis)<|MERGE_RESOLUTION|>--- conflicted
+++ resolved
@@ -147,7 +147,7 @@
                     PUBLIC_LINK_LIBRARIES O2Physics::AnalysisCore O2Physics::MLCore
                     COMPONENT_NAME Analysis)
 
-<<<<<<< HEAD
+
 o2physics_add_dpl_workflow(candidate-selector-omegac-to-omega-pi-with-kfp
                     SOURCES candidateSelectorOmegacToOmegaPiWithKFP.cxx
                     PUBLIC_LINK_LIBRARIES O2Physics::AnalysisCore O2Physics::MLCore
@@ -155,10 +155,10 @@
 
 o2physics_add_dpl_workflow(candidate-selector-to-xi-pi
                     SOURCES candidateSelectorToXiPi.cxx
-=======
+
 o2physics_add_dpl_workflow(candidate-selector-omegac0-to-omega-ka
                     SOURCES candidateSelectorOmegac0ToOmegaKa.cxx
->>>>>>> cd0f8711
+
                     PUBLIC_LINK_LIBRARIES O2Physics::AnalysisCore
                     COMPONENT_NAME Analysis)
 
@@ -234,7 +234,7 @@
                     PUBLIC_LINK_LIBRARIES O2Physics::AnalysisCore O2::DCAFitter
                     COMPONENT_NAME Analysis)
 
-<<<<<<< HEAD
+
 o2physics_add_dpl_workflow(tree-creator-omegac-to-omega-pi-with-kfp
                     SOURCES treeCreatorOmegacToOmegaPiWithKFP.cxx
                     PUBLIC_LINK_LIBRARIES O2Physics::AnalysisCore
@@ -242,10 +242,10 @@
 
 o2physics_add_dpl_workflow(tree-creator-to-xi-pi
                     SOURCES treeCreatorToXiPi.cxx
-=======
+
 o2physics_add_dpl_workflow(tree-creator-omegac0-to-omega-ka
                     SOURCES treeCreatorOmegacToOmegaKa.cxx
->>>>>>> cd0f8711
+
                     PUBLIC_LINK_LIBRARIES O2Physics::AnalysisCore
                     COMPONENT_NAME Analysis)
 
