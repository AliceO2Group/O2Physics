// Copyright 2019-2020 CERN and copyright holders of ALICE O2.
// See https://alice-o2.web.cern.ch/copyright for details of the copyright holders.
// All rights not expressly granted are reserved.
//
// This software is distributed under the terms of the GNU General Public
// License v3 (GPL Version 3), copied verbatim in the file "COPYING".
//
// In applying this license CERN does not waive the privileges and immunities
// granted to it by virtue of its status as an Intergovernmental Organization
// or submit itself to any jurisdiction.

/// \file treeCreatorXicToPKPi.cxx
/// \brief Writer of XiC -> pKpi candidates in the form of flat tables to be stored in TTrees.
/// inspired from file treeCreatorLcToPKPi.cxx and to treeCreatorDplusToPiKPi.cxx

/// \author Himanshu Sharma <himanshu.sharma@cern.ch>, INFN Padova
/// \author Cristina Terrevoli <cristina.terrevoli@cern.ch>, INFN Bari

#include "PWGHF/Core/DecayChannels.h"
#include "PWGHF/Core/HfHelper.h"
#include "PWGHF/DataModel/CandidateReconstructionTables.h"
#include "PWGHF/DataModel/CandidateSelectionTables.h"

#include "Common/Core/RecoDecay.h"

#include <CommonConstants/PhysicsConstants.h>
#include <Framework/ASoA.h>
#include <Framework/AnalysisDataModel.h>
#include <Framework/AnalysisHelpers.h>
#include <Framework/AnalysisTask.h>
#include <Framework/Configurable.h>
#include <Framework/InitContext.h>
#include <Framework/runDataProcessing.h>

#include <cstdint>

using namespace o2;
using namespace o2::framework;
using namespace o2::framework::expressions;

namespace o2::aod
{
namespace full
{

DECLARE_SOA_COLUMN(RSecondaryVertex, rSecondaryVertex, float);
DECLARE_SOA_COLUMN(PtProng0, ptProng0, float);
DECLARE_SOA_COLUMN(PProng0, pProng0, float);
DECLARE_SOA_COLUMN(ImpactParameterNormalised0, impactParameterNormalised0, float);
DECLARE_SOA_COLUMN(PtProng1, ptProng1, float);
DECLARE_SOA_COLUMN(PProng1, pProng1, float);
DECLARE_SOA_COLUMN(ImpactParameterNormalised1, impactParameterNormalised1, float);
DECLARE_SOA_COLUMN(PtProng2, ptProng2, float);
DECLARE_SOA_COLUMN(PProng2, pProng2, float);
DECLARE_SOA_COLUMN(ImpactParameterNormalised2, impactParameterNormalised2, float);
DECLARE_SOA_COLUMN(M, m, float);
DECLARE_SOA_COLUMN(Pt, pt, float);
DECLARE_SOA_COLUMN(P, p, float);
DECLARE_SOA_COLUMN(Eta, eta, float);
DECLARE_SOA_COLUMN(Phi, phi, float);
DECLARE_SOA_COLUMN(Y, y, float);
DECLARE_SOA_COLUMN(E, e, float);
DECLARE_SOA_COLUMN(NSigTpcPi0, nSigTpcPi0, float);
DECLARE_SOA_COLUMN(NSigTpcPr0, nSigTpcPr0, float);
DECLARE_SOA_COLUMN(NSigTofPi0, nSigTofPi0, float);
DECLARE_SOA_COLUMN(NSigTofPr0, nSigTofPr0, float);
DECLARE_SOA_COLUMN(NSigTpcKa1, nSigTpcKa1, float);
DECLARE_SOA_COLUMN(NSigTofKa1, nSigTofKa1, float);
DECLARE_SOA_COLUMN(NSigTpcPi2, nSigTpcPi2, float);
DECLARE_SOA_COLUMN(NSigTpcPr2, nSigTpcPr2, float);
DECLARE_SOA_COLUMN(NSigTofPi2, nSigTofPi2, float);
DECLARE_SOA_COLUMN(NSigTofPr2, nSigTofPr2, float);
DECLARE_SOA_COLUMN(NSigTpcTofPr0, nSigTpcTofPr0, float);
DECLARE_SOA_COLUMN(NSigTpcTofPi0, nSigTpcTofPi0, float);
DECLARE_SOA_COLUMN(NSigTpcTofKa1, nSigTpcTofKa1, float);
DECLARE_SOA_COLUMN(NSigTpcTofPr2, nSigTpcTofPr2, float);
DECLARE_SOA_COLUMN(NSigTpcTofPi2, nSigTpcTofPi2, float);
DECLARE_SOA_COLUMN(DecayLength, decayLength, float);
DECLARE_SOA_COLUMN(DecayLengthXY, decayLengthXY, float);
DECLARE_SOA_COLUMN(DecayLengthNormalised, decayLengthNormalised, float);
DECLARE_SOA_COLUMN(DecayLengthXYNormalised, decayLengthXYNormalised, float);
DECLARE_SOA_COLUMN(Cpa, cpa, float);
DECLARE_SOA_COLUMN(CpaXY, cpaXY, float);
DECLARE_SOA_COLUMN(Ct, ct, float);
DECLARE_SOA_COLUMN(FlagMc, flagMc, int8_t);
DECLARE_SOA_COLUMN(OriginMcRec, originMcRec, int8_t);
DECLARE_SOA_COLUMN(OriginMcGen, originMcGen, int8_t);
DECLARE_SOA_COLUMN(IsCandidateSwapped, isCandidateSwapped, int);

// Events
DECLARE_SOA_COLUMN(IsEventReject, isEventReject, int);
DECLARE_SOA_COLUMN(RunNumber, runNumber, int);
} // namespace full

DECLARE_SOA_TABLE(HfCandXicLites, "AOD", "HFCANDXICLITE",
                  hf_cand::Chi2PCA,
                  full::DecayLength,
                  full::DecayLengthXY,
                  full::DecayLengthNormalised,
                  full::DecayLengthXYNormalised,
                  full::PtProng0,
                  full::PtProng1,
                  full::PtProng2,
                  hf_cand::ImpactParameter0,
                  hf_cand::ImpactParameter1,
                  hf_cand::ImpactParameter2,
                  full::NSigTpcPi0,
                  full::NSigTpcPr0,
                  full::NSigTofPi0,
                  full::NSigTofPr0,
                  full::NSigTpcKa1,
                  full::NSigTofKa1,
                  full::NSigTpcPi2,
                  full::NSigTpcPr2,
                  full::NSigTofPi2,
                  full::NSigTofPr2,
                  full::NSigTpcTofPi0,
                  full::NSigTpcTofPr0,
                  full::NSigTpcTofKa1,
                  full::NSigTpcTofPi2,
                  full::NSigTpcTofPr2,
                  hf_sel_candidate_xic::IsSelXicToPKPi,
                  hf_sel_candidate_xic::IsSelXicToPiKP,
                  full::M,
                  full::Pt,
                  full::Cpa,
                  full::CpaXY,
                  full::Eta,
                  full::Phi,
                  full::FlagMc,
                  full::OriginMcRec,
                  full::IsCandidateSwapped)

DECLARE_SOA_TABLE(HfCandXicFulls, "AOD", "HFCANDXICFULL",
                  collision::PosX,
                  collision::PosY,
                  collision::PosZ,
                  hf_cand::XSecondaryVertex,
                  hf_cand::YSecondaryVertex,
                  hf_cand::ZSecondaryVertex,
                  hf_cand::ErrorDecayLength,
                  hf_cand::ErrorDecayLengthXY,
                  hf_cand::Chi2PCA,
                  full::RSecondaryVertex,
                  full::DecayLength,
                  full::DecayLengthXY,
                  full::DecayLengthNormalised,
                  full::DecayLengthXYNormalised,
                  full::ImpactParameterNormalised0,
                  full::PtProng0,
                  full::PProng0,
                  full::ImpactParameterNormalised1,
                  full::PtProng1,
                  full::PProng1,
                  full::ImpactParameterNormalised2,
                  full::PtProng2,
                  full::PProng2,
                  hf_cand::PxProng0,
                  hf_cand::PyProng0,
                  hf_cand::PzProng0,
                  hf_cand::PxProng1,
                  hf_cand::PyProng1,
                  hf_cand::PzProng1,
                  hf_cand::PxProng2,
                  hf_cand::PyProng2,
                  hf_cand::PzProng2,
                  hf_cand::ImpactParameter0,
                  hf_cand::ImpactParameter1,
                  hf_cand::ImpactParameter2,
                  hf_cand::ErrorImpactParameter0,
                  hf_cand::ErrorImpactParameter1,
                  hf_cand::ErrorImpactParameter2,
                  full::NSigTpcPi0,
                  full::NSigTpcPr0,
                  full::NSigTofPi0,
                  full::NSigTofPr0,
                  full::NSigTpcKa1,
                  full::NSigTofKa1,
                  full::NSigTpcPi2,
                  full::NSigTpcPr2,
                  full::NSigTofPi2,
                  full::NSigTofPr2,
                  full::NSigTpcTofPi0,
                  full::NSigTpcTofPr0,
                  full::NSigTpcTofKa1,
                  full::NSigTpcTofPi2,
                  full::NSigTpcTofPr2,
                  hf_sel_candidate_xic::IsSelXicToPKPi,
                  hf_sel_candidate_xic::IsSelXicToPiKP,
                  full::M,
                  full::Pt,
                  full::P,
                  full::Cpa,
                  full::CpaXY,
                  full::Ct,
                  full::Eta,
                  full::Phi,
                  full::Y,
                  full::E,
                  full::FlagMc,
                  full::OriginMcRec,
                  full::IsCandidateSwapped);

DECLARE_SOA_TABLE(HfCandXicFullEvs, "AOD", "HFCANDXICFULLEV",
                  collision::NumContrib,
                  collision::PosX,
                  collision::PosY,
                  collision::PosZ,
                  full::IsEventReject,
                  full::RunNumber);

DECLARE_SOA_TABLE(HfCandXicFullPs, "AOD", "HFCANDXICFULLP",
                  full::Pt,
                  full::Eta,
                  full::Phi,
                  full::Y,
                  full::FlagMc,
                  full::OriginMcGen);

} // namespace o2::aod

/// Writes the full information in an output TTree
struct HfTreeCreatorXicToPKPi {
  Produces<o2::aod::HfCandXicFulls> rowCandidateFull;
  Produces<o2::aod::HfCandXicFullEvs> rowCandidateFullEvents;
  Produces<o2::aod::HfCandXicFullPs> rowCandidateFullParticles;
  Produces<o2::aod::HfCandXicLites> rowCandidateLite;

  Configurable<int> selectionFlagXic{"selectionFlagXic", 1, "Selection flag for Xic"};
  Configurable<bool> fillCandidateLiteTable{"fillCandidateLiteTable", false, "Switch to fill lite table with candidate properties"};
  // parameters for production of training samples
  Configurable<bool> fillOnlySignal{"fillOnlySignal", false, "Flag to fill derived  tables with signal for ML trainings"};
  Configurable<bool> fillOnlyBackground{"fillOnlyBackground", false, "Flag to fill  derived tables with background for ML trainings"};
  Configurable<float> downSampleBkgFactor{"downSampleBkgFactor", 1., "Fraction of   background candidates to keep for ML trainings"};
  Configurable<float> ptMaxForDownSample{"ptMaxForDownSample", 10., "Maximum pt for the application of the downsampling factor"};

  HfHelper hfHelper;

  using CandXicData = soa::Filtered<soa::Join<aod::HfCand3ProngWPidPiKaPr, aod::HfSelXicToPKPi>>;
  using CandXicMcReco = soa::Filtered<soa::Join<aod::HfCand3ProngWPidPiKaPr, aod::HfSelXicToPKPi, aod::HfCand3ProngMcRec>>;
  using CandXicMcGen = soa::Filtered<soa::Join<aod::McParticles, aod::HfCand3ProngMcGen>>;

  Filter filterSelectCandidates = aod::hf_sel_candidate_xic::isSelXicToPKPi >= selectionFlagXic || aod::hf_sel_candidate_xic::isSelXicToPiKP >= selectionFlagXic;
  Filter filterMcGenMatching = nabs(o2::aod::hf_cand_3prong::flagMcMatchGen) == static_cast<int8_t>(hf_decay::hf_cand_3prong::DecayChannelMain::XicToPKPi);

  Partition<CandXicData> selectedXicToPKPiCand = aod::hf_sel_candidate_xic::isSelXicToPKPi >= selectionFlagXic;
  Partition<CandXicData> selectedXicToPiKPCand = aod::hf_sel_candidate_xic::isSelXicToPiKP >= selectionFlagXic;

  Partition<CandXicMcReco> reconstructedCandSig = nabs(aod::hf_cand_3prong::flagMcMatchRec) == static_cast<int8_t>(hf_decay::hf_cand_3prong::DecayChannelMain::XicToPKPi);
  Partition<CandXicMcReco> reconstructedCandBkg = nabs(aod::hf_cand_3prong::flagMcMatchRec) != static_cast<int8_t>(hf_decay::hf_cand_3prong::DecayChannelMain::XicToPKPi);

  void init(InitContext const&)
  {
  }

  template <typename T>
  void fillEvent(const T& collision, int isEventReject, int runNumber)
  {
    rowCandidateFullEvents(
      collision.numContrib(),
      collision.posX(),
      collision.posY(),
      collision.posZ(),
      isEventReject,
      runNumber);
  }

  /// Fill table accounting for MC information and mass hypothesis
  /// \param doMc true to fill MC information
  /// \param massHypo mass hypothesis considered: 0 = PKPi, 1 = PiKP
  /// \param candidate is candidate
  template <bool DoMc = false, int MassHypo = 0, typename T>
  void fillCandidateTable(const T& candidate)
  {
    int8_t flagMc = 0;
    int8_t originMc = 0;
    int candSwapped = 0;
    if constexpr (DoMc) {
      flagMc = candidate.flagMcMatchRec();
      originMc = candidate.originMcRec();
      candSwapped = candidate.isCandidateSwapped();
    }

    float invMassXic = 0;
<<<<<<< HEAD
    if constexpr (MassHypo == 0) {
      invMassXic = hfHelper.invMassXicToPKPi(candidate);
    } else if constexpr (MassHypo == 1) {
=======
    int selStatusPKPi = candidate.isSelXicToPKPi();
    int selStatusPiKP = candidate.isSelXicToPiKP();

    if constexpr (massHypo == 0) { // Xic->PKPi
      selStatusPiKP *= -1;
      invMassXic = hfHelper.invMassXicToPKPi(candidate);
    } else if constexpr (massHypo == 1) { // Xic->PiKP
      selStatusPKPi *= -1;
>>>>>>> aa9b01e0
      invMassXic = hfHelper.invMassXicToPiKP(candidate);
    }
    if (fillCandidateLiteTable) {
      rowCandidateLite(
        candidate.chi2PCA(),
        candidate.decayLength(),
        candidate.decayLengthXY(),
        candidate.decayLengthNormalised(),
        candidate.decayLengthXYNormalised(),
        candidate.ptProng0(),
        candidate.ptProng1(),
        candidate.ptProng2(),
        candidate.impactParameter0(),
        candidate.impactParameter1(),
        candidate.impactParameter2(),
        candidate.nSigTpcPi0(),
        candidate.nSigTpcPr0(),
        candidate.nSigTofPi0(),
        candidate.nSigTofPr0(),
        candidate.nSigTpcKa1(),
        candidate.nSigTofKa1(),
        candidate.nSigTpcPi2(),
        candidate.nSigTpcPr2(),
        candidate.nSigTofPi2(),
        candidate.nSigTofPr2(),
        candidate.tpcTofNSigmaPi0(),
        candidate.tpcTofNSigmaPr0(),
        candidate.tpcTofNSigmaKa1(),
        candidate.tpcTofNSigmaPi2(),
        candidate.tpcTofNSigmaPr2(),
        selStatusPKPi,
        selStatusPiKP,
        invMassXic,
        candidate.pt(),
        candidate.cpa(),
        candidate.cpaXY(),
        candidate.eta(),
        candidate.phi(),
        flagMc,
        originMc,
        candSwapped);

    } else {
      rowCandidateFull(
        candidate.posX(),
        candidate.posY(),
        candidate.posZ(),
        candidate.xSecondaryVertex(),
        candidate.ySecondaryVertex(),
        candidate.zSecondaryVertex(),
        candidate.errorDecayLength(),
        candidate.errorDecayLengthXY(),
        candidate.chi2PCA(),
        candidate.rSecondaryVertex(),
        candidate.decayLength(),
        candidate.decayLengthXY(),
        candidate.decayLengthNormalised(),
        candidate.decayLengthXYNormalised(),
        candidate.impactParameterNormalised0(),
        candidate.ptProng0(),
        RecoDecay::p(candidate.pxProng0(), candidate.pyProng0(), candidate.pzProng0()),
        candidate.impactParameterNormalised1(),
        candidate.ptProng1(),
        RecoDecay::p(candidate.pxProng1(), candidate.pyProng1(), candidate.pzProng1()),
        candidate.impactParameterNormalised2(),
        candidate.ptProng2(),
        RecoDecay::p(candidate.pxProng2(), candidate.pyProng2(), candidate.pzProng2()),
        candidate.pxProng0(),
        candidate.pyProng0(),
        candidate.pzProng0(),
        candidate.pxProng1(),
        candidate.pyProng1(),
        candidate.pzProng1(),
        candidate.pxProng2(),
        candidate.pyProng2(),
        candidate.pzProng2(),
        candidate.impactParameter0(),
        candidate.impactParameter1(),
        candidate.impactParameter2(),
        candidate.errorImpactParameter0(),
        candidate.errorImpactParameter1(),
        candidate.errorImpactParameter2(),
        candidate.nSigTpcPi0(),
        candidate.nSigTpcPr0(),
        candidate.nSigTofPi0(),
        candidate.nSigTofPr0(),
        candidate.nSigTpcKa1(),
        candidate.nSigTofKa1(),
        candidate.nSigTpcPi2(),
        candidate.nSigTpcPr2(),
        candidate.nSigTofPi2(),
        candidate.nSigTofPr2(),
        candidate.tpcTofNSigmaPi0(),
        candidate.tpcTofNSigmaPr0(),
        candidate.tpcTofNSigmaKa1(),
        candidate.tpcTofNSigmaPi2(),
        candidate.tpcTofNSigmaPr2(),
        selStatusPKPi,
        selStatusPiKP,
        invMassXic,
        candidate.pt(),
        candidate.p(),
        candidate.cpa(),
        candidate.cpaXY(),
        hfHelper.ctXic(candidate),
        candidate.eta(),
        candidate.phi(),
        hfHelper.yXic(candidate),
        hfHelper.eXic(candidate),
        flagMc,
        originMc,
        candSwapped);
    }
  }

  void processData(aod::Collisions const& collisions,
                   CandXicData const&)
  {
    // Filling event properties
    rowCandidateFullEvents.reserve(collisions.size());
    for (const auto& collision : collisions) {
      fillEvent(collision, 0, 1);
    }
    // Filling candidate properties
    if (fillCandidateLiteTable) {
      rowCandidateLite.reserve(selectedXicToPKPiCand.size() + selectedXicToPiKPCand.size());
    } else {
      rowCandidateFull.reserve(selectedXicToPKPiCand.size() + selectedXicToPiKPCand.size());
    }

    for (const auto& candidate : selectedXicToPKPiCand) {
      if (downSampleBkgFactor < 1.) {
        float const pseudoRndm = candidate.ptProng0() * 1000. - static_cast<int64_t>(candidate.ptProng0() * 1000);
        if (candidate.pt() < ptMaxForDownSample && pseudoRndm >= downSampleBkgFactor) {
          continue;
        }
      }
      fillCandidateTable<false, 0>(candidate);
    }

    for (const auto& candidate : selectedXicToPiKPCand) {
      if (downSampleBkgFactor < 1.) {
        float const pseudoRndm = candidate.ptProng0() * 1000. - static_cast<int64_t>(candidate.ptProng0() * 1000);
        if (candidate.pt() < ptMaxForDownSample && pseudoRndm >= downSampleBkgFactor) {
          continue;
        }
      }
      fillCandidateTable<false, 1>(candidate);
    }
  }

  PROCESS_SWITCH(HfTreeCreatorXicToPKPi, processData, "Process data tree writer", true);

  void processMc(aod::Collisions const& collisions,
                 aod::McCollisions const&,
                 CandXicMcReco const&,
                 CandXicMcGen const& mcParticles)
  {
    // Filling event properties
    rowCandidateFullEvents.reserve(collisions.size());
    for (const auto& collision : collisions) {
      fillEvent(collision, 0, 1);
    }

    // Filling candidate properties
    if (fillOnlySignal) {
      if (fillCandidateLiteTable) {
        rowCandidateLite.reserve(reconstructedCandSig.size());
      } else {
        rowCandidateFull.reserve(reconstructedCandSig.size());
      }

      for (const auto& candidate : reconstructedCandSig) {
        if (candidate.isCandidateSwapped() == 0) {
          fillCandidateTable<true, 0>(candidate);
        }
        if (candidate.isCandidateSwapped() == 1) {
          fillCandidateTable<true, 1>(candidate);
        }
      }
    } else if (fillOnlyBackground) {
      if (fillCandidateLiteTable) {
        rowCandidateLite.reserve(reconstructedCandBkg.size());
      } else {
        rowCandidateFull.reserve(reconstructedCandBkg.size());
      }

      for (const auto& candidate : reconstructedCandBkg) {
        if (downSampleBkgFactor < 1.) {
          float const pseudoRndm = candidate.ptProng0() * 1000. - static_cast<int64_t>(candidate.ptProng0() * 1000);
          if (candidate.pt() < ptMaxForDownSample && pseudoRndm >= downSampleBkgFactor) {
            continue;
          }
        }
        // Bkg candidates are not matched to MC so rely on selections only
        if (candidate.isSelXicToPKPi() >= selectionFlagXic) {
          fillCandidateTable<true, 0>(candidate);
        }
        if (candidate.isSelXicToPiKP() >= selectionFlagXic) {
          fillCandidateTable<true, 1>(candidate);
        }
      }
    } else {
      if (fillCandidateLiteTable) {
        rowCandidateLite.reserve(reconstructedCandSig.size() + reconstructedCandBkg.size());
      } else {
        rowCandidateFull.reserve(reconstructedCandSig.size() + reconstructedCandBkg.size());
      }

      for (const auto& candidate : reconstructedCandSig) {
        if (candidate.isCandidateSwapped() == 0) {
          fillCandidateTable<true, 0>(candidate);
        }
        if (candidate.isCandidateSwapped() == 1) {
          fillCandidateTable<true, 1>(candidate);
        }
      }

      for (const auto& candidate : reconstructedCandBkg) {
        // Bkg candidates are not matched to MC so rely on selections only
        if (candidate.isSelXicToPKPi() >= selectionFlagXic) {
          fillCandidateTable<true, 0>(candidate);
        }
        if (candidate.isSelXicToPiKP() >= selectionFlagXic) {
          fillCandidateTable<true, 1>(candidate);
        }
      }
    }

    // Filling particle properties
    rowCandidateFullParticles.reserve(mcParticles.size());
    for (const auto& particle : mcParticles) {
      rowCandidateFullParticles(
        particle.pt(),
        particle.eta(),
        particle.phi(),
        RecoDecay::y(particle.pVector(), o2::constants::physics::MassXiCPlus),
        particle.flagMcMatchGen(),
        particle.originMcGen());
    }
  }

  PROCESS_SWITCH(HfTreeCreatorXicToPKPi, processMc, "Process MC tree writer", false);
};

WorkflowSpec defineDataProcessing(ConfigContext const& cfgc)
{
  WorkflowSpec workflow;
  workflow.push_back(adaptAnalysisTask<HfTreeCreatorXicToPKPi>(cfgc));
  return workflow;
}<|MERGE_RESOLUTION|>--- conflicted
+++ resolved
@@ -282,20 +282,14 @@
     }
 
     float invMassXic = 0;
-<<<<<<< HEAD
-    if constexpr (MassHypo == 0) {
-      invMassXic = hfHelper.invMassXicToPKPi(candidate);
-    } else if constexpr (MassHypo == 1) {
-=======
     int selStatusPKPi = candidate.isSelXicToPKPi();
     int selStatusPiKP = candidate.isSelXicToPiKP();
 
-    if constexpr (massHypo == 0) { // Xic->PKPi
+    if constexpr (MassHypo == 0) { // Xic->PKPi
       selStatusPiKP *= -1;
       invMassXic = hfHelper.invMassXicToPKPi(candidate);
-    } else if constexpr (massHypo == 1) { // Xic->PiKP
+    } else if constexpr (MassHypo == 1) { // Xic->PiKP
       selStatusPKPi *= -1;
->>>>>>> aa9b01e0
       invMassXic = hfHelper.invMassXicToPiKP(candidate);
     }
     if (fillCandidateLiteTable) {
