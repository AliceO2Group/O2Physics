--- conflicted
+++ resolved
@@ -17,7 +17,6 @@
 
 #include "DCAFitter/DCAFitterN.h"
 #include "Framework/AnalysisTask.h"
-#include "Framework/O2DatabasePDGPlugin.h"
 #include "Framework/runDataProcessing.h"
 #include "ReconstructionDataFormats/DCA.h"
 #include "ReconstructionDataFormats/V0.h"
@@ -69,21 +68,11 @@
   o2::base::Propagator::MatCorrType matCorr = o2::base::Propagator::MatCorrType::USEMatCorrLUT;
   int runNumber;
 
-<<<<<<< HEAD
-  double massPi{0.};
-  double massD{0.};
-  double massB0{0.};
-  double massDPi{0.};
-=======
-  // O2DatabasePDG service
-  Service<o2::framework::O2DatabasePDG> pdg;
-
   double massPi{0.};
   double massD{0.};
   double massB0{0.};
   double invMass2DPiMin{0.};
   double invMass2DPiMax{0.};
->>>>>>> 7830934a
   double bz{0.};
 
   // Fitter for B vertex (2-prong vertex filter)
@@ -109,11 +98,6 @@
 
   void init(InitContext const&)
   {
-<<<<<<< HEAD
-    massPi = o2::analysis::pdg::MassPiPlus;
-    massD = o2::analysis::pdg::MassDMinus;
-    massB0 = o2::analysis::pdg::MassB0;
-=======
     // Initialise fitter for B vertex (2-prong vertex filter)
     df2.setPropagateToPCA(propagateToPCA);
     df2.setMaxR(maxR);
@@ -133,7 +117,6 @@
     df3.setWeightedFinalPCA(useWeightedFinalPCA);
 
     // Configure CCDB access
->>>>>>> 7830934a
     ccdb->setURL(ccdbUrl);
     ccdb->setCaching(true);
     ccdb->setLocalObjectValidityChecking();
@@ -141,9 +124,9 @@
     runNumber = 0;
 
     // invariant-mass window cut
-    massPi = pdg->Mass(kPiPlus);
-    massD = pdg->Mass(pdg::Code::kDMinus);
-    massB0 = pdg->Mass(pdg::Code::kB0);
+    massPi = o2::analysis::pdg::MassPiPlus;
+    massD = o2::analysis::pdg::MassDMinus;
+    massB0 = o2::analysis::pdg::MassB0;
     invMass2DPiMin = (massB0 - invMassWindowB0) * (massB0 - invMassWindowB0);
     invMass2DPiMax = (massB0 + invMassWindowB0) * (massB0 + invMassWindowB0);
   }
