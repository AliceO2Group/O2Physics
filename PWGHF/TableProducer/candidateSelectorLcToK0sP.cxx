--- conflicted
+++ resolved
@@ -31,8 +31,6 @@
 using namespace o2::aod::hf_cand_casc;
 using namespace o2::analysis::hf_cuts_lc_to_k0s_p;
 
-<<<<<<< HEAD
-=======
 // possible input features for ML
 enum MLInputFeatures {
   numContrib = 0,
@@ -103,14 +101,12 @@
   NInputFeatures
 };
 
-using MyBigTracksBayes = soa::Join<aod::BigTracksPID, aod::pidBayesPr, aod::pidBayesEl, aod::pidBayesMu, aod::pidBayesKa, aod::pidBayesPi>;
-
->>>>>>> 97699ca7
 struct HfCandidateSelectorLcToK0sP {
   Produces<aod::HfSelLcToK0sP> hfSelLcToK0sPCandidate;
 
   Configurable<double> ptCandMin{"ptCandMin", 0., "Lower bound of candidate pT"};
   Configurable<double> ptCandMax{"ptCandMax", 50., "Upper bound of candidate pT"};
+
   // PID
   Configurable<double> pPidThreshold{"pPidThreshold", 1.0, "Threshold to switch between low and high p TrackSelectors"};
   // TPC
@@ -144,6 +140,9 @@
   Configurable<int64_t> timestampCCDB{"timestampCCDB", -1, "timestamp of the ONNX file for ML model used to query in CCDB"};
   Configurable<bool> loadModelsFromCCDB{"loadModelsFromCCDB", false, "Flag to enable or disable the loading of models from CCDB"};
 
+  TrackSelectorPr selectorProtonLowP;
+  TrackSelectorPr selectorProtonHighP;
+
   o2::analysis::HfMlResponse<float> hfMlResponse;
   std::vector<bool> selectedInputFeatures{vector<bool>(MLInputFeatures::NInputFeatures, false)};
 
@@ -152,14 +151,11 @@
   std::vector<std::shared_ptr<TH1>> hModelScore;
   std::vector<std::shared_ptr<TH2>> hModelScoreVsPtCand;
 
-  HistogramRegistry registry{"registry", {}};
-
-  TrackSelectorPr selectorProtonLowP;
-  TrackSelectorPr selectorProtonHighP;
-
   using TracksSel = soa::Join<aod::BigTracks, aod::TracksPidPr>;
   using TracksSelBayes = soa::Join<TracksSel, aod::pidBayesPr>;
 
+  HistogramRegistry registry{"registry", {}};
+
   void init(InitContext&)
   {
     if (!doprocessWithStandardPID && !doprocessWithBayesPID) {
@@ -169,7 +165,6 @@
       LOGF(fatal, "Cannot enable processWithStandardPID and processWithBayesPID at the same time. Please choose one.");
     }
 
-<<<<<<< HEAD
     selectorProtonLowP.setRangeNSigmaTpc(-nSigmaTpcMaxLowP, nSigmaTpcMaxLowP);
     selectorProtonLowP.setRangeNSigmaTof(-nSigmaTofMaxLowP, nSigmaTofMaxLowP);
     selectorProtonLowP.setRangeNSigmaTpcCondTof(-nSigmaTpcCombinedMaxLowP, nSigmaTpcCombinedMaxLowP);
@@ -181,7 +176,7 @@
     selectorProtonHighP.setRangeNSigmaTpcCondTof(-nSigmaTpcCombinedMaxHighP, nSigmaTpcCombinedMaxHighP);
     selectorProtonHighP.setRangeNSigmaTofCondTpc(-nSigmaTofCombinedMaxHighP, nSigmaTofCombinedMaxHighP);
     selectorProtonHighP.setProbBayesMin(probBayesMinHighP);
-=======
+
     if (applyMl) {
       hfMlResponse.configure(binsPtMl, cutsMl, cutDirMl, nClassesMl, modelPathsMl);
       if (loadModelsFromCCDB) {
@@ -501,7 +496,6 @@
     }
 
     return inputFeatures;
->>>>>>> 97699ca7
   }
 
   /// Conjugate independent topological cuts
@@ -590,9 +584,6 @@
     }
   }
 
-<<<<<<< HEAD
-  void processWithStandardPID(aod::HfCandCascade const& candidates, TracksSel const& tracks)
-=======
   template <typename T, typename U>
   bool selectionMl(const T& hfCandCascade, const U& bach)
   {
@@ -611,8 +602,7 @@
     return isSelectedMl;
   }
 
-  void processWithStandardPID(aod::HfCandCascade const& candidates, aod::BigTracksPID const& tracks)
->>>>>>> 97699ca7
+  void processWithStandardPID(aod::HfCandCascade const& candidates, TracksSel const& tracks)
   {
     int statusLc = 0; // final selection flag : 0-rejected  1-accepted
 
