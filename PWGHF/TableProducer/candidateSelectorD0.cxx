// Copyright 2019-2020 CERN and copyright holders of ALICE O2.
// See https://alice-o2.web.cern.ch/copyright for details of the copyright holders.
// All rights not expressly granted are reserved.
//
// This software is distributed under the terms of the GNU General Public
// License v3 (GPL Version 3), copied verbatim in the file "COPYING".
//
// In applying this license CERN does not waive the privileges and immunities
// granted to it by virtue of its status as an Intergovernmental Organization
// or submit itself to any jurisdiction.

/// \file candidateSelectorD0.cxx
/// \brief D0(bar) → π± K∓ selection task
///
/// \author Nima Zardoshti <nima.zardoshti@cern.ch>, CERN
/// \author Vít Kučera <vit.kucera@cern.ch>, CERN

#include "Framework/AnalysisTask.h"
#include "Framework/runDataProcessing.h"

#include "Common/Core/TrackSelectorPID.h"

#include "PWGHF/Core/HfHelper.h"
#include "PWGHF/Core/HfMlResponse.h"
#include "PWGHF/DataModel/CandidateReconstructionTables.h"
#include "PWGHF/DataModel/CandidateSelectionTables.h"

using namespace o2;
using namespace o2::framework;
<<<<<<< HEAD
=======
using namespace o2::aod::hf_cand_2prong;
using namespace o2::aod::hf_cand;
using namespace o2::analysis::hf_cuts_d0_to_pi_k;
>>>>>>> 62d0bcdf

/// Struct for applying D0 selection cuts
struct HfCandidateSelectorD0 {
  Produces<aod::HfSelD0> hfSelD0Candidate;
  Produces<aod::HfMlD0> hfMlD0Candidate;

  Configurable<double> ptCandMin{"ptCandMin", 0., "Lower bound of candidate pT"};
  Configurable<double> ptCandMax{"ptCandMax", 50., "Upper bound of candidate pT"};
  // TPC PID
  Configurable<double> ptPidTpcMin{"ptPidTpcMin", 0.15, "Lower bound of track pT for TPC PID"};
  Configurable<double> ptPidTpcMax{"ptPidTpcMax", 5., "Upper bound of track pT for TPC PID"};
  Configurable<double> nSigmaTpcMax{"nSigmaTpcMax", 3., "Nsigma cut on TPC only"};
  Configurable<double> nSigmaTpcCombinedMax{"nSigmaTpcCombinedMax", 5., "Nsigma cut on TPC combined with TOF"};
  // TOF PID
  Configurable<double> ptPidTofMin{"ptPidTofMin", 0.15, "Lower bound of track pT for TOF PID"};
  Configurable<double> ptPidTofMax{"ptPidTofMax", 5., "Upper bound of track pT for TOF PID"};
  Configurable<double> nSigmaTofMax{"nSigmaTofMax", 3., "Nsigma cut on TOF only"};
  Configurable<double> nSigmaTofCombinedMax{"nSigmaTofCombinedMax", 5., "Nsigma cut on TOF combined with TPC"};
  // AND logic for TOF+TPC PID (as in Run2)
  Configurable<bool> usePidTpcAndTof{"usePidTpcAndTof", false, "Use AND logic for TPC and TOF PID"};
  // selecting only background candidates
  Configurable<bool> keepOnlySidebandCandidates{"keepOnlySidebandCandidates", false, "Select only sideband candidates, for studying background cut variable distributions"};
  Configurable<double> distanceFromD0MassForSidebands{"distanceFromD0MassForSidebands", 0.15, "Minimum distance from nominal D0 mass value for sideband region"};
  // topological cuts
  Configurable<std::vector<double>> binsPt{"binsPt", std::vector<double>{hf_cuts_d0_to_pi_k::vecBinsPt}, "pT bin limits"};
  Configurable<LabeledArray<double>> cuts{"cuts", {hf_cuts_d0_to_pi_k::cuts[0], hf_cuts_d0_to_pi_k::nBinsPt, hf_cuts_d0_to_pi_k::nCutVars, hf_cuts_d0_to_pi_k::labelsPt, hf_cuts_d0_to_pi_k::labelsCutVar}, "D0 candidate selection per pT bin"};
  // ML inference
  Configurable<bool> applyMl{"applyMl", false, "Flag to apply ML selections"};
  Configurable<std::vector<double>> binsPtMl{"binsPtMl", std::vector<double>{hf_cuts_ml::vecBinsPt}, "pT bin limits for ML application"};
  Configurable<std::vector<int>> cutDirMl{"cutDirMl", std::vector<int>{hf_cuts_ml::vecCutDir}, "Whether to reject score values greater or smaller than the threshold"};
  Configurable<LabeledArray<double>> cutsMl{"cutsMl", {hf_cuts_ml::cuts[0], hf_cuts_ml::nBinsPt, hf_cuts_ml::nCutScores, hf_cuts_ml::labelsPt, hf_cuts_ml::labelsCutScore}, "ML selections per pT bin"};
  Configurable<int8_t> nClassesMl{"nClassesMl", (int8_t)hf_cuts_ml::nCutScores, "Number of classes in ML model"};
  // CCDB configuration
  Configurable<std::string> ccdbUrl{"ccdbUrl", "http://alice-ccdb.cern.ch", "url of the ccdb repository"};
  Configurable<std::string> modelPathsCCDB{"modelPathsCCDB", "EventFiltering/PWGHF/BDTD0", "Path on CCDB"};
  Configurable<std::vector<std::string>> onnxFileNames{"onnxFileNames", std::vector<std::string>{"ModelHandler_onnx_D0ToKPi.onnx"}, "ONNX file names for each pT bin (if not from CCDB full path)"};
  Configurable<int64_t> timestampCCDB{"timestampCCDB", -1, "timestamp of the ONNX file for ML model used to query in CCDB"};
  Configurable<bool> loadModelsFromCCDB{"loadModelsFromCCDB", false, "Flag to enable or disable the loading of models from CCDB"};

  o2::analysis::HfMlResponse<float> hfMlResponse;
  std::vector<float> outputMl = {};
  o2::ccdb::CcdbApi ccdbApi;
  TrackSelectorPi selectorPion;
  TrackSelectorKa selectorKaon;
  HfHelper hfHelper;

  using TracksSel = soa::Join<aod::TracksWDcaExtra, aod::TracksPidPi, aod::TracksPidKa>;

  // Define histograms
  AxisSpec axisMassDmeson{200, 1.7f, 2.1f};
  AxisSpec axisBdtScore{100, 0.f, 1.f};
  AxisSpec axisSelStatus{2, -0.5f, 1.5f};
  HistogramRegistry registry{"registry"};

  void init(InitContext& initContext)
  {
    std::array<bool, 2> doprocess{doprocessWithDCAFitterN, doprocessWithKFParticle};
    if ((std::accumulate(doprocess.begin(), doprocess.end(), 0)) != 1) {
      LOGP(fatal, "Only one process function can be enabled at a time.");
    }

    if (applyMl) {
      registry.add("DebugBdt/hBdtScore1VsStatus", ";BDT score;status", {HistType::kTH2F, {axisBdtScore, axisSelStatus}});
      registry.add("DebugBdt/hBdtScore2VsStatus", ";BDT score;status", {HistType::kTH2F, {axisBdtScore, axisSelStatus}});
      registry.add("DebugBdt/hBdtScore3VsStatus", ";BDT score;status", {HistType::kTH2F, {axisBdtScore, axisSelStatus}});
      registry.add("DebugBdt/hMassDmesonSel", ";#it{M}(D) (GeV/#it{c}^{2});counts", {HistType::kTH1F, {axisMassDmeson}});
    }

    selectorPion.setRangePtTpc(ptPidTpcMin, ptPidTpcMax);
    selectorPion.setRangeNSigmaTpc(-nSigmaTpcMax, nSigmaTpcMax);
    selectorPion.setRangeNSigmaTpcCondTof(-nSigmaTpcCombinedMax, nSigmaTpcCombinedMax);
    selectorPion.setRangePtTof(ptPidTofMin, ptPidTofMax);
    selectorPion.setRangeNSigmaTof(-nSigmaTofMax, nSigmaTofMax);
    selectorPion.setRangeNSigmaTofCondTpc(-nSigmaTofCombinedMax, nSigmaTofCombinedMax);
    selectorKaon = selectorPion;

    if (applyMl) {
      hfMlResponse.configure(binsPtMl, cutsMl, cutDirMl, nClassesMl);
      if (loadModelsFromCCDB) {
        ccdbApi.init(ccdbUrl);
        hfMlResponse.setModelPathsCCDB(onnxFileNames, ccdbApi, modelPathsCCDB.value, timestampCCDB);
      } else {
        hfMlResponse.setModelPathsLocal(onnxFileNames);
      }
      hfMlResponse.init();
      outputMl.assign(((std::vector<int>)cutDirMl).size(), -1.f); // dummy value for ML output
    }
  }

  /// Conjugate-independent topological cuts
  /// \param reconstructionType is the reconstruction type (DCAFitterN or KFParticle)
  /// \param candidate is candidate
  /// \return true if candidate passes all cuts
  template <int reconstructionType, typename T>
  bool selectionTopol(const T& candidate)
  {
    auto candpT = candidate.pt();
    auto pTBin = findBin(binsPt, candpT);
    if (pTBin == -1) {
      return false;
    }

    // check that the candidate pT is within the analysis range
    if (candpT < ptCandMin || candpT >= ptCandMax) {
      return false;
    }
    // product of daughter impact parameters
    if (candidate.impactParameterProduct() > cuts->get(pTBin, "d0d0")) {
      return false;
    }
    // cosine of pointing angle
    if (candidate.cpa() < cuts->get(pTBin, "cos pointing angle")) {
      return false;
    }
    // cosine of pointing angle XY
    if (candidate.cpaXY() < cuts->get(pTBin, "cos pointing angle xy")) {
      return false;
    }
    // normalised decay length in XY plane
    if (candidate.decayLengthXYNormalised() < cuts->get(pTBin, "normalized decay length XY")) {
      return false;
    }
    // candidate DCA
    // if (candidate.chi2PCA() > cuts[pTBin][1]) return false;

    // candidate topological chi2 over ndf when using KFParticle, need to add this selection to the SelectorCuts.h
    // if constexpr (reconstructionType == VertexerType::KfParticle) {
    //   if (candidate.kfTopolChi2OverNdf() > cuts->get(pTBin, "topological chi2overndf as D0")) return false;
    // }

    // decay exponentail law, with tau = beta*gamma*ctau
    // decay length > ctau retains (1-1/e)
    if (std::abs(candidate.impactParameterNormalised0()) < 0.5 || std::abs(candidate.impactParameterNormalised1()) < 0.5) {
      return false;
    }
    double decayLengthCut = std::min((candidate.p() * 0.0066) + 0.01, cuts->get(pTBin, "minimum decay length"));
    if (candidate.decayLength() * candidate.decayLength() < decayLengthCut * decayLengthCut) {
      return false;
    }
    if (candidate.decayLength() > cuts->get(pTBin, "decay length")) {
      return false;
    }
    if (candidate.decayLengthXY() > cuts->get(pTBin, "decay length XY")) {
      return false;
    }
    if (candidate.decayLengthNormalised() * candidate.decayLengthNormalised() < 1.0) {
      // return false; // add back when getter fixed
    }
    return true;
  }

  /// Conjugate-dependent topological cuts
  /// \param reconstructionType is the reconstruction type (DCAFitterN or KFParticle)
  /// \param candidate is candidate
  /// \param trackPion is the track with the pion hypothesis
  /// \param trackKaon is the track with the kaon hypothesis
  /// \note trackPion = positive and trackKaon = negative for D0 selection and inverse for D0bar
  /// \return true if candidate passes all cuts for the given Conjugate
  template <int reconstructionType, typename T1, typename T2>
  bool selectionTopolConjugate(const T1& candidate, const T2& trackPion, const T2& trackKaon)
  {
    auto candpT = candidate.pt();
    auto pTBin = findBin(binsPt, candpT);
    if (pTBin == -1) {
      return false;
    }

    // invariant-mass cut
    float massD0, massD0bar;
    if constexpr (reconstructionType == VertexerType::KfParticle) {
      massD0 = candidate.kfGeoMassD0();
      massD0bar = candidate.kfGeoMassD0bar();
    } else {
      massD0 = invMassD0ToPiK(candidate);
      massD0bar = invMassD0barToKPi(candidate);
    }
    if (trackPion.sign() > 0) {
<<<<<<< HEAD
      if (std::abs(hfHelper.invMassD0ToPiK(candidate) - o2::analysis::pdg::MassD0) > cuts->get(pTBin, "m")) {
        return false;
      }
    } else {
      if (std::abs(hfHelper.invMassD0barToKPi(candidate) - o2::analysis::pdg::MassD0) > cuts->get(pTBin, "m")) {
=======
      if (std::abs(massD0 - RecoDecay::getMassPDG(pdg::Code::kD0)) > cuts->get(pTBin, "m")) {
        return false;
      }
    } else {
      if (std::abs(massD0bar - RecoDecay::getMassPDG(pdg::Code::kD0)) > cuts->get(pTBin, "m")) {
>>>>>>> 62d0bcdf
        return false;
      }
    }

    // cut on daughter pT
    if (trackPion.pt() < cuts->get(pTBin, "pT Pi") || trackKaon.pt() < cuts->get(pTBin, "pT K")) {
      return false;
    }

    // cut on daughter DCA - need to add secondary vertex constraint here
    if (std::abs(trackPion.dcaXY()) > cuts->get(pTBin, "d0pi") || std::abs(trackKaon.dcaXY()) > cuts->get(pTBin, "d0K")) {
      return false;
    }

    // cut on cos(theta*)
    if (trackPion.sign() > 0) {
      if (std::abs(hfHelper.cosThetaStarD0(candidate)) > cuts->get(pTBin, "cos theta*")) {
        return false;
      }
    } else {
      if (std::abs(hfHelper.cosThetaStarD0bar(candidate)) > cuts->get(pTBin, "cos theta*")) {
        return false;
      }
    }

    // in case only sideband candidates have to be stored, additional invariant-mass cut
    if (keepOnlySidebandCandidates) {
      if (trackPion.sign() > 0) {
        if (std::abs(hfHelper.invMassD0ToPiK(candidate) - o2::analysis::pdg::MassD0) < distanceFromD0MassForSidebands) {
          return false;
        }
      } else {
        if (std::abs(hfHelper.invMassD0barToKPi(candidate) - o2::analysis::pdg::MassD0) < distanceFromD0MassForSidebands) {
          return false;
        }
      }
    }

    return true;
  }
  template <int reconstructionType, typename CandType>
  void processSel(CandType const& candidates,
                  TracksSel const&)
  {
    // looping over 2-prong candidates
    for (const auto& candidate : candidates) {

      // final selection flag: 0 - rejected, 1 - accepted
      int statusD0 = 0;
      int statusD0bar = 0;
      int statusHFFlag = 0;
      int statusTopol = 0;
      int statusCand = 0;
      int statusPID = 0;

      if (!(candidate.hfflag() & 1 << aod::hf_cand_2prong::DecayType::D0ToPiK)) {
        hfSelD0Candidate(statusD0, statusD0bar, statusHFFlag, statusTopol, statusCand, statusPID);
        if (applyMl) {
          hfMlD0Candidate(outputMl);
        }
        continue;
      }
      statusHFFlag = 1;

      auto ptCand = candidate.pt();
      auto trackPos = candidate.template prong0_as<TracksSel>(); // positive daughter
      auto trackNeg = candidate.template prong1_as<TracksSel>(); // negative daughter

      // conjugate-independent topological selection
      if (!selectionTopol<reconstructionType>(candidate)) {
        hfSelD0Candidate(statusD0, statusD0bar, statusHFFlag, statusTopol, statusCand, statusPID);
        if (applyMl) {
          hfMlD0Candidate(outputMl);
        }
        continue;
      }
      statusTopol = 1;

      // implement filter bit 4 cut - should be done before this task at the track selection level
      // need to add special cuts (additional cuts on decay length and d0 norm)

      // conjugate-dependent topological selection for D0
      bool topolD0 = selectionTopolConjugate<reconstructionType>(candidate, trackPos, trackNeg);
      // conjugate-dependent topological selection for D0bar
      bool topolD0bar = selectionTopolConjugate<reconstructionType>(candidate, trackNeg, trackPos);

      if (!topolD0 && !topolD0bar) {
        hfSelD0Candidate(statusD0, statusD0bar, statusHFFlag, statusTopol, statusCand, statusPID);
        if (applyMl) {
          hfMlD0Candidate(outputMl);
        }
        continue;
      }
      statusCand = 1;

      // track-level PID selection
      int pidTrackPosKaon = -1;
      int pidTrackPosPion = -1;
      int pidTrackNegKaon = -1;
      int pidTrackNegPion = -1;

      if (usePidTpcAndTof) {
        pidTrackPosKaon = selectorKaon.statusTpcAndTof(trackPos);
        pidTrackPosPion = selectorPion.statusTpcAndTof(trackPos);
        pidTrackNegKaon = selectorKaon.statusTpcAndTof(trackNeg);
        pidTrackNegPion = selectorPion.statusTpcAndTof(trackNeg);
      } else {
        pidTrackPosKaon = selectorKaon.statusTpcOrTof(trackPos);
        pidTrackPosPion = selectorPion.statusTpcOrTof(trackPos);
        pidTrackNegKaon = selectorKaon.statusTpcOrTof(trackNeg);
        pidTrackNegPion = selectorPion.statusTpcOrTof(trackNeg);
      }

      // int pidBayesTrackPos1Pion = selectorPion.statusBayes(trackPos);

      int pidD0 = -1;
      int pidD0bar = -1;

      if (pidTrackPosPion == TrackSelectorPID::Accepted &&
          pidTrackNegKaon == TrackSelectorPID::Accepted) {
        pidD0 = 1; // accept D0
      } else if (pidTrackPosPion == TrackSelectorPID::Rejected ||
                 pidTrackNegKaon == TrackSelectorPID::Rejected) {
        pidD0 = 0; // exclude D0
      }

      if (pidTrackNegPion == TrackSelectorPID::Accepted &&
          pidTrackPosKaon == TrackSelectorPID::Accepted) {
        pidD0bar = 1; // accept D0bar
      } else if (pidTrackNegPion == TrackSelectorPID::Rejected ||
                 pidTrackPosKaon == TrackSelectorPID::Rejected) {
        pidD0bar = 0; // exclude D0bar
      }

      if (pidD0 == 0 && pidD0bar == 0) {
        hfSelD0Candidate(statusD0, statusD0bar, statusHFFlag, statusTopol, statusCand, statusPID);
        if (applyMl) {
          hfMlD0Candidate(outputMl);
        }
        continue;
      }

      if ((pidD0 == -1 || pidD0 == 1) && topolD0) {
        statusD0 = 1; // identified as D0
      }
      if ((pidD0bar == -1 || pidD0bar == 1) && topolD0bar) {
        statusD0bar = 1; // identified as D0bar
      }
      statusPID = 1;

      if (applyMl) {
        // ML selections

        std::vector<float> inputFeatures{candidate.cpa(),
                                         candidate.cpaXY(),
                                         candidate.decayLength(),
                                         candidate.decayLengthXY(),
                                         candidate.impactParameter0(),
                                         candidate.impactParameter1(),
                                         candidate.impactParameterProduct()};

        bool isSelectedMl = hfMlResponse.isSelectedMl(inputFeatures, ptCand, outputMl);
        hfMlD0Candidate(outputMl);

        if (!isSelectedMl) {
          statusD0 = 0;
          statusD0bar = 0;
        }
        registry.fill(HIST("DebugBdt/hBdtScore1VsStatus"), outputMl[0], statusD0);
        registry.fill(HIST("DebugBdt/hBdtScore1VsStatus"), outputMl[0], statusD0bar);
        registry.fill(HIST("DebugBdt/hBdtScore2VsStatus"), outputMl[1], statusD0);
        registry.fill(HIST("DebugBdt/hBdtScore2VsStatus"), outputMl[1], statusD0bar);
        registry.fill(HIST("DebugBdt/hBdtScore3VsStatus"), outputMl[2], statusD0);
        registry.fill(HIST("DebugBdt/hBdtScore3VsStatus"), outputMl[2], statusD0bar);
        if (statusD0 != 0 || statusD0bar != 0) {
          registry.fill(HIST("DebugBdt/hMassDmesonSel"), hfHelper.invMassD0ToPiK(candidate));
        }
      }
      hfSelD0Candidate(statusD0, statusD0bar, statusHFFlag, statusTopol, statusCand, statusPID);
    }
  }

  void processWithDCAFitterN(aod::HfCand2Prong const& candidates, TracksSel const& tracks)
  {
    processSel<VertexerType::DCAFitter>(candidates, tracks);
  }
  PROCESS_SWITCH(HfCandidateSelectorD0, processWithDCAFitterN, "process candidates selection with DCAFitterN", true);

  void processWithKFParticle(soa::Join<aod::HfCand2Prong, aod::HfCand2ProngKF> const& candidates, TracksSel const& tracks)
  {
    processSel<VertexerType::KfParticle>(candidates, tracks);
  }
  PROCESS_SWITCH(HfCandidateSelectorD0, processWithKFParticle, "process candidates selection with KFParticle", false);
};

WorkflowSpec defineDataProcessing(ConfigContext const& cfgc)
{
  return WorkflowSpec{
    adaptAnalysisTask<HfCandidateSelectorD0>(cfgc)};
}<|MERGE_RESOLUTION|>--- conflicted
+++ resolved
@@ -27,12 +27,6 @@
 
 using namespace o2;
 using namespace o2::framework;
-<<<<<<< HEAD
-=======
-using namespace o2::aod::hf_cand_2prong;
-using namespace o2::aod::hf_cand;
-using namespace o2::analysis::hf_cuts_d0_to_pi_k;
->>>>>>> 62d0bcdf
 
 /// Struct for applying D0 selection cuts
 struct HfCandidateSelectorD0 {
@@ -159,7 +153,7 @@
     // if (candidate.chi2PCA() > cuts[pTBin][1]) return false;
 
     // candidate topological chi2 over ndf when using KFParticle, need to add this selection to the SelectorCuts.h
-    // if constexpr (reconstructionType == VertexerType::KfParticle) {
+    // if constexpr (reconstructionType == aod::hf_cand::VertexerType::KfParticle) {
     //   if (candidate.kfTopolChi2OverNdf() > cuts->get(pTBin, "topological chi2overndf as D0")) return false;
     // }
 
@@ -202,27 +196,19 @@
 
     // invariant-mass cut
     float massD0, massD0bar;
-    if constexpr (reconstructionType == VertexerType::KfParticle) {
+    if constexpr (reconstructionType == aod::hf_cand::VertexerType::KfParticle) {
       massD0 = candidate.kfGeoMassD0();
       massD0bar = candidate.kfGeoMassD0bar();
     } else {
-      massD0 = invMassD0ToPiK(candidate);
-      massD0bar = invMassD0barToKPi(candidate);
+      massD0 = hfHelper.invMassD0ToPiK(candidate);
+      massD0bar = hfHelper.invMassD0barToKPi(candidate);
     }
     if (trackPion.sign() > 0) {
-<<<<<<< HEAD
-      if (std::abs(hfHelper.invMassD0ToPiK(candidate) - o2::analysis::pdg::MassD0) > cuts->get(pTBin, "m")) {
+      if (std::abs(massD0 - o2::analysis::pdg::MassD0) > cuts->get(pTBin, "m")) {
         return false;
       }
     } else {
-      if (std::abs(hfHelper.invMassD0barToKPi(candidate) - o2::analysis::pdg::MassD0) > cuts->get(pTBin, "m")) {
-=======
-      if (std::abs(massD0 - RecoDecay::getMassPDG(pdg::Code::kD0)) > cuts->get(pTBin, "m")) {
-        return false;
-      }
-    } else {
-      if (std::abs(massD0bar - RecoDecay::getMassPDG(pdg::Code::kD0)) > cuts->get(pTBin, "m")) {
->>>>>>> 62d0bcdf
+      if (std::abs(massD0bar - o2::analysis::pdg::MassD0) > cuts->get(pTBin, "m")) {
         return false;
       }
     }
@@ -407,13 +393,13 @@
 
   void processWithDCAFitterN(aod::HfCand2Prong const& candidates, TracksSel const& tracks)
   {
-    processSel<VertexerType::DCAFitter>(candidates, tracks);
+    processSel<aod::hf_cand::VertexerType::DCAFitter>(candidates, tracks);
   }
   PROCESS_SWITCH(HfCandidateSelectorD0, processWithDCAFitterN, "process candidates selection with DCAFitterN", true);
 
   void processWithKFParticle(soa::Join<aod::HfCand2Prong, aod::HfCand2ProngKF> const& candidates, TracksSel const& tracks)
   {
-    processSel<VertexerType::KfParticle>(candidates, tracks);
+    processSel<aod::hf_cand::VertexerType::KfParticle>(candidates, tracks);
   }
   PROCESS_SWITCH(HfCandidateSelectorD0, processWithKFParticle, "process candidates selection with KFParticle", false);
 };
