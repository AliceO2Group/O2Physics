--- conflicted
+++ resolved
@@ -116,21 +116,7 @@
                         aod::TracksWCovExtra const& tracks,
                         aod::BCsWithTimestamps const& bcWithTimeStamps)
   {
-<<<<<<< HEAD
-=======
-
-    // 3-prong vertex fitter
-    o2::vertexing::DCAFitterN<3> df;
-    // df.setBz(bz);
-    df.setPropagateToPCA(propagateToPCA);
-    df.setMaxR(maxR);
-    df.setMaxDZIni(maxDZIni);
-    df.setMinParamChange(minParamChange);
-    df.setMinRelChi2Change(minRelChi2Change);
-    df.setUseAbsDCA(useAbsDCA);
-    df.setWeightedFinalPCA(useWeightedFinalPCA);
-
->>>>>>> 5feddcc8
+
     // loop over triplets of track indices
     for (const auto& rowTrackIndexProng3 : rowsTrackIndexProng3) {
 
@@ -287,14 +273,9 @@
   {
     runCreator3Prong</*doPvRefit*/ true, CentralityEstimator::None>(collisions, rowsTrackIndexProng3, tracks, bcWithTimeStamps);
   }
-<<<<<<< HEAD
-  PROCESS_SWITCH(HfCandidateCreator3Prong, processPvRefit, "Run candidate creator with PV refit", false);
-
-=======
   PROCESS_SWITCH(HfCandidateCreator3Prong, processPvRefit, "Run candidate creator with PV refit and w/o centrality selections", false);
 
   /// @brief process function w/o PV refit and w/o centrality selections
->>>>>>> 5feddcc8
   void processNoPvRefit(aod::Collisions const& collisions,
                         aod::Hf3Prongs const& rowsTrackIndexProng3,
                         aod::TracksWCovExtra const& tracks,
@@ -302,9 +283,6 @@
   {
     runCreator3Prong</*doPvRefit*/ false, CentralityEstimator::None>(collisions, rowsTrackIndexProng3, tracks, bcWithTimeStamps);
   }
-<<<<<<< HEAD
-  PROCESS_SWITCH(HfCandidateCreator3Prong, processNoPvRefit, "Run candidate creator without PV refit", true);
-=======
   PROCESS_SWITCH(HfCandidateCreator3Prong, processNoPvRefit, "Run candidate creator without PV refit and w/o centrality selections", true);
 
   /////////////////////////////////////////////
@@ -358,7 +336,6 @@
     runCreator3Prong</*doPvRefit*/ false, CentralityEstimator::FT0M>(collisions, rowsTrackIndexProng3, tracks, bcWithTimeStamps);
   }
   PROCESS_SWITCH(HfCandidateCreator3Prong, processNoPvRefitCentFT0M, "Run candidate creator without PV refit and  w/ centrality selection on FT0M", false);
->>>>>>> 5feddcc8
 };
 
 /// Extends the base table with expression columns.
