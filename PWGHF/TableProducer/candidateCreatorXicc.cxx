--- conflicted
+++ resolved
@@ -253,22 +253,12 @@
     for (const auto& particle : mcParticles) {
       flag = 0;
       origin = 0;
-<<<<<<< HEAD
-      // Xicc → Xic + π+
-      if (RecoDecay::isMatchedMCGen(particlesMC, particle, pdg::Code::kXiCCPlusPlus, std::array{static_cast<int>(pdg::Code::kXiCPlus), +kPiPlus}, true)) {
-        // Match Xic -> pKπ
-        auto XicCandMC = particlesMC.rawIteratorAt(particle.daughtersIds().front());
-        // Printf("Checking Ξc± → p± K∓ π±");
-        if (RecoDecay::isMatchedMCGen(particlesMC, XicCandMC, static_cast<int>(pdg::Code::kXiCPlus), std::array{+kProton, -kKPlus, +kPiPlus}, true, &sign)) {
-          flag = sign * (1 << aod::hf_cand_xicc::DecayType::XiccToXicPi);
-=======
       // Ξcc±± → Ξc± + π±
       if (RecoDecay::isMatchedMCGen(mcParticles, particle, pdg::Code::kXiCCPlusPlus, std::array{static_cast<int>(pdg::Code::kXiCPlus), +kPiPlus}, true)) {
         // Ξc± → p± K∓ π±
         auto candXicMC = mcParticles.rawIteratorAt(particle.daughtersIds().front());
         if (RecoDecay::isMatchedMCGen(mcParticles, candXicMC, static_cast<int>(pdg::Code::kXiCPlus), std::array{+kProton, -kKPlus, +kPiPlus}, true, &sign)) {
-          flag = sign * (1 << DecayType::XiccToXicPi);
->>>>>>> 83032304
+          flag = sign * (1 << aod::hf_cand_xicc::DecayType::XiccToXicPi);
         }
       }
       rowMcMatchGen(flag, origin);
