// Copyright 2019-2020 CERN and copyright holders of ALICE O2.
// See https://alice-o2.web.cern.ch/copyright for details of the copyright holders.
// All rights not expressly granted are reserved.
//
// This software is distributed under the terms of the GNU General Public
// License v3 (GPL Version 3), copied verbatim in the file "COPYING".
//
// In applying this license CERN does not waive the privileges and immunities
// granted to it by virtue of its status as an Intergovernmental Organization
// or submit itself to any jurisdiction.

/// \file HFCandidateCreatorOmegac.cxx
/// \brief Reconstruction of Omegac0 candidates
/// \author Federica Zanone <federica.zanone@cern.ch>, HEIDELBERG UNIVERSITY & GSI

#include "Framework/AnalysisTask.h"
#include "Framework/AnalysisDataModel.h"
#include "Framework/ASoAHelpers.h"
#include "DetectorsVertexing/DCAFitterN.h"
#include "Common/Core/trackUtilities.h"
#include "Common/Core/RecoDecay.h"
#include "ReconstructionDataFormats/DCA.h"
#include "ReconstructionDataFormats/V0.h"
#include "ReconstructionDataFormats/Track.h"
#include "PWGHF/DataModel/CandidateSelectionTables.h"
#include "PWGHF/DataModel/CandidateReconstructionTables.h"
#include "PWGLF/DataModel/LFStrangenessTables.h"
#include "Common/DataModel/EventSelection.h"
#include "CCDB/BasicCCDBManager.h"
#include "DataFormatsParameters/GRPObject.h"
#include "DetectorsBase/Propagator.h"
#include "DetectorsBase/GeometryManager.h"
#include "DataFormatsParameters/GRPMagField.h"
#include "PWGHF/Utils/utilsBfieldCCDB.h"

using namespace o2;
using namespace o2::aod;
using namespace o2::framework;
using namespace o2::aod::hf_cand;
using namespace o2::aod::hf_sel_collision;
using namespace o2::aod::cascdata;
using namespace o2::aod::cascdataext;
using namespace o2::aod::hf_cand_omegac;
using namespace o2::framework::expressions;

void customize(std::vector<o2::framework::ConfigParamSpec>& workflowOptions)
{
  ConfigParamSpec optionDoMC{"doMC", VariantType::Bool, false, {"Perform MC matching."}}; // to be set in .json file
  workflowOptions.push_back(optionDoMC);
}

#include "Framework/runDataProcessing.h"

// Reconstruction of omegac candidates
struct HfCandidateCreatorOmegac {
<<<<<<< HEAD
  Produces<aod::HfCandOmegacBase> rowCandidateBase;

  // - - - - - - - - - - CONFIGURABLES - - - - - - - - - -
  Configurable<bool> b_propdca{"b_propdca", false, "create tracks version propagated to PCA"};
=======
  Produces<aod::HfCandOmegacBase> rowCandidateBase; // produced table

  // - - - - - - - - - - CONFIGURABLES - - - - - - - - - -

  // Configurable<double> magneticField{"d_bz", 5., "magnetic field"};
  Configurable<bool> b_propdca{"b_propdca", false, "create tracks version propagated to PCA"};
  /*NOT: it's better to call fitter.process() with setPropagateToPCA(false) beforehand and call propagateTracksToVertex() only if I am sure I will use the vertex.
  The reason is (apart from the fact that one may reject the vertex after the chi2 or DCA check etc.) that in principle e.g. 2 vertices can be found for a pair
  of tracks, in this case the automatic propagation will create copies of propagated tracks for both of them, even if we usually use only 1st (best) vertex.
  While by using the configurable false and then adding the command propagateTracksToVertex() in the code one has  a control on what is propagated*/
>>>>>>> 8908d5e7
  Configurable<double> d_maxr{"d_maxr", 200., "reject PCA's above this radius"};
  Configurable<double> d_maxdzini{"d_maxdzini", 4., "reject (if>0) PCA candidate if tracks DZ exceeds threshold"};
  Configurable<double> d_minparamchange{"d_minparamchange", 1.e-3, "stop iterations if largest change of any X is smaller than this"};
  Configurable<double> d_minrelchi2change{"d_minrelchi2change", 0.9, "stop iterations is chi2/chi2old > this"};
  Configurable<bool> b_dovalplots{"b_dovalplots", true, "do validation plots"};
  Configurable<bool> useabsdca{"useabsdca", true, "use absolute DCA for vertexing"};
  Configurable<bool> useweightedpca{"useweightedpca", false, "vertices use cov matrices"};
  Configurable<bool> b_refitwithmatcorr{"b_refitwithmatcorr", true, "when doing propagateTracksToVertex, propagate tracks to vtx with material corrections and rerun minimization"};

  Configurable<bool> RejDiffCollTrack{"RejDiffCollTrack", true, "Reject tracks coming from different collisions"};

  // magnetic field setting from CCDB
  Configurable<bool> isRun2{"isRun2", false, "enable Run 2 or Run 3 GRP objects for magnetic field"};
  Configurable<std::string> ccdbUrl{"ccdburl", "http://alice-ccdb.cern.ch", "url of the ccdb repository"};
  Configurable<std::string> ccdbPathLut{"ccdbPathLut", "GLO/Param/MatLUT", "Path for LUT parametrization"};
  Configurable<std::string> ccdbPathGeo{"ccdbPathGeo", "GLO/Config/GeometryAligned", "Path of the geometry file"};
  Configurable<std::string> ccdbPathGrp{"ccdbPathGrp", "GLO/GRP/GRP", "Path of the grp file (Run 2)"};
  Configurable<std::string> ccdbPathGrpMag{"ccdbPathGrpMag", "GLO/Config/GRPMagField", "CCDB path of the GRPMagField object (Run 3)"};
  Service<o2::ccdb::BasicCCDBManager> ccdb;
  o2::base::MatLayerCylSet* lut;
  o2::base::Propagator::MatCorrType matCorr = o2::base::Propagator::MatCorrType::USEMatCorrLUT;
  int runNumber;

<<<<<<< HEAD
  // - - - - - - - - - - OUTPUTOBJECTS - - - - - - - - - -
=======
  /*ABOUT DCA FITTER: To get the most precise results one can request ft.setRefitWithMatCorr(true): in this case when propagateTracksToVertex() is
  called, the tracks will be propagated to the V0 with requested material corrections, one new V0 minimization will be done and only after that
  the final propagation to final V0 position will be done. Since this is CPU consiming, it is reccomended to disable propagation to V0 by default
  (ft.setPropagateToPCA(false)) and call separately ft.propagateTracksToVertex() after preliminary checks on the V0 candidate
  (see AliceO2/Detectors/Vertexing/README.md )*/

  // - - - - - - - - - - OUTPUTOBJECTS - - - - - - - - - -
  // These istograms will be added to the file AnalysisResults.root
>>>>>>> 8908d5e7
  OutputObj<TH1F> hPtPrimaryPi{TH1F("hPtPrimaryPi", "p_T primary #pi;p_T (GeV/#it{c});entries", 500, 0, 20)};
  OutputObj<TH1F> hxVertexOmegac{TH1F("hxVertexOmegac", "x Omegac vertex;xVtx;entries", 500, -10, 10)};
  OutputObj<TH1F> hInvMassOmegac{TH1F("hInvMassOmegac", "Omegac invariant mass;inv mass;entries", 500, 2.2, 3.1)};
  OutputObj<TH1F> hMassOmegacNotFixed{TH1F("hMassOmegacNotFixed", "hMassOmegacNotFixed;invmass;entries", 500, 2.2, 3.1)};

<<<<<<< HEAD
=======
  // - - - - - - - - - - FLAGS - - - - - - - - - -
  /*Using flags in filters (for example d_selectionFlagXic): first define the filter with the flag, then specify in the tables taken as arguments in process: process(soa::Filtered<nometabella>),
  by doing so I will automatically take from the table <nometabella> only the elements that satisfy the condition specified in the filter. Example:
  Configurable<int> d_selectionFlagXic{"d_selectionFlagXic", 1, "Selection Flag for Xic"}; --> set flag value in a configurable
  Filter filterSelectCandidates = (aod::hf_selcandidate_xic::isSelXicToPKPi >= d_selectionFlagXic || aod::hf_selcandidate_xic::isSelXicToPiKP >= d_selectionFlagXic);  --> define the filter */

>>>>>>> 8908d5e7
  void init(InitContext const&)
  {
    ccdb->setURL(ccdbUrl);
    ccdb->setCaching(true);
    ccdb->setLocalObjectValidityChecking();
    lut = o2::base::MatLayerCylSet::rectifyPtrFromFile(ccdb->get<o2::base::MatLayerCylSet>(ccdbPathLut));
    if (!o2::base::GeometryManager::isGeometryLoaded()) {
      ccdb->get<TGeoManager>(ccdbPathGeo);
    }
    runNumber = 0;
  }

  // filter to use only HF selected collisions
  Filter filterSelectCollisions = (aod::hf_sel_collision::whyRejectColl == 0);
  using SelectedCollisions = soa::Filtered<soa::Join<aod::Collisions, aod::HfSelCollision>>;

  using MyTracks = soa::Join<aod::BigTracks, aod::TracksDCA, aod::TrackSelection>; // TrackSelection contains info about Nclusters in detectors

  // - - - - - - - - - - PROCESS - - - - - - - - - -
  void process(SelectedCollisions::iterator const& collision,
<<<<<<< HEAD
=======
               // soa::Join<aod::Collisions, aod::HFSelCollision>::iterator const& collision,
               // aod::Collision const& collision,
>>>>>>> 8908d5e7
               aod::BCsWithTimestamps const& bcWithTimeStamps,
               aod::CascDataExt const& cascades,
               MyTracks const& tracks,
               aod::V0Datas const&,
<<<<<<< HEAD
               aod::V0sLinked const&)
=======
               aod::V0sLinked const&) // since I giveas input the iterator over collisions, the process function will be called per collision (and so will loop over the cascade of each collision)
>>>>>>> 8908d5e7

  {

    // set the magnetic field from CCDB
    auto bc = collision.bc_as<o2::aod::BCsWithTimestamps>();
    initCCDB(bc, runNumber, ccdb, isRun2 ? ccdbPathGrp : ccdbPathGrpMag, lut, isRun2);
    auto magneticField = o2::base::Propagator::Instance()->getNominalBz(); // z component

    // 2-prong vertex fitter to build the omegac vertex
    o2::vertexing::DCAFitterN<2> df;
    df.setBz(magneticField);
    df.setPropagateToPCA(b_propdca);
    df.setMaxR(d_maxr);
    df.setMaxDZIni(d_maxdzini);
    df.setMinParamChange(d_minparamchange);
    df.setMinRelChi2Change(d_minrelchi2change);
    df.setUseAbsDCA(useabsdca);
    df.setWeightedFinalPCA(useweightedpca);
    df.setRefitWithMatCorr(b_refitwithmatcorr);

    // 2-prong vertex fitter to build the cascade vertex
    o2::vertexing::DCAFitterN<2> dfc;
    dfc.setBz(magneticField);
    dfc.setPropagateToPCA(b_propdca);
    dfc.setMaxR(d_maxr);
    dfc.setMaxDZIni(d_maxdzini);
    dfc.setMinParamChange(d_minparamchange);
    dfc.setMinRelChi2Change(d_minrelchi2change);
    dfc.setUseAbsDCA(useabsdca);
    dfc.setWeightedFinalPCA(useweightedpca);
    dfc.setRefitWithMatCorr(b_refitwithmatcorr);

    // 2-prong vertex fitter to build the V0 vertex
    o2::vertexing::DCAFitterN<2> dfv;
    dfv.setBz(magneticField);
    dfv.setPropagateToPCA(b_propdca);
    dfv.setMaxR(d_maxr);
    dfv.setMaxDZIni(d_maxdzini);
    dfv.setMinParamChange(d_minparamchange);
    dfv.setMinRelChi2Change(d_minrelchi2change);
    dfv.setUseAbsDCA(useabsdca);
    dfv.setWeightedFinalPCA(useweightedpca);
    dfv.setRefitWithMatCorr(b_refitwithmatcorr);
<<<<<<< HEAD
=======
    // INFO aboout DCA fitter: AliceO2/Detectors/Vertexing/include/DetectorsVertexing/DCAFitterN.h
>>>>>>> 8908d5e7

    // loop over cascades reconstructed by cascadebuilder.cxx
    for (auto& casc : cascades) {

      if (collision.globalIndex() != casc.collisionId()) {
        continue;
      }

      //--------------------------accessing particles in the decay chain------------
      // cascade daughter - charged particle
      int index_trackxidaucharged = casc.bachelorId();       // pion <- xi index from cascade table (not used)
      auto trackxidaucharged = casc.bachelor_as<MyTracks>(); // pion <- xi track from MyTracks table
      // cascade daughter - V0
      int indexv0 = casc.v0Id();                        // VO index from cascades table
      if (!casc.v0_as<aod::V0sLinked>().has_v0Data()) { // check that V0 data are stored
        continue;
      }
      auto v0 = casc.v0_as<aod::V0sLinked>();
      auto v0element = v0.v0Data(); // V0 element from LF table containing V0 info
      // V0 positive daughter
      auto trackv0dau0 = v0element.posTrack_as<MyTracks>(); // p <- V0 track (positive track) from MyTracks table
      // V0 negative daughter
      auto trackv0dau1 = v0element.negTrack_as<MyTracks>(); // pion <- V0 track (negative track) from MyTracks table

<<<<<<< HEAD
      // check that particles come from the same collision
      if (RejDiffCollTrack) {
        if (trackv0dau0.collisionId() != trackv0dau1.collisionId()) {
          continue;
        }
        if (trackxidaucharged.collisionId() != trackv0dau0.collisionId()) {
          continue;
        }
      }

=======
      /*
      LOGF(info, "- - - - - - -   Particles processed   - - - - - - -");
      LOGF(info, "Process cascade %d with V0 daughter %d and charged daughter %d ", casc.globalIndex(), casc.v0Id(), casc.index0Id());
      LOGF(info, "Process V0 (V0Id %d) daughters %d (pos) and %d (neg) ", casc.v0Id(), trackv0dau0.globalIndex(), trackv0dau1.globalIndex());
      */

      // check that particles come from the same collision
      if (RejDiffCollTrack) {
        if (trackv0dau0.collisionId() != trackv0dau1.collisionId()) {
          continue;
        }
        if (trackxidaucharged.collisionId() != trackv0dau0.collisionId()) {
          continue;
        }
      }

>>>>>>> 8908d5e7
      //--------------------------reconstruct V0--------------------------------------

      // pseudorapidity
      double pseudorap_v0posdau = trackv0dau0.eta();
      double pseudorap_v0negdau = trackv0dau1.eta();

      // pion & p <- V0 track to be processed with DCAfitter
      auto trackParCovV0Dau0 = getTrackParCov(trackv0dau0);
      auto trackParCovV0Dau1 = getTrackParCov(trackv0dau1);

      // info from LF table
      array<float, 3> pvecV0LFtable = {v0element.px(), v0element.py(), v0element.pz()};
      array<float, 3> vertexV0 = {v0element.x(), v0element.y(), v0element.z()};
<<<<<<< HEAD

      // reconstruct V0 with DCAFitter
      int nfv = dfv.process(trackParCovV0Dau0, trackParCovV0Dau1);
      if (nfv == 0) {
        continue;
      }
      auto vertexV0FromFitter = dfv.getPCACandidate();
      auto chi2PCA_v0 = dfv.getChi2AtPCACandidate();
=======
      // LOGF(info, "Momentum V0 from LF table: %f (px) %f (py) %f (pz)", v0element.px(), v0element.py(), v0element.pz());
      // LOGF(info, "Vertex V0 from LF table: %f (x) %f (y) %f (z)", v0element.x(), v0element.y(), v0element.z());

      // reconstruct V0 with DCAFitter
      int nfv = dfv.process(trackParCovV0Dau0, trackParCovV0Dau1); // process restituisce un int che corrisponde al numero di vertici trovati
      // LOGF(info, "- - - - - - -   V0 DCA fitter   - - - - - - -");
      // LOGF(info, "Process value (V0): %d", nfv);
      if (nfv == 0) {
        continue;
      }
      auto vertexV0FromFitter = dfv.getPCACandidate(); // After finding the vertex tracks are propagated to the PCA if setPropagateToPCA is set to true
      auto chi2PCA_v0 = dfv.getChi2AtPCACandidate();
      // NOT NEEDED, PropagateTracksToVertex() IS CALLED
      /*NOTA SU TRACK PROPAGATION METHODS: propagateTo does 1 step propagation with fixed Bz field, while the propagateTracksToVertex optionally invokes the Propagator
      which does multi-step 3D field propagation with material effects corrections. PropagateTracksToVertex() eventually calls propagateTo multiple times */
      // trackParCovV0Dau0.propagateTo(vertexV0FromFitter[0],magneticField);
      // trackParCovV0Dau1.propagateTo(vertexV0FromFitter[0],magneticField);
>>>>>>> 8908d5e7
      array<float, 3> pvecV0Dau0;
      array<float, 3> pvecV0Dau1;
      dfv.propagateTracksToVertex();
      if (!dfv.isPropagateTracksToVertexDone()) {
        continue;
      }
<<<<<<< HEAD
      dfv.getTrack(0).getPxPyPzGlo(pvecV0Dau0);
      dfv.getTrack(1).getPxPyPzGlo(pvecV0Dau1);
=======
      dfv.getTrack(0).getPxPyPzGlo(pvecV0Dau0); // update V0daughter0 momentum at V0 decay vertex (track number follows the order of tracks used in the function df.process)
      dfv.getTrack(1).getPxPyPzGlo(pvecV0Dau1); // update V0daughter1 momentum at V0 decay vertex
>>>>>>> 8908d5e7
      array<float, 3> pvecV0_m = {pvecV0Dau0[0] + pvecV0Dau1[0], pvecV0Dau0[1] + pvecV0Dau1[1], pvecV0Dau0[2] + pvecV0Dau1[2]};

      std::array<float, 3> coordvtx_v0 = dfv.getPCACandidatePos();
      std::array<float, 3> momvtx_v0 = pvecV0_m;
      std::array<float, 6> covvtx_v0 = dfv.calcPCACovMatrixFlat();
<<<<<<< HEAD

      // create V0 track
      auto trackV0 = o2::dataformats::V0(dfv.getPCACandidatePos(), pvecV0_m, dfv.calcPCACovMatrixFlat(), trackParCovV0Dau0, trackParCovV0Dau1, {0, 0}, {0, 0});
=======
      // LOGF(info,"Decay vertex V0 from DCAFitter: %f (x), %f (y), %f (z)", coordvtx_v0[0], coordvtx_v0[1], coordvtx_v0[2]);
      // LOGF(info,"Momentum V0 from DCAFitter: %f (px), %f (py), %f (pz)", momvtx_v0[0], momvtx_v0[1], momvtx_v0[2]);
      // LOGF(info,"Covariance (decay vertex) V0 from DCAFitter: %f (x), %f (y), %f (z), %f, %f, %f", covvtx_v0[0], covvtx_v0[1], covvtx_v0[2], covvtx_v0[3], covvtx_v0[4], covvtx_v0[5]);

      // create V0 track
      auto trackV0 = o2::dataformats::V0(dfv.getPCACandidatePos(), pvecV0_m, dfv.calcPCACovMatrixFlat(), trackParCovV0Dau0, trackParCovV0Dau1, {0, 0}, {0, 0});
      // see  AliceO2/DataFormats/Reconstruction/include/ReconstructionDataFormats/V0.h
>>>>>>> 8908d5e7
      auto trackV0_copy = trackV0;

      //-----------------------------reconstruct cascade------------------------------

      // pseudorapidity
      double pseudorap_pifromcas = trackxidaucharged.eta();

      // info from LF table
      array<float, 3> vertexCascLFtable = {casc.x(), casc.y(), casc.z()};

      // pion <- casc track to be processed with DCAfitter
      auto trackParVar_xidaucharged = getTrackParCov(trackxidaucharged);

      // reconstruct cascade with DCAFitter
      int nfc = dfc.process(trackV0, trackParVar_xidaucharged);
<<<<<<< HEAD
      if (nfc == 0) {
        continue;
      }
      auto vertexcascFromFitter = dfc.getPCACandidate();
      auto chi2PCA_cascade = dfc.getChi2AtPCACandidate();
=======
      // LOGF(info, "- - - - - - -   Cascade DCA fitter   - - - - - - -");
      // LOGF(info, "Process value (cascade): %d", nfc);
      if (nfc == 0) {
        continue;
      }
      auto vertexcascFromFitter = dfc.getPCACandidate(); // After finding the vertex tracks are propagated to the DCA
      auto chi2PCA_cascade = dfc.getChi2AtPCACandidate();
      // NOT NEEDED, PropagateTracksToVertex() IS CALLED
      // trackV0.propagateTo(vertexcascFromFitter[0],magneticField);
      // trackParVar_xidaucharged.propagateTo(vertexcascFromFitter[0],magneticField);
>>>>>>> 8908d5e7
      array<float, 3> pvecV0_d;
      array<float, 3> pvecpionfromcasc;
      dfc.propagateTracksToVertex();
      if (!dfc.isPropagateTracksToVertexDone()) {
        continue;
      }
<<<<<<< HEAD
      dfc.getTrack(0).getPxPyPzGlo(pvecV0_d);
      dfc.getTrack(1).getPxPyPzGlo(pvecpionfromcasc);
=======
      dfc.getTrack(0).getPxPyPzGlo(pvecV0_d);         // update V0 momentum at cascade decay vertex
      dfc.getTrack(1).getPxPyPzGlo(pvecpionfromcasc); // update pi <- cascade momentum at cascade decay vertex
>>>>>>> 8908d5e7
      array<float, 3> pveccasc_m = {pvecV0_d[0] + pvecpionfromcasc[0], pvecV0_d[1] + pvecpionfromcasc[1], pvecV0_d[2] + pvecpionfromcasc[2]};

      std::array<float, 3> coordvtx_casc = dfc.getPCACandidatePos();
      std::array<float, 3> momvtx_casc = pveccasc_m;
      std::array<float, 6> covvtx_casc = dfc.calcPCACovMatrixFlat();
<<<<<<< HEAD
=======
      // LOGF(info,"Decay vertex cascade from DCAFitter: %f (x), %f (y), %f (z)", coordvtx_casc[0], coordvtx_casc[1], coordvtx_casc[2]);
      // LOGF(info,"Momentum cascade from DCAFitter: %f (px), %f (py), %f (pz)", momvtx_casc[0], momvtx_casc[1], momvtx_casc[2]);
      // LOGF(info,"Covariance (decay vertex) cascade from DCAFitter: %f (x), %f (y), %f (z), %f, %f, %f", covvtx_casc[0], covvtx_casc[1], covvtx_casc[2], covvtx_casc[3], covvtx_casc[4], covvtx_casc[5]);
>>>>>>> 8908d5e7

      // create cascade track
      auto trackcasc = o2::dataformats::V0(dfc.getPCACandidatePos(), pveccasc_m, dfc.calcPCACovMatrixFlat(), trackV0, trackParVar_xidaucharged, {0, 0}, {0, 0});
      auto trackcasc_copy = trackcasc;

      //-------------------combining cascade and pion tracks--------------------------

      for (auto& trackpion : tracks) {

        if ((RejDiffCollTrack) && (trackxidaucharged.collisionId() != trackpion.collisionId())) {
          continue;
        }

        // ask for opposite sign daughters (omegac daughters)
        if (trackpion.sign() * trackxidaucharged.sign() >= 0) {
          continue;
        }

        // check not to take the same particle twice in the decay chain
        if (trackpion.globalIndex() == trackxidaucharged.globalIndex() || trackpion.globalIndex() == trackv0dau0.globalIndex() || trackpion.globalIndex() == trackv0dau1.globalIndex() || trackpion.globalIndex() == casc.globalIndex()) {
          continue;
        }

        // pseudirapidity
        double pseudorap_pifromome = trackpion.eta();

        // primary pion track to be processed with DCAFitter
        auto trackParVarPi = getTrackParCov(trackpion);
        auto trackParVarPi_copy = trackParVarPi;

        // reconstruct omegac with DCAFitter
        int nfo = df.process(trackcasc, trackParVarPi);
<<<<<<< HEAD
=======
        // LOGF(info, "- - - - - - -   Omegac DCA fitter   - - - - - - -");
        // LOGF(info, "Process value (omegac): %d", nfo);
        //  reconstruct the 2-prong omegac
>>>>>>> 8908d5e7
        if (nfo == 0) {
          continue;
        }
        auto vertexomegacFromFitter = df.getPCACandidate();
        auto chi2PCA_omegac = df.getChi2AtPCACandidate();
        auto covMatrixPCA = df.calcPCACovMatrixFlat();
<<<<<<< HEAD
=======
        // NOT NEEDED, PropagateTracksToVertex() IS CALLED
        // trackcasc.propagateTo(vertexomegacFromFitter[0],magneticField);
        // trackParVarPi.propagateTo(vertexomegacFromFitter[0],magneticField);
>>>>>>> 8908d5e7
        array<float, 3> pveccasc_d;
        array<float, 3> pvecpionfromomegac;
        df.propagateTracksToVertex();
        if (!df.isPropagateTracksToVertexDone()) {
          continue;
        }
<<<<<<< HEAD
        df.getTrack(0).getPxPyPzGlo(pveccasc_d);
        df.getTrack(1).getPxPyPzGlo(pvecpionfromomegac);
=======
        df.getTrack(0).getPxPyPzGlo(pveccasc_d);                                                                                                            // update cascade momentum at omegac decay vertex
        df.getTrack(1).getPxPyPzGlo(pvecpionfromomegac);                                                                                                    // update pi <- omegac momentum at omegac decay vertex
>>>>>>> 8908d5e7
        array<float, 3> pvecomegac = {pveccasc_d[0] + pvecpionfromomegac[0], pveccasc_d[1] + pvecpionfromomegac[1], pveccasc_d[2] + pvecpionfromomegac[2]}; // omegac momentum

        std::array<float, 3> coordvtx_omegac = df.getPCACandidatePos();
        std::array<float, 3> momvtx_omegac = pvecomegac;
        std::array<float, 6> covvtx_omegac = df.calcPCACovMatrixFlat();
<<<<<<< HEAD
=======
        // LOGF(info,"Decay vertex omegac from DCAFitter: %f (x), %f (y), %f (z)", coordvtx_omegac[0], coordvtx_omegac[1], coordvtx_omegac[2]);
        // LOGF(info,"Momentum omegac from DCAFitter: %f (px), %f (py), %f (pz)", momvtx_omegac[0], momvtx_omegac[1], momvtx_omegac[2]);
        // LOGF(info,"Covariance (decay vertex) omegac from DCAFitter: %f (x), %f (y), %f (z), %f, %f, %f", covvtx_omegac[0], covvtx_omegac[1], covvtx_omegac[2], covvtx_omegac[3], covvtx_omegac[4], covvtx_omegac[5]);
>>>>>>> 8908d5e7

        // create omegac track
        auto trackomegac = o2::dataformats::V0(df.getPCACandidatePos(), pvecomegac, df.calcPCACovMatrixFlat(), trackcasc, trackParVarPi, {0, 0}, {0, 0});

        // impact parameter omegac
        o2::dataformats::DCA impactParameterOmegac;
        auto primaryVertex = getPrimaryVertex(collision);
        trackomegac.propagateToDCA(primaryVertex, magneticField, &impactParameterOmegac);

        // impact parameter
        auto covMatrixPV = primaryVertex.getCov();
<<<<<<< HEAD
        o2::dataformats::DCA impactParameterCasc;
        o2::dataformats::DCA impactParameterPrimaryPi;
        o2::dataformats::DCA impactParameterV0;
=======
        o2::dataformats::DCA impactParameterCasc;      // impact parameter cascade
        o2::dataformats::DCA impactParameterPrimaryPi; // impact parameter pion
        o2::dataformats::DCA impactParameterV0;        // inpact parameter V0
>>>>>>> 8908d5e7
        trackcasc_copy.propagateToDCA(primaryVertex, magneticField, &impactParameterCasc);
        trackParVarPi_copy.propagateToDCA(primaryVertex, magneticField, &impactParameterPrimaryPi);
        trackV0_copy.propagateToDCA(primaryVertex, magneticField, &impactParameterV0);

        // DCAxy
        double dcaxyprimarypi = trackpion.dcaXY();
        double dcaxyv0dau0 = trackv0dau0.dcaXY();
        double dcaxyv0dau1 = trackv0dau1.dcaXY();
        double dcaxycascdau = trackxidaucharged.dcaXY();

        // get uncertainty of the decay length
        double phi, theta;
        getPointDirection(array{collision.posX(), collision.posY(), collision.posZ()}, vertexomegacFromFitter, phi, theta);
        auto errorDecayLength = std::sqrt(getRotatedCovMatrixXX(covMatrixPV, phi, theta) + getRotatedCovMatrixXX(covMatrixPCA, phi, theta));
        auto errorDecayLengthXY = std::sqrt(getRotatedCovMatrixXX(covMatrixPV, phi, 0.) + getRotatedCovMatrixXX(covMatrixPCA, phi, 0.));

        hxVertexOmegac->Fill(vertexomegacFromFitter[0]);

        // primary pi  pT spectrum
        double ptprimarypi = sqrt((pvecpionfromomegac[0] * pvecpionfromomegac[0]) + (pvecpionfromomegac[1] * pvecpionfromomegac[1]));
        hPtPrimaryPi->Fill(ptprimarypi);

        // computing invariant mass under the hypothesis of particles ID corresponding to the decay chain
        double m_lambda = v0element.mLambda();         // from LF table, V0 mass under lambda hypothesis
        double m_antilambda = v0element.mAntiLambda(); // from LF table, V0 mass under anti-lambda hypothesis

        double my_mlambda = 0.;
        const std::array<float, 2> arrMas_lambda = {0.93827, 0.13957};
        const std::array<float, 2> arrMas_antilambda = {0.13957, 0.93827};
        if (trackxidaucharged.sign() > 0) {
          my_mlambda = RecoDecay::m(array{pvecV0Dau0, pvecV0Dau1}, arrMas_antilambda);
        } else if (trackxidaucharged.sign() < 0) {
          my_mlambda = RecoDecay::m(array{pvecV0Dau0, pvecV0Dau1}, arrMas_lambda);
        }

        const std::array<float, 2> arrMas_cascade = {1.11568, 0.13957};
        double m_cascade = RecoDecay::m(array{pvecV0_d, pvecpionfromcasc}, arrMas_cascade);
        double m_cascade_notfixed = RecoDecay::m(array{pvecV0_d, pvecpionfromcasc}, array{my_mlambda, 0.13957});
        double m_casclf = casc.mXi();

        const std::array<float, 2> arrMas_omegac = {1.32171, 0.13957};
        double m_omegac = RecoDecay::m(array{pveccasc_d, pvecpionfromomegac}, arrMas_omegac);
        double m_omegac_notfixed = RecoDecay::m(array{pveccasc_d, pvecpionfromomegac}, array{m_cascade_notfixed, 0.13957});

        // computing cosPA
        double cpa_V0 = RecoDecay::cpa(coordvtx_casc, coordvtx_v0, pvecV0_m);
        double cpa_omegac = RecoDecay::cpa(array{collision.posX(), collision.posY(), collision.posZ()}, coordvtx_omegac, pvecomegac);
        double cpaxy_V0 = RecoDecay::cpaXY(coordvtx_casc, coordvtx_v0, pvecV0_m);
        double cpaxy_omegac = RecoDecay::cpaXY(array{collision.posX(), collision.posY(), collision.posZ()}, coordvtx_omegac, pvecomegac);
        double cpa_casc = RecoDecay::cpa(coordvtx_omegac, coordvtx_casc, pveccasc_d);
        double cpaxy_casc = RecoDecay::cpaXY(coordvtx_omegac, coordvtx_casc, pveccasc_d);
<<<<<<< HEAD
=======
        // NOTE COSPACASC:
        // calcolato rispetto al PV o al decay vtxcasc: non vedro' mai (per motivi di risoluzione) il vertice della omegac,quindi puntare la xi all'omegac o al PV non fa molta differenza
        // posso considerare la traccia della xi come una retta anziche' una curva (approssimazione), quindi usare momento alla produzione o al decadimento non dovrebbe fare grossa differenza
>>>>>>> 8908d5e7

        // computing decay length and ctau
        double declen_omegac = RecoDecay::distance(array{collision.posX(), collision.posY(), collision.posZ()}, coordvtx_omegac);
        double declen_cascade = RecoDecay::distance(coordvtx_omegac, coordvtx_casc);
        double declen_V0 = RecoDecay::distance(coordvtx_casc, coordvtx_v0);
        double ct_omegac = RecoDecay::ct(pvecomegac, declen_omegac, 2.6952);
        double ct_cascade = RecoDecay::ct(pveccasc_d, declen_cascade, 1.32171);
        double ct_V0 = RecoDecay::ct(pvecV0_m, declen_V0, 1.11568);

        // computing eta
        double pseudorap_omegac = RecoDecay::eta(pvecomegac);
        double pseudorap_cascade = RecoDecay::eta(pveccasc_d);
        double pseudorap_v0 = RecoDecay::eta(pvecV0_m);

        // DCA between cascade daughters (from LF table)
        double cascdaudca = dfc.getChi2AtPCACandidate();
        double v0daudca = dfv.getChi2AtPCACandidate();
        double omegacdaudca = df.getChi2AtPCACandidate();

        // set hfFlag
        int hfFlag = 1 << DecayType::OmegacToXiPi;

        // fill test histograms

        hInvMassOmegac->Fill(m_omegac);
        hMassOmegacNotFixed->Fill(m_omegac_notfixed);

        // fill the table
        rowCandidateBase(collision.globalIndex(),
                         collision.posX(), collision.posY(), collision.posZ(),
                         vertexomegacFromFitter[0], vertexomegacFromFitter[1], vertexomegacFromFitter[2],
                         vertexcascFromFitter[0], vertexcascFromFitter[1], vertexcascFromFitter[2],
                         vertexV0FromFitter[0], vertexV0FromFitter[1], vertexV0FromFitter[2],
                         // errorDecayLength, errorDecayLengthXY,
                         trackxidaucharged.sign(),
                         chi2PCA_omegac, chi2PCA_v0, chi2PCA_cascade,
                         pvecomegac[0], pvecomegac[1], pvecomegac[2],
                         pveccasc_d[0], pveccasc_d[1], pveccasc_d[2],
                         pvecpionfromomegac[0], pvecpionfromomegac[1], pvecpionfromomegac[2],
                         pvecV0_d[0], pvecV0_d[1], pvecV0_d[2],
                         pvecpionfromcasc[0], pvecpionfromcasc[1], pvecpionfromcasc[2],
                         pvecV0Dau0[0], pvecV0Dau0[1], pvecV0Dau0[2],
                         pvecV0Dau1[0], pvecV0Dau1[1], pvecV0Dau1[2],
<<<<<<< HEAD
                         impactParameterCasc.getY(), impactParameterPrimaryPi.getY(),
=======
                         impactParameterCasc.getY(), impactParameterPrimaryPi.getY(), // questo dovrebbe essere nel piano (x,y), non solo nella direzione y, vero? si
>>>>>>> 8908d5e7
                         impactParameterCasc.getZ(), impactParameterPrimaryPi.getZ(),
                         impactParameterV0.getY(), impactParameterV0.getZ(),
                         std::sqrt(impactParameterCasc.getSigmaY2()), std::sqrt(impactParameterPrimaryPi.getSigmaY2()), std::sqrt(impactParameterV0.getSigmaY2()),
                         v0.globalIndex(),
                         v0element.posTrackId(), v0element.negTrackId(),
                         casc.globalIndex(),
                         trackpion.globalIndex(),         // index pi <- omegac
                         trackxidaucharged.globalIndex(), // index pi <- cascade
                         impactParameterOmegac.getY(), impactParameterOmegac.getZ(),
                         ptprimarypi,
                         m_lambda, m_antilambda, m_cascade, m_omegac,
                         cpa_V0, cpa_omegac, cpa_casc, cpaxy_V0, cpaxy_omegac, cpaxy_casc,
                         ct_omegac, ct_cascade, ct_V0,
                         pseudorap_v0posdau, pseudorap_v0negdau, pseudorap_pifromcas, pseudorap_pifromome,
                         pseudorap_omegac, pseudorap_cascade, pseudorap_v0,
                         my_mlambda, m_cascade_notfixed, m_omegac_notfixed,
                         vertexCascLFtable[0], vertexCascLFtable[0], vertexCascLFtable[0], m_casclf, dcaxyprimarypi, dcaxyv0dau0, dcaxyv0dau1, dcaxycascdau,
                         cascdaudca, v0daudca, omegacdaudca, hfFlag);

      } // loop over pions
    }   // loop over candidates
  }     // end of process
};      // end of struct

<<<<<<< HEAD
=======
/*
//Extends the base table with expression columns
struct HfCandidateCreatorOmegacExpressions {
  Spawns<aod::HfCandOmegacExt> rowCandidateOmegac;
  void init(InitContext const&) {}
};*/
/*Spawns<ExtendedTable> handle; User-defined extended tables need to be requested by adding
Spawns<> template to the task. The table is created before the task is run and is
accessible through the handle variable that acts as a pointer.
Looking at HFSecondaryVertex.h seems like you need to define the extended table to make the momenta
components available to compute other quantities that have to be put in the table.
*/

>>>>>>> 8908d5e7
/// Performs MC matching.
struct HfCandidateCreatorOmegacMc {
  Produces<aod::HfCandOmegacMCRec> rowMCMatchRec;
  Produces<aod::HfCandOmegacMCGen> rowMCMatchGen;

  void process(aod::HfCandOmegacBase const& candidates,
               aod::BigTracksMC const& tracks,
<<<<<<< HEAD
               aod::McParticles const& particlesMC)
=======
               aod::McParticles const& particlesMC) // this table contains basic MC particle properties
>>>>>>> 8908d5e7
  {
    int indexRec = -1;
    int8_t sign = 0;
    int8_t flag = 0;
    // int8_t origin = 0; //to be used for prompt/non prompt
    int8_t debug = 0;

    // Match reconstructed candidates.
    for (auto& candidate : candidates) {
      // Printf("New rec. candidate");
      flag = 0;
      // origin = 0;
      debug = 0;
<<<<<<< HEAD
      auto arrayDaughters = array{candidate.primarypi_as<aod::BigTracksMC>(), // pi <- omegac
=======
      // here I use the getters I implemented for the elements of the table HfCandOmegacBase (the one defined above for data analysis -> for the getters see SecondaryVertex.h)
      auto arrayDaughters = array{candidate.primarypi_as<aod::BigTracksMC>(), // pi <- omegac (sintax taken from CandidateCreatorLambdaB)
>>>>>>> 8908d5e7
                                  candidate.bachelor_as<aod::BigTracksMC>(),  // pi <- cascade
                                  candidate.posTrack_as<aod::BigTracksMC>(),  // p <- lambda
                                  candidate.negTrack_as<aod::BigTracksMC>()}; // pi <- lambda
      auto arrayDaughtersCasc = array{candidate.bachelor_as<aod::BigTracksMC>(),
                                      candidate.posTrack_as<aod::BigTracksMC>(),
                                      candidate.negTrack_as<aod::BigTracksMC>()};
      auto arrayDaughtersV0 = array{candidate.posTrack_as<aod::BigTracksMC>(),
                                    candidate.negTrack_as<aod::BigTracksMC>()};

      // Omegac → p pi pi pi
      // Printf("Checking Omegac → p π π π");
      indexRec = RecoDecay::getMatchedMCRec(particlesMC, arrayDaughters, 4332, array{211, -211, 2212, -211}, true, &sign, 3); // pdg::Code::kOmegac0=4332 - proton 2212 - pi+ 211
      if (indexRec == -1) {
        debug = 1;
      }
      if (indexRec > -1) {
        // cascade → lambda pi
        // Printf("Checking cascade → lambda pi");
        indexRec = RecoDecay::getMatchedMCRec(particlesMC, arrayDaughtersCasc, 3312, array{-211, 2212, -211}, true, &sign, 2); // pdg::Code::kXiMinus=3312
        if (indexRec == -1) {
          debug = 2;
        }
        if (indexRec > -1) {
          // v0 → p pi
          // Printf("Checking v0 → p pi");
          indexRec = RecoDecay::getMatchedMCRec(particlesMC, arrayDaughtersV0, 3122, array{2212, -211}, true, &sign, 1); // pdg::Code::kLambda=3122
          if (indexRec == -1) {
            debug = 3;
          }
          if (indexRec > -1) {
            flag = sign * (1 << DecayType::OmegacToXiPi);
          }
        }
      }
      if (debug == 2 || debug == 3) {
        LOGF(info, "WARNING: Omegac0 decays in the expected final state but the condition on the intermediate states are not fulfilled");
      }
      rowMCMatchRec(flag, debug);
<<<<<<< HEAD
=======
      // debug=0 -> tutti i decadimenti sono ok
      // debug=1 -> decadimento omegac in stato finale non corretto
      // debug=2 -> decadimento omegac in stato finale corretto ma decadimento cascade in stato finale non corretto
      // debug=3 -> decadimento omegac in stato finale corretto, decadimento cascade in stato finale corretto ma decadimento lambda in stato finale non corretto
>>>>>>> 8908d5e7

    } // close loop over candidates

    // Match generated particles.
    for (auto& particle : particlesMC) {
      // Printf("New gen. candidate");
      flag = 0;
      // origin = 0;
      //  Omegac → Xi pi
      if (RecoDecay::isMatchedMCGen(particlesMC, particle, 4332, array{3312, 211}, true)) {
        // Match Xi -> lambda pi
        auto cascMC = particlesMC.rawIteratorAt(particle.daughtersIds().front());
        // Printf("Checking cascade → lambda pi");
        if (RecoDecay::isMatchedMCGen(particlesMC, cascMC, 3312, array{3122, -211}, true)) {
          // lambda -> p pi
          auto v0MC = particlesMC.rawIteratorAt(cascMC.daughtersIds().front());
          if (RecoDecay::isMatchedMCGen(particlesMC, v0MC, 3122, array{2212, -211}, true, &sign)) {
            flag = sign * (1 << DecayType::OmegacToXiPi);
          }
        }
      }
      // rowMCMatchGen(flag, origin);
      rowMCMatchGen(flag);
    }

  } // close process
};  // close struct

WorkflowSpec defineDataProcessing(ConfigContext const& cfgc)
{
  WorkflowSpec workflow{};

  workflow.push_back(adaptAnalysisTask<HfCandidateCreatorOmegac>(cfgc));

  const bool doMC = cfgc.options().get<bool>("doMC");
  if (doMC) {
    workflow.push_back(adaptAnalysisTask<HfCandidateCreatorOmegacMc>(cfgc));
  }

  return workflow;
}<|MERGE_RESOLUTION|>--- conflicted
+++ resolved
@@ -53,23 +53,10 @@
 
 // Reconstruction of omegac candidates
 struct HfCandidateCreatorOmegac {
-<<<<<<< HEAD
   Produces<aod::HfCandOmegacBase> rowCandidateBase;
 
   // - - - - - - - - - - CONFIGURABLES - - - - - - - - - -
   Configurable<bool> b_propdca{"b_propdca", false, "create tracks version propagated to PCA"};
-=======
-  Produces<aod::HfCandOmegacBase> rowCandidateBase; // produced table
-
-  // - - - - - - - - - - CONFIGURABLES - - - - - - - - - -
-
-  // Configurable<double> magneticField{"d_bz", 5., "magnetic field"};
-  Configurable<bool> b_propdca{"b_propdca", false, "create tracks version propagated to PCA"};
-  /*NOT: it's better to call fitter.process() with setPropagateToPCA(false) beforehand and call propagateTracksToVertex() only if I am sure I will use the vertex.
-  The reason is (apart from the fact that one may reject the vertex after the chi2 or DCA check etc.) that in principle e.g. 2 vertices can be found for a pair
-  of tracks, in this case the automatic propagation will create copies of propagated tracks for both of them, even if we usually use only 1st (best) vertex.
-  While by using the configurable false and then adding the command propagateTracksToVertex() in the code one has  a control on what is propagated*/
->>>>>>> 8908d5e7
   Configurable<double> d_maxr{"d_maxr", 200., "reject PCA's above this radius"};
   Configurable<double> d_maxdzini{"d_maxdzini", 4., "reject (if>0) PCA candidate if tracks DZ exceeds threshold"};
   Configurable<double> d_minparamchange{"d_minparamchange", 1.e-3, "stop iterations if largest change of any X is smaller than this"};
@@ -93,32 +80,12 @@
   o2::base::Propagator::MatCorrType matCorr = o2::base::Propagator::MatCorrType::USEMatCorrLUT;
   int runNumber;
 
-<<<<<<< HEAD
   // - - - - - - - - - - OUTPUTOBJECTS - - - - - - - - - -
-=======
-  /*ABOUT DCA FITTER: To get the most precise results one can request ft.setRefitWithMatCorr(true): in this case when propagateTracksToVertex() is
-  called, the tracks will be propagated to the V0 with requested material corrections, one new V0 minimization will be done and only after that
-  the final propagation to final V0 position will be done. Since this is CPU consiming, it is reccomended to disable propagation to V0 by default
-  (ft.setPropagateToPCA(false)) and call separately ft.propagateTracksToVertex() after preliminary checks on the V0 candidate
-  (see AliceO2/Detectors/Vertexing/README.md )*/
-
-  // - - - - - - - - - - OUTPUTOBJECTS - - - - - - - - - -
-  // These istograms will be added to the file AnalysisResults.root
->>>>>>> 8908d5e7
   OutputObj<TH1F> hPtPrimaryPi{TH1F("hPtPrimaryPi", "p_T primary #pi;p_T (GeV/#it{c});entries", 500, 0, 20)};
   OutputObj<TH1F> hxVertexOmegac{TH1F("hxVertexOmegac", "x Omegac vertex;xVtx;entries", 500, -10, 10)};
   OutputObj<TH1F> hInvMassOmegac{TH1F("hInvMassOmegac", "Omegac invariant mass;inv mass;entries", 500, 2.2, 3.1)};
   OutputObj<TH1F> hMassOmegacNotFixed{TH1F("hMassOmegacNotFixed", "hMassOmegacNotFixed;invmass;entries", 500, 2.2, 3.1)};
 
-<<<<<<< HEAD
-=======
-  // - - - - - - - - - - FLAGS - - - - - - - - - -
-  /*Using flags in filters (for example d_selectionFlagXic): first define the filter with the flag, then specify in the tables taken as arguments in process: process(soa::Filtered<nometabella>),
-  by doing so I will automatically take from the table <nometabella> only the elements that satisfy the condition specified in the filter. Example:
-  Configurable<int> d_selectionFlagXic{"d_selectionFlagXic", 1, "Selection Flag for Xic"}; --> set flag value in a configurable
-  Filter filterSelectCandidates = (aod::hf_selcandidate_xic::isSelXicToPKPi >= d_selectionFlagXic || aod::hf_selcandidate_xic::isSelXicToPiKP >= d_selectionFlagXic);  --> define the filter */
-
->>>>>>> 8908d5e7
   void init(InitContext const&)
   {
     ccdb->setURL(ccdbUrl);
@@ -135,24 +102,15 @@
   Filter filterSelectCollisions = (aod::hf_sel_collision::whyRejectColl == 0);
   using SelectedCollisions = soa::Filtered<soa::Join<aod::Collisions, aod::HfSelCollision>>;
 
-  using MyTracks = soa::Join<aod::BigTracks, aod::TracksDCA, aod::TrackSelection>; // TrackSelection contains info about Nclusters in detectors
+  using MyTracks = soa::Join<aod::BigTracks, aod::TracksDCA, aod::TrackSelection>;
 
   // - - - - - - - - - - PROCESS - - - - - - - - - -
   void process(SelectedCollisions::iterator const& collision,
-<<<<<<< HEAD
-=======
-               // soa::Join<aod::Collisions, aod::HFSelCollision>::iterator const& collision,
-               // aod::Collision const& collision,
->>>>>>> 8908d5e7
                aod::BCsWithTimestamps const& bcWithTimeStamps,
                aod::CascDataExt const& cascades,
                MyTracks const& tracks,
                aod::V0Datas const&,
-<<<<<<< HEAD
                aod::V0sLinked const&)
-=======
-               aod::V0sLinked const&) // since I giveas input the iterator over collisions, the process function will be called per collision (and so will loop over the cascade of each collision)
->>>>>>> 8908d5e7
 
   {
 
@@ -196,10 +154,6 @@
     dfv.setUseAbsDCA(useabsdca);
     dfv.setWeightedFinalPCA(useweightedpca);
     dfv.setRefitWithMatCorr(b_refitwithmatcorr);
-<<<<<<< HEAD
-=======
-    // INFO aboout DCA fitter: AliceO2/Detectors/Vertexing/include/DetectorsVertexing/DCAFitterN.h
->>>>>>> 8908d5e7
 
     // loop over cascades reconstructed by cascadebuilder.cxx
     for (auto& casc : cascades) {
@@ -218,13 +172,12 @@
         continue;
       }
       auto v0 = casc.v0_as<aod::V0sLinked>();
-      auto v0element = v0.v0Data(); // V0 element from LF table containing V0 info
+      auto v0element = v0.v0Data();                     // V0 element from LF table containing V0 info
       // V0 positive daughter
       auto trackv0dau0 = v0element.posTrack_as<MyTracks>(); // p <- V0 track (positive track) from MyTracks table
       // V0 negative daughter
       auto trackv0dau1 = v0element.negTrack_as<MyTracks>(); // pion <- V0 track (negative track) from MyTracks table
-
-<<<<<<< HEAD
+      
       // check that particles come from the same collision
       if (RejDiffCollTrack) {
         if (trackv0dau0.collisionId() != trackv0dau1.collisionId()) {
@@ -235,24 +188,6 @@
         }
       }
 
-=======
-      /*
-      LOGF(info, "- - - - - - -   Particles processed   - - - - - - -");
-      LOGF(info, "Process cascade %d with V0 daughter %d and charged daughter %d ", casc.globalIndex(), casc.v0Id(), casc.index0Id());
-      LOGF(info, "Process V0 (V0Id %d) daughters %d (pos) and %d (neg) ", casc.v0Id(), trackv0dau0.globalIndex(), trackv0dau1.globalIndex());
-      */
-
-      // check that particles come from the same collision
-      if (RejDiffCollTrack) {
-        if (trackv0dau0.collisionId() != trackv0dau1.collisionId()) {
-          continue;
-        }
-        if (trackxidaucharged.collisionId() != trackv0dau0.collisionId()) {
-          continue;
-        }
-      }
-
->>>>>>> 8908d5e7
       //--------------------------reconstruct V0--------------------------------------
 
       // pseudorapidity
@@ -266,7 +201,6 @@
       // info from LF table
       array<float, 3> pvecV0LFtable = {v0element.px(), v0element.py(), v0element.pz()};
       array<float, 3> vertexV0 = {v0element.x(), v0element.y(), v0element.z()};
-<<<<<<< HEAD
 
       // reconstruct V0 with DCAFitter
       int nfv = dfv.process(trackParCovV0Dau0, trackParCovV0Dau1);
@@ -275,56 +209,22 @@
       }
       auto vertexV0FromFitter = dfv.getPCACandidate();
       auto chi2PCA_v0 = dfv.getChi2AtPCACandidate();
-=======
-      // LOGF(info, "Momentum V0 from LF table: %f (px) %f (py) %f (pz)", v0element.px(), v0element.py(), v0element.pz());
-      // LOGF(info, "Vertex V0 from LF table: %f (x) %f (y) %f (z)", v0element.x(), v0element.y(), v0element.z());
-
-      // reconstruct V0 with DCAFitter
-      int nfv = dfv.process(trackParCovV0Dau0, trackParCovV0Dau1); // process restituisce un int che corrisponde al numero di vertici trovati
-      // LOGF(info, "- - - - - - -   V0 DCA fitter   - - - - - - -");
-      // LOGF(info, "Process value (V0): %d", nfv);
-      if (nfv == 0) {
-        continue;
-      }
-      auto vertexV0FromFitter = dfv.getPCACandidate(); // After finding the vertex tracks are propagated to the PCA if setPropagateToPCA is set to true
-      auto chi2PCA_v0 = dfv.getChi2AtPCACandidate();
-      // NOT NEEDED, PropagateTracksToVertex() IS CALLED
-      /*NOTA SU TRACK PROPAGATION METHODS: propagateTo does 1 step propagation with fixed Bz field, while the propagateTracksToVertex optionally invokes the Propagator
-      which does multi-step 3D field propagation with material effects corrections. PropagateTracksToVertex() eventually calls propagateTo multiple times */
-      // trackParCovV0Dau0.propagateTo(vertexV0FromFitter[0],magneticField);
-      // trackParCovV0Dau1.propagateTo(vertexV0FromFitter[0],magneticField);
->>>>>>> 8908d5e7
       array<float, 3> pvecV0Dau0;
       array<float, 3> pvecV0Dau1;
       dfv.propagateTracksToVertex();
       if (!dfv.isPropagateTracksToVertexDone()) {
         continue;
       }
-<<<<<<< HEAD
-      dfv.getTrack(0).getPxPyPzGlo(pvecV0Dau0);
-      dfv.getTrack(1).getPxPyPzGlo(pvecV0Dau1);
-=======
-      dfv.getTrack(0).getPxPyPzGlo(pvecV0Dau0); // update V0daughter0 momentum at V0 decay vertex (track number follows the order of tracks used in the function df.process)
-      dfv.getTrack(1).getPxPyPzGlo(pvecV0Dau1); // update V0daughter1 momentum at V0 decay vertex
->>>>>>> 8908d5e7
+      dfv.getTrack(0).getPxPyPzGlo(pvecV0Dau0); 
+      dfv.getTrack(1).getPxPyPzGlo(pvecV0Dau1); 
       array<float, 3> pvecV0_m = {pvecV0Dau0[0] + pvecV0Dau1[0], pvecV0Dau0[1] + pvecV0Dau1[1], pvecV0Dau0[2] + pvecV0Dau1[2]};
 
       std::array<float, 3> coordvtx_v0 = dfv.getPCACandidatePos();
       std::array<float, 3> momvtx_v0 = pvecV0_m;
       std::array<float, 6> covvtx_v0 = dfv.calcPCACovMatrixFlat();
-<<<<<<< HEAD
 
       // create V0 track
       auto trackV0 = o2::dataformats::V0(dfv.getPCACandidatePos(), pvecV0_m, dfv.calcPCACovMatrixFlat(), trackParCovV0Dau0, trackParCovV0Dau1, {0, 0}, {0, 0});
-=======
-      // LOGF(info,"Decay vertex V0 from DCAFitter: %f (x), %f (y), %f (z)", coordvtx_v0[0], coordvtx_v0[1], coordvtx_v0[2]);
-      // LOGF(info,"Momentum V0 from DCAFitter: %f (px), %f (py), %f (pz)", momvtx_v0[0], momvtx_v0[1], momvtx_v0[2]);
-      // LOGF(info,"Covariance (decay vertex) V0 from DCAFitter: %f (x), %f (y), %f (z), %f, %f, %f", covvtx_v0[0], covvtx_v0[1], covvtx_v0[2], covvtx_v0[3], covvtx_v0[4], covvtx_v0[5]);
-
-      // create V0 track
-      auto trackV0 = o2::dataformats::V0(dfv.getPCACandidatePos(), pvecV0_m, dfv.calcPCACovMatrixFlat(), trackParCovV0Dau0, trackParCovV0Dau1, {0, 0}, {0, 0});
-      // see  AliceO2/DataFormats/Reconstruction/include/ReconstructionDataFormats/V0.h
->>>>>>> 8908d5e7
       auto trackV0_copy = trackV0;
 
       //-----------------------------reconstruct cascade------------------------------
@@ -340,48 +240,24 @@
 
       // reconstruct cascade with DCAFitter
       int nfc = dfc.process(trackV0, trackParVar_xidaucharged);
-<<<<<<< HEAD
       if (nfc == 0) {
         continue;
       }
-      auto vertexcascFromFitter = dfc.getPCACandidate();
+      auto vertexcascFromFitter = dfc.getPCACandidate(); 
       auto chi2PCA_cascade = dfc.getChi2AtPCACandidate();
-=======
-      // LOGF(info, "- - - - - - -   Cascade DCA fitter   - - - - - - -");
-      // LOGF(info, "Process value (cascade): %d", nfc);
-      if (nfc == 0) {
-        continue;
-      }
-      auto vertexcascFromFitter = dfc.getPCACandidate(); // After finding the vertex tracks are propagated to the DCA
-      auto chi2PCA_cascade = dfc.getChi2AtPCACandidate();
-      // NOT NEEDED, PropagateTracksToVertex() IS CALLED
-      // trackV0.propagateTo(vertexcascFromFitter[0],magneticField);
-      // trackParVar_xidaucharged.propagateTo(vertexcascFromFitter[0],magneticField);
->>>>>>> 8908d5e7
       array<float, 3> pvecV0_d;
       array<float, 3> pvecpionfromcasc;
       dfc.propagateTracksToVertex();
       if (!dfc.isPropagateTracksToVertexDone()) {
         continue;
       }
-<<<<<<< HEAD
-      dfc.getTrack(0).getPxPyPzGlo(pvecV0_d);
-      dfc.getTrack(1).getPxPyPzGlo(pvecpionfromcasc);
-=======
-      dfc.getTrack(0).getPxPyPzGlo(pvecV0_d);         // update V0 momentum at cascade decay vertex
-      dfc.getTrack(1).getPxPyPzGlo(pvecpionfromcasc); // update pi <- cascade momentum at cascade decay vertex
->>>>>>> 8908d5e7
+      dfc.getTrack(0).getPxPyPzGlo(pvecV0_d);         
+      dfc.getTrack(1).getPxPyPzGlo(pvecpionfromcasc); 
       array<float, 3> pveccasc_m = {pvecV0_d[0] + pvecpionfromcasc[0], pvecV0_d[1] + pvecpionfromcasc[1], pvecV0_d[2] + pvecpionfromcasc[2]};
 
       std::array<float, 3> coordvtx_casc = dfc.getPCACandidatePos();
       std::array<float, 3> momvtx_casc = pveccasc_m;
       std::array<float, 6> covvtx_casc = dfc.calcPCACovMatrixFlat();
-<<<<<<< HEAD
-=======
-      // LOGF(info,"Decay vertex cascade from DCAFitter: %f (x), %f (y), %f (z)", coordvtx_casc[0], coordvtx_casc[1], coordvtx_casc[2]);
-      // LOGF(info,"Momentum cascade from DCAFitter: %f (px), %f (py), %f (pz)", momvtx_casc[0], momvtx_casc[1], momvtx_casc[2]);
-      // LOGF(info,"Covariance (decay vertex) cascade from DCAFitter: %f (x), %f (y), %f (z), %f, %f, %f", covvtx_casc[0], covvtx_casc[1], covvtx_casc[2], covvtx_casc[3], covvtx_casc[4], covvtx_casc[5]);
->>>>>>> 8908d5e7
 
       // create cascade track
       auto trackcasc = o2::dataformats::V0(dfc.getPCACandidatePos(), pveccasc_m, dfc.calcPCACovMatrixFlat(), trackV0, trackParVar_xidaucharged, {0, 0}, {0, 0});
@@ -414,48 +290,25 @@
 
         // reconstruct omegac with DCAFitter
         int nfo = df.process(trackcasc, trackParVarPi);
-<<<<<<< HEAD
-=======
-        // LOGF(info, "- - - - - - -   Omegac DCA fitter   - - - - - - -");
-        // LOGF(info, "Process value (omegac): %d", nfo);
-        //  reconstruct the 2-prong omegac
->>>>>>> 8908d5e7
         if (nfo == 0) {
           continue;
         }
         auto vertexomegacFromFitter = df.getPCACandidate();
         auto chi2PCA_omegac = df.getChi2AtPCACandidate();
         auto covMatrixPCA = df.calcPCACovMatrixFlat();
-<<<<<<< HEAD
-=======
-        // NOT NEEDED, PropagateTracksToVertex() IS CALLED
-        // trackcasc.propagateTo(vertexomegacFromFitter[0],magneticField);
-        // trackParVarPi.propagateTo(vertexomegacFromFitter[0],magneticField);
->>>>>>> 8908d5e7
         array<float, 3> pveccasc_d;
         array<float, 3> pvecpionfromomegac;
         df.propagateTracksToVertex();
         if (!df.isPropagateTracksToVertexDone()) {
           continue;
         }
-<<<<<<< HEAD
-        df.getTrack(0).getPxPyPzGlo(pveccasc_d);
-        df.getTrack(1).getPxPyPzGlo(pvecpionfromomegac);
-=======
         df.getTrack(0).getPxPyPzGlo(pveccasc_d);                                                                                                            // update cascade momentum at omegac decay vertex
         df.getTrack(1).getPxPyPzGlo(pvecpionfromomegac);                                                                                                    // update pi <- omegac momentum at omegac decay vertex
->>>>>>> 8908d5e7
         array<float, 3> pvecomegac = {pveccasc_d[0] + pvecpionfromomegac[0], pveccasc_d[1] + pvecpionfromomegac[1], pveccasc_d[2] + pvecpionfromomegac[2]}; // omegac momentum
 
         std::array<float, 3> coordvtx_omegac = df.getPCACandidatePos();
         std::array<float, 3> momvtx_omegac = pvecomegac;
         std::array<float, 6> covvtx_omegac = df.calcPCACovMatrixFlat();
-<<<<<<< HEAD
-=======
-        // LOGF(info,"Decay vertex omegac from DCAFitter: %f (x), %f (y), %f (z)", coordvtx_omegac[0], coordvtx_omegac[1], coordvtx_omegac[2]);
-        // LOGF(info,"Momentum omegac from DCAFitter: %f (px), %f (py), %f (pz)", momvtx_omegac[0], momvtx_omegac[1], momvtx_omegac[2]);
-        // LOGF(info,"Covariance (decay vertex) omegac from DCAFitter: %f (x), %f (y), %f (z), %f, %f, %f", covvtx_omegac[0], covvtx_omegac[1], covvtx_omegac[2], covvtx_omegac[3], covvtx_omegac[4], covvtx_omegac[5]);
->>>>>>> 8908d5e7
 
         // create omegac track
         auto trackomegac = o2::dataformats::V0(df.getPCACandidatePos(), pvecomegac, df.calcPCACovMatrixFlat(), trackcasc, trackParVarPi, {0, 0}, {0, 0});
@@ -467,15 +320,9 @@
 
         // impact parameter
         auto covMatrixPV = primaryVertex.getCov();
-<<<<<<< HEAD
-        o2::dataformats::DCA impactParameterCasc;
-        o2::dataformats::DCA impactParameterPrimaryPi;
-        o2::dataformats::DCA impactParameterV0;
-=======
-        o2::dataformats::DCA impactParameterCasc;      // impact parameter cascade
-        o2::dataformats::DCA impactParameterPrimaryPi; // impact parameter pion
-        o2::dataformats::DCA impactParameterV0;        // inpact parameter V0
->>>>>>> 8908d5e7
+        o2::dataformats::DCA impactParameterCasc;      
+        o2::dataformats::DCA impactParameterPrimaryPi; 
+        o2::dataformats::DCA impactParameterV0;        
         trackcasc_copy.propagateToDCA(primaryVertex, magneticField, &impactParameterCasc);
         trackParVarPi_copy.propagateToDCA(primaryVertex, magneticField, &impactParameterPrimaryPi);
         trackV0_copy.propagateToDCA(primaryVertex, magneticField, &impactParameterV0);
@@ -527,12 +374,6 @@
         double cpaxy_omegac = RecoDecay::cpaXY(array{collision.posX(), collision.posY(), collision.posZ()}, coordvtx_omegac, pvecomegac);
         double cpa_casc = RecoDecay::cpa(coordvtx_omegac, coordvtx_casc, pveccasc_d);
         double cpaxy_casc = RecoDecay::cpaXY(coordvtx_omegac, coordvtx_casc, pveccasc_d);
-<<<<<<< HEAD
-=======
-        // NOTE COSPACASC:
-        // calcolato rispetto al PV o al decay vtxcasc: non vedro' mai (per motivi di risoluzione) il vertice della omegac,quindi puntare la xi all'omegac o al PV non fa molta differenza
-        // posso considerare la traccia della xi come una retta anziche' una curva (approssimazione), quindi usare momento alla produzione o al decadimento non dovrebbe fare grossa differenza
->>>>>>> 8908d5e7
 
         // computing decay length and ctau
         double declen_omegac = RecoDecay::distance(array{collision.posX(), collision.posY(), collision.posZ()}, coordvtx_omegac);
@@ -576,11 +417,7 @@
                          pvecpionfromcasc[0], pvecpionfromcasc[1], pvecpionfromcasc[2],
                          pvecV0Dau0[0], pvecV0Dau0[1], pvecV0Dau0[2],
                          pvecV0Dau1[0], pvecV0Dau1[1], pvecV0Dau1[2],
-<<<<<<< HEAD
-                         impactParameterCasc.getY(), impactParameterPrimaryPi.getY(),
-=======
-                         impactParameterCasc.getY(), impactParameterPrimaryPi.getY(), // questo dovrebbe essere nel piano (x,y), non solo nella direzione y, vero? si
->>>>>>> 8908d5e7
+                         impactParameterCasc.getY(), impactParameterPrimaryPi.getY(), 
                          impactParameterCasc.getZ(), impactParameterPrimaryPi.getZ(),
                          impactParameterV0.getY(), impactParameterV0.getZ(),
                          std::sqrt(impactParameterCasc.getSigmaY2()), std::sqrt(impactParameterPrimaryPi.getSigmaY2()), std::sqrt(impactParameterV0.getSigmaY2()),
@@ -605,22 +442,7 @@
   }     // end of process
 };      // end of struct
 
-<<<<<<< HEAD
-=======
-/*
-//Extends the base table with expression columns
-struct HfCandidateCreatorOmegacExpressions {
-  Spawns<aod::HfCandOmegacExt> rowCandidateOmegac;
-  void init(InitContext const&) {}
-};*/
-/*Spawns<ExtendedTable> handle; User-defined extended tables need to be requested by adding
-Spawns<> template to the task. The table is created before the task is run and is
-accessible through the handle variable that acts as a pointer.
-Looking at HFSecondaryVertex.h seems like you need to define the extended table to make the momenta
-components available to compute other quantities that have to be put in the table.
-*/
-
->>>>>>> 8908d5e7
+
 /// Performs MC matching.
 struct HfCandidateCreatorOmegacMc {
   Produces<aod::HfCandOmegacMCRec> rowMCMatchRec;
@@ -628,11 +450,7 @@
 
   void process(aod::HfCandOmegacBase const& candidates,
                aod::BigTracksMC const& tracks,
-<<<<<<< HEAD
-               aod::McParticles const& particlesMC)
-=======
-               aod::McParticles const& particlesMC) // this table contains basic MC particle properties
->>>>>>> 8908d5e7
+               aod::McParticles const& particlesMC) 
   {
     int indexRec = -1;
     int8_t sign = 0;
@@ -646,12 +464,7 @@
       flag = 0;
       // origin = 0;
       debug = 0;
-<<<<<<< HEAD
-      auto arrayDaughters = array{candidate.primarypi_as<aod::BigTracksMC>(), // pi <- omegac
-=======
-      // here I use the getters I implemented for the elements of the table HfCandOmegacBase (the one defined above for data analysis -> for the getters see SecondaryVertex.h)
-      auto arrayDaughters = array{candidate.primarypi_as<aod::BigTracksMC>(), // pi <- omegac (sintax taken from CandidateCreatorLambdaB)
->>>>>>> 8908d5e7
+      auto arrayDaughters = array{candidate.primarypi_as<aod::BigTracksMC>(), // pi <- omegac 
                                   candidate.bachelor_as<aod::BigTracksMC>(),  // pi <- cascade
                                   candidate.posTrack_as<aod::BigTracksMC>(),  // p <- lambda
                                   candidate.negTrack_as<aod::BigTracksMC>()}; // pi <- lambda
@@ -690,13 +503,6 @@
         LOGF(info, "WARNING: Omegac0 decays in the expected final state but the condition on the intermediate states are not fulfilled");
       }
       rowMCMatchRec(flag, debug);
-<<<<<<< HEAD
-=======
-      // debug=0 -> tutti i decadimenti sono ok
-      // debug=1 -> decadimento omegac in stato finale non corretto
-      // debug=2 -> decadimento omegac in stato finale corretto ma decadimento cascade in stato finale non corretto
-      // debug=3 -> decadimento omegac in stato finale corretto, decadimento cascade in stato finale corretto ma decadimento lambda in stato finale non corretto
->>>>>>> 8908d5e7
 
     } // close loop over candidates
 
