// Copyright 2019-2020 CERN and copyright holders of ALICE O2.
// See https://alice-o2.web.cern.ch/copyright for details of the copyright holders.
// All rights not expressly granted are reserved.
//
// This software is distributed under the terms of the GNU General Public
// License v3 (GPL Version 3), copied verbatim in the file "COPYING".
//
// In applying this license CERN does not waive the privileges and immunities
// granted to it by virtue of its status as an Intergovernmental Organization
// or submit itself to any jurisdiction.

/// \file candidateCreatorSigmac0plusplus.cxx
/// \brief Σc0,++ → Λc+(→pK-π+) π-,+ candidate builder
/// \note Λc± candidates selected from the HFLcCandidateSelector.cxx
///
/// \author Mattia Faggin <mfaggin@cern.ch>, University and INFN PADOVA

#include "CCDB/BasicCCDBManager.h"             // for dca recalculation
#include "DataFormatsParameters/GRPMagField.h" // for dca recalculation
#include "DataFormatsParameters/GRPObject.h"   // for dca recalculation
#include "DetectorsBase/GeometryManager.h"     // for dca recalculation
#include "DetectorsBase/Propagator.h"          // for dca recalculation
#include "DetectorsVertexing/PVertexer.h"      // for dca recalculation
#include "Framework/AnalysisTask.h"
#include "Framework/runDataProcessing.h"

#include "Common/Core/TrackSelection.h"
#include "Common/Core/trackUtilities.h"
#include "Common/DataModel/CollisionAssociationTables.h"

#include "PWGHF/Core/HfHelper.h"
#include "PWGHF/DataModel/CandidateReconstructionTables.h"
#include "PWGHF/DataModel/CandidateSelectionTables.h"
#include "PWGHF/Utils/utilsBfieldCCDB.h" // for dca recalculation

using namespace o2;
using namespace o2::framework;
using namespace o2::framework::expressions;

struct HfCandidateCreatorSigmac0plusplus {
  /// Table with Σc0,++ info
  Produces<aod::HfCandScBase> rowScCandidates;

  /// Selection of candidates Λc+
  Configurable<int> selectionFlagLc{"selectionFlagLc", 1, "Selection Flag for Lc"};
  Configurable<double> yCandLcMax{"yCandLcMax", -1., "max. candLc. Lc rapidity"};
  Configurable<double> mPKPiCandLcMax{"mPKPiCandLcMax", 0.03, "max. spread (abs. value) between PDG(Lc) and Minv(pKpi)"};
  Configurable<double> mPiKPCandLcMax{"mPiKPCandLcMax", 0.03, "max. spread (abs. value) between PDG(Lc) and Minv(piKp)"};
  /// Selections on candidate soft π-,+
  Configurable<float> softPiEtaMax{"softPiEtaMax", 0.9f, "Soft pion max value for pseudorapidity (abs vale)"};
  Configurable<int> softPiItsHitMap{"softPiItsHitMap", 127, "Soft pion ITS hitmap"};
  Configurable<int> softPiItsHitsMin{"softPiItsHitsMin", 1, "Minimum number of ITS layers crossed by the soft pion among those in \"softPiItsHitMap\""};
  Configurable<float> softPiDcaXYMax{"softPiDcaXYMax", 0.065, "Soft pion max dcaXY (cm)"};
  Configurable<float> softPiDcaZMax{"softPiDcaZMax", 0.065, "Soft pion max dcaZ (cm)"};
  // CCDB
  Configurable<bool> isRun2Ccdb{"isRun2Ccdb", false, "enable Run 2 or Run 3 GRP objects for magnetic field"};
  Configurable<std::string> ccdbUrl{"ccdbUrl", "http://alice-ccdb.cern.ch", "url of the ccdb repository"};
  Configurable<std::string> ccdbPathLut{"ccdbPathLut", "GLO/Param/MatLUT", "Path for LUT parametrization"};
  Configurable<std::string> ccdbPathGrp{"ccdbPathGrp", "GLO/GRP/GRP", "Path of the grp file (Run 2)"};
  Configurable<std::string> ccdbPathGrpMag{"ccdbPathGrpMag", "GLO/Config/GRPMagField", "CCDB path of the GRPMagField object (Run 3)"};

<<<<<<< HEAD
  HfHelper hfHelper;

  HistogramRegistry histos;
=======
  /// Cut selection object for soft π-,+
  TrackSelection softPiCuts;

  // Needed for dcaXY, dcaZ recalculation of soft pions reassigned to a new collision
  Service<o2::ccdb::BasicCCDBManager> ccdb;
  o2::base::MatLayerCylSet* lut;
  o2::base::Propagator::MatCorrType noMatCorr = o2::base::Propagator::MatCorrType::USEMatCorrNONE;
  int runNumber;
>>>>>>> 83032304

  using CandidatesLc = soa::Filtered<soa::Join<aod::HfCand3Prong, aod::HfSelLc>>;

  /// Filter the candidate Λc+ used for the Σc0,++ creation
  Filter filterSelectCandidateLc = (aod::hf_sel_candidate_lc::isSelLcToPKPi >= selectionFlagLc || aod::hf_sel_candidate_lc::isSelLcToPiKP >= selectionFlagLc);

  /// Prepare the slicing of candidate Λc+ and pions to be used for the Σc0,++ creation
  Preslice<aod::TrackAssoc> trackIndicesPerCollision = aod::track_association::collisionId;
  // Preslice<CandidatesLc> hf3ProngPerCollision = aod::track_association::collisionId;
  Preslice<CandidatesLc> hf3ProngPerCollision = aod::hf_cand::collisionId;

  HistogramRegistry histos;

  /// @brief init function, to define the soft pion selections and histograms
  /// @param
  void init(InitContext&)
  {
    auto h = histos.add<TH1>("hCounter", "", kTH1D, {{6, 0.5, 6.5}});
    h->GetXaxis()->SetBinLabel(1, "collisions");
    h->GetXaxis()->SetBinLabel(2, "Lc (before cuts)");
    h->GetXaxis()->SetBinLabel(3, "Lc (after cuts)");
    h->GetXaxis()->SetBinLabel(4, "Soft #pi (before cuts)");
    h->GetXaxis()->SetBinLabel(5, "Soft #pi (after cuts)");
    h->GetXaxis()->SetBinLabel(6, "#Sigma_{c}");

    ////////////////////////////////////////
    /// set the selections for soft pion ///
    ////////////////////////////////////////
    // softPiCuts.SetPtRange(0.001, 1000.); // pt
    softPiCuts.SetEtaRange(-softPiEtaMax, softPiEtaMax); // eta
    // softPiCuts.SetMaxDcaXY(softPiDcaXYMax);              // dcaXY
    // softPiCuts.SetMaxDcaZ(softPiDcaZMax);                // dcaZ
    //  ITS hitmap
    std::set<uint8_t> setSoftPiItsHitMap; // = {};
    for (int idItsLayer = 0; idItsLayer < 7; idItsLayer++) {
      if (TESTBIT(softPiItsHitMap, idItsLayer)) {
        setSoftPiItsHitMap.insert(static_cast<uint8_t>(idItsLayer));
      }
    }
    LOG(info) << "### ITS hitmap for soft pion";
    LOG(info) << "    >>> setSoftPiItsHitMap.size(): " << setSoftPiItsHitMap.size();
    LOG(info) << "    >>> Custom ITS hitmap dfchecked: ";
    for (std::set<uint8_t>::iterator it = setSoftPiItsHitMap.begin(); it != setSoftPiItsHitMap.end(); it++) {
      LOG(info) << "        Layer " << static_cast<int>(*it) << " ";
    }
    LOG(info) << "############";
    softPiCuts.SetRequireITSRefit();
    softPiCuts.SetRequireHitsInITSLayers(softPiItsHitsMin, setSoftPiItsHitMap);

    /// CCDB for dcaXY, dcaZ recalculation of soft pions reassigned to another collision
    ccdb->setURL(ccdbUrl);
    ccdb->setCaching(true);
    ccdb->setLocalObjectValidityChecking();
    lut = o2::base::MatLayerCylSet::rectifyPtrFromFile(ccdb->get<o2::base::MatLayerCylSet>(ccdbPathLut));
    runNumber = 0;
  }

  /// @brief process function for Σc0,++ → Λc+(→pK-π+) π- candidate reconstruction considering also reassigned tracks for soft pions
  /// @param collision is a o2::aod::Collision
  /// @param tracks are the tracks (with dcaXY, dcaZ information) in the collision → soft-pion candidate tracks
  /// @param candidates are 3-prong candidates satisfying the analysis selections for Λc+ → pK-π+ (and charge conj.)
  void process(aod::Collisions const& collisions,
               aod::TrackAssoc const& trackIndices,
               aod::TracksWDcaExtra const& tracks,
               CandidatesLc const& candidates,
               aod::BCsWithTimestamps const& bcWithTimeStamps)
  {

    for (const auto& collision : collisions) {
      histos.fill(HIST("hCounter"), 1);
      auto thisCollId = collision.globalIndex();

      /// loop over Λc+ → pK-π+ (and charge conj.) candidates
      auto candidatesThisColl = candidates.sliceBy(hf3ProngPerCollision, thisCollId);
      for (const auto& candLc : candidatesThisColl) {
        histos.fill(HIST("hCounter"), 2);

        /// keep only the candidates flagged as possible Λc+ (and charge conj.) decaying into a charged pion, kaon and proton
        /// if not selected, skip it and go to the next one
        if (!(candLc.hfflag() & 1 << aod::hf_cand_3prong::DecayType::LcToPKPi)) {
          continue;
        }
        /// keep only the candidates Λc+ (and charge conj.) within the desired rapidity
        /// if not selected, skip it and go to the next one
        if (yCandLcMax >= 0. && std::abs(hfHelper.yLc(candLc)) > yCandLcMax) {
          continue;
        }

        /// selection on the Λc+ inv. mass window we want to consider for Σc0,++ candidate creation
        auto statusSpreadMinvPKPiFromPDG = 0;
        auto statusSpreadMinvPiKPFromPDG = 0;
        if (candLc.isSelLcToPKPi() >= 1 && std::abs(hfHelper.invMassLcToPKPi(candLc) - hfHelper.mass(pdg::Code::kLambdaCPlus)) <= mPKPiCandLcMax) {
          statusSpreadMinvPKPiFromPDG = 1;
        }
        if (candLc.isSelLcToPiKP() >= 1 && std::abs(hfHelper.invMassLcToPiKP(candLc) - hfHelper.mass(pdg::Code::kLambdaCPlus)) <= mPiKPCandLcMax) {
          statusSpreadMinvPiKPFromPDG = 1;
        }
        if (statusSpreadMinvPKPiFromPDG == 0 && statusSpreadMinvPiKPFromPDG == 0) {
          /// none of the two possibilities are satisfied, therefore this candidate Lc can be skipped
          continue;
        }
        histos.fill(HIST("hCounter"), 3);

        /// loop over tracks
        auto trackIdsThisCollision = trackIndices.sliceBy(trackIndicesPerCollision, thisCollId);
        for (const auto& trackId : trackIdsThisCollision) {

          auto trackSoftPi = trackId.track_as<aod::TracksWDcaExtra>();
          // auto trackSoftPi = tracks.rawIteratorAt(trackId.trackId());
          histos.fill(HIST("hCounter"), 4);

          /////////////////////////////////////////////////////////////////////////////////
          ///                       Σc0,++ candidate creation                           ///
          ///                                                                           ///
          /// For each candidate Λc, let's loop over all the candidate soft-pion tracks ///
          /////////////////////////////////////////////////////////////////////////////////

          /// keep only soft-pion candidate tracks
          /// if not selected, skip it and go to the next one
          if (!softPiCuts.IsSelected(trackSoftPi)) {
            continue;
          }
          /// dcaXY, dcaZ selections
          /// To be done separately from the others, because for reassigned tracks the dca must be recalculated
          /// TODO: to be properly adapted in case of PV refit usage
          if (trackSoftPi.collisionId() == thisCollId) {
            /// this is a track originally assigned to the current collision
            /// therefore, the dcaXY, dcaZ are those already calculated in the track-propagation workflow
            if (std::abs(trackSoftPi.dcaXY()) > softPiDcaXYMax || std::abs(trackSoftPi.dcaZ()) > softPiDcaZMax) {
              continue;
            }
          } else {
            /// this is a reassigned track
            /// therefore we need to calculate the dcaXY, dcaZ with respect to this new primary vertex
            auto bc = collision.bc_as<o2::aod::BCsWithTimestamps>();
            initCCDB(bc, runNumber, ccdb, isRun2Ccdb ? ccdbPathGrp : ccdbPathGrpMag, lut, isRun2Ccdb);
            auto trackParSoftPi = getTrackPar(trackSoftPi);
            o2::gpu::gpustd::array<float, 2> dcaInfo{-999., -999.};
            o2::base::Propagator::Instance()->propagateToDCABxByBz({collision.posX(), collision.posY(), collision.posZ()}, trackParSoftPi, 2.f, noMatCorr, &dcaInfo);
            if (std::abs(dcaInfo[0]) > softPiDcaXYMax || std::abs(dcaInfo[1]) > softPiDcaZMax) {
              continue;
            }
          }

          /// Exclude the current candidate soft pion if it corresponds already to a candidate Lc prong
          int indexProng0 = candLc.prong0_as<aod::Tracks>().globalIndex();
          int indexProng1 = candLc.prong1_as<aod::Tracks>().globalIndex();
          int indexProng2 = candLc.prong2_as<aod::Tracks>().globalIndex();
          int indexSoftPi = trackSoftPi.globalIndex();
          if (indexSoftPi == indexProng0 || indexSoftPi == indexProng1 || indexSoftPi == indexProng2) {
            continue;
          }
          histos.fill(HIST("hCounter"), 5);

          /// determine the Σc candidate charge
          int chargeLc = candLc.prong0_as<aod::TracksWDcaExtra>().sign() + candLc.prong1_as<aod::TracksWDcaExtra>().sign() + candLc.prong2_as<aod::TracksWDcaExtra>().sign();
          int chargeSoftPi = trackSoftPi.sign();
          int8_t chargeSigmac = chargeLc + chargeSoftPi;
          if (std::abs(chargeSigmac) != 0 && std::abs(chargeSigmac) != 2) {
            /// this shall never happen
            LOG(fatal) << ">>> Sc candidate with charge +1 built, not possible! Charge Lc: " << chargeLc << ", charge soft pion: " << chargeSoftPi;
            continue;
          }
          histos.fill(HIST("hCounter"), 6);

          /// fill the Σc0,++ candidate table
          rowScCandidates(/* general columns */
                          candLc.collisionId(),
                          /* 2-prong specific columns */
                          candLc.px(), candLc.py(), candLc.pz(),
                          trackSoftPi.px(), trackSoftPi.py(), trackSoftPi.pz(),
                          candLc.globalIndex(), trackSoftPi.globalIndex(),
                          candLc.hfflag(),
                          /* Σc0,++ specific columns */
                          chargeSigmac,
                          statusSpreadMinvPKPiFromPDG, statusSpreadMinvPiKPFromPDG);
        } /// end loop over tracks
      }   /// end loop over candidates

    } /// end loop over collisions

  } /// end processWithAmbTracks
};

/// Extends the base table with expression columns.

struct HfCandidateSigmac0plusplusMc {
  Spawns<aod::HfCandScExt> candidatesSigmac;
  Produces<aod::HfCandScMcRec> rowMCMatchScRec;
  Produces<aod::HfCandScMcGen> rowMCMatchScGen;

  using LambdacMc = soa::Join<aod::HfCand3Prong, aod::HfSelLc, aod::HfCand3ProngMcRec>;
  // using LambdacMcGen = soa::Join<aod::McParticles, aod::HfCand3ProngMcGen>;

  /// @brief init function
  void init(InitContext const&) {}

  /// @brief dummy process function, to be run on data
  /// @param
  void process(aod::Tracks const&) {}

  /// @brief process function for MC matching of Σc0,++ → Λc+(→pK-π+) π- reconstructed candidates and counting of generated ones
  /// @param candidatesSigmac reconstructed Σc0,++ candidates
  /// @param mcParticles table of generated particles
  void processMc(aod::McParticles const& mcParticles,
                 aod::TracksWMc const& tracks,
                 LambdacMc const& /*, const LambdacMcGen&*/)
  {

    // Match reconstructed candidates.
    candidatesSigmac->bindExternalIndices(&tracks);

    int indexRec = -1;
    int8_t sign = 0;
    int8_t flag = 0;
    int8_t origin = 0;
    int8_t chargeSigmac = 10;
    // std::vector<int> arrDaughIndex; /// index of daughters of MC particle

    /// Match reconstructed Σc0,++ candidates
    for (const auto& candSigmac : *candidatesSigmac) {
      indexRec = -1;
      sign = 0;
      flag = 0;
      origin = 0;
      // arrDaughIndex.clear();

      /// skip immediately the candidate Σc0,++ w/o a Λc+ matched to MC
      auto candLc = candSigmac.prongLc_as<LambdacMc>();
      if (!(std::abs(candLc.flagMcMatchRec()) == 1 << aod::hf_cand_3prong::DecayType::LcToPKPi)) { /// (*)
        rowMCMatchScRec(flag, origin);
        continue;
      }

      /// matching to MC
      auto arrayDaughters = std::array{candLc.prong0_as<aod::TracksWMc>(),
                                       candLc.prong1_as<aod::TracksWMc>(),
                                       candLc.prong2_as<aod::TracksWMc>(),
                                       candSigmac.prong1_as<aod::TracksWMc>()};
      chargeSigmac = candSigmac.charge();
      if (chargeSigmac == 0) {
        /// candidate Σc0
        /// 3 levels:
        ///   1. Σc0 → Λc+ π-,+
        ///   2. Λc+ → pK-π+ direct (i) or Λc+ → resonant channel Λc± → p± K*, Λc± → Δ(1232)±± K∓ or Λc± → Λ(1520) π±  (ii)
        ///   3. in case of (ii): resonant channel to pK-π+
        indexRec = RecoDecay::getMatchedMCRec(mcParticles, arrayDaughters, pdg::Code::kSigmaC0, std::array{+kProton, -kKPlus, +kPiPlus, -kPiPlus}, true, &sign, 3);
        if (indexRec > -1) { /// due to (*) no need to check anything for LambdaC
          flag = sign * (1 << aod::hf_cand_sigmac::DecayType::Sc0ToPKPiPi);
        }
      } else if (std::abs(chargeSigmac) == 2) {
        /// candidate Σc++
        /// 3 levels:
        ///   1. Σc0 → Λc+ π-,+
        ///   2. Λc+ → pK-π+ direct (i) or Λc+ → resonant channel Λc± → p± K*, Λc± → Δ(1232)±± K∓ or Λc± → Λ(1520) π±  (ii)
        ///   3. in case of (ii): resonant channel to pK-π+
        indexRec = RecoDecay::getMatchedMCRec(mcParticles, arrayDaughters, pdg::Code::kSigmaCPlusPlus, std::array{+kProton, -kKPlus, +kPiPlus, +kPiPlus}, true, &sign, 3);
        if (indexRec > -1) { /// due to (*) no need to check anything for LambdaC
          flag = sign * (1 << aod::hf_cand_sigmac::DecayType::ScplusplusToPKPiPi);
        }
      }

      /// check the origin (prompt vs. non-prompt)
      if (flag != 0) {
        auto particle = mcParticles.rawIteratorAt(indexRec);
        origin = RecoDecay::getCharmHadronOrigin(mcParticles, particle);
      }

      /// fill the table with results of reconstruction level MC matching
      rowMCMatchScRec(flag, origin);
    } /// end loop over reconstructed Σc0,++ candidates

    /// Match generated Σc0,++ candidates
    for (const auto& particle : mcParticles) {
      flag = 0;
      origin = 0;

      /// 3 levels:
      ///   1. Σc0 → Λc+ π-,+
      ///   2. Λc+ → pK-π+ direct (i) or Λc+ → resonant channel Λc± → p± K*, Λc± → Δ(1232)±± K∓ or Λc± → Λ(1520) π±  (ii)
      ///   3. in case of (ii): resonant channel to pK-π+
      /// → here we check level 1. first, and then levels 2. and 3. are inherited by the Λc+ → pK-π+ MC matching in candidateCreator3Prong.cxx
      if (RecoDecay::isMatchedMCGen(mcParticles, particle, pdg::Code::kSigmaC0, std::array{static_cast<int>(pdg::Code::kLambdaCPlus), static_cast<int>(kPiMinus)}, true, &sign, 1)) {
        // generated Σc0
        // for (const auto& daughter : particle.daughters_as<LambdacMcGen>()) {
        for (const auto& daughter : particle.daughters_as<aod::McParticles>()) {
          // look for Λc+ daughter decaying in pK-π+
          if (std::abs(daughter.pdgCode()) != pdg::Code::kLambdaCPlus)
            continue;
<<<<<<< HEAD
          // if (std::abs(daughter.flagMcMatchGen()) == (1 << aod::hf_cand_3prong::DecayType::LcToPKPi)) {
          if (RecoDecay::isMatchedMCGen(particlesMc, particle, pdg::Code::kLambdaCPlus, std::array{+kProton, -kKPlus, +kPiPlus}, true, &sign, 2)) {
=======
          // if (std::abs(daughter.flagMcMatchGen()) == (1 << DecayType::LcToPKPi)) {
          if (RecoDecay::isMatchedMCGen(mcParticles, particle, pdg::Code::kLambdaCPlus, std::array{+kProton, -kKPlus, +kPiPlus}, true, &sign, 2)) {
>>>>>>> 83032304
            /// Λc+ daughter decaying in pK-π+ found!
            flag = sign * (1 << aod::hf_cand_sigmac::DecayType::Sc0ToPKPiPi);
            break;
          }
        }
      } else if (RecoDecay::isMatchedMCGen(mcParticles, particle, pdg::Code::kSigmaCPlusPlus, std::array{static_cast<int>(pdg::Code::kLambdaCPlus), static_cast<int>(kPiPlus)}, true, &sign, 1)) {
        // generated Σc++
        // for (const auto& daughter : particle.daughters_as<LambdacMcGen>()) {
        for (const auto& daughter : particle.daughters_as<aod::McParticles>()) {
          // look for Λc+ daughter decaying in pK-π+
          if (std::abs(daughter.pdgCode()) != pdg::Code::kLambdaCPlus)
            continue;
<<<<<<< HEAD
          // if (std::abs(daughter.flagMcMatchGen()) == (1 << aod::hf_cand_3prong::DecayType::LcToPKPi)) {
          if (RecoDecay::isMatchedMCGen(particlesMc, particle, pdg::Code::kLambdaCPlus, std::array{+kProton, -kKPlus, +kPiPlus}, true, &sign, 2)) {
=======
          // if (std::abs(daughter.flagMcMatchGen()) == (1 << DecayType::LcToPKPi)) {
          if (RecoDecay::isMatchedMCGen(mcParticles, particle, pdg::Code::kLambdaCPlus, std::array{+kProton, -kKPlus, +kPiPlus}, true, &sign, 2)) {
>>>>>>> 83032304
            /// Λc+ daughter decaying in pK-π+ found!
            flag = sign * (1 << aod::hf_cand_sigmac::DecayType::ScplusplusToPKPiPi);
            break;
          }
        }
      }

      /// check the origin (prompt vs. non-prompt)
      if (flag != 0) {
        auto particle = mcParticles.rawIteratorAt(indexRec);
        origin = RecoDecay::getCharmHadronOrigin(mcParticles, particle);
      }

      /// fill the table with results of generation level MC matching
      rowMCMatchScGen(flag, origin);

    } /// end loop over mcParticles
  }   /// end processMc
  PROCESS_SWITCH(HfCandidateSigmac0plusplusMc, processMc, "Process MC", false);
};

WorkflowSpec defineDataProcessing(ConfigContext const& cfgc)
{
  return WorkflowSpec{
    adaptAnalysisTask<HfCandidateCreatorSigmac0plusplus>(cfgc),
    adaptAnalysisTask<HfCandidateSigmac0plusplusMc>(cfgc)};
}<|MERGE_RESOLUTION|>--- conflicted
+++ resolved
@@ -38,6 +38,7 @@
 using namespace o2::framework::expressions;
 
 struct HfCandidateCreatorSigmac0plusplus {
+
   /// Table with Σc0,++ info
   Produces<aod::HfCandScBase> rowScCandidates;
 
@@ -46,12 +47,14 @@
   Configurable<double> yCandLcMax{"yCandLcMax", -1., "max. candLc. Lc rapidity"};
   Configurable<double> mPKPiCandLcMax{"mPKPiCandLcMax", 0.03, "max. spread (abs. value) between PDG(Lc) and Minv(pKpi)"};
   Configurable<double> mPiKPCandLcMax{"mPiKPCandLcMax", 0.03, "max. spread (abs. value) between PDG(Lc) and Minv(piKp)"};
+
   /// Selections on candidate soft π-,+
   Configurable<float> softPiEtaMax{"softPiEtaMax", 0.9f, "Soft pion max value for pseudorapidity (abs vale)"};
   Configurable<int> softPiItsHitMap{"softPiItsHitMap", 127, "Soft pion ITS hitmap"};
   Configurable<int> softPiItsHitsMin{"softPiItsHitsMin", 1, "Minimum number of ITS layers crossed by the soft pion among those in \"softPiItsHitMap\""};
   Configurable<float> softPiDcaXYMax{"softPiDcaXYMax", 0.065, "Soft pion max dcaXY (cm)"};
   Configurable<float> softPiDcaZMax{"softPiDcaZMax", 0.065, "Soft pion max dcaZ (cm)"};
+
   // CCDB
   Configurable<bool> isRun2Ccdb{"isRun2Ccdb", false, "enable Run 2 or Run 3 GRP objects for magnetic field"};
   Configurable<std::string> ccdbUrl{"ccdbUrl", "http://alice-ccdb.cern.ch", "url of the ccdb repository"};
@@ -59,11 +62,7 @@
   Configurable<std::string> ccdbPathGrp{"ccdbPathGrp", "GLO/GRP/GRP", "Path of the grp file (Run 2)"};
   Configurable<std::string> ccdbPathGrpMag{"ccdbPathGrpMag", "GLO/Config/GRPMagField", "CCDB path of the GRPMagField object (Run 3)"};
 
-<<<<<<< HEAD
   HfHelper hfHelper;
-
-  HistogramRegistry histos;
-=======
   /// Cut selection object for soft π-,+
   TrackSelection softPiCuts;
 
@@ -72,7 +71,6 @@
   o2::base::MatLayerCylSet* lut;
   o2::base::Propagator::MatCorrType noMatCorr = o2::base::Propagator::MatCorrType::USEMatCorrNONE;
   int runNumber;
->>>>>>> 83032304
 
   using CandidatesLc = soa::Filtered<soa::Join<aod::HfCand3Prong, aod::HfSelLc>>;
 
@@ -362,13 +360,8 @@
           // look for Λc+ daughter decaying in pK-π+
           if (std::abs(daughter.pdgCode()) != pdg::Code::kLambdaCPlus)
             continue;
-<<<<<<< HEAD
           // if (std::abs(daughter.flagMcMatchGen()) == (1 << aod::hf_cand_3prong::DecayType::LcToPKPi)) {
-          if (RecoDecay::isMatchedMCGen(particlesMc, particle, pdg::Code::kLambdaCPlus, std::array{+kProton, -kKPlus, +kPiPlus}, true, &sign, 2)) {
-=======
-          // if (std::abs(daughter.flagMcMatchGen()) == (1 << DecayType::LcToPKPi)) {
           if (RecoDecay::isMatchedMCGen(mcParticles, particle, pdg::Code::kLambdaCPlus, std::array{+kProton, -kKPlus, +kPiPlus}, true, &sign, 2)) {
->>>>>>> 83032304
             /// Λc+ daughter decaying in pK-π+ found!
             flag = sign * (1 << aod::hf_cand_sigmac::DecayType::Sc0ToPKPiPi);
             break;
@@ -381,13 +374,8 @@
           // look for Λc+ daughter decaying in pK-π+
           if (std::abs(daughter.pdgCode()) != pdg::Code::kLambdaCPlus)
             continue;
-<<<<<<< HEAD
           // if (std::abs(daughter.flagMcMatchGen()) == (1 << aod::hf_cand_3prong::DecayType::LcToPKPi)) {
-          if (RecoDecay::isMatchedMCGen(particlesMc, particle, pdg::Code::kLambdaCPlus, std::array{+kProton, -kKPlus, +kPiPlus}, true, &sign, 2)) {
-=======
-          // if (std::abs(daughter.flagMcMatchGen()) == (1 << DecayType::LcToPKPi)) {
           if (RecoDecay::isMatchedMCGen(mcParticles, particle, pdg::Code::kLambdaCPlus, std::array{+kProton, -kKPlus, +kPiPlus}, true, &sign, 2)) {
->>>>>>> 83032304
             /// Λc+ daughter decaying in pK-π+ found!
             flag = sign * (1 << aod::hf_cand_sigmac::DecayType::ScplusplusToPKPiPi);
             break;
