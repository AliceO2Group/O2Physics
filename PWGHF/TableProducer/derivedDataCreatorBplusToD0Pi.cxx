// Copyright 2019-2020 CERN and copyright holders of ALICE O2.
// See https://alice-o2.web.cern.ch/copyright for details of the copyright holders.
// All rights not expressly granted are reserved.
//
// This software is distributed under the terms of the GNU General Public
// License v3 (GPL Version 3), copied verbatim in the file "COPYING".
//
// In applying this license CERN does not waive the privileges and immunities
// granted to it by virtue of its status as an Intergovernmental Organization
// or submit itself to any jurisdiction.

/// \file derivedDataCreatorBplusToD0Pi.cxx
/// \brief Producer of derived tables of B+ candidates, collisions and MC particles
/// \note Based on derivedDataCreatorLcToPKPi.cxx
///
/// \author Vít Kučera <vit.kucera@cern.ch>, Inha University

#include <algorithm>
#include <map>
#include <vector>

#include "CommonConstants/PhysicsConstants.h"
#include "Framework/AnalysisTask.h"
#include "Framework/runDataProcessing.h"

#include "Common/Core/RecoDecay.h"
#include "Common/DataModel/Centrality.h"
#include "Common/DataModel/Multiplicity.h"

#include "PWGLF/DataModel/mcCentrality.h"

#include "PWGHF/Core/HfHelper.h"
#include "PWGHF/DataModel/CandidateReconstructionTables.h"
#include "PWGHF/DataModel/CandidateSelectionTables.h"
#include "PWGHF/DataModel/DerivedTables.h"
#include "PWGHF/Utils/utilsDerivedData.h"
#include "PWGHF/Utils/utilsPid.h"

using namespace o2;
using namespace o2::framework;
using namespace o2::framework::expressions;
using namespace o2::aod::pid_tpc_tof_utils;
using namespace o2::analysis::hf_derived;

/// Writes the full information in an output TTree
struct HfDerivedDataCreatorBplusToD0Pi {
  ProducesHfDerivedData rowsCommon;
  // Candidates
  Produces<o2::aod::HfBplusPars> rowCandidatePar;
  Produces<o2::aod::HfBplusParD0s> rowCandidateParD0;
  Produces<o2::aod::HfBplusParEs> rowCandidateParE;
  Produces<o2::aod::HfBplusSels> rowCandidateSel;
  Produces<o2::aod::HfBplusMls> rowCandidateMl;
  Produces<o2::aod::HfBplusMlD0s> rowCandidateMlD0;
  Produces<o2::aod::HfBplusIds> rowCandidateId;
  Produces<o2::aod::HfBplusMcs> rowCandidateMc;
<<<<<<< HEAD
=======
  // Collisions
  Produces<o2::aod::HfBplusCollBases> rowCollBase;
  Produces<o2::aod::HfBplusCollIds> rowCollId;
  // MC collisions
  Produces<o2::aod::HfBplusMcCollBases> rowMcCollBase;
  Produces<o2::aod::HfBplusMcCollIds> rowMcCollId;
  Produces<o2::aod::HfBplusMcRCollIds> rowMcRCollId;
  // MC particles
  Produces<o2::aod::HfBplusPBases> rowParticleBase;
  Produces<o2::aod::HfBplusPIds> rowParticleId;
>>>>>>> 8705c031

  // Switches for filling tables
  ConfigurableHfDerivedData confDerData;
  Configurable<bool> fillCandidatePar{"fillCandidatePar", true, "Fill candidate parameters"};
  Configurable<bool> fillCandidateParD0{"fillCandidateParD0", true, "Fill D0 candidate parameters"};
  Configurable<bool> fillCandidateParE{"fillCandidateParE", true, "Fill candidate extended parameters"};
  Configurable<bool> fillCandidateSel{"fillCandidateSel", true, "Fill candidate selection flags"};
  Configurable<bool> fillCandidateMl{"fillCandidateMl", true, "Fill candidate selection ML scores"};
  Configurable<bool> fillCandidateMlD0{"fillCandidateMlD0", true, "Fill D0 candidate selection ML scores"};
  Configurable<bool> fillCandidateId{"fillCandidateId", true, "Fill original indices from the candidate table"};
  Configurable<bool> fillCandidateMc{"fillCandidateMc", true, "Fill candidate MC info"};
  // Parameters for production of training samples
  Configurable<float> downSampleBkgFactor{"downSampleBkgFactor", 1., "Fraction of background candidates to keep for ML trainings"};
  Configurable<float> ptMaxForDownSample{"ptMaxForDownSample", 10., "Maximum pt for the application of the downsampling factor"};

  HfHelper hfHelper;
  SliceCache cache;
  static constexpr double mass{o2::constants::physics::MassBPlus};

  using CollisionsWCentMult = soa::Join<aod::Collisions, aod::CentFV0As, aod::CentFT0Ms, aod::CentFT0As, aod::CentFT0Cs, aod::PVMultZeqs>;
  using CollisionsWMcCentMult = soa::Join<aod::Collisions, aod::McCollisionLabels, aod::CentFV0As, aod::CentFT0Ms, aod::CentFT0As, aod::CentFT0Cs, aod::PVMultZeqs>;
  using TracksWPid = soa::Join<aod::Tracks, aod::TracksPidPi, aod::PidTpcTofFullPi, aod::TracksPidKa, aod::PidTpcTofFullKa>;
  using SelectedCandidates = soa::Filtered<soa::Join<aod::HfCandBplus, aod::HfSelBplusToD0Pi>>;
  using SelectedCandidatesMc = soa::Filtered<soa::Join<aod::HfCandBplus, aod::HfCandBplusMcRec, aod::HfSelBplusToD0Pi>>;
  using SelectedCandidatesMl = soa::Filtered<soa::Join<aod::HfCandBplus, aod::HfSelBplusToD0Pi, aod::HfMlBplusToD0Pi>>;
  using SelectedCandidatesMcMl = soa::Filtered<soa::Join<aod::HfCandBplus, aod::HfCandBplusMcRec, aod::HfSelBplusToD0Pi, aod::HfMlBplusToD0Pi>>;
  using MatchedGenCandidatesMc = soa::Filtered<soa::Join<aod::McParticles, aod::HfCandBplusMcGen>>;
  using TypeMcCollisions = soa::Join<aod::McCollisions, aod::McCentFT0Ms>;
  using THfCandDaughters = aod::HfCand2ProngWPid;
  using THfCandDaughtersMl = soa::Join<THfCandDaughters, aod::HfMlD0>;

  Filter filterSelectCandidates = aod::hf_sel_candidate_bplus::isSelBplusToD0Pi >= 1;
  Filter filterMcGenMatching = nabs(aod::hf_cand_bplus::flagMcMatchGen) == static_cast<int8_t>(BIT(aod::hf_cand_bplus::DecayType::BplusToD0Pi));

  Preslice<SelectedCandidates> candidatesPerCollision = aod::hf_cand::collisionId;
  Preslice<SelectedCandidatesMc> candidatesMcPerCollision = aod::hf_cand::collisionId;
  Preslice<SelectedCandidatesMl> candidatesMlPerCollision = aod::hf_cand::collisionId;
  Preslice<SelectedCandidatesMcMl> candidatesMcMlPerCollision = aod::hf_cand::collisionId;
  Preslice<MatchedGenCandidatesMc> mcParticlesPerMcCollision = aod::mcparticle::mcCollisionId;

  // trivial partitions for all candidates to allow "->sliceByCached" inside processCandidates
  Partition<SelectedCandidates> candidatesAll = aod::hf_sel_candidate_bplus::isSelBplusToD0Pi >= 0;
  Partition<SelectedCandidatesMc> candidatesMcAll = aod::hf_sel_candidate_bplus::isSelBplusToD0Pi >= 0;
  Partition<SelectedCandidatesMl> candidatesMlAll = aod::hf_sel_candidate_bplus::isSelBplusToD0Pi >= 0;
  Partition<SelectedCandidatesMcMl> candidatesMcMlAll = aod::hf_sel_candidate_bplus::isSelBplusToD0Pi >= 0;
  // partitions for signal and background
  Partition<SelectedCandidatesMc> candidatesMcSig = nabs(aod::hf_cand_bplus::flagMcMatchRec) == static_cast<int8_t>(BIT(aod::hf_cand_bplus::DecayType::BplusToD0Pi));
  Partition<SelectedCandidatesMc> candidatesMcBkg = nabs(aod::hf_cand_bplus::flagMcMatchRec) != static_cast<int8_t>(BIT(aod::hf_cand_bplus::DecayType::BplusToD0Pi));
  Partition<SelectedCandidatesMcMl> candidatesMcMlSig = nabs(aod::hf_cand_bplus::flagMcMatchRec) == static_cast<int8_t>(BIT(aod::hf_cand_bplus::DecayType::BplusToD0Pi));
  Partition<SelectedCandidatesMcMl> candidatesMcMlBkg = nabs(aod::hf_cand_bplus::flagMcMatchRec) != static_cast<int8_t>(BIT(aod::hf_cand_bplus::DecayType::BplusToD0Pi));

  void init(InitContext const&)
  {
    std::array<bool, 8> doprocess{doprocessData, doprocessMcSig, doprocessMcBkg, doprocessMcAll, doprocessDataMl, doprocessMcMlSig, doprocessMcMlBkg, doprocessMcMlAll};
    if (std::accumulate(doprocess.begin(), doprocess.end(), 0) != 1) {
      LOGP(fatal, "Only one process function can be enabled at a time.");
    }
<<<<<<< HEAD
    rowsCommon.init(confDerData);
=======
  }

  template <bool isMC, typename T>
  // void fillTablesCollision(const T& collision, int isEventReject, int runNumber)
  void fillTablesCollision(const T& collision)
  {
    if (fillCollBase) {
      rowCollBase(
        collision.posX(),
        collision.posY(),
        collision.posZ(),
        collision.numContrib(),
        collision.centFT0A(),
        collision.centFT0C(),
        collision.centFT0M(),
        collision.centFV0A(),
        collision.multZeqNTracksPV());
      // isEventReject,
      // runNumber);
    }
    if (fillCollId) {
      rowCollId(
        collision.globalIndex());
    }
    if constexpr (isMC) {
      if (fillMcRCollId && collision.has_mcCollision()) {
        // Save rowCollBase.lastIndex() at key collision.mcCollisionId()
        LOGF(debug, "Rec. collision %d: Filling derived-collision index %d for MC collision %d", collision.globalIndex(), rowCollBase.lastIndex(), collision.mcCollisionId());
        matchedCollisions[collision.mcCollisionId()].push_back(rowCollBase.lastIndex()); // [] inserts an empty element if it does not exist
      }
    }
  }

  template <typename T>
  void fillTablesMcCollision(const T& mcCollision)
  {
    if (fillMcCollBase) {
      rowMcCollBase(
        mcCollision.posX(),
        mcCollision.posY(),
        mcCollision.posZ(),
        mcCollision.centFT0M());
    }
    if (fillMcCollId) {
      rowMcCollId(
        mcCollision.globalIndex());
    }
    if (fillMcRCollId) {
      // Fill the table with the vector of indices of derived reconstructed collisions matched to mcCollision.globalIndex()
      rowMcRCollId(
        matchedCollisions[mcCollision.globalIndex()]);
    }
>>>>>>> 8705c031
  }

  template <typename T, typename U, typename V>
  void fillTablesCandidate(const T& candidate, const U& prongCharm, const V& prongBachelor, int candFlag, double invMass,
                           double ct, double y, int8_t flagMc, int8_t origin, float mlScore, const std::vector<float>& mlScoresCharm)
  {
    rowsCommon.fillTablesCandidate(candidate, invMass, y);
    if (fillCandidatePar) {
      rowCandidatePar(
        candidate.chi2PCA(),
        candidate.cpa(),
        candidate.cpaXY(),
        candidate.decayLength(),
        candidate.decayLengthXY(),
        candidate.decayLengthNormalised(),
        candidate.decayLengthXYNormalised(),
        candidate.ptProng0(),
        candidate.ptProng1(),
        candidate.impactParameter0(),
        candidate.impactParameter1(),
        candidate.impactParameterNormalised0(),
        candidate.impactParameterNormalised1(),
        prongBachelor.tpcNSigmaPi(),
        prongBachelor.tofNSigmaPi(),
        prongBachelor.tpcTofNSigmaPi(),
        prongBachelor.tpcNSigmaKa(),
        prongBachelor.tofNSigmaKa(),
        prongBachelor.tpcTofNSigmaKa(),
        candidate.maxNormalisedDeltaIP(),
        candidate.impactParameterProduct());
    }
    if (fillCandidateParD0) {
      std::array<std::array<std::array<float, 3>, 2>, 2> sigmas{}; // PID nSigma [Expected][Hypothesis][TPC/TOF/TPC+TOF]
      if (candFlag == 0) {
        GET_N_SIGMA_PRONG(sigmas[HfProngSpecies::Pion][HfProngSpecies::Pion], prongCharm, 0, Pi)
        GET_N_SIGMA_PRONG(sigmas[HfProngSpecies::Pion][HfProngSpecies::Kaon], prongCharm, 0, Ka)
        GET_N_SIGMA_PRONG(sigmas[HfProngSpecies::Kaon][HfProngSpecies::Pion], prongCharm, 1, Pi)
        GET_N_SIGMA_PRONG(sigmas[HfProngSpecies::Kaon][HfProngSpecies::Kaon], prongCharm, 1, Ka)
      } else if (candFlag == 1) {
        GET_N_SIGMA_PRONG(sigmas[HfProngSpecies::Pion][HfProngSpecies::Pion], prongCharm, 1, Pi)
        GET_N_SIGMA_PRONG(sigmas[HfProngSpecies::Pion][HfProngSpecies::Kaon], prongCharm, 1, Ka)
        GET_N_SIGMA_PRONG(sigmas[HfProngSpecies::Kaon][HfProngSpecies::Pion], prongCharm, 0, Pi)
        GET_N_SIGMA_PRONG(sigmas[HfProngSpecies::Kaon][HfProngSpecies::Kaon], prongCharm, 0, Ka)
      }
      rowCandidateParD0(
        prongCharm.cpa(),
        prongCharm.decayLength(),
        prongCharm.impactParameter0(),
        prongCharm.impactParameter1(),
        prongCharm.impactParameterProduct(),
        sigmas[HfProngSpecies::Pion][HfProngSpecies::Pion][0],
        sigmas[HfProngSpecies::Pion][HfProngSpecies::Pion][1],
        sigmas[HfProngSpecies::Pion][HfProngSpecies::Pion][2],
        sigmas[HfProngSpecies::Pion][HfProngSpecies::Kaon][0],
        sigmas[HfProngSpecies::Pion][HfProngSpecies::Kaon][1],
        sigmas[HfProngSpecies::Pion][HfProngSpecies::Kaon][2],
        sigmas[HfProngSpecies::Kaon][HfProngSpecies::Pion][0],
        sigmas[HfProngSpecies::Kaon][HfProngSpecies::Pion][1],
        sigmas[HfProngSpecies::Kaon][HfProngSpecies::Pion][2],
        sigmas[HfProngSpecies::Kaon][HfProngSpecies::Kaon][0],
        sigmas[HfProngSpecies::Kaon][HfProngSpecies::Kaon][1],
        sigmas[HfProngSpecies::Kaon][HfProngSpecies::Kaon][2]);
    }
    if (fillCandidateParE) {
      rowCandidateParE(
        candidate.xSecondaryVertex(),
        candidate.ySecondaryVertex(),
        candidate.zSecondaryVertex(),
        candidate.errorDecayLength(),
        candidate.errorDecayLengthXY(),
        candidate.rSecondaryVertex(),
        RecoDecay::p(candidate.pxProng1(), candidate.pyProng1(), candidate.pzProng1()),
        candidate.pxProng1(),
        candidate.pyProng1(),
        candidate.pzProng1(),
        candidate.errorImpactParameter1(),
        hfHelper.cosThetaStarBplus(candidate),
        ct);
    }
    if (fillCandidateSel) {
      rowCandidateSel(
        BIT(candFlag));
    }
    if (fillCandidateMl) {
      rowCandidateMl(
        mlScore);
    }
    if (fillCandidateMlD0) {
      rowCandidateMlD0(
        mlScoresCharm);
    }
    if (fillCandidateId) {
      rowCandidateId(
        candidate.collisionId(),
        prongCharm.prong0Id(),
        prongCharm.prong1Id(),
        candidate.prong1Id());
    }
    if (fillCandidateMc) {
      rowCandidateMc(
        flagMc,
        origin);
    }
  }

  template <bool isMl, bool isMc, bool onlyBkg, bool onlySig, typename CollType, typename CandType, typename CandCharmType>
  void processCandidates(CollType const& collisions,
                         Partition<CandType>& candidates,
                         CandCharmType const&,
                         TracksWPid const&,
                         aod::BCs const&)
  {
    // Fill collision properties
    if constexpr (isMc) {
      if (confDerData.fillMcRCollId) {
        rowsCommon.matchedCollisions.clear();
      }
    }
    auto sizeTableColl = collisions.size();
    rowsCommon.reserveTablesColl(sizeTableColl);
    for (const auto& collision : collisions) {
      auto thisCollId = collision.globalIndex();
      auto candidatesThisColl = candidates->sliceByCached(aod::hf_cand::collisionId, thisCollId, cache); // FIXME
      auto sizeTableCand = candidatesThisColl.size();
      LOGF(debug, "Rec. collision %d has %d candidates", thisCollId, sizeTableCand);
      // Skip collisions without HF candidates (and without HF particles in matched MC collisions if saving indices of reconstructed collisions matched to MC collisions)
      bool mcCollisionHasMcParticles{false};
      if constexpr (isMc) {
        mcCollisionHasMcParticles = confDerData.fillMcRCollId && collision.has_mcCollision() && rowsCommon.hasMcParticles[collision.mcCollisionId()];
        LOGF(debug, "Rec. collision %d has MC collision %d with MC particles? %s", thisCollId, collision.mcCollisionId(), mcCollisionHasMcParticles ? "yes" : "no");
      }
      if (sizeTableCand == 0 && (!confDerData.fillMcRCollId || !mcCollisionHasMcParticles)) {
        LOGF(debug, "Skipping rec. collision %d", thisCollId);
        continue;
      }
      LOGF(debug, "Filling rec. collision %d at derived index %d", thisCollId, rowsCommon.rowCollBase.lastIndex() + 1);
      rowsCommon.fillTablesCollision<isMc>(collision);

      // Fill candidate properties
      rowsCommon.reserveTablesCandidates(sizeTableCand);
      reserveTable(rowCandidatePar, fillCandidatePar, sizeTableCand);
      reserveTable(rowCandidateParD0, fillCandidateParD0, sizeTableCand);
      reserveTable(rowCandidateParE, fillCandidateParE, sizeTableCand);
      reserveTable(rowCandidateSel, fillCandidateSel, sizeTableCand);
      reserveTable(rowCandidateMl, fillCandidateMl, sizeTableCand);
      reserveTable(rowCandidateMlD0, fillCandidateMlD0, sizeTableCand);
      reserveTable(rowCandidateId, fillCandidateId, sizeTableCand);
      if constexpr (isMc) {
        reserveTable(rowCandidateMc, fillCandidateMc, sizeTableCand);
      }
      int8_t flagMcRec = 0, origin = 0;
      for (const auto& candidate : candidatesThisColl) {
        if constexpr (isMc) {
          flagMcRec = candidate.flagMcMatchRec();
          origin = candidate.originMcRec();
          if constexpr (onlyBkg) {
            if (TESTBIT(std::abs(flagMcRec), aod::hf_cand_bplus::DecayType::BplusToD0Pi)) {
              continue;
            }
            if (downSampleBkgFactor < 1.) {
              float pseudoRndm = candidate.ptProng0() * 1000. - static_cast<int64_t>(candidate.ptProng0() * 1000);
              if (candidate.pt() < ptMaxForDownSample && pseudoRndm >= downSampleBkgFactor) {
                continue;
              }
            }
          }
          if constexpr (onlySig) {
            if (!TESTBIT(std::abs(flagMcRec), aod::hf_cand_bplus::DecayType::BplusToD0Pi)) {
              continue;
            }
          }
        }
        auto prongCharm = candidate.template prong0_as<CandCharmType>();
        auto prongBachelor = candidate.template prong1_as<TracksWPid>();
        double ct = hfHelper.ctBplus(candidate);
        double y = hfHelper.yBplus(candidate);
        float massBplusToD0Pi = hfHelper.invMassBplusToD0Pi(candidate);
        float mlScoreBplusToD0Pi{-1.f};
        std::vector<float> mlScoresD0;
        bool isD0 = prongBachelor.sign() < 0; // D0 or D0bar
        if constexpr (isMl) {
          mlScoreBplusToD0Pi = candidate.mlProbBplusToD0Pi();
          if (isD0) {
            std::copy(prongCharm.mlProbD0().begin(), prongCharm.mlProbD0().end(), std::back_inserter(mlScoresD0));
          } else {
            std::copy(prongCharm.mlProbD0bar().begin(), prongCharm.mlProbD0bar().end(), std::back_inserter(mlScoresD0));
          }
        }
        // flag = 0 for D0 pi-, flag = 1 for D0bar pi+
        fillTablesCandidate(candidate, prongCharm, prongBachelor, isD0 ? 0 : 1, massBplusToD0Pi, ct, y, flagMcRec, origin, mlScoreBplusToD0Pi, mlScoresD0);
      }
    }
  }

  void processData(CollisionsWCentMult const& collisions,
                   SelectedCandidates const&,
                   THfCandDaughters const& candidatesDaughters,
                   TracksWPid const& tracks,
                   aod::BCs const& bcs)
  {
    processCandidates<false, false, false, false>(collisions, candidatesAll, candidatesDaughters, tracks, bcs);
  }
  PROCESS_SWITCH(HfDerivedDataCreatorBplusToD0Pi, processData, "Process data", true);

  void processMcSig(CollisionsWMcCentMult const& collisions,
                    SelectedCandidatesMc const&,
                    TypeMcCollisions const& mcCollisions,
                    MatchedGenCandidatesMc const& mcParticles,
                    THfCandDaughters const& candidatesDaughters,
                    TracksWPid const& tracks,
                    aod::BCs const& bcs)
  {
    rowsCommon.preProcessMcCollisions(mcCollisions, mcParticlesPerMcCollision, mcParticles);
    processCandidates<false, true, false, true>(collisions, candidatesMcSig, candidatesDaughters, tracks, bcs);
    rowsCommon.processMcParticles(mcCollisions, mcParticlesPerMcCollision, mcParticles, mass);
  }
  PROCESS_SWITCH(HfDerivedDataCreatorBplusToD0Pi, processMcSig, "Process MC only for signals", false);

  void processMcBkg(CollisionsWMcCentMult const& collisions,
                    SelectedCandidatesMc const&,
                    TypeMcCollisions const& mcCollisions,
                    MatchedGenCandidatesMc const& mcParticles,
                    THfCandDaughters const& candidatesDaughters,
                    TracksWPid const& tracks,
                    aod::BCs const& bcs)
  {
    rowsCommon.preProcessMcCollisions(mcCollisions, mcParticlesPerMcCollision, mcParticles);
    processCandidates<false, true, true, false>(collisions, candidatesMcBkg, candidatesDaughters, tracks, bcs);
    rowsCommon.processMcParticles(mcCollisions, mcParticlesPerMcCollision, mcParticles, mass);
  }
  PROCESS_SWITCH(HfDerivedDataCreatorBplusToD0Pi, processMcBkg, "Process MC only for background", false);

  void processMcAll(CollisionsWMcCentMult const& collisions,
                    SelectedCandidatesMc const&,
                    TypeMcCollisions const& mcCollisions,
                    MatchedGenCandidatesMc const& mcParticles,
                    THfCandDaughters const& candidatesDaughters,
                    TracksWPid const& tracks,
                    aod::BCs const& bcs)
  {
    rowsCommon.preProcessMcCollisions(mcCollisions, mcParticlesPerMcCollision, mcParticles);
    processCandidates<false, true, false, false>(collisions, candidatesMcAll, candidatesDaughters, tracks, bcs);
    rowsCommon.processMcParticles(mcCollisions, mcParticlesPerMcCollision, mcParticles, mass);
  }
  PROCESS_SWITCH(HfDerivedDataCreatorBplusToD0Pi, processMcAll, "Process MC", false);

  // ML versions

  void processDataMl(CollisionsWCentMult const& collisions,
                     SelectedCandidatesMl const&,
                     THfCandDaughtersMl const& candidatesDaughters,
                     TracksWPid const& tracks,
                     aod::BCs const& bcs)
  {
    processCandidates<true, false, false, false>(collisions, candidatesMlAll, candidatesDaughters, tracks, bcs);
  }
  PROCESS_SWITCH(HfDerivedDataCreatorBplusToD0Pi, processDataMl, "Process data with ML", false);

  void processMcMlSig(CollisionsWMcCentMult const& collisions,
                      SelectedCandidatesMcMl const&,
                      TypeMcCollisions const& mcCollisions,
                      MatchedGenCandidatesMc const& mcParticles,
                      THfCandDaughtersMl const& candidatesDaughters,
                      TracksWPid const& tracks,
                      aod::BCs const& bcs)
  {
    rowsCommon.preProcessMcCollisions(mcCollisions, mcParticlesPerMcCollision, mcParticles);
    processCandidates<true, true, false, true>(collisions, candidatesMcMlSig, candidatesDaughters, tracks, bcs);
    rowsCommon.processMcParticles(mcCollisions, mcParticlesPerMcCollision, mcParticles, mass);
  }
  PROCESS_SWITCH(HfDerivedDataCreatorBplusToD0Pi, processMcMlSig, "Process MC with ML only for signals", false);

  void processMcMlBkg(CollisionsWMcCentMult const& collisions,
                      SelectedCandidatesMcMl const&,
                      TypeMcCollisions const& mcCollisions,
                      MatchedGenCandidatesMc const& mcParticles,
                      THfCandDaughtersMl const& candidatesDaughters,
                      TracksWPid const& tracks,
                      aod::BCs const& bcs)
  {
    rowsCommon.preProcessMcCollisions(mcCollisions, mcParticlesPerMcCollision, mcParticles);
    processCandidates<true, true, true, false>(collisions, candidatesMcMlBkg, candidatesDaughters, tracks, bcs);
    rowsCommon.processMcParticles(mcCollisions, mcParticlesPerMcCollision, mcParticles, mass);
  }
  PROCESS_SWITCH(HfDerivedDataCreatorBplusToD0Pi, processMcMlBkg, "Process MC with ML only for background", false);

  void processMcMlAll(CollisionsWMcCentMult const& collisions,
                      SelectedCandidatesMcMl const&,
                      TypeMcCollisions const& mcCollisions,
                      MatchedGenCandidatesMc const& mcParticles,
                      THfCandDaughtersMl const& candidatesDaughters,
                      TracksWPid const& tracks,
                      aod::BCs const& bcs)
  {
    rowsCommon.preProcessMcCollisions(mcCollisions, mcParticlesPerMcCollision, mcParticles);
    processCandidates<true, true, false, false>(collisions, candidatesMcMlAll, candidatesDaughters, tracks, bcs);
    rowsCommon.processMcParticles(mcCollisions, mcParticlesPerMcCollision, mcParticles, mass);
  }
  PROCESS_SWITCH(HfDerivedDataCreatorBplusToD0Pi, processMcMlAll, "Process MC with ML", false);
};

WorkflowSpec defineDataProcessing(ConfigContext const& cfgc)
{
  return WorkflowSpec{adaptAnalysisTask<HfDerivedDataCreatorBplusToD0Pi>(cfgc)};
}<|MERGE_RESOLUTION|>--- conflicted
+++ resolved
@@ -54,26 +54,12 @@
   Produces<o2::aod::HfBplusMlD0s> rowCandidateMlD0;
   Produces<o2::aod::HfBplusIds> rowCandidateId;
   Produces<o2::aod::HfBplusMcs> rowCandidateMc;
-<<<<<<< HEAD
-=======
-  // Collisions
-  Produces<o2::aod::HfBplusCollBases> rowCollBase;
-  Produces<o2::aod::HfBplusCollIds> rowCollId;
-  // MC collisions
-  Produces<o2::aod::HfBplusMcCollBases> rowMcCollBase;
-  Produces<o2::aod::HfBplusMcCollIds> rowMcCollId;
-  Produces<o2::aod::HfBplusMcRCollIds> rowMcRCollId;
-  // MC particles
-  Produces<o2::aod::HfBplusPBases> rowParticleBase;
-  Produces<o2::aod::HfBplusPIds> rowParticleId;
->>>>>>> 8705c031
 
   // Switches for filling tables
   ConfigurableHfDerivedData confDerData;
   Configurable<bool> fillCandidatePar{"fillCandidatePar", true, "Fill candidate parameters"};
   Configurable<bool> fillCandidateParD0{"fillCandidateParD0", true, "Fill D0 candidate parameters"};
   Configurable<bool> fillCandidateParE{"fillCandidateParE", true, "Fill candidate extended parameters"};
-  Configurable<bool> fillCandidateSel{"fillCandidateSel", true, "Fill candidate selection flags"};
   Configurable<bool> fillCandidateMl{"fillCandidateMl", true, "Fill candidate selection ML scores"};
   Configurable<bool> fillCandidateMlD0{"fillCandidateMlD0", true, "Fill D0 candidate selection ML scores"};
   Configurable<bool> fillCandidateId{"fillCandidateId", true, "Fill original indices from the candidate table"};
@@ -124,62 +110,7 @@
     if (std::accumulate(doprocess.begin(), doprocess.end(), 0) != 1) {
       LOGP(fatal, "Only one process function can be enabled at a time.");
     }
-<<<<<<< HEAD
     rowsCommon.init(confDerData);
-=======
-  }
-
-  template <bool isMC, typename T>
-  // void fillTablesCollision(const T& collision, int isEventReject, int runNumber)
-  void fillTablesCollision(const T& collision)
-  {
-    if (fillCollBase) {
-      rowCollBase(
-        collision.posX(),
-        collision.posY(),
-        collision.posZ(),
-        collision.numContrib(),
-        collision.centFT0A(),
-        collision.centFT0C(),
-        collision.centFT0M(),
-        collision.centFV0A(),
-        collision.multZeqNTracksPV());
-      // isEventReject,
-      // runNumber);
-    }
-    if (fillCollId) {
-      rowCollId(
-        collision.globalIndex());
-    }
-    if constexpr (isMC) {
-      if (fillMcRCollId && collision.has_mcCollision()) {
-        // Save rowCollBase.lastIndex() at key collision.mcCollisionId()
-        LOGF(debug, "Rec. collision %d: Filling derived-collision index %d for MC collision %d", collision.globalIndex(), rowCollBase.lastIndex(), collision.mcCollisionId());
-        matchedCollisions[collision.mcCollisionId()].push_back(rowCollBase.lastIndex()); // [] inserts an empty element if it does not exist
-      }
-    }
-  }
-
-  template <typename T>
-  void fillTablesMcCollision(const T& mcCollision)
-  {
-    if (fillMcCollBase) {
-      rowMcCollBase(
-        mcCollision.posX(),
-        mcCollision.posY(),
-        mcCollision.posZ(),
-        mcCollision.centFT0M());
-    }
-    if (fillMcCollId) {
-      rowMcCollId(
-        mcCollision.globalIndex());
-    }
-    if (fillMcRCollId) {
-      // Fill the table with the vector of indices of derived reconstructed collisions matched to mcCollision.globalIndex()
-      rowMcRCollId(
-        matchedCollisions[mcCollision.globalIndex()]);
-    }
->>>>>>> 8705c031
   }
 
   template <typename T, typename U, typename V>
