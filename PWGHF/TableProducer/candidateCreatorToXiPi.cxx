// Copyright 2019-2020 CERN and copyright holders of ALICE O2.
// See https://alice-o2.web.cern.ch/copyright for details of the copyright holders.
// All rights not expressly granted are reserved.
//
// This software is distributed under the terms of the GNU General Public
// License v3 (GPL Version 3), copied verbatim in the file "COPYING".
//
// In applying this license CERN does not waive the privileges and immunities
// granted to it by virtue of its status as an Intergovernmental Organization
// or submit itself to any jurisdiction.

/// \file candidateCreatorToXiPi.cxx
/// \brief Reconstruction of Omegac0 and Xic0 -> xi pi candidates
/// \author Federica Zanone <federica.zanone@cern.ch>, HEIDELBERG UNIVERSITY & GSI

#include "CCDB/BasicCCDBManager.h"
#include "Common/Core/trackUtilities.h"
#include "Common/Core/RecoDecay.h"
#include "Common/DataModel/EventSelection.h"
#include "Common/DataModel/CollisionAssociation.h"
#include "DataFormatsParameters/GRPMagField.h"
#include "DataFormatsParameters/GRPObject.h"
#include "DetectorsBase/Propagator.h"
#include "DetectorsBase/GeometryManager.h"
#include "DCAFitter/DCAFitterN.h"
#include "Framework/runDataProcessing.h"
#include "Framework/AnalysisTask.h"
#include "Framework/AnalysisDataModel.h"
#include "Framework/ASoAHelpers.h"
#include "ReconstructionDataFormats/DCA.h"
#include "ReconstructionDataFormats/V0.h"
#include "ReconstructionDataFormats/Track.h"
#include "PWGLF/DataModel/LFStrangenessTables.h"
#include "PWGHF/Utils/utilsBfieldCCDB.h"
#include "PWGHF/DataModel/CandidateSelectionTables.h"
#include "PWGHF/DataModel/CandidateReconstructionTables.h"
#include "PWGHF/Core/SelectorCuts.h"

using namespace o2;
using namespace o2::aod;
using namespace o2::framework;
using namespace o2::framework::expressions;
using namespace o2::analysis::pdg;
using namespace o2::aod::v0data;
using namespace o2::aod::cascdata;
using namespace o2::aod::hf_track_index;
using namespace o2::aod::hf_sel_collision;
using namespace o2::aod::hf_cand_toxipi;

// Reconstruction of omegac candidates
struct HfCandidateCreatorToXiPi {
  Produces<aod::HfCandToXiPi> rowCandidate;

  Configurable<bool> doPvRefit{"doPvRefit", false, "set to true if you do PV refit in trackIndexSkimCreator.cxx"};

  Configurable<bool> propagateToPCA{"propagateToPCA", false, "create tracks version propagated to PCA"};
  Configurable<bool> useAbsDCA{"useAbsDCA", true, "Minimise abs. distance rather than chi2"};
  Configurable<bool> useWeightedFinalPCA{"useWeightedFinalPCA", true, "Recalculate vertex position using track covariances, effective only if useAbsDCA is true"};
  Configurable<double> maxR{"maxR", 200., "reject PCA's above this radius"};
  Configurable<double> maxDZIni{"maxDZIni", 4., "reject (if>0) PCA candidate if tracks DZ exceeds threshold"};
  Configurable<double> maxDXYIni{"maxDXYIni", 4., "reject (if>0) PCA candidate if tracks DXY exceeds threshold"};
  Configurable<double> minParamChange{"minParamChange", 1.e-3, "stop iterations if largest change of any X is smaller than this"};
  Configurable<double> minRelChi2Change{"minRelChi2Change", 0.9, "stop iterations is chi2/chi2old > this"};
  Configurable<double> maxChi2{"maxChi2", 100., "discard vertices with chi2/Nprongs > this (or sum{DCAi^2}/Nprongs for abs. distance minimization)"};
  Configurable<bool> refitWithMatCorr{"refitWithMatCorr", true, "when doing propagateTracksToVertex, propagate tracks to vtx with material corrections and rerun minimization"};
  Configurable<bool> rejDiffCollTrack{"rejDiffCollTrack", true, "Reject tracks coming from different collisions"};

  // magnetic field setting from CCDB
  Configurable<bool> isRun2{"isRun2", false, "enable Run 2 or Run 3 GRP objects for magnetic field"};
  Configurable<std::string> ccdbUrl{"ccdbUrl", "http://alice-ccdb.cern.ch", "url of the ccdb repository"};
  Configurable<std::string> ccdbPathLut{"ccdbPathLut", "GLO/Param/MatLUT", "Path for LUT parametrization"};
  Configurable<std::string> ccdbPathGeo{"ccdbPathGeo", "GLO/Config/GeometryAligned", "Path of the geometry file"};
  Configurable<std::string> ccdbPathGrp{"ccdbPathGrp", "GLO/GRP/GRP", "Path of the grp file (Run 2)"};
  Configurable<std::string> ccdbPathGrpMag{"ccdbPathGrpMag", "GLO/Config/GRPMagField", "CCDB path of the GRPMagField object (Run 3)"};

  Service<o2::ccdb::BasicCCDBManager> ccdb;
  o2::base::MatLayerCylSet* lut;
  o2::base::Propagator::MatCorrType matCorr = o2::base::Propagator::MatCorrType::USEMatCorrLUT;
  int runNumber;

  using MyTracks = soa::Join<aod::BigTracks, aod::TracksDCA, aod::HfPvRefitTrack>;
<<<<<<< HEAD
=======
  using FilteredHfTrackAssocSel = soa::Filtered<soa::Join<aod::TrackAssoc, aod::HfSelTrack>>; // HfTrackAssoc
>>>>>>> 403e6d77
  using MyCascTable = soa::Join<aod::CascDataExt, aod::CascCovs>;
  using MyV0Table = soa::Join<aod::V0Datas, aod::V0Covs>;
    
  Filter filterSelectCollisions = (aod::hf_sel_collision::whyRejectColl == 0); // filter to use only HF selected collisions
  using SelectedCollisions = soa::Filtered<soa::Join<aod::Collisions, aod::HfSelCollision>>;
  Filter filterSelectTrackIds = (aod::hf_sel_track::isSelProng >= 4);
  using FilteredHfTrackAssocSel = soa::Filtered<soa::Join<aod::TrackAssoc, aod::HfSelTrack>>;

  Preslice<MyTracks> tracksPerCollision = aod::track::collisionId;                                  // needed for PV refit
  Preslice<FilteredHfTrackAssocSel> trackIndicesPerCollision = aod::track_association::collisionId; // aod::hf_track_association::collisionId
  Preslice<MyCascTable> cascadesPerCollision = aod::cascdata::collisionId;

  OutputObj<TH1F> hInvMassOmegac{TH1F("hInvMassOmegac", "Omegac invariant mass;inv mass;entries", 500, 2.2, 3.1)};

  void init(InitContext const&)
  {
    ccdb->setURL(ccdbUrl);
    ccdb->setCaching(true);
    ccdb->setLocalObjectValidityChecking();
    lut = o2::base::MatLayerCylSet::rectifyPtrFromFile(ccdb->get<o2::base::MatLayerCylSet>(ccdbPathLut));
    runNumber = 0;
  }

  void process(SelectedCollisions const& collisions,
               aod::BCsWithTimestamps const& bcWithTimeStamps,
               MyCascTable const& cascades,
               MyTracks const& tracks,
               FilteredHfTrackAssocSel const& trackIndices,
               // aod::HfPvRefitTrack const&,
               MyV0Table const&,
               aod::V0sLinked const&)
  {

    for (const auto& collision : collisions) {

      // set the magnetic field from CCDB
      auto bc = collision.bc_as<o2::aod::BCsWithTimestamps>();
      initCCDB(bc, runNumber, ccdb, isRun2 ? ccdbPathGrp : ccdbPathGrpMag, lut, isRun2);
      auto magneticField = o2::base::Propagator::Instance()->getNominalBz(); // z component

      // 2-prong vertex fitter to build the omegac vertex
      o2::vertexing::DCAFitterN<2> df;
      df.setBz(magneticField);
      df.setPropagateToPCA(propagateToPCA);
      df.setMaxR(maxR);
      df.setMaxDZIni(maxDZIni);
      df.setMaxDXYIni(maxDXYIni);
      df.setMinParamChange(minParamChange);
      df.setMinRelChi2Change(minRelChi2Change);
      df.setMaxChi2(maxChi2);
      df.setUseAbsDCA(useAbsDCA);
      df.setWeightedFinalPCA(useWeightedFinalPCA);
      df.setRefitWithMatCorr(refitWithMatCorr);

      double massPionFromPDG = RecoDecay::getMassPDG(kPiPlus);    // pdg code 211
      double massLambdaFromPDG = RecoDecay::getMassPDG(kLambda0); // pdg code 3122
      double massXiFromPDG = RecoDecay::getMassPDG(kXiMinus);     // pdg code 3312
      double massOmegacFromPDG = RecoDecay::getMassPDG(kOmegaC0); // pdg code 4332
      double massXicFromPDG = RecoDecay::getMassPDG(kXiCZero);    // pdg code 4132

      // loop over cascades reconstructed by cascadebuilder.cxx
      auto thisCollId = collision.globalIndex();
      auto groupedCascades = cascades.sliceBy(cascadesPerCollision, thisCollId);

      for (auto const& casc : groupedCascades) {

        //----------------accessing particles in the decay chain-------------
        // cascade daughter - charged particle
        // int indexTrackXiDauCharged = casc.bachelorId();     // pion <- xi index from cascade table (not used)
        auto trackXiDauCharged = casc.bachelor_as<MyTracks>(); // pion <- xi track from MyTracks table
        // cascade daughter - V0
        if (!casc.v0_as<aod::V0sLinked>().has_v0Data()) { // check that V0 data are stored
          continue;
        }
        auto v0 = casc.v0_as<aod::V0sLinked>();
        auto v0Element = v0.v0Data_as<MyV0Table>(); // V0 element from LF table containing V0 info
        // V0 positive daughter
        auto trackV0Dau0 = v0Element.posTrack_as<MyTracks>(); // p <- V0 track (positive track) from MyTracks table
        // V0 negative daughter
        auto trackV0Dau1 = v0Element.negTrack_as<MyTracks>(); // pion <- V0 track (negative track) from MyTracks table

        // check that particles come from the same collision
        if (rejDiffCollTrack) {
          if (trackV0Dau0.collisionId() != trackV0Dau1.collisionId()) {
            continue;
          }
          if (trackXiDauCharged.collisionId() != trackV0Dau0.collisionId()) {
            continue;
          }
        }

        //--------------------------reconstruct V0 track---------------------------
        // pseudorapidity
        double pseudorapV0PosDau = trackV0Dau0.eta();
        double pseudorapV0NegDau = trackV0Dau1.eta();

        // pion & p <- V0 tracks
        auto trackParCovV0Dau0 = getTrackParCov(trackV0Dau0);
        auto trackParCovV0Dau1 = getTrackParCov(trackV0Dau1);

        // info from LF table
        std::array<float, 3> pVecV0 = {v0Element.px(), v0Element.py(), v0Element.pz()}; // pVec stands for vector containing the 3-momentum components
        std::array<float, 3> vertexV0 = {v0Element.x(), v0Element.y(), v0Element.z()};
        std::array<float, 21> covV0 = {0.};
        constexpr int MomInd[6] = {9, 13, 14, 18, 19, 20}; // cov matrix elements for momentum component
        for (int i = 0; i < 6; i++) {
          covV0[MomInd[i]] = v0Element.momentumCovMat()[i];
          covV0[i] = v0Element.positionCovMat()[i];
        }
        // create V0 track
        auto trackV0 = o2::track::TrackParCov(vertexV0, pVecV0, covV0, 0, true);
        trackV0.setAbsCharge(0);
        trackV0.setPID(o2::track::PID::Lambda);

        std::array<float, 3> pVecV0Dau0 = {casc.pxpos(), casc.pypos(), casc.pzpos()};
        std::array<float, 3> pVecV0Dau1 = {casc.pxneg(), casc.pyneg(), casc.pzneg()};

        auto trackV0Copy = trackV0;

        //-----------------------------reconstruct cascade track-----------------------------
        // pseudorapidity
        double pseudorapPiFromCas = trackXiDauCharged.eta();

        // pion <- casc track to be processed with DCAfitter
        auto trackParCovXiDauCharged = getTrackParCov(trackXiDauCharged);

        // info from LF table
        std::array<float, 3> vertexCasc = {casc.x(), casc.y(), casc.z()};
        std::array<float, 3> pVecCasc = {casc.px(), casc.py(), casc.pz()};
        std::array<float, 21> covCasc = {0.};
        for (int i = 0; i < 6; i++) {
          covCasc[MomInd[i]] = casc.momentumCovMat()[i];
          covCasc[i] = casc.positionCovMat()[i];
        }
        // create cascade track
        o2::track::TrackParCov trackCasc;
        if (trackXiDauCharged.sign() > 0) {
          trackCasc = o2::track::TrackParCov(vertexCasc, pVecCasc, covCasc, 1, true);
        } else if (trackXiDauCharged.sign() < 0) {
          trackCasc = o2::track::TrackParCov(vertexCasc, pVecCasc, covCasc, -1, true);
        } else {
          continue;
        }
        trackCasc.setAbsCharge(1);
        trackCasc.setPID(o2::track::PID::XiMinus);

        std::array<float, 3> pVecPionFromCasc = {casc.pxbach(), casc.pybach(), casc.pzbach()};

        auto trackCascCopy = trackCasc;

        //-------------------combining cascade and pion tracks--------------------------
        auto groupedTrackIndices = trackIndices.sliceBy(trackIndicesPerCollision, thisCollId);
        for (auto const& trackIndexPion : groupedTrackIndices) {

          auto trackPion = trackIndexPion.track_as<MyTracks>();

          if ((rejDiffCollTrack) && (trackXiDauCharged.collisionId() != trackPion.collisionId())) {
            continue;
          }

          // ask for opposite sign daughters (omegac daughters)
          if (trackPion.sign() * trackXiDauCharged.sign() >= 0) {
            continue;
          }

          // check not to take the same particle twice in the decay chain
          if (trackPion.globalIndex() == trackXiDauCharged.globalIndex() || trackPion.globalIndex() == trackV0Dau0.globalIndex() || trackPion.globalIndex() == trackV0Dau1.globalIndex() || trackPion.globalIndex() == casc.globalIndex()) {
            continue;
          }

          // pseudorapidity
          double pseudorapPiFromOme = trackPion.eta();

          // primary pion track to be processed with DCAFitter
          auto trackParVarPi = getTrackParCov(trackPion);
          auto trackParVarPiCopy = trackParVarPi;

          // reconstruct omegac with DCAFitter
          int nVtxFromFitterOmegac = df.process(trackCasc, trackParVarPi);
          if (nVtxFromFitterOmegac == 0) {
            continue;
          }
          auto vertexOmegacFromFitter = df.getPCACandidate();
          auto chi2PCAOmegac = df.getChi2AtPCACandidate();
          std::array<float, 3> pVecCascAsD;
          std::array<float, 3> pVecPionFromOmegac;
          df.propagateTracksToVertex();
          if (!df.isPropagateTracksToVertexDone()) {
            continue;
          }
          df.getTrack(0).getPxPyPzGlo(pVecCascAsD);
          df.getTrack(1).getPxPyPzGlo(pVecPionFromOmegac);
          std::array<float, 3> pVecOmegac = {pVecCascAsD[0] + pVecPionFromOmegac[0], pVecCascAsD[1] + pVecPionFromOmegac[1], pVecCascAsD[2] + pVecPionFromOmegac[2]};

          std::array<float, 3> coordVtxOmegac = df.getPCACandidatePos();
          std::array<float, 6> covVtxOmegac = df.calcPCACovMatrixFlat();

          // create omegac track
          o2::track::TrackParCov trackOmegac = df.createParentTrackParCov();
          trackOmegac.setAbsCharge(0);

          // DCAxy (computed with propagateToDCABxByBz method)
          double dcaxyV0Dau0 = trackV0Dau0.dcaXY();
          double dcaxyV0Dau1 = trackV0Dau1.dcaXY();
          double dcaxyPiFromCasc = trackXiDauCharged.dcaXY();

          // DCAz (computed with propagateToDCABxByBz method)
          double dcazV0Dau0 = trackV0Dau0.dcaZ();
          double dcazV0Dau1 = trackV0Dau1.dcaZ();
          double dcazPiFromCasc = trackXiDauCharged.dcaZ();

          // primary vertex of the collision
          auto primaryVertex = getPrimaryVertex(collision); // get the associated covariance matrix with auto covMatrixPV = primaryVertex.getCov();
          std::array<float, 3> pvCoord = {collision.posX(), collision.posY(), collision.posZ()};

          if (doPvRefit && ((trackPion.pvRefitSigmaX2() != 1e10f) || (trackPion.pvRefitSigmaY2() != 1e10f) || (trackPion.pvRefitSigmaZ2() != 1e10f))) { // if I asked for PV refit in trackIndexSkimCreator.cxx
            pvCoord[0] = trackPion.pvRefitX();
            pvCoord[1] = trackPion.pvRefitY();
            pvCoord[2] = trackPion.pvRefitZ();

            // o2::dataformats::VertexBase Pvtx;
            primaryVertex.setX(trackPion.pvRefitX());
            primaryVertex.setY(trackPion.pvRefitY());
            primaryVertex.setZ(trackPion.pvRefitZ());
            primaryVertex.setCov(trackPion.pvRefitSigmaX2(), trackPion.pvRefitSigmaXY(), trackPion.pvRefitSigmaY2(), trackPion.pvRefitSigmaXZ(), trackPion.pvRefitSigmaYZ(), trackPion.pvRefitSigmaZ2());

            o2::dataformats::DCA impactParameterV0Dau0;
            o2::dataformats::DCA impactParameterV0Dau1;
            o2::dataformats::DCA impactParameterPiFromCasc;
            o2::base::Propagator::Instance()->propagateToDCABxByBz(primaryVertex, trackParCovV0Dau0, 2.f, matCorr, &impactParameterV0Dau0);
            o2::base::Propagator::Instance()->propagateToDCABxByBz(primaryVertex, trackParCovV0Dau1, 2.f, matCorr, &impactParameterV0Dau1);
            o2::base::Propagator::Instance()->propagateToDCABxByBz(primaryVertex, trackParCovXiDauCharged, 2.f, matCorr, &impactParameterPiFromCasc);
            dcaxyV0Dau0 = impactParameterV0Dau0.getY();
            dcaxyV0Dau1 = impactParameterV0Dau1.getY();
            dcaxyPiFromCasc = impactParameterPiFromCasc.getY();
            dcazV0Dau0 = impactParameterV0Dau0.getZ();
            dcazV0Dau1 = impactParameterV0Dau1.getZ();
            dcazPiFromCasc = impactParameterPiFromCasc.getZ();
          }

          // impact parameters
          o2::dataformats::DCA impactParameterCasc;
          o2::dataformats::DCA impactParameterPrimaryPi;
          o2::dataformats::DCA impactParameterV0;
          o2::dataformats::DCA impactParameterOmegac;
          o2::base::Propagator::Instance()->propagateToDCABxByBz(primaryVertex, trackCascCopy, 2.f, matCorr, &impactParameterCasc);
          o2::base::Propagator::Instance()->propagateToDCABxByBz(primaryVertex, trackParVarPiCopy, 2.f, matCorr, &impactParameterPrimaryPi);
          o2::base::Propagator::Instance()->propagateToDCABxByBz(primaryVertex, trackV0Copy, 2.f, matCorr, &impactParameterV0);
          o2::base::Propagator::Instance()->propagateToDCABxByBz(primaryVertex, trackOmegac, 2.f, matCorr, &impactParameterOmegac);

          // invariant mass under the hypothesis of particles ID corresponding to the decay chain
          double mLambda = v0Element.mLambda();         // from LF table, V0 mass under lambda hypothesis
          double mAntiLambda = v0Element.mAntiLambda(); // from LF table, V0 mass under anti-lambda hypothesis
          double mCasc = casc.mXi();
          const std::array<double, 2> arrMassOmegac = {massXiFromPDG, massPionFromPDG};
          double mOmegac = RecoDecay::m(std::array{pVecCascAsD, pVecPionFromOmegac}, arrMassOmegac);

          // computing cosPA
          double cpaV0 = RecoDecay::cpa(vertexCasc, vertexV0, pVecV0);
          double cpaOmegac = RecoDecay::cpa(pvCoord, coordVtxOmegac, pVecOmegac);
          double cpaCasc = RecoDecay::cpa(coordVtxOmegac, vertexCasc, pVecCasc);
          double cpaxyV0 = RecoDecay::cpaXY(vertexCasc, vertexV0, pVecV0);
          double cpaxyOmegac = RecoDecay::cpaXY(pvCoord, coordVtxOmegac, pVecOmegac);
          double cpaxyCasc = RecoDecay::cpaXY(coordVtxOmegac, vertexCasc, pVecCasc);

          // computing decay length and ctau
          double decLenOmegac = RecoDecay::distance(pvCoord, coordVtxOmegac);
          double decLenCascade = RecoDecay::distance(coordVtxOmegac, vertexCasc);
          double decLenV0 = RecoDecay::distance(vertexCasc, vertexV0);
          double ctOmegac = RecoDecay::ct(pVecOmegac, decLenOmegac, massOmegacFromPDG);
          double ctXic = RecoDecay::ct(pVecOmegac, decLenOmegac, massXicFromPDG);
          double ctCascade = RecoDecay::ct(pVecCasc, decLenCascade, massXiFromPDG);
          double ctV0 = RecoDecay::ct(pVecV0, decLenV0, massLambdaFromPDG);

          // computing eta
          double pseudorapOmegac = RecoDecay::eta(pVecOmegac);
          double pseudorapCascade = RecoDecay::eta(pVecCasc);
          double pseudorapV0 = RecoDecay::eta(pVecV0);

          // DCA between daughters
          double dcaCascDau = casc.dcacascdaughters();
          double dcaV0Dau = casc.dcaV0daughters();
          double dcaOmegacDau = std::sqrt(df.getChi2AtPCACandidate());

          // set hfFlag
          int hfFlag = 1 << DecayType::DecayToXiPi;

          // fill test histograms
          hInvMassOmegac->Fill(mOmegac);

          // fill the table
          rowCandidate(collision.globalIndex(),
                       pvCoord[0], pvCoord[1], pvCoord[2],
                       vertexOmegacFromFitter[0], vertexOmegacFromFitter[1], vertexOmegacFromFitter[2],
                       vertexCasc[0], vertexCasc[1], vertexCasc[2],
                       vertexV0[0], vertexV0[1], vertexV0[2],
                       trackXiDauCharged.sign(),
                       chi2PCAOmegac, covVtxOmegac[0], covVtxOmegac[1], covVtxOmegac[2], covVtxOmegac[3], covVtxOmegac[4], covVtxOmegac[5],
                       covV0[0], covV0[1], covV0[2], covV0[3], covV0[4], covV0[5],
                       covCasc[0], covCasc[1], covCasc[2], covCasc[3], covCasc[4], covCasc[5],
                       pVecOmegac[0], pVecOmegac[1], pVecOmegac[2],
                       pVecCasc[0], pVecCasc[1], pVecCasc[2],
                       pVecPionFromOmegac[0], pVecPionFromOmegac[1], pVecPionFromOmegac[2],
                       pVecV0[0], pVecV0[1], pVecV0[2],
                       pVecPionFromCasc[0], pVecPionFromCasc[1], pVecPionFromCasc[2],
                       pVecV0Dau0[0], pVecV0Dau0[1], pVecV0Dau0[2],
                       pVecV0Dau1[0], pVecV0Dau1[1], pVecV0Dau1[2],
                       impactParameterCasc.getY(), impactParameterPrimaryPi.getY(),
                       impactParameterCasc.getZ(), impactParameterPrimaryPi.getZ(),
                       impactParameterV0.getY(), impactParameterV0.getZ(),
                       std::sqrt(impactParameterCasc.getSigmaY2()), std::sqrt(impactParameterPrimaryPi.getSigmaY2()), std::sqrt(impactParameterV0.getSigmaY2()),
                       v0Element.globalIndex(), v0Element.posTrackId(), v0Element.negTrackId(),
                       casc.globalIndex(), trackPion.globalIndex(), trackXiDauCharged.globalIndex(),
                       impactParameterOmegac.getY(), impactParameterOmegac.getZ(),
                       mLambda, mAntiLambda, mCasc, mOmegac,
                       cpaV0, cpaOmegac, cpaCasc, cpaxyV0, cpaxyOmegac, cpaxyCasc,
                       ctOmegac, ctCascade, ctV0, ctXic,
                       pseudorapV0PosDau, pseudorapV0NegDau, pseudorapPiFromCas, pseudorapPiFromOme,
                       pseudorapOmegac, pseudorapCascade, pseudorapV0,
                       dcaxyV0Dau0, dcaxyV0Dau1, dcaxyPiFromCasc,
                       dcazV0Dau0, dcazV0Dau1, dcazPiFromCasc,
                       dcaCascDau, dcaV0Dau, dcaOmegacDau, hfFlag);

        } // loop over pions
      }   // loop over cascades
    }     // close loop collisions
  }     // end of process
};      // end of struct

/// Performs MC matching.
struct HfCandidateCreatorToXiPiMc {
  Produces<aod::HfToXiPiMCRec> rowMCMatchRec;
  Produces<aod::HfToXiPiMCGen> rowMCMatchGen;

  Configurable<bool> matchOmegacMc{"matchOmegacMc", true, "Do MC matching for Omegac0"};
  Configurable<bool> matchXicMc{"matchXicMc", false, "Do MC matching for Xic0"};

  void init(InitContext const&) {}

  void processDoNoMc(aod::Collisions::iterator const& collision)
  {
    // dummy process function - should not be required in the future
  }
  PROCESS_SWITCH(HfCandidateCreatorToXiPiMc, processDoNoMc, "Do not run MC process function", true);

  void processMc(aod::HfCandToXiPi const& candidates,
                 aod::BigTracksMC const& tracks,
                 aod::McParticles const& particlesMC)
  {
    int indexRec = -1;
    int8_t sign = 0;
    int8_t flag = 0;
    // int8_t origin = 0; //to be used for prompt/non prompt
    int8_t debug = 0;

    int pdgCodeOmegac0 = pdg::Code::kOmegaC0; // 4332
    int pdgCodeXic0 = pdg::Code::kXiCZero;    // 4132
    int pdgCodeXiMinus = kXiMinus;            // 3312
    int pdgCodeLambda = kLambda0;             // 3122
    int pdgCodePiPlus = kPiPlus;              // 211
    int pdgCodePiMinus = kPiMinus;            // -211
    int pdgCodeProton = kProton;              // 2212

    // Match reconstructed candidates.
    for (auto& candidate : candidates) {
      // Printf("New rec. candidate");
      flag = 0;
      // origin = 0;
      debug = 0;
      auto arrayDaughters = std::array{candidate.primaryPi_as<aod::BigTracksMC>(), // pi <- omegac
                                       candidate.bachelor_as<aod::BigTracksMC>(),  // pi <- cascade
                                       candidate.posTrack_as<aod::BigTracksMC>(),  // p <- lambda
                                       candidate.negTrack_as<aod::BigTracksMC>()}; // pi <- lambda
      auto arrayDaughtersCasc = std::array{candidate.bachelor_as<aod::BigTracksMC>(),
                                           candidate.posTrack_as<aod::BigTracksMC>(),
                                           candidate.negTrack_as<aod::BigTracksMC>()};
      auto arrayDaughtersV0 = std::array{candidate.posTrack_as<aod::BigTracksMC>(),
                                         candidate.negTrack_as<aod::BigTracksMC>()};

      // Omegac matching
      if (matchOmegacMc) {
        // Omegac → pi pi pi p
        // Printf("Checking Omegac → pi pi pi p");
        indexRec = RecoDecay::getMatchedMCRec(particlesMC, arrayDaughters, pdgCodeOmegac0, std::array{pdgCodePiPlus, pdgCodePiMinus, pdgCodeProton, pdgCodePiMinus}, true, &sign, 3);
        if (indexRec == -1) {
          debug = 1;
        }
        if (indexRec > -1) {
          // cascade → lambda pi
          // Printf("Checking cascade → pi pi p");
          indexRec = RecoDecay::getMatchedMCRec(particlesMC, arrayDaughtersCasc, pdgCodeXiMinus, std::array{pdgCodePiMinus, pdgCodeProton, pdgCodePiMinus}, true, &sign, 2);
          if (indexRec == -1) {
            debug = 2;
          }
          if (indexRec > -1) {
            // v0 → p pi
            // Printf("Checking v0 → p pi");
            indexRec = RecoDecay::getMatchedMCRec(particlesMC, arrayDaughtersV0, pdgCodeLambda, std::array{pdgCodeProton, pdgCodePiMinus}, true, &sign, 1);
            if (indexRec == -1) {
              debug = 3;
            }
            if (indexRec > -1) {
              flag = sign * (1 << DecayType::OmegaczeroToXiPi);
            }
          }
        }

        // Xic matching
      }
      if (matchXicMc) {
        // Xic → pi pi pi p
        // Printf("Checking Xic → pi pi pi p");
        indexRec = RecoDecay::getMatchedMCRec(particlesMC, arrayDaughters, pdgCodeXic0, std::array{pdgCodePiPlus, pdgCodePiMinus, pdgCodeProton, pdgCodePiMinus}, true, &sign, 3);
        if (indexRec == -1) {
          debug = 1;
        }
        if (indexRec > -1) {
          // cascade → lambda pi
          // Printf("Checking cascade → pi pi p");
          indexRec = RecoDecay::getMatchedMCRec(particlesMC, arrayDaughtersCasc, pdgCodeXiMinus, std::array{pdgCodePiMinus, pdgCodeProton, pdgCodePiMinus}, true, &sign, 2);
          if (indexRec == -1) {
            debug = 2;
          }
          if (indexRec > -1) {
            // v0 → p pi
            // Printf("Checking v0 → p pi");
            indexRec = RecoDecay::getMatchedMCRec(particlesMC, arrayDaughtersV0, pdgCodeLambda, std::array{pdgCodeProton, pdgCodePiMinus}, true, &sign, 1);
            if (indexRec == -1) {
              debug = 3;
            }
            if (indexRec > -1) {
              flag = sign * (1 << DecayType::XiczeroToXiPi);
            }
          }
        }
      }

      if (debug == 2 || debug == 3) {
        LOGF(info, "WARNING: Charm baryon decays in the expected final state but the condition on the intermediate states are not fulfilled");
      }
      rowMCMatchRec(flag, debug);

    } // close loop over candidates

    // Match generated particles.
    for (auto& particle : particlesMC) {
      // Printf("New gen. candidate");
      flag = 0;
      // origin = 0;
      if (matchOmegacMc) {
        //  Omegac → Xi pi
        if (RecoDecay::isMatchedMCGen(particlesMC, particle, pdgCodeOmegac0, std::array{pdgCodeXiMinus, pdgCodePiPlus}, true)) {
          // Match Xi -> lambda pi
          auto cascMC = particlesMC.rawIteratorAt(particle.daughtersIds().front());
          // Printf("Checking cascade → lambda pi");
          if (RecoDecay::isMatchedMCGen(particlesMC, cascMC, pdgCodeXiMinus, std::array{pdgCodeLambda, pdgCodePiMinus}, true)) {
            // lambda -> p pi
            auto v0MC = particlesMC.rawIteratorAt(cascMC.daughtersIds().front());
            if (RecoDecay::isMatchedMCGen(particlesMC, v0MC, pdgCodeLambda, std::array{pdgCodeProton, pdgCodePiMinus}, true, &sign)) {
              flag = sign * (1 << DecayType::OmegaczeroToXiPi);
            }
          }
        }
      }
      if (matchXicMc) {
        //  Xic → Xi pi
        if (RecoDecay::isMatchedMCGen(particlesMC, particle, pdgCodeXic0, std::array{pdgCodeXiMinus, pdgCodePiPlus}, true)) {
          // Match Xi -> lambda pi
          auto cascMC = particlesMC.rawIteratorAt(particle.daughtersIds().front());
          // Printf("Checking cascade → lambda pi");
          if (RecoDecay::isMatchedMCGen(particlesMC, cascMC, pdgCodeXiMinus, std::array{pdgCodeLambda, pdgCodePiMinus}, true)) {
            // lambda -> p pi
            auto v0MC = particlesMC.rawIteratorAt(cascMC.daughtersIds().front());
            if (RecoDecay::isMatchedMCGen(particlesMC, v0MC, pdgCodeLambda, std::array{pdgCodeProton, pdgCodePiMinus}, true, &sign)) {
              flag = sign * (1 << DecayType::XiczeroToXiPi);
            }
          }
        }
      }

      // rowMCMatchGen(flag, origin);
      rowMCMatchGen(flag);
    }
  } // close process
  PROCESS_SWITCH(HfCandidateCreatorToXiPiMc, processMc, "Process MC", false);
}; // close struct

WorkflowSpec defineDataProcessing(ConfigContext const& cfgc)
{
  return WorkflowSpec{
    adaptAnalysisTask<HfCandidateCreatorToXiPi>(cfgc),
    adaptAnalysisTask<HfCandidateCreatorToXiPiMc>(cfgc)};
}<|MERGE_RESOLUTION|>--- conflicted
+++ resolved
@@ -79,10 +79,6 @@
   int runNumber;
 
   using MyTracks = soa::Join<aod::BigTracks, aod::TracksDCA, aod::HfPvRefitTrack>;
-<<<<<<< HEAD
-=======
-  using FilteredHfTrackAssocSel = soa::Filtered<soa::Join<aod::TrackAssoc, aod::HfSelTrack>>; // HfTrackAssoc
->>>>>>> 403e6d77
   using MyCascTable = soa::Join<aod::CascDataExt, aod::CascCovs>;
   using MyV0Table = soa::Join<aod::V0Datas, aod::V0Covs>;
     
