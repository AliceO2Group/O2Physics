--- conflicted
+++ resolved
@@ -91,7 +91,6 @@
   OutputObj<TH1F> hCandidateCounter{TH1F("hCandidateCounter", "Candidate counter wrt derived data;status;entries", 4, -0.5, 3.5)}; // 0 --> candidates in derived data table, 1 --> candidates passing testbit selection, 2 --> candidates passing fitter step 3 --> candidates filled in new table
   OutputObj<TH1F> hCascadesCounter{TH1F("hCascadesCounter", "Cascades counter wrt derived data;status;entries", 2, -0.5, 1.5)}; // 0 --> cascades in derived data table (and stored in AOD table), 1 --> cascades in derived data table and also accessible in cascData table
 
-
   void init(InitContext const&)
   {
     ccdb->setURL(ccdbUrl);
@@ -150,13 +149,8 @@
       auto cascAodElement = cand.cascade_as<aod::CascadesLinked>();
       hCascadesCounter->Fill(0);
       int v0index = cascAodElement.v0Id();
-<<<<<<< HEAD
       if(!cascAodElement.has_cascData()) continue;
       hCascadesCounter->Fill(1);
-=======
-      if (!cascAodElement.has_cascData())
-        continue;
->>>>>>> 75723397
       auto casc = cascAodElement.cascData_as<MyCascTable>();
       auto trackXiDauCharged = casc.bachelor_as<TracksWCovDca>(); // pion <- xi track
       auto trackV0Dau0 = casc.posTrack_as<TracksWCovDca>();       // V0 positive daughter track
