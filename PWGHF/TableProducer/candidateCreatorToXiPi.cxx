// Copyright 2019-2020 CERN and copyright holders of ALICE O2.
// See https://alice-o2.web.cern.ch/copyright for details of the copyright holders.
// All rights not expressly granted are reserved.
//
// This software is distributed under the terms of the GNU General Public
// License v3 (GPL Version 3), copied verbatim in the file "COPYING".
//
// In applying this license CERN does not waive the privileges and immunities
// granted to it by virtue of its status as an Intergovernmental Organization
// or submit itself to any jurisdiction.

/// \file candidateCreatorToXiPi.cxx
/// \brief Reconstruction of Omegac0 and Xic0 -> xi pi candidates
/// \author Federica Zanone <federica.zanone@cern.ch>, Heidelberg University
#include "CCDB/BasicCCDBManager.h"
#include "DataFormatsParameters/GRPMagField.h"
#include "DataFormatsParameters/GRPObject.h"
#include "DCAFitter/DCAFitterN.h"
#include "DetectorsBase/Propagator.h"
#include "Framework/AnalysisDataModel.h"
#include "Framework/AnalysisTask.h"
#include "Framework/ASoAHelpers.h"
#include "Framework/runDataProcessing.h"
#include "ReconstructionDataFormats/DCA.h"
#include "ReconstructionDataFormats/Track.h"
#include "ReconstructionDataFormats/V0.h"

#include "Common/Core/RecoDecay.h"
#include "Common/Core/trackUtilities.h"
#include "Common/DataModel/CollisionAssociationTables.h"
#include "Common/DataModel/EventSelection.h"

#include "PWGLF/DataModel/LFStrangenessTables.h"

#include "PWGHF/Core/SelectorCuts.h"
#include "PWGHF/DataModel/CandidateReconstructionTables.h"
#include "PWGHF/DataModel/CandidateSelectionTables.h"
#include "PWGHF/Utils/utilsBfieldCCDB.h"

using namespace o2;
using namespace o2::analysis;
// using namespace o2::analysis::pdg;
using namespace o2::aod;
using namespace o2::aod::cascdata;
using namespace o2::aod::v0data;
using namespace o2::framework;
using namespace o2::framework::expressions;

// Reconstruction of omegac0 and xic0 candidates
struct HfCandidateCreatorToXiPi {
  Produces<aod::HfCandToXiPi> rowCandidate;

  Configurable<bool> doPvRefit{"doPvRefit", false, "set to true if you do PV refit in trackIndexSkimCreator.cxx"};

  Configurable<bool> propagateToPCA{"propagateToPCA", false, "create tracks version propagated to PCA"};
  Configurable<bool> useAbsDCA{"useAbsDCA", true, "Minimise abs. distance rather than chi2"};
  Configurable<bool> useWeightedFinalPCA{"useWeightedFinalPCA", true, "Recalculate vertex position using track covariances, effective only if useAbsDCA is true"};
  Configurable<double> maxR{"maxR", 200., "reject PCA's above this radius"};
  Configurable<double> maxDZIni{"maxDZIni", 4., "reject (if>0) PCA candidate if tracks DZ exceeds threshold"};
  Configurable<double> maxDXYIni{"maxDXYIni", 4., "reject (if>0) PCA candidate if tracks DXY exceeds threshold"};
  Configurable<double> minParamChange{"minParamChange", 1.e-3, "stop iterations if largest change of any X is smaller than this"};
  Configurable<double> minRelChi2Change{"minRelChi2Change", 0.9, "stop iterations is chi2/chi2old > this"};
  Configurable<double> maxChi2{"maxChi2", 100., "discard vertices with chi2/Nprongs > this (or sum{DCAi^2}/Nprongs for abs. distance minimization)"};
  Configurable<bool> refitWithMatCorr{"refitWithMatCorr", true, "when doing propagateTracksToVertex, propagate tracks to vtx with material corrections and rerun minimization"};
  Configurable<bool> rejDiffCollTrack{"rejDiffCollTrack", true, "Reject tracks coming from different collisions"};

  // magnetic field setting from CCDB
  Configurable<bool> isRun2{"isRun2", false, "enable Run 2 or Run 3 GRP objects for magnetic field"};
  Configurable<std::string> ccdbUrl{"ccdbUrl", "http://alice-ccdb.cern.ch", "url of the ccdb repository"};
  Configurable<std::string> ccdbPathLut{"ccdbPathLut", "GLO/Param/MatLUT", "Path for LUT parametrization"};
  Configurable<std::string> ccdbPathGrp{"ccdbPathGrp", "GLO/GRP/GRP", "Path of the grp file (Run 2)"};
  Configurable<std::string> ccdbPathGrpMag{"ccdbPathGrpMag", "GLO/Config/GRPMagField", "CCDB path of the GRPMagField object (Run 3)"};

  // cascade invariant mass cuts
  Configurable<bool> doCascadeInvMassCut{"doCascadeInvMassCut", false, "Use invariant mass cut to select cascade candidates"};
  Configurable<double> sigmaInvMassCascade{"sigmaInvMassCascade", 0.0025, "Invariant mass cut for cascade (sigma)"};
  Configurable<int> nSigmaInvMassCut{"nSigmaInvMassCut", 4, "Number of sigma for invariant mass cut"};

  Service<o2::ccdb::BasicCCDBManager> ccdb;
  o2::base::MatLayerCylSet* lut;
  o2::base::Propagator::MatCorrType matCorr = o2::base::Propagator::MatCorrType::USEMatCorrLUT;

  int runNumber;

  using SelectedCollisions = soa::Filtered<soa::Join<aod::Collisions, aod::HfSelCollision>>;
  using MyTracks = soa::Join<aod::TracksWCovDca, aod::HfPvRefitTrack>;
  using FilteredHfTrackAssocSel = soa::Filtered<soa::Join<aod::TrackAssoc, aod::HfSelTrack>>;
  using MyCascTable = soa::Join<aod::CascDatas, aod::CascCovs>; // to use strangeness tracking, use aod::TraCascDatas instead of aod::CascDatas
  using MyV0Table = soa::Join<aod::V0Datas, aod::V0Covs>;

  Filter filterSelectCollisions = (aod::hf_sel_collision::whyRejectColl == 0); // filter to use only HF selected collisions
  Filter filterSelectTrackIds = (aod::hf_sel_track::isSelProng >= 4);

  Preslice<MyTracks> tracksPerCollision = aod::track::collisionId;                                  // needed for PV refit
  Preslice<FilteredHfTrackAssocSel> trackIndicesPerCollision = aod::track_association::collisionId; // aod::hf_track_association::collisionId
  Preslice<MyCascTable> cascadesPerCollision = aod::cascdata::collisionId;

  OutputObj<TH1F> hInvMassCharmBaryon{TH1F("hInvMassCharmBaryon", "Charm baryon invariant mass;inv mass;entries", 500, 2.2, 3.1)};

  void init(InitContext const&)
  {
    ccdb->setURL(ccdbUrl);
    ccdb->setCaching(true);
    ccdb->setLocalObjectValidityChecking();
    lut = o2::base::MatLayerCylSet::rectifyPtrFromFile(ccdb->get<o2::base::MatLayerCylSet>(ccdbPathLut));
    runNumber = 0;
  }

  void process(SelectedCollisions const& collisions,
               aod::BCsWithTimestamps const& bcWithTimeStamps,
               MyTracks const& tracks,
               FilteredHfTrackAssocSel const& trackIndices,
               MyCascTable const& cascades,
               MyV0Table const&,
               aod::V0sLinked const&)
  {
<<<<<<< HEAD
      
      // 2-prong vertex fitter to build the omegac/xic vertex
      o2::vertexing::DCAFitterN<2> df;
      df.setBz(magneticField);
      df.setPropagateToPCA(propagateToPCA);
      df.setMaxR(maxR);
      df.setMaxDZIni(maxDZIni);
      df.setMaxDXYIni(maxDXYIni);
      df.setMinParamChange(minParamChange);
      df.setMinRelChi2Change(minRelChi2Change);
      df.setMaxChi2(maxChi2);
      df.setUseAbsDCA(useAbsDCA);
      df.setWeightedFinalPCA(useWeightedFinalPCA);
      df.setRefitWithMatCorr(refitWithMatCorr);
      
      double massPionFromPDG = o2::analysis::pdg::MassPiPlus;    // pdg code 211
      double massLambdaFromPDG = o2::analysis::pdg::MassLambda0; // pdg code 3122
      double massXiFromPDG = o2::analysis::pdg::MassXiMinus;     // pdg code 3312
      double massOmegacFromPDG = o2::analysis::pdg::MassOmegaC0; // pdg code 4332
      double massXicFromPDG = o2::analysis::pdg::MassXiCZero;    // pdg code 4132
=======

    // 2-prong vertex fitter to build the omegac/xic vertex
    o2::vertexing::DCAFitterN<2> df;
    df.setBz(magneticField);
    df.setPropagateToPCA(propagateToPCA);
    df.setMaxR(maxR);
    df.setMaxDZIni(maxDZIni);
    df.setMaxDXYIni(maxDXYIni);
    df.setMinParamChange(minParamChange);
    df.setMinRelChi2Change(minRelChi2Change);
    df.setMaxChi2(maxChi2);
    df.setUseAbsDCA(useAbsDCA);
    df.setWeightedFinalPCA(useWeightedFinalPCA);
    df.setRefitWithMatCorr(refitWithMatCorr);

    double massPionFromPDG = o2::analysis::pdg::MassPiPlus;    // pdg code 211
    double massLambdaFromPDG = o2::analysis::pdg::MassLambda0; // pdg code 3122
    double massXiFromPDG = o2::analysis::pdg::MassXiMinus;     // pdg code 3312
    double massOmegacFromPDG = o2::analysis::pdg::MassOmegaC0; // pdg code 4332
    double massXicFromPDG = o2::analysis::pdg::MassXiCZero;    // pdg code 4132
>>>>>>> 4c0a70f5

    for (const auto& collision : collisions) {

      // set the magnetic field from CCDB
      auto bc = collision.bc_as<o2::aod::BCsWithTimestamps>();
      initCCDB(bc, runNumber, ccdb, isRun2 ? ccdbPathGrp : ccdbPathGrpMag, lut, isRun2);
      auto magneticField = o2::base::Propagator::Instance()->getNominalBz(); // z component

      // loop over cascades reconstructed by cascadebuilder.cxx
      auto thisCollId = collision.globalIndex();
      auto groupedCascades = cascades.sliceBy(cascadesPerCollision, thisCollId);

      for (const auto& casc : groupedCascades) {

        //----------------accessing particles in the decay chain-------------
        // cascade daughter - charged particle
        // int indexTrackXiDauCharged = casc.bachelorId();     // pion <- xi index from cascade table (not used)
        auto trackXiDauCharged = casc.bachelor_as<MyTracks>(); // pion <- xi track from MyTracks table
        // cascade daughter - V0
        if (!casc.v0_as<aod::V0sLinked>().has_v0Data()) { // check that V0 data are stored
          continue;
        }
        auto v0 = casc.v0_as<aod::V0sLinked>();
        auto v0Element = v0.v0Data_as<MyV0Table>(); // V0 element from LF table containing V0 info
        // V0 positive daughter
        auto trackV0Dau0 = v0Element.posTrack_as<MyTracks>(); // p <- V0 track (positive track) from MyTracks table
        // V0 negative daughter
        auto trackV0Dau1 = v0Element.negTrack_as<MyTracks>(); // pion <- V0 track (negative track) from MyTracks table

        // check that particles come from the same collision
        if (rejDiffCollTrack) {
          if (trackV0Dau0.collisionId() != trackV0Dau1.collisionId()) {
            continue;
          }
          if (trackXiDauCharged.collisionId() != trackV0Dau0.collisionId()) {
            continue;
          }
        }

        // use invariant mass cut to select cascades candidates
        if (doCascadeInvMassCut) {
          if (std::abs(casc.mXi() - massXiFromPDG) > (nSigmaInvMassCut * sigmaInvMassCascade)) {
            continue;
          }
        }

        //-------------------------- V0 info---------------------------
        // pseudorapidity
        double pseudorapV0PosDau = trackV0Dau0.eta();
        double pseudorapV0NegDau = trackV0Dau1.eta();

        // pion & p <- V0 tracks
        auto trackParCovV0Dau0 = getTrackParCov(trackV0Dau0);
        auto trackParCovV0Dau1 = getTrackParCov(trackV0Dau1);

        // info from LF table
        std::array<float, 3> pVecV0 = {casc.pxlambda(), casc.pylambda(), casc.pzlambda()}; // pVec stands for vector containing the 3-momentum components
        std::array<float, 3> vertexV0 = {casc.xlambda(), casc.ylambda(), casc.zlambda()};
        std::array<float, 3> pVecV0Dau0 = {casc.pxpos(), casc.pypos(), casc.pzpos()};
        std::array<float, 3> pVecV0Dau1 = {casc.pxneg(), casc.pyneg(), casc.pzneg()};

        //-----------------------------reconstruct cascade track-----------------------------
        // pseudorapidity
        double pseudorapPiFromCas = trackXiDauCharged.eta();

        // pion <- casc track to be processed with DCAfitter
        auto trackParCovXiDauCharged = getTrackParCov(trackXiDauCharged);

        // info from LF table
        std::array<float, 3> vertexCasc = {casc.x(), casc.y(), casc.z()};
        std::array<float, 3> pVecCasc = {casc.px(), casc.py(), casc.pz()};
        std::array<float, 21> covCasc = {0.};
        for (int i = 0; i < 6; i++) {
          covCasc[MomInd[i]] = casc.momentumCovMat()[i];
          covCasc[i] = casc.positionCovMat()[i];
        }
        // create cascade track
        o2::track::TrackParCov trackCasc;
        if (trackXiDauCharged.sign() > 0) {
          trackCasc = o2::track::TrackParCov(vertexCasc, pVecCasc, covCasc, 1, true);
        } else if (trackXiDauCharged.sign() < 0) {
          trackCasc = o2::track::TrackParCov(vertexCasc, pVecCasc, covCasc, -1, true);
        } else {
          continue;
        }
        trackCasc.setAbsCharge(1);
        trackCasc.setPID(o2::track::PID::XiMinus);

        std::array<float, 3> pVecPionFromCasc = {casc.pxbach(), casc.pybach(), casc.pzbach()};

        //-------------------combining cascade and pion tracks--------------------------
        auto groupedTrackIndices = trackIndices.sliceBy(trackIndicesPerCollision, thisCollId);
        for (const auto& trackIndexPion : groupedTrackIndices) {

          auto trackPion = trackIndexPion.track_as<MyTracks>();

          if ((rejDiffCollTrack) && (trackXiDauCharged.collisionId() != trackPion.collisionId())) {
            continue;
          }

          // ask for opposite sign daughters (charm baryon daughters)
          if (trackPion.sign() * trackXiDauCharged.sign() >= 0) {
            continue;
          }

          // check not to take the same particle twice in the decay chain
          if (trackPion.globalIndex() == trackXiDauCharged.globalIndex() || trackPion.globalIndex() == trackV0Dau0.globalIndex() || trackPion.globalIndex() == trackV0Dau1.globalIndex()) {
            continue;
          }

          // pseudorapidity
          double pseudorapPiFromCharm = trackPion.eta();

          // charm bachelor pion track to be processed with DCAFitter
          auto trackParVarPi = getTrackParCov(trackPion);

          // reconstruct charm baryon with DCAFitter
          int nVtxFromFitterCharm = df.process(trackCasc, trackParVarPi);
          if (nVtxFromFitterCharm == 0) {
            continue;
          }
          auto vertexCharmFromFitter = df.getPCACandidate();
          auto chi2PCACharm = df.getChi2AtPCACandidate();
          std::array<float, 3> pVecCascAsD;
          std::array<float, 3> pVecPionFromCharm;
          df.propagateTracksToVertex();
          if (!df.isPropagateTracksToVertexDone()) {
            continue;
          }
          df.getTrack(0).getPxPyPzGlo(pVecCascAsD);
          df.getTrack(1).getPxPyPzGlo(pVecPionFromCharm);
          std::array<float, 3> pVecCharm = {pVecCascAsD[0] + pVecPionFromCharm[0], pVecCascAsD[1] + pVecPionFromCharm[1], pVecCascAsD[2] + pVecPionFromCharm[2]};

          std::array<float, 3> coordVtxCharm = df.getPCACandidatePos();
          std::array<float, 6> covVtxCharm = df.calcPCACovMatrixFlat();

          // create charm baryon track
          o2::track::TrackParCov trackCharm = df.createParentTrackParCov();
          trackCharm.setAbsCharge(0);

          // DCAxy (computed with propagateToDCABxByBz method)
          float dcaxyV0Dau0 = trackV0Dau0.dcaXY();
          float dcaxyV0Dau1 = trackV0Dau1.dcaXY();
          float dcaxyPiFromCasc = trackXiDauCharged.dcaXY();

          // DCAz (computed with propagateToDCABxByBz method)
          float dcazV0Dau0 = trackV0Dau0.dcaZ();
          float dcazV0Dau1 = trackV0Dau1.dcaZ();
          float dcazPiFromCasc = trackXiDauCharged.dcaZ();

          // primary vertex of the collision
          auto primaryVertex = getPrimaryVertex(collision); // get the associated covariance matrix with auto covMatrixPV = primaryVertex.getCov();
          std::array<float, 3> pvCoord = {collision.posX(), collision.posY(), collision.posZ()};

          if (doPvRefit && ((trackPion.pvRefitSigmaX2() != 1e10f) || (trackPion.pvRefitSigmaY2() != 1e10f) || (trackPion.pvRefitSigmaZ2() != 1e10f))) { // if I asked for PV refit in trackIndexSkimCreator.cxx
            pvCoord[0] = trackPion.pvRefitX();
            pvCoord[1] = trackPion.pvRefitY();
            pvCoord[2] = trackPion.pvRefitZ();

            // o2::dataformats::VertexBase Pvtx;
            primaryVertex.setX(trackPion.pvRefitX());
            primaryVertex.setY(trackPion.pvRefitY());
            primaryVertex.setZ(trackPion.pvRefitZ());
            primaryVertex.setCov(trackPion.pvRefitSigmaX2(), trackPion.pvRefitSigmaXY(), trackPion.pvRefitSigmaY2(), trackPion.pvRefitSigmaXZ(), trackPion.pvRefitSigmaYZ(), trackPion.pvRefitSigmaZ2());

            o2::dataformats::DCA impactParameterV0Dau0;
            o2::dataformats::DCA impactParameterV0Dau1;
            o2::dataformats::DCA impactParameterPiFromCasc;
            o2::base::Propagator::Instance()->propagateToDCABxByBz(primaryVertex, trackParCovV0Dau0, 2.f, matCorr, &impactParameterV0Dau0);
            o2::base::Propagator::Instance()->propagateToDCABxByBz(primaryVertex, trackParCovV0Dau1, 2.f, matCorr, &impactParameterV0Dau1);
            o2::base::Propagator::Instance()->propagateToDCABxByBz(primaryVertex, trackParCovXiDauCharged, 2.f, matCorr, &impactParameterPiFromCasc);
            dcaxyV0Dau0 = impactParameterV0Dau0.getY();
            dcaxyV0Dau1 = impactParameterV0Dau1.getY();
            dcaxyPiFromCasc = impactParameterPiFromCasc.getY();
            dcazV0Dau0 = impactParameterV0Dau0.getZ();
            dcazV0Dau1 = impactParameterV0Dau1.getZ();
            dcazPiFromCasc = impactParameterPiFromCasc.getZ();
          }

          // impact parameters
          o2::dataformats::DCA impactParameterCasc;
          o2::dataformats::DCA impactParameterPiFromCharm;
          o2::base::Propagator::Instance()->propagateToDCABxByBz(primaryVertex, trackCasc, 2.f, matCorr, &impactParameterCasc);
          o2::base::Propagator::Instance()->propagateToDCABxByBz(primaryVertex, trackParVarPi, 2.f, matCorr, &impactParameterPiFromCharm);
          float dcaxyPiFromCharm = impactParameterPiFromCharm.getY();
          float dcazPiFromCharm = impactParameterPiFromCharm.getZ();

          // invariant mass under the hypothesis of particles ID corresponding to the decay chain
          double mLambda = casc.mLambda(); // from LF table, V0 mass under lambda hypothesis
          double mCasc = casc.mXi();
          const std::array<double, 2> arrMassCharm = {massXiFromPDG, massPionFromPDG};
          double mCharmBaryon = RecoDecay::m(std::array{pVecCascAsD, pVecPionFromCharm}, arrMassCharm);

          // computing cosPA
          double cpaV0 = RecoDecay::cpa(vertexCasc, vertexV0, pVecV0);
          double cpaCharm = RecoDecay::cpa(pvCoord, coordVtxCharm, pVecCharm);
          double cpaCasc = RecoDecay::cpa(coordVtxCharm, vertexCasc, pVecCasc);
          double cpaxyV0 = RecoDecay::cpaXY(vertexCasc, vertexV0, pVecV0);
          double cpaxyCharm = RecoDecay::cpaXY(pvCoord, coordVtxCharm, pVecCharm);
          double cpaxyCasc = RecoDecay::cpaXY(coordVtxCharm, vertexCasc, pVecCasc);

          // computing decay length and ctau
          double decLenCharm = RecoDecay::distance(pvCoord, coordVtxCharm);
          double decLenCascade = RecoDecay::distance(coordVtxCharm, vertexCasc);
          double decLenV0 = RecoDecay::distance(vertexCasc, vertexV0);

          double phiCharm, thetaCharm;
          getPointDirection(std::array{primaryVertex.getX(), primaryVertex.getY(), primaryVertex.getZ()}, coordVtxCharm, phiCharm, thetaCharm);
          auto errorDecayLengthCharm = std::sqrt(getRotatedCovMatrixXX(primaryVertex.getCov(), phiCharm, thetaCharm) + getRotatedCovMatrixXX(covVtxCharm, phiCharm, thetaCharm));
          auto errorDecayLengthXYCharm = std::sqrt(getRotatedCovMatrixXX(primaryVertex.getCov(), phiCharm, 0.) + getRotatedCovMatrixXX(covVtxCharm, phiCharm, 0.));

          double ctOmegac = RecoDecay::ct(pVecCharm, decLenCharm, massOmegacFromPDG);
          double ctXic = RecoDecay::ct(pVecCharm, decLenCharm, massXicFromPDG);
          double ctCascade = RecoDecay::ct(pVecCasc, decLenCascade, massXiFromPDG);
          double ctV0 = RecoDecay::ct(pVecV0, decLenV0, massLambdaFromPDG);

          // computing eta
          double pseudorapCharm = RecoDecay::eta(pVecCharm);
          double pseudorapCascade = RecoDecay::eta(pVecCasc);
          double pseudorapV0 = RecoDecay::eta(pVecV0);

          // DCA between daughters
          float dcaCascDau = casc.dcacascdaughters();
          float dcaV0Dau = casc.dcaV0daughters();
          float dcaCharmDau = std::sqrt(df.getChi2AtPCACandidate());

          // set hfFlag
          int hfFlag = 1 << aod::hf_cand_toxipi::DecayType::DecayToXiPi;

          // fill test histograms
          hInvMassCharmBaryon->Fill(mCharmBaryon);

          // fill the table
          rowCandidate(collision.globalIndex(),
                       pvCoord[0], pvCoord[1], pvCoord[2],
                       vertexCharmFromFitter[0], vertexCharmFromFitter[1], vertexCharmFromFitter[2],
                       vertexCasc[0], vertexCasc[1], vertexCasc[2],
                       vertexV0[0], vertexV0[1], vertexV0[2],
                       trackXiDauCharged.sign(),
                       chi2PCACharm, covVtxCharm[0], covVtxCharm[1], covVtxCharm[2], covVtxCharm[3], covVtxCharm[4], covVtxCharm[5], s pVecCharm[0], pVecCharm[1], pVecCharm[2],
                       pVecCasc[0], pVecCasc[1], pVecCasc[2],
                       pVecPionFromCharm[0], pVecPionFromCharm[1], pVecPionFromCharm[2],
                       pVecV0[0], pVecV0[1], pVecV0[2],
                       pVecPionFromCasc[0], pVecPionFromCasc[1], pVecPionFromCasc[2],
                       pVecV0Dau0[0], pVecV0Dau0[1], pVecV0Dau0[2],
                       pVecV0Dau1[0], pVecV0Dau1[1], pVecV0Dau1[2],
                       impactParameterCasc.getY(), dcaxyPiFromCharm,
                       impactParameterCasc.getZ(), dcazPiFromCharm,
                       std::sqrt(impactParameterCasc.getSigmaY2()), std::sqrt(impactParameterPiFromCharm.getSigmaY2()),
                       v0Element.globalIndex(), v0Element.posTrackId(), v0Element.negTrackId(),
                       casc.globalIndex(), trackPion.globalIndex(), trackXiDauCharged.globalIndex(),
                       mLambda, mCasc, mCharmBaryon,
                       cpaV0, cpaCharm, cpaCasc, cpaxyV0, cpaxyCharm, cpaxyCasc,
                       ctOmegac, ctCascade, ctV0, ctXic,
                       pseudorapV0PosDau, pseudorapV0NegDau, pseudorapPiFromCas, pseudorapPiFromCharm,
                       pseudorapCharm, pseudorapCascade, pseudorapV0,
                       dcaxyV0Dau0, dcaxyV0Dau1, dcaxyPiFromCasc,
                       dcazV0Dau0, dcazV0Dau1, dcazPiFromCasc,
                       dcaCascDau, dcaV0Dau, dcaCharmDau,
                       decLenCharm, decLenCascade, decLenV0, errorDecayLengthCharm, errorDecayLengthXYCharm,
                       hfFlag);

        } // loop over pions
      }   // loop over cascades
    }     // close loop collisions
  }       // end of process
};        // end of struct

/// Performs MC matching.
struct HfCandidateCreatorToXiPiMc {
  Produces<aod::HfToXiPiMCRec> rowMCMatchRec;
  Produces<aod::HfToXiPiMCGen> rowMCMatchGen;

  Configurable<bool> matchOmegacMc{"matchOmegacMc", true, "Do MC matching for Omegac0"};
  Configurable<bool> matchXicMc{"matchXicMc", false, "Do MC matching for Xic0"};

  void init(InitContext const&) {}

  void processDoNoMc(aod::Collisions::iterator const& collision)
  {
    // dummy process function - should not be required in the future
  }
  PROCESS_SWITCH(HfCandidateCreatorToXiPiMc, processDoNoMc, "Do not run MC process function", true);

  void processMc(aod::HfCandToXiPi const& candidates,
                 aod::TracksWMc const& tracks,
                 aod::McParticles const& mcParticles)
  {
    int indexRec = -1;
    int8_t sign = -9;
    int8_t flag = -9;
    // int8_t origin = 0; //to be used for prompt/non prompt
    int8_t debug = 0;
    int8_t debugGenCharmBar = 0;
    int8_t debugGenXi = 0;
    int8_t debugGenLambda = 0;

    int pdgCodeOmegac0 = pdg::Code::kOmegaC0; // 4332
    int pdgCodeXic0 = pdg::Code::kXiCZero;    // 4132
    int pdgCodeXiMinus = kXiMinus;            // 3312
    int pdgCodeLambda = kLambda0;             // 3122
    int pdgCodePiPlus = kPiPlus;              // 211
    int pdgCodePiMinus = kPiMinus;            // -211
    int pdgCodeProton = kProton;              // 2212

    // Match reconstructed candidates.
    for (const auto& candidate : candidates) {
      flag = 0;
      // origin = 0;
      debug = 0;
      auto arrayDaughters = std::array{candidate.piFromCharm_as<aod::TracksWMc>(), // pi <- charm baryon
                                       candidate.bachelor_as<aod::TracksWMc>(),    // pi <- cascade
                                       candidate.posTrack_as<aod::TracksWMc>(),    // p <- lambda
                                       candidate.negTrack_as<aod::TracksWMc>()};   // pi <- lambda
      auto arrayDaughtersCasc = std::array{candidate.bachelor_as<aod::TracksWMc>(),
                                           candidate.posTrack_as<aod::TracksWMc>(),
                                           candidate.negTrack_as<aod::TracksWMc>()};
      auto arrayDaughtersV0 = std::array{candidate.posTrack_as<aod::TracksWMc>(),
                                         candidate.negTrack_as<aod::TracksWMc>()};

      // Omegac matching
      if (matchOmegacMc) {
        // Omegac → pi pi pi p
        indexRec = RecoDecay::getMatchedMCRec(mcParticles, arrayDaughters, pdgCodeOmegac0, std::array{pdgCodePiPlus, pdgCodePiMinus, pdgCodeProton, pdgCodePiMinus}, true, &sign, 3);
        if (indexRec == -1) {
          debug = 1;
        }
        if (indexRec > -1) {
          // Xi- → pi pi p
          indexRec = RecoDecay::getMatchedMCRec(mcParticles, arrayDaughtersCasc, pdgCodeXiMinus, std::array{pdgCodePiMinus, pdgCodeProton, pdgCodePiMinus}, true, &sign, 2);
          if (indexRec == -1) {
            debug = 2;
          }
          if (indexRec > -1) {
            // Lambda → p pi
            indexRec = RecoDecay::getMatchedMCRec(mcParticles, arrayDaughtersV0, pdgCodeLambda, std::array{pdgCodeProton, pdgCodePiMinus}, true, &sign, 1);
            if (indexRec == -1) {
              debug = 3;
            }
            if (indexRec > -1) {
              flag = sign * (1 << aod::hf_cand_toxipi::DecayType::OmegaczeroToXiPi);
            }
          }
        }
      }
      // Xic matching
      if (matchXicMc) {
        // Xic → pi pi pi p
        indexRec = RecoDecay::getMatchedMCRec(mcParticles, arrayDaughters, pdgCodeXic0, std::array{pdgCodePiPlus, pdgCodePiMinus, pdgCodeProton, pdgCodePiMinus}, true, &sign, 3);
        if (indexRec == -1) {
          debug = 1;
        }
        if (indexRec > -1) {
          // Xi- → pi pi p
          indexRec = RecoDecay::getMatchedMCRec(mcParticles, arrayDaughtersCasc, pdgCodeXiMinus, std::array{pdgCodePiMinus, pdgCodeProton, pdgCodePiMinus}, true, &sign, 2);
          if (indexRec == -1) {
            debug = 2;
          }
          if (indexRec > -1) {
            // Lambda → p pi
            indexRec = RecoDecay::getMatchedMCRec(mcParticles, arrayDaughtersV0, pdgCodeLambda, std::array{pdgCodeProton, pdgCodePiMinus}, true, &sign, 1);
            if (indexRec == -1) {
              debug = 3;
            }
            if (indexRec > -1) {
              flag = sign * (1 << aod::hf_cand_toxipi::DecayType::XiczeroToXiPi);
            }
          }
        }
      }

      if (debug == 2 || debug == 3) {
        LOGF(info, "WARNING: Charm baryon decays in the expected final state but the condition on the intermediate states are not fulfilled");
      }
      rowMCMatchRec(flag, debug);

    } // close loop over candidates

    // Match generated particles.
    for (const auto& particle : mcParticles) {
      flag = -9;
      sign = -9;
      debugGenCharmBar = 0;
      debugGenXi = 0;
      debugGenLambda = 0;
      // origin = 0;
      if (matchOmegacMc) {
        //  Omegac → Xi pi
        if (RecoDecay::isMatchedMCGen(mcParticles, particle, pdgCodeOmegac0, std::array{pdgCodeXiMinus, pdgCodePiPlus}, true, &sign)) {
          debugGenCharmBar = 1;
          // Xi -> Lambda pi
          auto cascMC = mcParticles.rawIteratorAt(particle.daughtersIds().front());
          if (RecoDecay::isMatchedMCGen(mcParticles, cascMC, pdgCodeXiMinus, std::array{pdgCodeLambda, pdgCodePiMinus}, true)) {
            debugGenXi = 1;
            // Lambda -> p pi
            auto v0MC = mcParticles.rawIteratorAt(cascMC.daughtersIds().front());
            if (RecoDecay::isMatchedMCGen(mcParticles, v0MC, pdgCodeLambda, std::array{pdgCodeProton, pdgCodePiMinus}, true)) {
              debugGenLambda = 1;
              flag = sign * (1 << aod::hf_cand_toxipi::DecayType::OmegaczeroToXiPi);
            }
          }
        }
      }
      if (matchXicMc) {
        //  Xic → Xi pi
        if (RecoDecay::isMatchedMCGen(mcParticles, particle, pdgCodeXic0, std::array{pdgCodeXiMinus, pdgCodePiPlus}, true, &sign)) {
          debugGenCharmBar = 1;
          // Xi- -> Lambda pi
          auto cascMC = mcParticles.rawIteratorAt(particle.daughtersIds().front());
          if (RecoDecay::isMatchedMCGen(mcParticles, cascMC, pdgCodeXiMinus, std::array{pdgCodeLambda, pdgCodePiMinus}, true)) {
            debugGenXi = 1;
            // Lambda -> p pi
            auto v0MC = mcParticles.rawIteratorAt(cascMC.daughtersIds().front());
            if (RecoDecay::isMatchedMCGen(mcParticles, v0MC, pdgCodeLambda, std::array{pdgCodeProton, pdgCodePiMinus}, true)) {
              debugGenLambda = 1;
              flag = sign * (1 << aod::hf_cand_toxipi::DecayType::XiczeroToXiPi);
            }
          }
        }
      }

      // rowMCMatchGen(flag, origin);
      rowMCMatchGen(flag, debugGenCharmBar, debugGenXi, debugGenLambda);
    }
  } // close process
  PROCESS_SWITCH(HfCandidateCreatorToXiPiMc, processMc, "Process MC", false);
}; // close struct

WorkflowSpec defineDataProcessing(ConfigContext const& cfgc)
{
  return WorkflowSpec{
    adaptAnalysisTask<HfCandidateCreatorToXiPi>(cfgc),
    adaptAnalysisTask<HfCandidateCreatorToXiPiMc>(cfgc)};
}<|MERGE_RESOLUTION|>--- conflicted
+++ resolved
@@ -114,7 +114,6 @@
                MyV0Table const&,
                aod::V0sLinked const&)
   {
-<<<<<<< HEAD
       
       // 2-prong vertex fitter to build the omegac/xic vertex
       o2::vertexing::DCAFitterN<2> df;
@@ -135,28 +134,6 @@
       double massXiFromPDG = o2::analysis::pdg::MassXiMinus;     // pdg code 3312
       double massOmegacFromPDG = o2::analysis::pdg::MassOmegaC0; // pdg code 4332
       double massXicFromPDG = o2::analysis::pdg::MassXiCZero;    // pdg code 4132
-=======
-
-    // 2-prong vertex fitter to build the omegac/xic vertex
-    o2::vertexing::DCAFitterN<2> df;
-    df.setBz(magneticField);
-    df.setPropagateToPCA(propagateToPCA);
-    df.setMaxR(maxR);
-    df.setMaxDZIni(maxDZIni);
-    df.setMaxDXYIni(maxDXYIni);
-    df.setMinParamChange(minParamChange);
-    df.setMinRelChi2Change(minRelChi2Change);
-    df.setMaxChi2(maxChi2);
-    df.setUseAbsDCA(useAbsDCA);
-    df.setWeightedFinalPCA(useWeightedFinalPCA);
-    df.setRefitWithMatCorr(refitWithMatCorr);
-
-    double massPionFromPDG = o2::analysis::pdg::MassPiPlus;    // pdg code 211
-    double massLambdaFromPDG = o2::analysis::pdg::MassLambda0; // pdg code 3122
-    double massXiFromPDG = o2::analysis::pdg::MassXiMinus;     // pdg code 3312
-    double massOmegacFromPDG = o2::analysis::pdg::MassOmegaC0; // pdg code 4332
-    double massXicFromPDG = o2::analysis::pdg::MassXiCZero;    // pdg code 4132
->>>>>>> 4c0a70f5
 
     for (const auto& collision : collisions) {
 
