// Copyright 2019-2020 CERN and copyright holders of ALICE O2.
// See https://alice-o2.web.cern.ch/copyright for details of the copyright holders.
// All rights not expressly granted are reserved.
//
// This software is distributed under the terms of the GNU General Public
// License v3 (GPL Version 3), copied verbatim in the file "COPYING".
//
// In applying this license CERN does not waive the privileges and immunities
// granted to it by virtue of its status as an Intergovernmental Organization
// or submit itself to any jurisdiction.

/// \file treeCreatorD0ToKPi.cxx
/// \brief Writer of the 2 prong candidates in the form of flat tables to be stored in TTrees.
///        Intended for debug or for the local optimization of analysis on small samples.
///        In this file are defined and filled the output tables
///
/// \author Nicolo' Jacazio <nicolo.jacazio@cern.ch>, CERN
/// \author Andrea Tavira García <tavira-garcia@ijclab.in2p3.fr>, IJCLab

#include "Framework/AnalysisTask.h"
#include "Framework/runDataProcessing.h"

#include "PWGHF/Core/HfHelper.h"
#include "PWGHF/DataModel/CandidateReconstructionTables.h"
#include "PWGHF/DataModel/CandidateSelectionTables.h"

using namespace o2;
using namespace o2::framework;
using namespace o2::framework::expressions;
<<<<<<< HEAD
using namespace o2::aod::hf_cand_2prong;
using namespace o2::aod::hf_cand;
=======
>>>>>>> e0df3a5a

namespace o2::aod
{
namespace full
{
DECLARE_SOA_INDEX_COLUMN(Collision, collision);
DECLARE_SOA_COLUMN(RSecondaryVertex, rSecondaryVertex, float);
DECLARE_SOA_COLUMN(PtProng0, ptProng0, float);
DECLARE_SOA_COLUMN(PProng0, pProng0, float);
DECLARE_SOA_COLUMN(ImpactParameterNormalised0, impactParameterNormalised0, float);
DECLARE_SOA_COLUMN(PtProng1, ptProng1, float);
DECLARE_SOA_COLUMN(PProng1, pProng1, float);
DECLARE_SOA_COLUMN(ImpactParameterNormalised1, impactParameterNormalised1, float);
DECLARE_SOA_COLUMN(CandidateSelFlag, candidateSelFlag, int8_t);
DECLARE_SOA_COLUMN(M, m, float);
DECLARE_SOA_COLUMN(Pt, pt, float);
DECLARE_SOA_COLUMN(P, p, float);
DECLARE_SOA_COLUMN(Eta, eta, float);
DECLARE_SOA_COLUMN(Phi, phi, float);
DECLARE_SOA_COLUMN(Y, y, float);
DECLARE_SOA_COLUMN(E, e, float);
DECLARE_SOA_COLUMN(NSigTpcPi0, nSigTpcPi0, float);
DECLARE_SOA_COLUMN(NSigTpcKa0, nSigTpcKa0, float);
DECLARE_SOA_COLUMN(NSigTofPi0, nSigTofPi0, float);
DECLARE_SOA_COLUMN(NSigTofKa0, nSigTofKa0, float);
DECLARE_SOA_COLUMN(NSigTpcTofPi0, nSigTpcTofPi0, float);
DECLARE_SOA_COLUMN(NSigTpcTofKa0, nSigTpcTofKa0, float);
DECLARE_SOA_COLUMN(NSigTpcPi1, nSigTpcPi1, float);
DECLARE_SOA_COLUMN(NSigTpcKa1, nSigTpcKa1, float);
DECLARE_SOA_COLUMN(NSigTofPi1, nSigTofPi1, float);
DECLARE_SOA_COLUMN(NSigTofKa1, nSigTofKa1, float);
DECLARE_SOA_COLUMN(NSigTpcTofPi1, nSigTpcTofPi1, float);
DECLARE_SOA_COLUMN(NSigTpcTofKa1, nSigTpcTofKa1, float);
DECLARE_SOA_COLUMN(DecayLength, decayLength, float);
DECLARE_SOA_COLUMN(DecayLengthXY, decayLengthXY, float);
DECLARE_SOA_COLUMN(DecayLengthNormalised, decayLengthNormalised, float);
DECLARE_SOA_COLUMN(DecayLengthXYNormalised, decayLengthXYNormalised, float);
DECLARE_SOA_COLUMN(Cpa, cpa, float);
DECLARE_SOA_COLUMN(CpaXY, cpaXY, float);
DECLARE_SOA_COLUMN(MaxNormalisedDeltaIP, maxNormalisedDeltaIP, float);
DECLARE_SOA_COLUMN(Ct, ct, float);
DECLARE_SOA_COLUMN(ImpactParameterProduct, impactParameterProduct, float);
DECLARE_SOA_COLUMN(CosThetaStar, cosThetaStar, float);
DECLARE_SOA_COLUMN(FlagMc, flagMc, int8_t);
DECLARE_SOA_COLUMN(OriginMcRec, originMcRec, int8_t); // is prompt or non-prompt, reco level
DECLARE_SOA_COLUMN(OriginMcGen, originMcGen, int8_t); // is prompt or non-prompt, Gen level
DECLARE_SOA_INDEX_COLUMN_FULL(Candidate, candidate, int, HfCand2Prong, "_0");
DECLARE_SOA_INDEX_COLUMN(McParticle, mcParticle);
// Events
DECLARE_SOA_COLUMN(IsEventReject, isEventReject, int);
DECLARE_SOA_COLUMN(RunNumber, runNumber, int);
DECLARE_SOA_INDEX_COLUMN(McCollision, mcCollision);
} // namespace full

DECLARE_SOA_TABLE(HfCandD0Lites, "AOD", "HFCANDD0LITE",
                  hf_cand::Chi2PCA,
                  full::DecayLength,
                  full::DecayLengthXY,
                  full::DecayLengthNormalised,
                  full::DecayLengthXYNormalised,
                  full::PtProng0,
                  full::PtProng1,
                  hf_cand::ImpactParameter0,
                  hf_cand::ImpactParameter1,
                  full::ImpactParameterNormalised0,
                  full::ImpactParameterNormalised1,
                  full::NSigTpcPi0,
                  full::NSigTpcKa0,
                  full::NSigTofPi0,
                  full::NSigTofKa0,
                  full::NSigTpcTofPi0,
                  full::NSigTpcTofKa0,
                  full::NSigTpcPi1,
                  full::NSigTpcKa1,
                  full::NSigTofPi1,
                  full::NSigTofKa1,
                  full::NSigTpcTofPi1,
                  full::NSigTpcTofKa1,
                  full::CandidateSelFlag,
                  full::M,
                  full::Pt,
                  full::Cpa,
                  full::CpaXY,
                  full::MaxNormalisedDeltaIP,
                  full::ImpactParameterProduct,
                  full::Eta,
                  full::Phi,
                  full::Y,
                  full::FlagMc,
                  full::OriginMcRec)

DECLARE_SOA_TABLE(HfCandD0Fulls, "AOD", "HFCANDD0FULL",
                  full::CollisionId,
                  collision::PosX,
                  collision::PosY,
                  collision::PosZ,
                  hf_cand::XSecondaryVertex,
                  hf_cand::YSecondaryVertex,
                  hf_cand::ZSecondaryVertex,
                  hf_cand::ErrorDecayLength,
                  hf_cand::ErrorDecayLengthXY,
                  hf_cand::Chi2PCA,
                  hf_cand::KfTopolChi2OverNdf,
                  full::RSecondaryVertex,
                  full::DecayLength,
                  full::DecayLengthXY,
                  full::DecayLengthNormalised,
                  full::DecayLengthXYNormalised,
                  full::ImpactParameterNormalised0,
                  full::PtProng0,
                  full::PProng0,
                  full::ImpactParameterNormalised1,
                  full::PtProng1,
                  full::PProng1,
                  hf_cand::PxProng0,
                  hf_cand::PyProng0,
                  hf_cand::PzProng0,
                  hf_cand::PxProng1,
                  hf_cand::PyProng1,
                  hf_cand::PzProng1,
                  hf_cand::ImpactParameter0,
                  hf_cand::ImpactParameter1,
                  hf_cand::ErrorImpactParameter0,
                  hf_cand::ErrorImpactParameter1,
                  full::NSigTpcPi0,
                  full::NSigTpcKa0,
                  full::NSigTofPi0,
                  full::NSigTofKa0,
                  full::NSigTpcTofPi0,
                  full::NSigTpcTofKa0,
                  full::NSigTpcPi1,
                  full::NSigTpcKa1,
                  full::NSigTofPi1,
                  full::NSigTofKa1,
                  full::NSigTpcTofPi1,
                  full::NSigTpcTofKa1,
                  full::CandidateSelFlag,
                  full::M,
                  full::MaxNormalisedDeltaIP,
                  full::ImpactParameterProduct,
                  full::CosThetaStar,
                  full::Pt,
                  full::P,
                  full::Cpa,
                  full::CpaXY,
                  full::Ct,
                  full::Eta,
                  full::Phi,
                  full::Y,
                  full::E,
                  full::FlagMc,
                  full::OriginMcRec,
                  full::CandidateId);

DECLARE_SOA_TABLE(HfCandD0FullEvs, "AOD", "HFCANDD0FULLEV",
                  full::CollisionId,
                  collision::NumContrib,
                  collision::PosX,
                  collision::PosY,
                  collision::PosZ,
                  full::IsEventReject,
                  full::RunNumber);

DECLARE_SOA_TABLE(HfCandD0FullPs, "AOD", "HFCANDD0FULLP",
                  full::McCollisionId,
                  full::Pt,
                  full::Eta,
                  full::Phi,
                  full::Y,
                  full::FlagMc,
                  full::OriginMcGen,
                  full::McParticleId);

} // namespace o2::aod

/// Writes the full information in an output TTree
struct HfTreeCreatorD0ToKPi {
  Produces<o2::aod::HfCandD0Fulls> rowCandidateFull;
  Produces<o2::aod::HfCandD0FullEvs> rowCandidateFullEvents;
  Produces<o2::aod::HfCandD0FullPs> rowCandidateFullParticles;
  Produces<o2::aod::HfCandD0Lites> rowCandidateLite;

  Configurable<bool> fillCandidateLiteTable{"fillCandidateLiteTable", false, "Switch to fill lite table with candidate properties"};
  // parameters for production of training samples
  Configurable<float> downSampleBkgFactor{"downSampleBkgFactor", 1., "Fraction of background candidates to keep for ML trainings"};
  Configurable<float> ptMaxForDownSample{"ptMaxForDownSample", 10., "Maximum pt for the application of the downsampling factor"};

  HfHelper hfHelper;

  using TracksWPid = soa::Join<aod::Tracks, aod::TracksPidPiExt, aod::TracksPidKaExt>;
  using SelectedCandidatesMc = soa::Filtered<soa::Join<aod::HfCand2Prong, aod::HfCand2ProngMcRec, aod::HfSelD0>>;
  using SelectedCandidatesMcKf = soa::Filtered<soa::Join<aod::HfCand2Prong, aod::HfCand2ProngKF, aod::HfCand2ProngMcRec, aod::HfSelD0>>;
  using MatchedGenCandidatesMc = soa::Filtered<soa::Join<aod::McParticles, aod::HfCand2ProngMcGen>>;

  Filter filterSelectCandidates = aod::hf_sel_candidate_d0::isSelD0 >= 1 || aod::hf_sel_candidate_d0::isSelD0bar >= 1;
  Filter filterMcGenMatching = nabs(aod::hf_cand_2prong::flagMcMatchGen) == static_cast<int8_t>(BIT(aod::hf_cand_2prong::DecayType::D0ToPiK));

<<<<<<< HEAD
  Partition<SelectedCandidatesMc> reconstructedCandSig = nabs(aod::hf_cand_2prong::flagMcMatchRec) == static_cast<int8_t>(BIT(DecayType::D0ToPiK));
  Partition<SelectedCandidatesMc> reconstructedCandBkg = nabs(aod::hf_cand_2prong::flagMcMatchRec) != static_cast<int8_t>(BIT(DecayType::D0ToPiK));
  Partition<SelectedCandidatesMcKf> reconstructedCandSigKF = nabs(aod::hf_cand_2prong::flagMcMatchRec) == static_cast<int8_t>(BIT(DecayType::D0ToPiK));
  Partition<SelectedCandidatesMcKf> reconstructedCandBkgKF = nabs(aod::hf_cand_2prong::flagMcMatchRec) != static_cast<int8_t>(BIT(DecayType::D0ToPiK));
=======
  Partition<SelectedCandidatesMc> reconstructedCandSig = nabs(aod::hf_cand_2prong::flagMcMatchRec) == static_cast<int8_t>(BIT(aod::hf_cand_2prong::DecayType::D0ToPiK));
  Partition<SelectedCandidatesMc> reconstructedCandBkg = nabs(aod::hf_cand_2prong::flagMcMatchRec) != static_cast<int8_t>(BIT(aod::hf_cand_2prong::DecayType::D0ToPiK));
  Partition<SelectedCandidatesMcKf> reconstructedCandSigKF = nabs(aod::hf_cand_2prong::flagMcMatchRec) == static_cast<int8_t>(BIT(aod::hf_cand_2prong::DecayType::D0ToPiK));
  Partition<SelectedCandidatesMcKf> reconstructedCandBkgKF = nabs(aod::hf_cand_2prong::flagMcMatchRec) != static_cast<int8_t>(BIT(aod::hf_cand_2prong::DecayType::D0ToPiK));
>>>>>>> e0df3a5a

  void init(InitContext const&)
  {
    std::array<bool, 8> doprocess{doprocessDataWithDCAFitterN, doprocessDataWithKFParticle, doprocessMcWithDCAFitterOnlySig, doprocessMcWithDCAFitterOnlyBkg, doprocessMcWithDCAFitterAll, doprocessMcWithKFParticleOnlySig, doprocessMcWithKFParticleOnlyBkg, doprocessMcWithKFParticleAll};
    if (std::accumulate(doprocess.begin(), doprocess.end(), 0) != 1) {
      LOGP(fatal, "Only one process function can be enabled at a time.");
    }
  }

  template <typename T>
  void fillEvent(const T& collision, int isEventReject, int runNumber)
  {
    rowCandidateFullEvents(
      collision.globalIndex(),
      collision.numContrib(),
      collision.posX(),
      collision.posY(),
      collision.posZ(),
      isEventReject,
      runNumber);
  }

  template <typename T, typename U>
  auto fillTable(const T& candidate, const U& prong0, const U& prong1, int candFlag, double invMass, double cosThetaStar, double topoChi2,
                 double ct, double y, double e, int8_t flagMc, int8_t origin)
  {
    if (fillCandidateLiteTable) {
      rowCandidateLite(
        candidate.chi2PCA(),
        candidate.decayLength(),
        candidate.decayLengthXY(),
        candidate.decayLengthNormalised(),
        candidate.decayLengthXYNormalised(),
        candidate.ptProng0(),
        candidate.ptProng1(),
        candidate.impactParameter0(),
        candidate.impactParameter1(),
        candidate.impactParameterNormalised0(),
        candidate.impactParameterNormalised1(),
        prong0.tpcNSigmaPi(),
        prong0.tpcNSigmaKa(),
        prong0.tofNSigmaPi(),
        prong0.tofNSigmaKa(),
        prong0.tpcTofNSigmaPi(),
        prong0.tpcTofNSigmaKa(),
        prong1.tpcNSigmaPi(),
        prong1.tpcNSigmaKa(),
        prong1.tofNSigmaPi(),
        prong1.tofNSigmaKa(),
        prong1.tpcTofNSigmaPi(),
        prong1.tpcTofNSigmaKa(),
        1 << candFlag,
        invMass,
        candidate.pt(),
        candidate.cpa(),
        candidate.cpaXY(),
        candidate.maxNormalisedDeltaIP(),
        candidate.impactParameterProduct(),
        candidate.eta(),
        candidate.phi(),
        y,
        flagMc,
        origin);
    } else {
      rowCandidateFull(
        candidate.collisionId(),
        candidate.posX(),
        candidate.posY(),
        candidate.posZ(),
        candidate.xSecondaryVertex(),
        candidate.ySecondaryVertex(),
        candidate.zSecondaryVertex(),
        candidate.errorDecayLength(),
        candidate.errorDecayLengthXY(),
        candidate.chi2PCA(),
        topoChi2,
        candidate.rSecondaryVertex(),
        candidate.decayLength(),
        candidate.decayLengthXY(),
        candidate.decayLengthNormalised(),
        candidate.decayLengthXYNormalised(),
        candidate.impactParameterNormalised0(),
        candidate.ptProng0(),
        RecoDecay::p(candidate.pxProng0(), candidate.pyProng0(), candidate.pzProng0()),
        candidate.impactParameterNormalised1(),
        candidate.ptProng1(),
        RecoDecay::p(candidate.pxProng1(), candidate.pyProng1(), candidate.pzProng1()),
        candidate.pxProng0(),
        candidate.pyProng0(),
        candidate.pzProng0(),
        candidate.pxProng1(),
        candidate.pyProng1(),
        candidate.pzProng1(),
        candidate.impactParameter0(),
        candidate.impactParameter1(),
        candidate.errorImpactParameter0(),
        candidate.errorImpactParameter1(),
        prong0.tpcNSigmaPi(),
        prong0.tpcNSigmaKa(),
        prong0.tofNSigmaPi(),
        prong0.tofNSigmaKa(),
        prong0.tpcTofNSigmaPi(),
        prong0.tpcTofNSigmaKa(),
        prong1.tpcNSigmaPi(),
        prong1.tpcNSigmaKa(),
        prong1.tofNSigmaPi(),
        prong1.tofNSigmaKa(),
        prong1.tpcTofNSigmaPi(),
        prong1.tpcTofNSigmaKa(),
        1 << candFlag,
        invMass,
        candidate.maxNormalisedDeltaIP(),
        candidate.impactParameterProduct(),
        cosThetaStar,
        candidate.pt(),
        candidate.p(),
        candidate.cpa(),
        candidate.cpaXY(),
        ct,
        candidate.eta(),
        candidate.phi(),
        y,
        e,
        flagMc,
        origin,
        candidate.globalIndex());
    }
  }

  template <int reconstructionType, typename CandType>
  void processData(aod::Collisions const& collisions,
                   CandType const& candidates,
                   TracksWPid const&, aod::BCs const&)
  {
    // Filling event properties
    rowCandidateFullEvents.reserve(collisions.size());
    for (const auto& collision : collisions) {
      fillEvent(collision, 0, collision.bc().runNumber());
    }

    // Filling candidate properties
    if (fillCandidateLiteTable) {
      rowCandidateLite.reserve(candidates.size());
    } else {
      rowCandidateFull.reserve(candidates.size());
    }
    for (const auto& candidate : candidates) {
      if (downSampleBkgFactor < 1.) {
        float pseudoRndm = candidate.ptProng0() * 1000. - (int64_t)(candidate.ptProng0() * 1000);
        if (candidate.pt() < ptMaxForDownSample && pseudoRndm >= downSampleBkgFactor) {
          continue;
        }
      }
      auto prong0 = candidate.template prong0_as<TracksWPid>();
      auto prong1 = candidate.template prong1_as<TracksWPid>();
<<<<<<< HEAD
      double yD = yD0(candidate);
      double eD = eD0(candidate);
      double ctD = ctD0(candidate);
      float massD0, massD0bar;
      float topolChi2PerNdf = -999.;
      if constexpr (reconstructionType == VertexerType::KfParticle) {
=======
      double yD = hfHelper.yD0(candidate);
      double eD = hfHelper.eD0(candidate);
      double ctD = hfHelper.ctD0(candidate);
      float massD0, massD0bar;
      float topolChi2PerNdf = -999.;
      if constexpr (reconstructionType == aod::hf_cand::VertexerType::KfParticle) {
>>>>>>> e0df3a5a
        massD0 = candidate.kfGeoMassD0();
        massD0bar = candidate.kfGeoMassD0bar();
        topolChi2PerNdf = candidate.kfTopolChi2OverNdf();
      } else {
<<<<<<< HEAD
        massD0 = invMassD0ToPiK(candidate);
        massD0bar = invMassD0barToKPi(candidate);
      }
      if (candidate.isSelD0()) {
        fillTable(candidate, prong0, prong1, 0, massD0, cosThetaStarD0(candidate), topolChi2PerNdf, ctD, yD, eD, 0, 0);
      }
      if (candidate.isSelD0bar()) {
        fillTable(candidate, prong0, prong1, 1, massD0bar, cosThetaStarD0bar(candidate), topolChi2PerNdf, ctD, yD, eD, 0, 0);
=======
        massD0 = hfHelper.invMassD0ToPiK(candidate);
        massD0bar = hfHelper.invMassD0barToKPi(candidate);
      }
      if (candidate.isSelD0()) {
        fillTable(candidate, prong0, prong1, 0, massD0, hfHelper.cosThetaStarD0(candidate), topolChi2PerNdf, ctD, yD, eD, 0, 0);
      }
      if (candidate.isSelD0bar()) {
        fillTable(candidate, prong0, prong1, 1, massD0bar, hfHelper.cosThetaStarD0bar(candidate), topolChi2PerNdf, ctD, yD, eD, 0, 0);
>>>>>>> e0df3a5a
      }
    }
  }

  void processDataWithDCAFitterN(aod::Collisions const& collisions,
                                 soa::Filtered<soa::Join<aod::HfCand2Prong, aod::HfSelD0>> const& candidates,
                                 TracksWPid const& tracks,
                                 aod::BCs const& bcs)
  {
<<<<<<< HEAD
    processData<VertexerType::DCAFitter>(collisions, candidates, tracks, bcs);
  }
  PROCESS_SWITCH(HfTreeCreatorD0ToKPi, processDataWithDCAFitterN, "Process data with DCAFitterN", true);

  void processDataWithKFParticle(aod::Collisions const& collisions,
                                 soa::Filtered<soa::Join<aod::HfCand2Prong, aod::HfCand2ProngKF, aod::HfSelD0>> const& candidates,
                                 TracksWPid const& tracks,
                                 aod::BCs const& bcs)
  {
    processData<VertexerType::KfParticle>(collisions, candidates, tracks, bcs);
  }
  PROCESS_SWITCH(HfTreeCreatorD0ToKPi, processDataWithKFParticle, "Process data with KFParticle", false);

  template <int reconstructionType, bool onlyBkg = false, typename CandType>
=======
    processData<aod::hf_cand::VertexerType::DCAFitter>(collisions, candidates, tracks, bcs);
  }
  PROCESS_SWITCH(HfTreeCreatorD0ToKPi, processDataWithDCAFitterN, "Process data with DCAFitterN", true);

  void processDataWithKFParticle(aod::Collisions const& collisions,
                                 soa::Filtered<soa::Join<aod::HfCand2Prong, aod::HfCand2ProngKF, aod::HfSelD0>> const& candidates,
                                 TracksWPid const& tracks,
                                 aod::BCs const& bcs)
  {
    processData<aod::hf_cand::VertexerType::KfParticle>(collisions, candidates, tracks, bcs);
  }
  PROCESS_SWITCH(HfTreeCreatorD0ToKPi, processDataWithKFParticle, "Process data with KFParticle", false);

  template <int reconstructionType, bool onlyBkg, bool onlySig, typename CandType>
>>>>>>> e0df3a5a
  void processMc(aod::Collisions const& collisions,
                 aod::McCollisions const&,
                 CandType const& candidates,
                 MatchedGenCandidatesMc const& mcParticles,
                 TracksWPid const&,
                 aod::BCs const&)
  {
    // Filling event properties
    rowCandidateFullEvents.reserve(collisions.size());
    for (const auto& collision : collisions) {
      fillEvent(collision, 0, collision.bc().runNumber());
    }

    // Filling candidate properties
    if (fillCandidateLiteTable) {
      rowCandidateLite.reserve(candidates.size());
    } else {
      rowCandidateFull.reserve(candidates.size());
    }
    for (const auto& candidate : candidates) {
<<<<<<< HEAD
      if (onlyBkg && downSampleBkgFactor < 1.) {
        float pseudoRndm = candidate.ptProng0() * 1000. - (int64_t)(candidate.ptProng0() * 1000);
        if (candidate.pt() < ptMaxForDownSample && pseudoRndm >= downSampleBkgFactor) {
          continue;
        }
      }
      auto prong0 = candidate.template prong0_as<TracksWPid>();
      auto prong1 = candidate.template prong1_as<TracksWPid>();
      double yD = yD0(candidate);
      double eD = eD0(candidate);
      double ctD = ctD0(candidate);
      float massD0, massD0bar;
      float topolChi2PerNdf = -999.;
      if constexpr (reconstructionType == VertexerType::KfParticle) {
        massD0 = candidate.kfGeoMassD0();
        massD0bar = candidate.kfGeoMassD0bar();
        topolChi2PerNdf = candidate.kfTopolChi2OverNdf();
      } else {
        massD0 = invMassD0ToPiK(candidate);
        massD0bar = invMassD0barToKPi(candidate);
      }
      if (candidate.isSelD0()) {
        fillTable(candidate, prong0, prong1, 0, massD0, cosThetaStarD0(candidate), topolChi2PerNdf, ctD, yD, eD, candidate.flagMcMatchRec(), candidate.originMcRec());
      }
      if (candidate.isSelD0bar()) {
        fillTable(candidate, prong0, prong1, 1, massD0bar, cosThetaStarD0bar(candidate), topolChi2PerNdf, ctD, yD, eD, candidate.flagMcMatchRec(), candidate.originMcRec());
=======
      if constexpr (onlyBkg) {
        if (TESTBIT(std::abs(candidate.flagMcMatchRec()), aod::hf_cand_2prong::DecayType::D0ToPiK)) {
          continue;
        }
        if (downSampleBkgFactor < 1.) {
          float pseudoRndm = candidate.ptProng0() * 1000. - (int64_t)(candidate.ptProng0() * 1000);
          if (candidate.pt() < ptMaxForDownSample && pseudoRndm >= downSampleBkgFactor) {
            continue;
          }
        }
      }
      if constexpr (onlySig) {
        if (!TESTBIT(std::abs(candidate.flagMcMatchRec()), aod::hf_cand_2prong::DecayType::D0ToPiK)) {
          continue;
        }
      }
      auto prong0 = candidate.template prong0_as<TracksWPid>();
      auto prong1 = candidate.template prong1_as<TracksWPid>();
      double yD = hfHelper.yD0(candidate);
      double eD = hfHelper.eD0(candidate);
      double ctD = hfHelper.ctD0(candidate);
      float massD0, massD0bar;
      float topolChi2PerNdf = -999.;
      if constexpr (reconstructionType == aod::hf_cand::VertexerType::KfParticle) {
        massD0 = candidate.kfGeoMassD0();
        massD0bar = candidate.kfGeoMassD0bar();
        topolChi2PerNdf = candidate.kfTopolChi2OverNdf();
      } else {
        massD0 = hfHelper.invMassD0ToPiK(candidate);
        massD0bar = hfHelper.invMassD0barToKPi(candidate);
      }
      if (candidate.isSelD0()) {
        fillTable(candidate, prong0, prong1, 0, massD0, hfHelper.cosThetaStarD0(candidate), topolChi2PerNdf, ctD, yD, eD, candidate.flagMcMatchRec(), candidate.originMcRec());
      }
      if (candidate.isSelD0bar()) {
        fillTable(candidate, prong0, prong1, 1, massD0bar, hfHelper.cosThetaStarD0bar(candidate), topolChi2PerNdf, ctD, yD, eD, candidate.flagMcMatchRec(), candidate.originMcRec());
>>>>>>> e0df3a5a
      }
    }

    // Filling particle properties
    rowCandidateFullParticles.reserve(mcParticles.size());
    for (const auto& particle : mcParticles) {
<<<<<<< HEAD
      if (std::abs(particle.flagMcMatchGen()) == 1 << DecayType::D0ToPiK) {
=======
      if (TESTBIT(std::abs(particle.flagMcMatchGen()), aod::hf_cand_2prong::DecayType::D0ToPiK)) {
>>>>>>> e0df3a5a
        rowCandidateFullParticles(
          particle.mcCollisionId(),
          particle.pt(),
          particle.eta(),
          particle.phi(),
          RecoDecay::y(std::array{particle.px(), particle.py(), particle.pz()}, o2::analysis::pdg::MassD0),
          particle.flagMcMatchGen(),
          particle.originMcGen(),
          particle.globalIndex());
      }
    }
  }

  void processMcWithDCAFitterOnlySig(aod::Collisions const& collisions,
                                     aod::McCollisions const& mcCollisions,
                                     SelectedCandidatesMc const&,
                                     MatchedGenCandidatesMc const& mcParticles,
                                     TracksWPid const& tracks,
                                     aod::BCs const& bcs)
  {
<<<<<<< HEAD
    processMc<VertexerType::DCAFitter>(collisions, mcCollisions, reconstructedCandSig, mcParticles, tracks, bcs);
=======
    processMc<aod::hf_cand::VertexerType::DCAFitter, false, true>(collisions, mcCollisions, reconstructedCandSig, mcParticles, tracks, bcs);
>>>>>>> e0df3a5a
  }
  PROCESS_SWITCH(HfTreeCreatorD0ToKPi, processMcWithDCAFitterOnlySig, "Process MC with DCAFitterN only for signals", false);

  void processMcWithDCAFitterOnlyBkg(aod::Collisions const& collisions,
                                     aod::McCollisions const& mcCollisions,
                                     SelectedCandidatesMc const&,
                                     MatchedGenCandidatesMc const& mcParticles,
                                     TracksWPid const& tracks,
                                     aod::BCs const& bcs)
  {
<<<<<<< HEAD
    processMc<VertexerType::DCAFitter, true>(collisions, mcCollisions, reconstructedCandBkg, mcParticles, tracks, bcs);
=======
    processMc<aod::hf_cand::VertexerType::DCAFitter, true, false>(collisions, mcCollisions, reconstructedCandBkg, mcParticles, tracks, bcs);
>>>>>>> e0df3a5a
  }
  PROCESS_SWITCH(HfTreeCreatorD0ToKPi, processMcWithDCAFitterOnlyBkg, "Process MC with DCAFitterN only for background", false);

  void processMcWithDCAFitterAll(aod::Collisions const& collisions,
                                 aod::McCollisions const& mcCollisions,
                                 SelectedCandidatesMc const& candidates,
                                 MatchedGenCandidatesMc const& mcParticles,
                                 TracksWPid const& tracks,
                                 aod::BCs const& bcs)
  {
<<<<<<< HEAD
    processMc<VertexerType::DCAFitter>(collisions, mcCollisions, candidates, mcParticles, tracks, bcs);
=======
    processMc<aod::hf_cand::VertexerType::DCAFitter, false, false>(collisions, mcCollisions, candidates, mcParticles, tracks, bcs);
>>>>>>> e0df3a5a
  }
  PROCESS_SWITCH(HfTreeCreatorD0ToKPi, processMcWithDCAFitterAll, "Process MC with DCAFitterN", false);

  void processMcWithKFParticleOnlySig(aod::Collisions const& collisions,
                                      aod::McCollisions const& mcCollisions,
                                      SelectedCandidatesMcKf const&,
                                      MatchedGenCandidatesMc const& mcParticles,
                                      TracksWPid const& tracks,
                                      aod::BCs const& bcs)
  {
<<<<<<< HEAD
    processMc<VertexerType::KfParticle>(collisions, mcCollisions, reconstructedCandSigKF, mcParticles, tracks, bcs);
=======
    processMc<aod::hf_cand::VertexerType::KfParticle, false, true>(collisions, mcCollisions, reconstructedCandSigKF, mcParticles, tracks, bcs);
>>>>>>> e0df3a5a
  }
  PROCESS_SWITCH(HfTreeCreatorD0ToKPi, processMcWithKFParticleOnlySig, "Process MC with KFParticle only for signals", false);

  void processMcWithKFParticleOnlyBkg(aod::Collisions const& collisions,
                                      aod::McCollisions const& mcCollisions,
                                      SelectedCandidatesMcKf const&,
                                      MatchedGenCandidatesMc const& mcParticles,
                                      TracksWPid const& tracks,
                                      aod::BCs const& bcs)
  {
<<<<<<< HEAD
    processMc<VertexerType::KfParticle, true>(collisions, mcCollisions, reconstructedCandBkgKF, mcParticles, tracks, bcs);
=======
    processMc<aod::hf_cand::VertexerType::KfParticle, true, false>(collisions, mcCollisions, reconstructedCandBkgKF, mcParticles, tracks, bcs);
>>>>>>> e0df3a5a
  }
  PROCESS_SWITCH(HfTreeCreatorD0ToKPi, processMcWithKFParticleOnlyBkg, "Process MC with KFParticle only for background", false);

  void processMcWithKFParticleAll(aod::Collisions const& collisions,
                                  aod::McCollisions const& mcCollisions,
                                  SelectedCandidatesMcKf const& candidates,
                                  MatchedGenCandidatesMc const& mcParticles,
                                  TracksWPid const& tracks,
                                  aod::BCs const& bcs)
  {
<<<<<<< HEAD
    processMc<VertexerType::KfParticle>(collisions, mcCollisions, candidates, mcParticles, tracks, bcs);
=======
    processMc<aod::hf_cand::VertexerType::KfParticle, false, false>(collisions, mcCollisions, candidates, mcParticles, tracks, bcs);
>>>>>>> e0df3a5a
  }
  PROCESS_SWITCH(HfTreeCreatorD0ToKPi, processMcWithKFParticleAll, "Process MC with KFParticle", false);
};

WorkflowSpec defineDataProcessing(ConfigContext const& cfgc)
{
  WorkflowSpec workflow;
  workflow.push_back(adaptAnalysisTask<HfTreeCreatorD0ToKPi>(cfgc));
  return workflow;
}<|MERGE_RESOLUTION|>--- conflicted
+++ resolved
@@ -27,11 +27,6 @@
 using namespace o2;
 using namespace o2::framework;
 using namespace o2::framework::expressions;
-<<<<<<< HEAD
-using namespace o2::aod::hf_cand_2prong;
-using namespace o2::aod::hf_cand;
-=======
->>>>>>> e0df3a5a
 
 namespace o2::aod
 {
@@ -229,17 +224,10 @@
   Filter filterSelectCandidates = aod::hf_sel_candidate_d0::isSelD0 >= 1 || aod::hf_sel_candidate_d0::isSelD0bar >= 1;
   Filter filterMcGenMatching = nabs(aod::hf_cand_2prong::flagMcMatchGen) == static_cast<int8_t>(BIT(aod::hf_cand_2prong::DecayType::D0ToPiK));
 
-<<<<<<< HEAD
-  Partition<SelectedCandidatesMc> reconstructedCandSig = nabs(aod::hf_cand_2prong::flagMcMatchRec) == static_cast<int8_t>(BIT(DecayType::D0ToPiK));
-  Partition<SelectedCandidatesMc> reconstructedCandBkg = nabs(aod::hf_cand_2prong::flagMcMatchRec) != static_cast<int8_t>(BIT(DecayType::D0ToPiK));
-  Partition<SelectedCandidatesMcKf> reconstructedCandSigKF = nabs(aod::hf_cand_2prong::flagMcMatchRec) == static_cast<int8_t>(BIT(DecayType::D0ToPiK));
-  Partition<SelectedCandidatesMcKf> reconstructedCandBkgKF = nabs(aod::hf_cand_2prong::flagMcMatchRec) != static_cast<int8_t>(BIT(DecayType::D0ToPiK));
-=======
   Partition<SelectedCandidatesMc> reconstructedCandSig = nabs(aod::hf_cand_2prong::flagMcMatchRec) == static_cast<int8_t>(BIT(aod::hf_cand_2prong::DecayType::D0ToPiK));
   Partition<SelectedCandidatesMc> reconstructedCandBkg = nabs(aod::hf_cand_2prong::flagMcMatchRec) != static_cast<int8_t>(BIT(aod::hf_cand_2prong::DecayType::D0ToPiK));
   Partition<SelectedCandidatesMcKf> reconstructedCandSigKF = nabs(aod::hf_cand_2prong::flagMcMatchRec) == static_cast<int8_t>(BIT(aod::hf_cand_2prong::DecayType::D0ToPiK));
   Partition<SelectedCandidatesMcKf> reconstructedCandBkgKF = nabs(aod::hf_cand_2prong::flagMcMatchRec) != static_cast<int8_t>(BIT(aod::hf_cand_2prong::DecayType::D0ToPiK));
->>>>>>> e0df3a5a
 
   void init(InitContext const&)
   {
@@ -395,35 +383,16 @@
       }
       auto prong0 = candidate.template prong0_as<TracksWPid>();
       auto prong1 = candidate.template prong1_as<TracksWPid>();
-<<<<<<< HEAD
-      double yD = yD0(candidate);
-      double eD = eD0(candidate);
-      double ctD = ctD0(candidate);
-      float massD0, massD0bar;
-      float topolChi2PerNdf = -999.;
-      if constexpr (reconstructionType == VertexerType::KfParticle) {
-=======
       double yD = hfHelper.yD0(candidate);
       double eD = hfHelper.eD0(candidate);
       double ctD = hfHelper.ctD0(candidate);
       float massD0, massD0bar;
       float topolChi2PerNdf = -999.;
       if constexpr (reconstructionType == aod::hf_cand::VertexerType::KfParticle) {
->>>>>>> e0df3a5a
         massD0 = candidate.kfGeoMassD0();
         massD0bar = candidate.kfGeoMassD0bar();
         topolChi2PerNdf = candidate.kfTopolChi2OverNdf();
       } else {
-<<<<<<< HEAD
-        massD0 = invMassD0ToPiK(candidate);
-        massD0bar = invMassD0barToKPi(candidate);
-      }
-      if (candidate.isSelD0()) {
-        fillTable(candidate, prong0, prong1, 0, massD0, cosThetaStarD0(candidate), topolChi2PerNdf, ctD, yD, eD, 0, 0);
-      }
-      if (candidate.isSelD0bar()) {
-        fillTable(candidate, prong0, prong1, 1, massD0bar, cosThetaStarD0bar(candidate), topolChi2PerNdf, ctD, yD, eD, 0, 0);
-=======
         massD0 = hfHelper.invMassD0ToPiK(candidate);
         massD0bar = hfHelper.invMassD0barToKPi(candidate);
       }
@@ -432,7 +401,6 @@
       }
       if (candidate.isSelD0bar()) {
         fillTable(candidate, prong0, prong1, 1, massD0bar, hfHelper.cosThetaStarD0bar(candidate), topolChi2PerNdf, ctD, yD, eD, 0, 0);
->>>>>>> e0df3a5a
       }
     }
   }
@@ -442,8 +410,7 @@
                                  TracksWPid const& tracks,
                                  aod::BCs const& bcs)
   {
-<<<<<<< HEAD
-    processData<VertexerType::DCAFitter>(collisions, candidates, tracks, bcs);
+    processData<aod::hf_cand::VertexerType::DCAFitter>(collisions, candidates, tracks, bcs);
   }
   PROCESS_SWITCH(HfTreeCreatorD0ToKPi, processDataWithDCAFitterN, "Process data with DCAFitterN", true);
 
@@ -452,27 +419,11 @@
                                  TracksWPid const& tracks,
                                  aod::BCs const& bcs)
   {
-    processData<VertexerType::KfParticle>(collisions, candidates, tracks, bcs);
+    processData<aod::hf_cand::VertexerType::KfParticle>(collisions, candidates, tracks, bcs);
   }
   PROCESS_SWITCH(HfTreeCreatorD0ToKPi, processDataWithKFParticle, "Process data with KFParticle", false);
 
-  template <int reconstructionType, bool onlyBkg = false, typename CandType>
-=======
-    processData<aod::hf_cand::VertexerType::DCAFitter>(collisions, candidates, tracks, bcs);
-  }
-  PROCESS_SWITCH(HfTreeCreatorD0ToKPi, processDataWithDCAFitterN, "Process data with DCAFitterN", true);
-
-  void processDataWithKFParticle(aod::Collisions const& collisions,
-                                 soa::Filtered<soa::Join<aod::HfCand2Prong, aod::HfCand2ProngKF, aod::HfSelD0>> const& candidates,
-                                 TracksWPid const& tracks,
-                                 aod::BCs const& bcs)
-  {
-    processData<aod::hf_cand::VertexerType::KfParticle>(collisions, candidates, tracks, bcs);
-  }
-  PROCESS_SWITCH(HfTreeCreatorD0ToKPi, processDataWithKFParticle, "Process data with KFParticle", false);
-
   template <int reconstructionType, bool onlyBkg, bool onlySig, typename CandType>
->>>>>>> e0df3a5a
   void processMc(aod::Collisions const& collisions,
                  aod::McCollisions const&,
                  CandType const& candidates,
@@ -493,34 +444,6 @@
       rowCandidateFull.reserve(candidates.size());
     }
     for (const auto& candidate : candidates) {
-<<<<<<< HEAD
-      if (onlyBkg && downSampleBkgFactor < 1.) {
-        float pseudoRndm = candidate.ptProng0() * 1000. - (int64_t)(candidate.ptProng0() * 1000);
-        if (candidate.pt() < ptMaxForDownSample && pseudoRndm >= downSampleBkgFactor) {
-          continue;
-        }
-      }
-      auto prong0 = candidate.template prong0_as<TracksWPid>();
-      auto prong1 = candidate.template prong1_as<TracksWPid>();
-      double yD = yD0(candidate);
-      double eD = eD0(candidate);
-      double ctD = ctD0(candidate);
-      float massD0, massD0bar;
-      float topolChi2PerNdf = -999.;
-      if constexpr (reconstructionType == VertexerType::KfParticle) {
-        massD0 = candidate.kfGeoMassD0();
-        massD0bar = candidate.kfGeoMassD0bar();
-        topolChi2PerNdf = candidate.kfTopolChi2OverNdf();
-      } else {
-        massD0 = invMassD0ToPiK(candidate);
-        massD0bar = invMassD0barToKPi(candidate);
-      }
-      if (candidate.isSelD0()) {
-        fillTable(candidate, prong0, prong1, 0, massD0, cosThetaStarD0(candidate), topolChi2PerNdf, ctD, yD, eD, candidate.flagMcMatchRec(), candidate.originMcRec());
-      }
-      if (candidate.isSelD0bar()) {
-        fillTable(candidate, prong0, prong1, 1, massD0bar, cosThetaStarD0bar(candidate), topolChi2PerNdf, ctD, yD, eD, candidate.flagMcMatchRec(), candidate.originMcRec());
-=======
       if constexpr (onlyBkg) {
         if (TESTBIT(std::abs(candidate.flagMcMatchRec()), aod::hf_cand_2prong::DecayType::D0ToPiK)) {
           continue;
@@ -557,18 +480,13 @@
       }
       if (candidate.isSelD0bar()) {
         fillTable(candidate, prong0, prong1, 1, massD0bar, hfHelper.cosThetaStarD0bar(candidate), topolChi2PerNdf, ctD, yD, eD, candidate.flagMcMatchRec(), candidate.originMcRec());
->>>>>>> e0df3a5a
       }
     }
 
     // Filling particle properties
     rowCandidateFullParticles.reserve(mcParticles.size());
     for (const auto& particle : mcParticles) {
-<<<<<<< HEAD
-      if (std::abs(particle.flagMcMatchGen()) == 1 << DecayType::D0ToPiK) {
-=======
       if (TESTBIT(std::abs(particle.flagMcMatchGen()), aod::hf_cand_2prong::DecayType::D0ToPiK)) {
->>>>>>> e0df3a5a
         rowCandidateFullParticles(
           particle.mcCollisionId(),
           particle.pt(),
@@ -589,11 +507,7 @@
                                      TracksWPid const& tracks,
                                      aod::BCs const& bcs)
   {
-<<<<<<< HEAD
-    processMc<VertexerType::DCAFitter>(collisions, mcCollisions, reconstructedCandSig, mcParticles, tracks, bcs);
-=======
     processMc<aod::hf_cand::VertexerType::DCAFitter, false, true>(collisions, mcCollisions, reconstructedCandSig, mcParticles, tracks, bcs);
->>>>>>> e0df3a5a
   }
   PROCESS_SWITCH(HfTreeCreatorD0ToKPi, processMcWithDCAFitterOnlySig, "Process MC with DCAFitterN only for signals", false);
 
@@ -604,11 +518,7 @@
                                      TracksWPid const& tracks,
                                      aod::BCs const& bcs)
   {
-<<<<<<< HEAD
-    processMc<VertexerType::DCAFitter, true>(collisions, mcCollisions, reconstructedCandBkg, mcParticles, tracks, bcs);
-=======
     processMc<aod::hf_cand::VertexerType::DCAFitter, true, false>(collisions, mcCollisions, reconstructedCandBkg, mcParticles, tracks, bcs);
->>>>>>> e0df3a5a
   }
   PROCESS_SWITCH(HfTreeCreatorD0ToKPi, processMcWithDCAFitterOnlyBkg, "Process MC with DCAFitterN only for background", false);
 
@@ -619,11 +529,7 @@
                                  TracksWPid const& tracks,
                                  aod::BCs const& bcs)
   {
-<<<<<<< HEAD
-    processMc<VertexerType::DCAFitter>(collisions, mcCollisions, candidates, mcParticles, tracks, bcs);
-=======
     processMc<aod::hf_cand::VertexerType::DCAFitter, false, false>(collisions, mcCollisions, candidates, mcParticles, tracks, bcs);
->>>>>>> e0df3a5a
   }
   PROCESS_SWITCH(HfTreeCreatorD0ToKPi, processMcWithDCAFitterAll, "Process MC with DCAFitterN", false);
 
@@ -634,11 +540,7 @@
                                       TracksWPid const& tracks,
                                       aod::BCs const& bcs)
   {
-<<<<<<< HEAD
-    processMc<VertexerType::KfParticle>(collisions, mcCollisions, reconstructedCandSigKF, mcParticles, tracks, bcs);
-=======
     processMc<aod::hf_cand::VertexerType::KfParticle, false, true>(collisions, mcCollisions, reconstructedCandSigKF, mcParticles, tracks, bcs);
->>>>>>> e0df3a5a
   }
   PROCESS_SWITCH(HfTreeCreatorD0ToKPi, processMcWithKFParticleOnlySig, "Process MC with KFParticle only for signals", false);
 
@@ -649,11 +551,7 @@
                                       TracksWPid const& tracks,
                                       aod::BCs const& bcs)
   {
-<<<<<<< HEAD
-    processMc<VertexerType::KfParticle, true>(collisions, mcCollisions, reconstructedCandBkgKF, mcParticles, tracks, bcs);
-=======
     processMc<aod::hf_cand::VertexerType::KfParticle, true, false>(collisions, mcCollisions, reconstructedCandBkgKF, mcParticles, tracks, bcs);
->>>>>>> e0df3a5a
   }
   PROCESS_SWITCH(HfTreeCreatorD0ToKPi, processMcWithKFParticleOnlyBkg, "Process MC with KFParticle only for background", false);
 
@@ -664,11 +562,7 @@
                                   TracksWPid const& tracks,
                                   aod::BCs const& bcs)
   {
-<<<<<<< HEAD
-    processMc<VertexerType::KfParticle>(collisions, mcCollisions, candidates, mcParticles, tracks, bcs);
-=======
     processMc<aod::hf_cand::VertexerType::KfParticle, false, false>(collisions, mcCollisions, candidates, mcParticles, tracks, bcs);
->>>>>>> e0df3a5a
   }
   PROCESS_SWITCH(HfTreeCreatorD0ToKPi, processMcWithKFParticleAll, "Process MC with KFParticle", false);
 };
