--- conflicted
+++ resolved
@@ -27,11 +27,6 @@
 using namespace o2;
 using namespace o2::framework;
 using namespace o2::framework::expressions;
-<<<<<<< HEAD
-=======
-using namespace o2::aod::hf_cand_2prong;
-using namespace o2::aod::hf_cand;
->>>>>>> 62d0bcdf
 
 namespace o2::aod
 {
@@ -213,17 +208,12 @@
   using MatchedGenCandidatesMc = soa::Filtered<soa::Join<aod::McParticles, aod::HfCand2ProngMcGen>>;
 
   Filter filterSelectCandidates = aod::hf_sel_candidate_d0::isSelD0 >= 1 || aod::hf_sel_candidate_d0::isSelD0bar >= 1;
-  Filter filterMcGenMatching = nabs(o2::aod::hf_cand_2prong::flagMcMatchGen) == static_cast<int8_t>(BIT(aod::hf_cand_2prong::DecayType::D0ToPiK));
-
-<<<<<<< HEAD
+  Filter filterMcGenMatching = nabs(aod::hf_cand_2prong::flagMcMatchGen) == static_cast<int8_t>(BIT(aod::hf_cand_2prong::DecayType::D0ToPiK));
+
   Partition<SelectedCandidatesMc> reconstructedCandSig = nabs(aod::hf_cand_2prong::flagMcMatchRec) == static_cast<int8_t>(BIT(aod::hf_cand_2prong::DecayType::D0ToPiK));
   Partition<SelectedCandidatesMc> reconstructedCandBkg = nabs(aod::hf_cand_2prong::flagMcMatchRec) != static_cast<int8_t>(BIT(aod::hf_cand_2prong::DecayType::D0ToPiK));
-=======
-  Partition<SelectedCandidatesMc> reconstructedCandSig = nabs(aod::hf_cand_2prong::flagMcMatchRec) == static_cast<int8_t>(BIT(DecayType::D0ToPiK));
-  Partition<SelectedCandidatesMc> reconstructedCandBkg = nabs(aod::hf_cand_2prong::flagMcMatchRec) != static_cast<int8_t>(BIT(DecayType::D0ToPiK));
-  Partition<SelectedCandidatesMcKf> reconstructedCandSigKF = nabs(aod::hf_cand_2prong::flagMcMatchRec) == static_cast<int8_t>(BIT(DecayType::D0ToPiK));
-  Partition<SelectedCandidatesMcKf> reconstructedCandBkgKF = nabs(aod::hf_cand_2prong::flagMcMatchRec) != static_cast<int8_t>(BIT(DecayType::D0ToPiK));
->>>>>>> 62d0bcdf
+  Partition<SelectedCandidatesMcKf> reconstructedCandSigKF = nabs(aod::hf_cand_2prong::flagMcMatchRec) == static_cast<int8_t>(BIT(aod::hf_cand_2prong::DecayType::D0ToPiK));
+  Partition<SelectedCandidatesMcKf> reconstructedCandBkgKF = nabs(aod::hf_cand_2prong::flagMcMatchRec) != static_cast<int8_t>(BIT(aod::hf_cand_2prong::DecayType::D0ToPiK));
 
   void init(InitContext const&)
   {
@@ -369,39 +359,26 @@
           continue;
         }
       }
-<<<<<<< HEAD
-      auto prong0 = candidate.prong0_as<TracksWPid>();
-      auto prong1 = candidate.prong1_as<TracksWPid>();
+      auto prong0 = candidate.template prong0_as<TracksWPid>();
+      auto prong1 = candidate.template prong1_as<TracksWPid>();
       double yD = hfHelper.yD0(candidate);
       double eD = hfHelper.eD0(candidate);
       double ctD = hfHelper.ctD0(candidate);
-      if (candidate.isSelD0()) {
-        fillTable(candidate, prong0, prong1, 0, hfHelper.invMassD0ToPiK(candidate), hfHelper.cosThetaStarD0(candidate), ctD, yD, eD, 0, 0);
-      }
-      if (candidate.isSelD0bar()) {
-        fillTable(candidate, prong0, prong1, 1, hfHelper.invMassD0barToKPi(candidate), hfHelper.cosThetaStarD0bar(candidate), ctD, yD, eD, 0, 0);
-=======
-      auto prong0 = candidate.template prong0_as<TracksWPid>();
-      auto prong1 = candidate.template prong1_as<TracksWPid>();
-      double yD = yD0(candidate);
-      double eD = eD0(candidate);
-      double ctD = ctD0(candidate);
       float massD0, massD0bar;
       float topolChi2PerNdf = -999.;
-      if constexpr (reconstructionType == VertexerType::KfParticle) {
+      if constexpr (reconstructionType == aod::hf_cand::VertexerType::KfParticle) {
         massD0 = candidate.kfGeoMassD0();
         massD0bar = candidate.kfGeoMassD0bar();
         topolChi2PerNdf = candidate.kfTopolChi2OverNdf();
       } else {
-        massD0 = invMassD0ToPiK(candidate);
-        massD0bar = invMassD0barToKPi(candidate);
+        massD0 = hfHelper.invMassD0ToPiK(candidate);
+        massD0bar = hfHelper.invMassD0barToKPi(candidate);
       }
       if (candidate.isSelD0()) {
-        fillTable(candidate, prong0, prong1, 0, massD0, cosThetaStarD0(candidate), topolChi2PerNdf, ctD, yD, eD, 0, 0);
+        fillTable(candidate, prong0, prong1, 0, massD0, hfHelper.cosThetaStarD0(candidate), topolChi2PerNdf, ctD, yD, eD, 0, 0);
       }
       if (candidate.isSelD0bar()) {
-        fillTable(candidate, prong0, prong1, 1, massD0bar, cosThetaStarD0bar(candidate), topolChi2PerNdf, ctD, yD, eD, 0, 0);
->>>>>>> 62d0bcdf
+        fillTable(candidate, prong0, prong1, 1, massD0bar, hfHelper.cosThetaStarD0bar(candidate), topolChi2PerNdf, ctD, yD, eD, 0, 0);
       }
     }
   }
@@ -411,7 +388,7 @@
                                  TracksWPid const& tracks,
                                  aod::BCs const& bcs)
   {
-    processData<VertexerType::DCAFitter>(collisions, candidates, tracks, bcs);
+    processData<aod::hf_cand::VertexerType::DCAFitter>(collisions, candidates, tracks, bcs);
   }
   PROCESS_SWITCH(HfTreeCreatorD0ToKPi, processDataWithDCAFitterN, "Process data with DCAFitterN", true);
 
@@ -420,7 +397,7 @@
                                  TracksWPid const& tracks,
                                  aod::BCs const& bcs)
   {
-    processData<VertexerType::KfParticle>(collisions, candidates, tracks, bcs);
+    processData<aod::hf_cand::VertexerType::KfParticle>(collisions, candidates, tracks, bcs);
   }
   PROCESS_SWITCH(HfTreeCreatorD0ToKPi, processDataWithKFParticle, "Process data with KFParticle", false);
 
@@ -439,25 +416,6 @@
     }
 
     // Filling candidate properties
-<<<<<<< HEAD
-    if (fillOnlySignal) {
-      if (fillCandidateLiteTable) {
-        rowCandidateLite.reserve(reconstructedCandSig.size());
-      } else {
-        rowCandidateFull.reserve(reconstructedCandSig.size());
-      }
-      for (const auto& candidate : reconstructedCandSig) {
-        auto prong0 = candidate.prong0_as<TracksWPid>();
-        auto prong1 = candidate.prong0_as<TracksWPid>();
-        double yD = hfHelper.yD0(candidate);
-        double eD = hfHelper.eD0(candidate);
-        double ctD = hfHelper.ctD0(candidate);
-        if (candidate.isSelD0()) {
-          fillTable(candidate, prong0, prong1, 0, hfHelper.invMassD0ToPiK(candidate), hfHelper.cosThetaStarD0(candidate), ctD, yD, eD, candidate.flagMcMatchRec(), candidate.originMcRec());
-        }
-        if (candidate.isSelD0bar()) {
-          fillTable(candidate, prong0, prong1, 1, hfHelper.invMassD0barToKPi(candidate), hfHelper.cosThetaStarD0bar(candidate), ctD, yD, eD, candidate.flagMcMatchRec(), candidate.originMcRec());
-=======
     if (fillCandidateLiteTable) {
       rowCandidateLite.reserve(candidates.size());
     } else {
@@ -468,80 +426,35 @@
         float pseudoRndm = candidate.ptProng0() * 1000. - (int64_t)(candidate.ptProng0() * 1000);
         if (candidate.pt() < ptMaxForDownSample && pseudoRndm >= downSampleBkgFactor) {
           continue;
->>>>>>> 62d0bcdf
         }
       }
       auto prong0 = candidate.template prong0_as<TracksWPid>();
       auto prong1 = candidate.template prong1_as<TracksWPid>();
-      double yD = yD0(candidate);
-      double eD = eD0(candidate);
-      double ctD = ctD0(candidate);
+      double yD = hfHelper.yD0(candidate);
+      double eD = hfHelper.eD0(candidate);
+      double ctD = hfHelper.ctD0(candidate);
       float massD0, massD0bar;
       float topolChi2PerNdf = -999.;
-      if constexpr (reconstructionType == VertexerType::KfParticle) {
+      if constexpr (reconstructionType == aod::hf_cand::VertexerType::KfParticle) {
         massD0 = candidate.kfGeoMassD0();
         massD0bar = candidate.kfGeoMassD0bar();
         topolChi2PerNdf = candidate.kfTopolChi2OverNdf();
       } else {
-<<<<<<< HEAD
-        rowCandidateFull.reserve(reconstructedCandBkg.size());
-      }
-      for (const auto& candidate : reconstructedCandBkg) {
-        if (downSampleBkgFactor < 1.) {
-          float pseudoRndm = candidate.ptProng0() * 1000. - (int64_t)(candidate.ptProng0() * 1000);
-          if (candidate.pt() < ptMaxForDownSample && pseudoRndm >= downSampleBkgFactor) {
-            continue;
-          }
-        }
-        auto prong0 = candidate.prong0_as<TracksWPid>();
-        auto prong1 = candidate.prong0_as<TracksWPid>();
-        double yD = hfHelper.yD0(candidate);
-        double eD = hfHelper.eD0(candidate);
-        double ctD = hfHelper.ctD0(candidate);
-        if (candidate.isSelD0()) {
-          fillTable(candidate, prong0, prong1, 0, hfHelper.invMassD0ToPiK(candidate), hfHelper.cosThetaStarD0(candidate), ctD, yD, eD, candidate.flagMcMatchRec(), candidate.originMcRec());
-        }
-        if (candidate.isSelD0bar()) {
-          fillTable(candidate, prong0, prong1, 1, hfHelper.invMassD0barToKPi(candidate), hfHelper.cosThetaStarD0bar(candidate), ctD, yD, eD, candidate.flagMcMatchRec(), candidate.originMcRec());
-        }
-=======
-        massD0 = invMassD0ToPiK(candidate);
-        massD0bar = invMassD0barToKPi(candidate);
->>>>>>> 62d0bcdf
+        massD0 = hfHelper.invMassD0ToPiK(candidate);
+        massD0bar = hfHelper.invMassD0barToKPi(candidate);
       }
       if (candidate.isSelD0()) {
-        fillTable(candidate, prong0, prong1, 0, massD0, cosThetaStarD0(candidate), topolChi2PerNdf, ctD, yD, eD, candidate.flagMcMatchRec(), candidate.originMcRec());
-      }
-<<<<<<< HEAD
-      for (const auto& candidate : candidates) {
-        auto prong0 = candidate.prong0_as<TracksWPid>();
-        auto prong1 = candidate.prong0_as<TracksWPid>();
-        double yD = hfHelper.yD0(candidate);
-        double eD = hfHelper.eD0(candidate);
-        double ctD = hfHelper.ctD0(candidate);
-        if (candidate.isSelD0()) {
-          fillTable(candidate, prong0, prong1, 0, hfHelper.invMassD0ToPiK(candidate), hfHelper.cosThetaStarD0(candidate), ctD, yD, eD, candidate.flagMcMatchRec(), candidate.originMcRec());
-        }
-        if (candidate.isSelD0bar()) {
-          fillTable(candidate, prong0, prong1, 1, hfHelper.invMassD0barToKPi(candidate), hfHelper.cosThetaStarD0bar(candidate), ctD, yD, eD, candidate.flagMcMatchRec(), candidate.originMcRec());
-        }
-=======
+        fillTable(candidate, prong0, prong1, 0, massD0, hfHelper.cosThetaStarD0(candidate), topolChi2PerNdf, ctD, yD, eD, candidate.flagMcMatchRec(), candidate.originMcRec());
+      }
       if (candidate.isSelD0bar()) {
-        fillTable(candidate, prong0, prong1, 1, massD0bar, cosThetaStarD0bar(candidate), topolChi2PerNdf, ctD, yD, eD, candidate.flagMcMatchRec(), candidate.originMcRec());
->>>>>>> 62d0bcdf
+        fillTable(candidate, prong0, prong1, 1, massD0bar, hfHelper.cosThetaStarD0bar(candidate), topolChi2PerNdf, ctD, yD, eD, candidate.flagMcMatchRec(), candidate.originMcRec());
       }
     }
 
     // Filling particle properties
-<<<<<<< HEAD
-    rowCandidateFullParticles.reserve(particles.size());
-    for (const auto& particle : particles) {
-      if (std::abs(particle.flagMcMatchGen()) == 1 << aod::hf_cand_2prong::DecayType::D0ToPiK) {
-=======
     rowCandidateFullParticles.reserve(mcParticles.size());
     for (const auto& particle : mcParticles) {
-      if (std::abs(particle.flagMcMatchGen()) == 1 << DecayType::D0ToPiK) {
->>>>>>> 62d0bcdf
+      if (std::abs(particle.flagMcMatchGen()) == 1 << aod::hf_cand_2prong::DecayType::D0ToPiK) {
         rowCandidateFullParticles(
           particle.mcCollisionId(),
           particle.pt(),
@@ -562,7 +475,7 @@
                                      TracksWPid const& tracks,
                                      aod::BCs const& bcs)
   {
-    processMc<VertexerType::DCAFitter>(collisions, mcCollisions, reconstructedCandSig, mcParticles, tracks, bcs);
+    processMc<aod::hf_cand::VertexerType::DCAFitter>(collisions, mcCollisions, reconstructedCandSig, mcParticles, tracks, bcs);
   }
   PROCESS_SWITCH(HfTreeCreatorD0ToKPi, processMcWithDCAFitterOnlySig, "Process MC with DCAFitterN only for signals", false);
 
@@ -573,7 +486,7 @@
                                      TracksWPid const& tracks,
                                      aod::BCs const& bcs)
   {
-    processMc<VertexerType::DCAFitter, true>(collisions, mcCollisions, reconstructedCandBkg, mcParticles, tracks, bcs);
+    processMc<aod::hf_cand::VertexerType::DCAFitter, true>(collisions, mcCollisions, reconstructedCandBkg, mcParticles, tracks, bcs);
   }
   PROCESS_SWITCH(HfTreeCreatorD0ToKPi, processMcWithDCAFitterOnlyBkg, "Process MC with DCAFitterN only for background", false);
 
@@ -584,7 +497,7 @@
                                  TracksWPid const& tracks,
                                  aod::BCs const& bcs)
   {
-    processMc<VertexerType::DCAFitter>(collisions, mcCollisions, candidates, mcParticles, tracks, bcs);
+    processMc<aod::hf_cand::VertexerType::DCAFitter>(collisions, mcCollisions, candidates, mcParticles, tracks, bcs);
   }
   PROCESS_SWITCH(HfTreeCreatorD0ToKPi, processMcWithDCAFitterAll, "Process MC with DCAFitterN", false);
 
@@ -595,7 +508,7 @@
                                       TracksWPid const& tracks,
                                       aod::BCs const& bcs)
   {
-    processMc<VertexerType::KfParticle>(collisions, mcCollisions, reconstructedCandSigKF, mcParticles, tracks, bcs);
+    processMc<aod::hf_cand::VertexerType::KfParticle>(collisions, mcCollisions, reconstructedCandSigKF, mcParticles, tracks, bcs);
   }
   PROCESS_SWITCH(HfTreeCreatorD0ToKPi, processMcWithKFParticleOnlySig, "Process MC with KFParticle only for signals", false);
 
@@ -606,7 +519,7 @@
                                       TracksWPid const& tracks,
                                       aod::BCs const& bcs)
   {
-    processMc<VertexerType::KfParticle, true>(collisions, mcCollisions, reconstructedCandBkgKF, mcParticles, tracks, bcs);
+    processMc<aod::hf_cand::VertexerType::KfParticle, true>(collisions, mcCollisions, reconstructedCandBkgKF, mcParticles, tracks, bcs);
   }
   PROCESS_SWITCH(HfTreeCreatorD0ToKPi, processMcWithKFParticleOnlyBkg, "Process MC with KFParticle only for background", false);
 
@@ -617,7 +530,7 @@
                                   TracksWPid const& tracks,
                                   aod::BCs const& bcs)
   {
-    processMc<VertexerType::KfParticle>(collisions, mcCollisions, candidates, mcParticles, tracks, bcs);
+    processMc<aod::hf_cand::VertexerType::KfParticle>(collisions, mcCollisions, candidates, mcParticles, tracks, bcs);
   }
   PROCESS_SWITCH(HfTreeCreatorD0ToKPi, processMcWithKFParticleAll, "Process MC with KFParticle", false);
 };
