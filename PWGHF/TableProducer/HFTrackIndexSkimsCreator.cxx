--- conflicted
+++ resolved
@@ -240,12 +240,12 @@
 /// Track selection
 struct HfTagSelTracks {
   Produces<aod::HFSelTrack> rowSelectedTrack;
-  Produces<aod::HFPVrefitTrack> tabPVrefitTrack;
+  Produces<aod::HfPvRefitTrack> tabPVrefitTrack;
 
   Configurable<bool> fillHistograms{"fillHistograms", true, "fill histograms"};
   Configurable<bool> debug{"debug", true, "debug mode"};
   Configurable<double> bz{"bz", 5., "bz field"};
-  Configurable<bool> doPVrefit{"doPVrefit", false, "do PV refit excluding the considered track"};
+  Configurable<bool> doPvRefit{"doPvRefit", false, "do PV refit excluding the considered track"};
   // quality cut
   Configurable<bool> doCutQuality{"doCutQuality", true, "apply quality cuts"};
   Configurable<bool> useIsGlobalTrack{"useIsGlobalTrack", false, "check isGlobalTrack status for tracks, for Run3 studies"};
@@ -320,7 +320,7 @@
     }
 
     // Needed for PV refitting
-    if (doPVrefit) {
+    if (doPvRefit) {
       AxisSpec axisCollisionX{100, -20.f, 20.f, "X (cm)"};
       AxisSpec axisCollisionY{100, -20.f, 20.f, "Y (cm)"};
       AxisSpec axisCollisionZ{100, -20.f, 20.f, "Z (cm)"};
@@ -379,17 +379,24 @@
   }
 
   /// Method for the PV refit and DCA recalculation for tracks with a collision assigned
-  void process_PVrefit(aod::Collision const& collision,
-                       // BigTracks const& unfiltered_tracks,
-                       aod::BCsWithTimestamps const& bcstmpstp,
-                       std::vector<int64_t> vec_contrGlobID,
-                       std::vector<o2::track::TrackParCov> vec_contrTrkParCov,
-                       BigTracks::iterator const& my_track,
-                       std::array<float, 3>& array_PVcoord,
-                       std::array<float, 6>& array_PVcovM,
-                       std::array<float, 2>& array_DCAxyDCAz)
+  /// \param collision is a collision
+  /// \param bcWithTimeStamps is a table of bunch crossing joined with timestamps used to query the CCDB for B and material budget
+  /// \param vecPvContributorGlobId is a vector containing the global ID of PV contributors for the current collision
+  /// \param vecPvContributorTrackParCov is a vector containing the TrackParCov of PV contributors for the current collision
+  /// \param myTrack is the track to be removed, if contributor, from the PV refit
+  /// \param pvCoord is an array containing the coordinates of the refitted PV
+  /// \param pvCovMatrix is an array containing the covariance matrix values of the refitted PV
+  /// \param dcaXYdcaZ is an array containing the dcaXY and dcaZ of myTrack with respect to the refitted PV
+  void performPvRefitTrack(aod::Collision const& collision,
+                           aod::BCsWithTimestamps const& bcWithTimeStamps,
+                           std::vector<int64_t> vecPvContributorGlobId,
+                           std::vector<o2::track::TrackParCov> vecPvContributorTrackParCov,
+                           BigTracks::iterator const& myTrack,
+                           std::array<float, 3>& pvCoord,
+                           std::array<float, 6>& pvCovMatrix,
+                           std::array<float, 2>& dcaXYdcaZ)
   {
-    std::vector<bool> vec_pvrefit_useTrk(vec_contrGlobID.size(), true);
+    std::vector<bool> vecPvRefitContributorUsed(vecPvContributorGlobId.size(), true);
 
     /// Prepare the vertex refitting
     // Get the magnetic field for the Propagator
@@ -408,112 +415,112 @@
     }
 
     // build the VertexBase to initialize the vertexer
-    o2::dataformats::VertexBase Pvtx;
-    Pvtx.setX(collision.posX());
-    Pvtx.setY(collision.posY());
-    Pvtx.setZ(collision.posZ());
-    Pvtx.setCov(collision.covXX(), collision.covXY(), collision.covYY(), collision.covXZ(), collision.covYZ(), collision.covZZ());
+    o2::dataformats::VertexBase primVtx;
+    primVtx.setX(collision.posX());
+    primVtx.setY(collision.posY());
+    primVtx.setZ(collision.posZ());
+    primVtx.setCov(collision.covXX(), collision.covXY(), collision.covYY(), collision.covXZ(), collision.covYZ(), collision.covZZ());
     // configure PVertexer
     o2::vertexing::PVertexer vertexer;
     o2::conf::ConfigurableParam::updateFromString("pvertexer.useMeanVertexConstraint=false"); /// remove diamond constraint (let's keep it at the moment...)
     vertexer.init();
-    bool PVrefit_doable = vertexer.prepareVertexRefit(vec_contrTrkParCov, Pvtx);
-    if (!PVrefit_doable) {
+    bool pvRefitDoable = vertexer.prepareVertexRefit(vecPvContributorTrackParCov, primVtx);
+    if (!pvRefitDoable) {
       LOG(info) << "Not enough tracks accepted for the refit";
-      if (doPVrefit) {
+      if (doPvRefit) {
         registry.fill(HIST("PVrefit/nContrib_PVrefitNotDoable"), collision.numContrib());
       }
     }
     if (debug) {
-      LOG(info) << "prepareVertexRefit = " << PVrefit_doable << " Ncontrib= " << vec_contrTrkParCov.size() << " Ntracks= " << collision.numContrib() << " Vtx= " << Pvtx.asString();
+      LOG(info) << "prepareVertexRefit = " << pvRefitDoable << " Ncontrib= " << vecPvContributorTrackParCov.size() << " Ntracks= " << collision.numContrib() << " Vtx= " << primVtx.asString();
     }
 
     registry.fill(HIST("PVrefit/vertices_perTrack"), 1);
-    if (PVrefit_doable) {
+    if (pvRefitDoable) {
       registry.fill(HIST("PVrefit/vertices_perTrack"), 2);
     }
     /// PV refitting, if the tracks contributed to this at the beginning
-    o2::dataformats::VertexBase PVbase_recalculated;
-    bool recalc_imppar = false;
-    if (doPVrefit && PVrefit_doable) {
-      recalc_imppar = true;
-      auto it_trk = std::find(vec_contrGlobID.begin(), vec_contrGlobID.end(), my_track.globalIndex()); /// track global index
-      if (it_trk != vec_contrGlobID.end()) {
+    o2::dataformats::VertexBase primVtxBaseRecalc;
+    bool recalcImpPar = false;
+    if (doPvRefit && pvRefitDoable) {
+      recalcImpPar = true;
+      auto trackIterator = std::find(vecPvContributorGlobId.begin(), vecPvContributorGlobId.end(), myTrack.globalIndex()); /// track global index
+      if (trackIterator != vecPvContributorGlobId.end()) {
 
         /// this track contributed to the PV fit: let's do the refit without it
-        const int entry = std::distance(vec_contrGlobID.begin(), it_trk);
-
-        vec_pvrefit_useTrk[entry] = false; /// remove the track from the PV refitting
-
-        auto Pvtx_refitted = vertexer.refitVertex(vec_pvrefit_useTrk, Pvtx); // vertex refit
-        // LOG(info) << "refit " << cnt << "/" << ntr << " result = " << Pvtx_refitted.asString();
+        const int entry = std::distance(vecPvContributorGlobId.begin(), trackIterator);
+
+        vecPvRefitContributorUsed[entry] = false; /// remove the track from the PV refitting
+
+        auto primVtxRefitted = vertexer.refitVertex(vecPvRefitContributorUsed, primVtx); // vertex refit
+        // LOG(info) << "refit " << cnt << "/" << ntr << " result = " << primVtxRefitted.asString();
         if (debug) {
-          LOG(info) << "refit for track with global index " << (int)my_track.globalIndex() << " " << Pvtx_refitted.asString();
-        }
-        if (Pvtx_refitted.getChi2() < 0) {
+          LOG(info) << "refit for track with global index " << (int)myTrack.globalIndex() << " " << primVtxRefitted.asString();
+        }
+        if (primVtxRefitted.getChi2() < 0) {
           if (debug) {
-            LOG(info) << "---> Refitted vertex has bad chi2 = " << Pvtx_refitted.getChi2();
-          }
-          registry.fill(HIST("PVrefit/X_PVrefitChi2minus1"), Pvtx_refitted.getX(), collision.posX());
-          registry.fill(HIST("PVrefit/Y_PVrefitChi2minus1"), Pvtx_refitted.getY(), collision.posY());
-          registry.fill(HIST("PVrefit/Z_PVrefitChi2minus1"), Pvtx_refitted.getZ(), collision.posZ());
+            LOG(info) << "---> Refitted vertex has bad chi2 = " << primVtxRefitted.getChi2();
+          }
+          registry.fill(HIST("PVrefit/X_PVrefitChi2minus1"), primVtxRefitted.getX(), collision.posX());
+          registry.fill(HIST("PVrefit/Y_PVrefitChi2minus1"), primVtxRefitted.getY(), collision.posY());
+          registry.fill(HIST("PVrefit/Z_PVrefitChi2minus1"), primVtxRefitted.getZ(), collision.posZ());
           registry.fill(HIST("PVrefit/nContrib_PVrefitChi2minus1"), collision.numContrib());
-          recalc_imppar = false;
+          recalcImpPar = false;
         } else {
           registry.fill(HIST("PVrefit/vertices_perTrack"), 3);
         }
-        registry.fill(HIST("PVrefit/nContrib_vs_Chi2PVrefit"), Pvtx_refitted.getNContributors(), Pvtx_refitted.getChi2());
-
-        vec_pvrefit_useTrk[entry] = true; /// restore the track for the next PV refitting (probably not necessary here)
-
-        if (recalc_imppar) {
+        registry.fill(HIST("PVrefit/nContrib_vs_Chi2PVrefit"), primVtxRefitted.getNContributors(), primVtxRefitted.getChi2());
+
+        vecPvRefitContributorUsed[entry] = true; /// restore the track for the next PV refitting (probably not necessary here)
+
+        if (recalcImpPar) {
           // fill the histograms for refitted PV with good Chi2
-          const double DeltaX = Pvtx.getX() - Pvtx_refitted.getX();
-          const double DeltaY = Pvtx.getY() - Pvtx_refitted.getY();
-          const double DeltaZ = Pvtx.getZ() - Pvtx_refitted.getZ();
-          registry.fill(HIST("PVrefit/nContrib_vs_DeltaX_PVrefit"), Pvtx_refitted.getNContributors(), DeltaX);
-          registry.fill(HIST("PVrefit/nContrib_vs_DeltaY_PVrefit"), Pvtx_refitted.getNContributors(), DeltaY);
-          registry.fill(HIST("PVrefit/nContrib_vs_DeltaZ_PVrefit"), Pvtx_refitted.getNContributors(), DeltaZ);
+          const double deltaX = primVtx.getX() - primVtxRefitted.getX();
+          const double deltaY = primVtx.getY() - primVtxRefitted.getY();
+          const double deltaZ = primVtx.getZ() - primVtxRefitted.getZ();
+          registry.fill(HIST("PVrefit/nContrib_vs_DeltaX_PVrefit"), primVtxRefitted.getNContributors(), deltaX);
+          registry.fill(HIST("PVrefit/nContrib_vs_DeltaY_PVrefit"), primVtxRefitted.getNContributors(), deltaY);
+          registry.fill(HIST("PVrefit/nContrib_vs_DeltaZ_PVrefit"), primVtxRefitted.getNContributors(), deltaZ);
 
           // fill the newly calculated PV
-          PVbase_recalculated.setX(Pvtx_refitted.getX());
-          PVbase_recalculated.setY(Pvtx_refitted.getY());
-          PVbase_recalculated.setZ(Pvtx_refitted.getZ());
-          PVbase_recalculated.setCov(Pvtx_refitted.getSigmaX2(), Pvtx_refitted.getSigmaXY(), Pvtx_refitted.getSigmaY2(), Pvtx_refitted.getSigmaXZ(), Pvtx_refitted.getSigmaYZ(), Pvtx_refitted.getSigmaZ2());
+          primVtxBaseRecalc.setX(primVtxRefitted.getX());
+          primVtxBaseRecalc.setY(primVtxRefitted.getY());
+          primVtxBaseRecalc.setZ(primVtxRefitted.getZ());
+          primVtxBaseRecalc.setCov(primVtxRefitted.getSigmaX2(), primVtxRefitted.getSigmaXY(), primVtxRefitted.getSigmaY2(), primVtxRefitted.getSigmaXZ(), primVtxRefitted.getSigmaYZ(), primVtxRefitted.getSigmaZ2());
         }
 
         // cnt++;
       }
-    } /// end 'if (doPVrefit && PVrefit_doable)'
+    } /// end 'if (doPvRefit && pvRefitDoable)'
 
     // updated value after PV recalculation
-    float pvrefitX = 0.f;
-    float pvrefitY = 0.f;
-    float pvrefitZ = 0.f;
-    float pvrefitSigmaX2 = 1e10f;
-    float pvrefitSigmaXY = 1e10f;
-    float pvrefitSigmaY2 = 1e10f;
-    float pvrefitSigmaXZ = 1e10f;
-    float pvrefitSigmaYZ = 1e10f;
-    float pvrefitSigmaZ2 = 1e10f;
+    float pvRefitX = 0.f;
+    float pvRefitY = 0.f;
+    float pvRefitZ = 0.f;
+    float pvRefitSigmaX2 = 1e10f;
+    float pvRefitSigmaXY = 1e10f;
+    float pvRefitSigmaY2 = 1e10f;
+    float pvRefitSigmaXZ = 1e10f;
+    float pvRefitSigmaYZ = 1e10f;
+    float pvRefitSigmaZ2 = 1e10f;
     float impParRPhi = 1e10f;
     float impParZ = 1e10f;
-    if (recalc_imppar) {
+    if (recalcImpPar) {
 
       /// Track propagation to the PV refit considering also the material budget
       /// Mandatory for tracks updated at most only to the innermost ITS layer
-      auto trackPar = getTrackPar(my_track);
+      auto trackPar = getTrackPar(myTrack);
       o2::gpu::gpustd::array<float, 2> dcaInfo{-999., -999.};
-      if (o2::base::Propagator::Instance()->propagateToDCABxByBz({PVbase_recalculated.getX(), PVbase_recalculated.getY(), PVbase_recalculated.getZ()}, trackPar, 2.f, matCorr, &dcaInfo)) {
-        pvrefitX = PVbase_recalculated.getX();
-        pvrefitY = PVbase_recalculated.getY();
-        pvrefitZ = PVbase_recalculated.getZ();
-        pvrefitSigmaX2 = PVbase_recalculated.getSigmaX2();
-        pvrefitSigmaXY = PVbase_recalculated.getSigmaXY();
-        pvrefitSigmaY2 = PVbase_recalculated.getSigmaY2();
-        pvrefitSigmaXZ = PVbase_recalculated.getSigmaXZ();
-        pvrefitSigmaYZ = PVbase_recalculated.getSigmaYZ();
-        pvrefitSigmaZ2 = PVbase_recalculated.getSigmaZ2();
+      if (o2::base::Propagator::Instance()->propagateToDCABxByBz({primVtxBaseRecalc.getX(), primVtxBaseRecalc.getY(), primVtxBaseRecalc.getZ()}, trackPar, 2.f, matCorr, &dcaInfo)) {
+        pvRefitX = primVtxBaseRecalc.getX();
+        pvRefitY = primVtxBaseRecalc.getY();
+        pvRefitZ = primVtxBaseRecalc.getZ();
+        pvRefitSigmaX2 = primVtxBaseRecalc.getSigmaX2();
+        pvRefitSigmaXY = primVtxBaseRecalc.getSigmaXY();
+        pvRefitSigmaY2 = primVtxBaseRecalc.getSigmaY2();
+        pvRefitSigmaXZ = primVtxBaseRecalc.getSigmaXZ();
+        pvRefitSigmaYZ = primVtxBaseRecalc.getSigmaYZ();
+        pvRefitSigmaZ2 = primVtxBaseRecalc.getSigmaZ2();
         impParRPhi = dcaInfo[0]; // [cm]
         impParZ = dcaInfo[1];    // [cm]
       }
@@ -521,19 +528,19 @@
       /// Track propagation to the PV refit done only ia geometrical way
       /// Correct only if no further material budget is crossed, namely for tracks already propagated to the original PV
       // o2::dataformats::DCA impactParameter;
-      // if (getTrackParCov(my_track).propagateToDCA(PVbase_recalculated, o2::base::Propagator::Instance()->getNominalBz(), &impactParameter)) {
+      // if (getTrackParCov(myTrack).propagateToDCA(primVtxBaseRecalc, o2::base::Propagator::Instance()->getNominalBz(), &impactParameter)) {
       //   if (debug) {
       //     LOG(info) << "===> nominal Bz: " << o2::base::Propagator::Instance()->getNominalBz();
       //   }
-      //   pvrefitX = PVbase_recalculated.getX();
-      //   pvrefitY = PVbase_recalculated.getY();
-      //   pvrefitZ = PVbase_recalculated.getZ();
-      //   pvrefitSigmaX2 = PVbase_recalculated.getSigmaX2();
-      //   pvrefitSigmaXY = PVbase_recalculated.getSigmaXY();
-      //   pvrefitSigmaY2 = PVbase_recalculated.getSigmaY2();
-      //   pvrefitSigmaXZ = PVbase_recalculated.getSigmaXZ();
-      //   pvrefitSigmaYZ = PVbase_recalculated.getSigmaYZ();
-      //   pvrefitSigmaZ2 = PVbase_recalculated.getSigmaZ2();
+      //   pvRefitX = primVtxBaseRecalc.getX();
+      //   pvRefitY = primVtxBaseRecalc.getY();
+      //   pvRefitZ = primVtxBaseRecalc.getZ();
+      //   pvRefitSigmaX2 = primVtxBaseRecalc.getSigmaX2();
+      //   pvRefitSigmaXY = primVtxBaseRecalc.getSigmaXY();
+      //   pvRefitSigmaY2 = primVtxBaseRecalc.getSigmaY2();
+      //   pvRefitSigmaXZ = primVtxBaseRecalc.getSigmaXZ();
+      //   pvRefitSigmaYZ = primVtxBaseRecalc.getSigmaYZ();
+      //   pvRefitSigmaZ2 = primVtxBaseRecalc.getSigmaZ2();
       //   impParRPhi = impactParameter.getY(); // [cm]
       //   impParZ = impactParameter.getZ();    // [cm]
       //   // TODO: add DCAxy and DCAz uncertainties?
@@ -544,28 +551,27 @@
     }
 
     /// Final values
-    array_PVcoord[0] = pvrefitX;
-    array_PVcoord[1] = pvrefitY;
-    array_PVcoord[2] = pvrefitZ;
-    array_PVcovM[0] = pvrefitSigmaX2;
-    array_PVcovM[1] = pvrefitSigmaXY;
-    array_PVcovM[2] = pvrefitSigmaY2;
-    array_PVcovM[3] = pvrefitSigmaXZ;
-    array_PVcovM[4] = pvrefitSigmaYZ;
-    array_PVcovM[5] = pvrefitSigmaZ2;
-    array_DCAxyDCAz[0] = impParRPhi;
-    array_DCAxyDCAz[1] = impParZ;
+    pvCoord[0] = pvRefitX;
+    pvCoord[1] = pvRefitY;
+    pvCoord[2] = pvRefitZ;
+    pvCovMatrix[0] = pvRefitSigmaX2;
+    pvCovMatrix[1] = pvRefitSigmaXY;
+    pvCovMatrix[2] = pvRefitSigmaY2;
+    pvCovMatrix[3] = pvRefitSigmaXZ;
+    pvCovMatrix[4] = pvRefitSigmaYZ;
+    pvCovMatrix[5] = pvRefitSigmaZ2;
+    dcaXYdcaZ[0] = impParRPhi;
+    dcaXYdcaZ[1] = impParZ;
     // TODO: add DCAxy and DCAz uncertainties?
     return;
-  } /// end of process_PVrefit function
+  } /// end of performPvRefitTrack function
 
   /// Partition for PV contributors
   Partition<MY_TYPE1> pvContributors = ((aod::track::flags & (uint32_t)aod::track::PVContributor) == (uint32_t)aod::track::PVContributor);
 
   void process(aod::Collisions const& collisions,
                MY_TYPE1 const& tracks,
-               aod::BCsWithTimestamps const& bcstmstp, // for PV refit
-               BigTracks const& unfiltered_tracks      // for PV refit
+               aod::BCsWithTimestamps const& bcstmstp // for PV refit
 #ifdef MY_DEBUG
                ,
                aod::McParticles& mcParticles
@@ -573,7 +579,7 @@
   )
   {
 
-    if (doPVrefit) {
+    if (doPvRefit) {
       LOG(info) << ">>> number of tracks: " << tracks.size();
       LOG(info) << ">>> number of collisions: " << collisions.size();
     }
@@ -588,41 +594,41 @@
 #endif
 
       // PV refit and DCA recalculation only for tracks with an assigned collision
-      std::array<float, 3> pvrefit_PVxPVyPVz{0.f, 0.f, 0.f};
-      std::array<float, 6> pvrefit_PVcovM{1e10f, 1e10f, 1e10f, 1e10f, 1e10f, 1e10f};
+      std::array<float, 3> pvRefitPvCoord{0.f, 0.f, 0.f};
+      std::array<float, 6> pvRefitPvCovMatrix{1e10f, 1e10f, 1e10f, 1e10f, 1e10f, 1e10f};
       std::array<float, 2> pvrefit_DCAxyDCAz{track.dcaXY(), track.dcaZ()};
       if (track.has_collision()) {
-        pvrefit_PVxPVyPVz = {track.collision().posX(), track.collision().posY(), track.collision().posZ()};
-        pvrefit_PVcovM = {track.collision().covXX(), track.collision().covXY(), track.collision().covYY(), track.collision().covXZ(), track.collision().covYZ(), track.collision().covZZ()};
-      }
-
-      if (doPVrefit) {
+        pvRefitPvCoord = {track.collision().posX(), track.collision().posY(), track.collision().posZ()};
+        pvRefitPvCovMatrix = {track.collision().covXX(), track.collision().covXY(), track.collision().covYY(), track.collision().covXZ(), track.collision().covYZ(), track.collision().covZZ()};
+      }
+
+      if (doPvRefit) {
         if (track.has_collision()) {
 
           /// retrieve PV contributors for the current collision
-          std::vector<int64_t> vec_contrGlobID = {};
-          std::vector<o2::track::TrackParCov> vec_contrTrkParCov = {};
+          std::vector<int64_t> vecPvContributorGlobId = {};
+          std::vector<o2::track::TrackParCov> vecPvContributorTrackParCov = {};
 
           /// contributors for the current collision
           auto pvContrCollision = pvContributors->sliceByCached(aod::track::collisionId, track.collision().globalIndex());
           for (auto contributor : pvContrCollision) {
-            vec_contrGlobID.push_back(contributor.globalIndex());
-            vec_contrTrkParCov.push_back(getTrackParCov(contributor));
+            vecPvContributorGlobId.push_back(contributor.globalIndex());
+            vecPvContributorTrackParCov.push_back(getTrackParCov(contributor));
           }
           if (debug) {
-            LOG(info) << "### vec_contrGlobID.size()=" << vec_contrGlobID.size() << ", vec_contrTrkParCov.size()=" << vec_contrTrkParCov.size() << ", N. original contributors=" << track.collision().numContrib();
+            LOG(info) << "### vecPvContributorGlobId.size()=" << vecPvContributorGlobId.size() << ", vecPvContributorTrackParCov.size()=" << vecPvContributorTrackParCov.size() << ", N. original contributors=" << track.collision().numContrib();
           }
 
           /// Perform the PV refit only for tracks with an assigned collision
           if (debug) {
-            LOG(info) << "[BEFORE process_PVrefit] track.collision().globalIndex(): " << track.collision().globalIndex();
-          }
-          process_PVrefit(track.collision(), bcstmstp, vec_contrGlobID, vec_contrTrkParCov, (BigTracks::iterator const&)track, pvrefit_PVxPVyPVz, pvrefit_PVcovM, pvrefit_DCAxyDCAz);
+            LOG(info) << "[BEFORE performPvRefitTrack] track.collision().globalIndex(): " << track.collision().globalIndex();
+          }
+          performPvRefitTrack(track.collision(), bcstmstp, vecPvContributorGlobId, vecPvContributorTrackParCov, (BigTracks::iterator const&)track, pvRefitPvCoord, pvRefitPvCovMatrix, pvrefit_DCAxyDCAz);
         }
       }
       /// fill table with PV refit info
-      tabPVrefitTrack(pvrefit_PVxPVyPVz[0], pvrefit_PVxPVyPVz[1], pvrefit_PVxPVyPVz[2],
-                      pvrefit_PVcovM[0], pvrefit_PVcovM[1], pvrefit_PVcovM[2], pvrefit_PVcovM[3], pvrefit_PVcovM[4], pvrefit_PVcovM[5],
+      tabPVrefitTrack(pvRefitPvCoord[0], pvRefitPvCoord[1], pvRefitPvCoord[2],
+                      pvRefitPvCovMatrix[0], pvRefitPvCovMatrix[1], pvRefitPvCovMatrix[2], pvRefitPvCovMatrix[3], pvRefitPvCovMatrix[4], pvRefitPvCovMatrix[5],
                       pvrefit_DCAxyDCAz[0], pvrefit_DCAxyDCAz[1]);
 
       MY_DEBUG_MSG(isProtonFromLc, LOG(info) << "\nWe found the proton " << indexBach);
@@ -743,7 +749,7 @@
       iDebugCut = 5;
       // DCA cut
       array<float, 2> dca{track.dcaXY(), track.dcaZ()};
-      if (doPVrefit) {
+      if (doPvRefit) {
         dca[0] = pvrefit_DCAxyDCAz[0]; // dcaXY with respect to PV refit
         dca[1] = pvrefit_DCAxyDCAz[1]; // dcaZ with respect to PV refit
       }
@@ -820,20 +826,16 @@
 struct HfTrackIndexSkimsCreator {
   Produces<aod::Hf2Prongs> rowTrackIndexProng2;
   Produces<aod::HfCutStatusProng2> rowProng2CutStatus;
-<<<<<<< HEAD
-  Produces<aod::HfPVrefitProng2> rowProng2PVrefit;
+  Produces<aod::HfPvRefitProng2> rowProng2PVrefit;
   Produces<aod::Hf3Prong> rowTrackIndexProng3;
-=======
-  Produces<aod::Hf3Prongs> rowTrackIndexProng3;
->>>>>>> 0660836c
   Produces<aod::HfCutStatusProng3> rowProng3CutStatus;
-  Produces<aod::HfPVrefitProng3> rowProng3PVrefit;
+  Produces<aod::HfPvRefitProng3> rowProng3PVrefit;
 
   // Configurable<int> nCollsMax{"nCollsMax", -1, "Max collisions per file"}; //can be added to run over limited collisions per file - for tesing purposes
   Configurable<bool> debug{"debug", false, "debug mode"};
   Configurable<bool> fillHistograms{"fillHistograms", true, "fill histograms"};
   Configurable<int> do3prong{"do3prong", 0, "do 3 prong"};
-  Configurable<bool> doPVrefit{"doPVrefit", false, "do PV refit excluding the considered track"};
+  Configurable<bool> doPvRefit{"doPvRefit", false, "do PV refit excluding the considered track"};
   // preselection parameters
   Configurable<double> pTTolerance{"pTTolerance", 0.1, "pT tolerance in GeV/c for applying preselections before vertex reconstruction"};
   // vertexing parameters
@@ -948,7 +950,7 @@
     pTBins3Prong = {pTBinsDPlusToPiKPi, pTBinsLcToPKPi, pTBinsDsToPiKK, pTBinsXicToPKPi};
 
     // needed for PV refitting
-    if (doPVrefit) {
+    if (doPvRefit) {
       AxisSpec axisCollisionX{100, -20.f, 20.f, "X (cm)"};
       AxisSpec axisCollisionY{100, -20.f, 20.f, "Y (cm)"};
       AxisSpec axisCollisionZ{100, -20.f, 20.f, "Z (cm)"};
@@ -1058,8 +1060,8 @@
       // imp. par. product cut
       if (debug || TESTBIT(isSelected, iDecay2P)) {
         auto impParProduct = hfTrack0.dcaXY() * hfTrack1.dcaXY();
-        if (doPVrefit) {
-          impParProduct = hfTrack0.pvrefitDCAxy() * hfTrack1.pvrefitDCAxy();
+        if (doPvRefit) {
+          impParProduct = hfTrack0.pvRefitDcaXY() * hfTrack1.pvRefitDcaXY();
         }
         if (impParProduct > cut2Prong[iDecay2P].get(pTBin, d0d0Index[iDecay2P])) {
           CLRBIT(isSelected, iDecay2P);
@@ -1251,18 +1253,22 @@
   }
 
   /// Method for the PV refit excluding the candidate daughters
-  /// \param vec_candContrID is a vector containing the global indices of daughter tracks that contributed to the original PV refit
-  /// \param pvrefit_XYZ is a vector where to store X, Y and Z values of PV refit
-  void process_PVrefit(aod::Collision const& collision,
-                       // BigTracks const& unfiltered_tracks,
-                       aod::BCsWithTimestamps const& bcstmpstp,
-                       std::vector<int64_t> vec_contrGlobID,
-                       std::vector<o2::track::TrackParCov> vec_contrTrkParCov,
-                       std::vector<int64_t> vec_candContrID,
-                       std::array<float, 3>& pvrefit_XYZ,
-                       std::array<float, 6>& pvrefit_covM)
+  /// \param collision is a collision
+  /// \param bcWithTimeStamps is a table of bunch crossing joined with timestamps used to query the CCDB for B and material budget
+  /// \param vecPvContributorGlobId is a vector containing the global ID of PV contributors for the current collision
+  /// \param vecPvContributorTrackParCov is a vector containing the TrackParCov of PV contributors for the current collision
+  /// \param vecCandPvContributorGlobId is a vector containing the global indices of daughter tracks that contributed to the original PV refit
+  /// \param pvCoord is a vector where to store X, Y and Z values of refitted PV
+  /// \param pvCovMatrix is a vector where to store the covariance matrix values of refitted PV
+  void performPvRefitCandProngs(aod::Collision const& collision,
+                                aod::BCsWithTimestamps const& bcWithTimeStamps,
+                                std::vector<int64_t> vecPvContributorGlobId,
+                                std::vector<o2::track::TrackParCov> vecPvContributorTrackParCov,
+                                std::vector<int64_t> vecCandPvContributorGlobId,
+                                std::array<float, 3>& pvCoord,
+                                std::array<float, 6>& pvCovMatrix)
   {
-    std::vector<bool> vec_pvrefit_useTrk(vec_contrGlobID.size(), true);
+    std::vector<bool> vecPvRefitContributorUsed(vecPvContributorGlobId.size(), true);
 
     /// Prepare the vertex refitting
     // Get the magnetic field for the Propagator
@@ -1281,42 +1287,42 @@
     }
 
     // build the VertexBase to initialize the vertexer
-    o2::dataformats::VertexBase Pvtx;
-    Pvtx.setX(collision.posX());
-    Pvtx.setY(collision.posY());
-    Pvtx.setZ(collision.posZ());
-    Pvtx.setCov(collision.covXX(), collision.covXY(), collision.covYY(), collision.covXZ(), collision.covYZ(), collision.covZZ());
+    o2::dataformats::VertexBase primVtx;
+    primVtx.setX(collision.posX());
+    primVtx.setY(collision.posY());
+    primVtx.setZ(collision.posZ());
+    primVtx.setCov(collision.covXX(), collision.covXY(), collision.covYY(), collision.covXZ(), collision.covYZ(), collision.covZZ());
     // configure PVertexer
     o2::vertexing::PVertexer vertexer;
     o2::conf::ConfigurableParam::updateFromString("pvertexer.useMeanVertexConstraint=false"); /// remove diamond constraint (let's keep it at the moment...)
     vertexer.init();
-    bool PVrefit_doable = vertexer.prepareVertexRefit(vec_contrTrkParCov, Pvtx);
-    if (!PVrefit_doable) {
+    bool pvRefitDoable = vertexer.prepareVertexRefit(vecPvContributorTrackParCov, primVtx);
+    if (!pvRefitDoable) {
       LOG(info) << "Not enough tracks accepted for the refit";
-      if (doPVrefit) {
+      if (doPvRefit) {
         registry.fill(HIST("PVrefit/nContrib_PVrefitNotDoable"), collision.numContrib());
       }
     }
     if (debug) {
-      LOG(info) << "prepareVertexRefit = " << PVrefit_doable << " Ncontrib= " << vec_contrTrkParCov.size() << " Ntracks= " << collision.numContrib() << " Vtx= " << Pvtx.asString();
+      LOG(info) << "prepareVertexRefit = " << pvRefitDoable << " Ncontrib= " << vecPvContributorTrackParCov.size() << " Ntracks= " << collision.numContrib() << " Vtx= " << primVtx.asString();
     }
 
     // registry.fill(HIST("PVrefit/vertices_perCandidate"), 1);
-    if (PVrefit_doable) {
+    if (pvRefitDoable) {
       registry.fill(HIST("PVrefit/vertices_perCandidate"), 2);
     }
     /// PV refitting, if the tracks contributed to this at the beginning
-    o2::dataformats::VertexBase PVbase_recalculated;
+    o2::dataformats::VertexBase primVtxBaseRecalc;
     bool recalc_PVrefit = false;
-    if (doPVrefit && PVrefit_doable) {
+    if (doPvRefit && pvRefitDoable) {
       recalc_PVrefit = true;
       int n_candContr = 0;
-      for (uint64_t my_gIndex : vec_candContrID) {
-        auto it_trk = std::find(vec_contrGlobID.begin(), vec_contrGlobID.end(), my_gIndex); /// track global index
-        if (it_trk != vec_contrGlobID.end()) {
+      for (uint64_t my_gIndex : vecCandPvContributorGlobId) {
+        auto trackIterator = std::find(vecPvContributorGlobId.begin(), vecPvContributorGlobId.end(), my_gIndex); /// track global index
+        if (trackIterator != vecPvContributorGlobId.end()) {
           /// this is a contributor, let's remove it for the PV refit
-          const int entry = std::distance(vec_contrGlobID.begin(), it_trk);
-          vec_pvrefit_useTrk[entry] = false; /// remove the track from the PV refitting
+          const int entry = std::distance(vecPvContributorGlobId.begin(), trackIterator);
+          vecPvRefitContributorUsed[entry] = false; /// remove the track from the PV refitting
           n_candContr++;
         }
       }
@@ -1325,74 +1331,74 @@
       if (debug) {
         LOG(info) << "### PV refit after removing " << n_candContr << " tracks";
       }
-      auto Pvtx_refitted = vertexer.refitVertex(vec_pvrefit_useTrk, Pvtx); // vertex refit
-      // LOG(info) << "refit " << cnt << "/" << ntr << " result = " << Pvtx_refitted.asString();
-      // LOG(info) << "refit for track with global index " << (int) my_track.globalIndex() << " " << Pvtx_refitted.asString();
-      if (Pvtx_refitted.getChi2() < 0) {
+      auto primVtxRefitted = vertexer.refitVertex(vecPvRefitContributorUsed, primVtx); // vertex refit
+      // LOG(info) << "refit " << cnt << "/" << ntr << " result = " << primVtxRefitted.asString();
+      // LOG(info) << "refit for track with global index " << (int) myTrack.globalIndex() << " " << primVtxRefitted.asString();
+      if (primVtxRefitted.getChi2() < 0) {
         if (debug) {
-          LOG(info) << "---> Refitted vertex has bad chi2 = " << Pvtx_refitted.getChi2();
+          LOG(info) << "---> Refitted vertex has bad chi2 = " << primVtxRefitted.getChi2();
         }
         registry.fill(HIST("PVrefit/vertices_perCandidate"), 4);
-        registry.fill(HIST("PVrefit/X_PVrefitChi2minus1"), Pvtx_refitted.getX(), collision.posX());
-        registry.fill(HIST("PVrefit/Y_PVrefitChi2minus1"), Pvtx_refitted.getY(), collision.posY());
-        registry.fill(HIST("PVrefit/Z_PVrefitChi2minus1"), Pvtx_refitted.getZ(), collision.posZ());
+        registry.fill(HIST("PVrefit/X_PVrefitChi2minus1"), primVtxRefitted.getX(), collision.posX());
+        registry.fill(HIST("PVrefit/Y_PVrefitChi2minus1"), primVtxRefitted.getY(), collision.posY());
+        registry.fill(HIST("PVrefit/Z_PVrefitChi2minus1"), primVtxRefitted.getZ(), collision.posZ());
         registry.fill(HIST("PVrefit/nContrib_PVrefitChi2minus1"), collision.numContrib());
         recalc_PVrefit = false;
       } else {
         registry.fill(HIST("PVrefit/vertices_perCandidate"), 3);
       }
-      registry.fill(HIST("PVrefit/nContrib_vs_Chi2PVrefit"), Pvtx_refitted.getNContributors(), Pvtx_refitted.getChi2());
-
-      for (int i = 0; i < (int)vec_contrGlobID.size(); i++) {
-        vec_pvrefit_useTrk[i] = true; /// restore the tracks for the next PV refitting (probably not necessary here)
+      registry.fill(HIST("PVrefit/nContrib_vs_Chi2PVrefit"), primVtxRefitted.getNContributors(), primVtxRefitted.getChi2());
+
+      for (int i = 0; i < (int)vecPvContributorGlobId.size(); i++) {
+        vecPvRefitContributorUsed[i] = true; /// restore the tracks for the next PV refitting (probably not necessary here)
       }
 
       if (recalc_PVrefit) {
         // fill the histograms for refitted PV with good Chi2
-        const double DeltaX = Pvtx.getX() - Pvtx_refitted.getX();
-        const double DeltaY = Pvtx.getY() - Pvtx_refitted.getY();
-        const double DeltaZ = Pvtx.getZ() - Pvtx_refitted.getZ();
-        registry.fill(HIST("PVrefit/nContrib_vs_DeltaX_PVrefit"), Pvtx_refitted.getNContributors(), DeltaX);
-        registry.fill(HIST("PVrefit/nContrib_vs_DeltaY_PVrefit"), Pvtx_refitted.getNContributors(), DeltaY);
-        registry.fill(HIST("PVrefit/nContrib_vs_DeltaZ_PVrefit"), Pvtx_refitted.getNContributors(), DeltaZ);
+        const double DeltaX = primVtx.getX() - primVtxRefitted.getX();
+        const double DeltaY = primVtx.getY() - primVtxRefitted.getY();
+        const double DeltaZ = primVtx.getZ() - primVtxRefitted.getZ();
+        registry.fill(HIST("PVrefit/nContrib_vs_DeltaX_PVrefit"), primVtxRefitted.getNContributors(), DeltaX);
+        registry.fill(HIST("PVrefit/nContrib_vs_DeltaY_PVrefit"), primVtxRefitted.getNContributors(), DeltaY);
+        registry.fill(HIST("PVrefit/nContrib_vs_DeltaZ_PVrefit"), primVtxRefitted.getNContributors(), DeltaZ);
 
         // fill the newly calculated PV
-        PVbase_recalculated.setX(Pvtx_refitted.getX());
-        PVbase_recalculated.setY(Pvtx_refitted.getY());
-        PVbase_recalculated.setZ(Pvtx_refitted.getZ());
-        PVbase_recalculated.setCov(Pvtx_refitted.getSigmaX2(), Pvtx_refitted.getSigmaXY(), Pvtx_refitted.getSigmaY2(), Pvtx_refitted.getSigmaXZ(), Pvtx_refitted.getSigmaYZ(), Pvtx_refitted.getSigmaZ2());
+        primVtxBaseRecalc.setX(primVtxRefitted.getX());
+        primVtxBaseRecalc.setY(primVtxRefitted.getY());
+        primVtxBaseRecalc.setZ(primVtxRefitted.getZ());
+        primVtxBaseRecalc.setCov(primVtxRefitted.getSigmaX2(), primVtxRefitted.getSigmaXY(), primVtxRefitted.getSigmaY2(), primVtxRefitted.getSigmaXZ(), primVtxRefitted.getSigmaYZ(), primVtxRefitted.getSigmaZ2());
 
       } else {
         /// copy the original collision PV
-        PVbase_recalculated.setX(Pvtx.getX());
-        PVbase_recalculated.setY(Pvtx.getY());
-        PVbase_recalculated.setZ(Pvtx.getZ());
-        PVbase_recalculated.setCov(Pvtx.getSigmaX2(), Pvtx.getSigmaXY(), Pvtx.getSigmaY2(), Pvtx.getSigmaXZ(), Pvtx.getSigmaYZ(), Pvtx.getSigmaZ2());
+        primVtxBaseRecalc.setX(primVtx.getX());
+        primVtxBaseRecalc.setY(primVtx.getY());
+        primVtxBaseRecalc.setZ(primVtx.getZ());
+        primVtxBaseRecalc.setCov(primVtx.getSigmaX2(), primVtx.getSigmaXY(), primVtx.getSigmaY2(), primVtx.getSigmaXZ(), primVtx.getSigmaYZ(), primVtx.getSigmaZ2());
       }
 
       // fill the output
-      pvrefit_XYZ[0] = PVbase_recalculated.getX();
-      pvrefit_XYZ[1] = PVbase_recalculated.getY();
-      pvrefit_XYZ[2] = PVbase_recalculated.getZ();
-      pvrefit_covM[0] = PVbase_recalculated.getSigmaX2();
-      pvrefit_covM[1] = PVbase_recalculated.getSigmaXY();
-      pvrefit_covM[2] = PVbase_recalculated.getSigmaY2();
-      pvrefit_covM[3] = PVbase_recalculated.getSigmaXZ();
-      pvrefit_covM[4] = PVbase_recalculated.getSigmaYZ();
-      pvrefit_covM[5] = PVbase_recalculated.getSigmaZ2();
+      pvCoord[0] = primVtxBaseRecalc.getX();
+      pvCoord[1] = primVtxBaseRecalc.getY();
+      pvCoord[2] = primVtxBaseRecalc.getZ();
+      pvCovMatrix[0] = primVtxBaseRecalc.getSigmaX2();
+      pvCovMatrix[1] = primVtxBaseRecalc.getSigmaXY();
+      pvCovMatrix[2] = primVtxBaseRecalc.getSigmaY2();
+      pvCovMatrix[3] = primVtxBaseRecalc.getSigmaXZ();
+      pvCovMatrix[4] = primVtxBaseRecalc.getSigmaYZ();
+      pvCovMatrix[5] = primVtxBaseRecalc.getSigmaZ2();
 
       // cnt++;
 
-    } /// end 'if (doPVrefit && PVrefit_doable)'
+    } /// end 'if (doPvRefit && pvRefitDoable)'
 
     return;
-  } /// end of process_PVrefit function
+  } /// end of performPvRefitCandProngs function
 
   Filter filterSelectCollisions = (aod::hf_selcollision::whyRejectColl == 0);
   Filter filterSelectTracks = aod::hf_seltrack::isSelProng > 0;
 
   using SelectedCollisions = soa::Filtered<soa::Join<aod::Collisions, aod::HFSelCollision>>;
-  using SelectedTracks = soa::Filtered<soa::Join<aod::BigTracks, aod::TracksExtended, aod::HFSelTrack, aod::HFPVrefitTrack>>;
+  using SelectedTracks = soa::Filtered<soa::Join<aod::BigTracks, aod::TracksExtended, aod::HFSelTrack, aod::HfPvRefitTrack>>;
 
   // FIXME
   // Partition<SelectedTracks> tracksPos = aod::track::signed1Pt > 0.f;
@@ -1404,9 +1410,9 @@
     SelectedCollisions::iterator const& collision,
     aod::Collisions const&,
     aod::BCs const& bcs,
-    aod::BCsWithTimestamps const& bcstmpstp,
+    aod::BCsWithTimestamps const& bcWithTimeStamps,
     SelectedTracks const& tracks,
-    BigTracks const& unfiltered_tracks)
+    BigTracks const& tracksUnfiltered)
   {
 
     // can be added to run over limited collisions per file - for tesing purposes
@@ -1421,35 +1427,35 @@
     */
 
     /// retrieve PV contributors for the current collision
-    std::vector<int64_t> vec_contrGlobID = {};
-    std::vector<o2::track::TrackParCov> vec_contrTrkParCov = {};
-    if (doPVrefit) {
-      const int nTrk = unfiltered_tracks.size();
+    std::vector<int64_t> vecPvContributorGlobId = {};
+    std::vector<o2::track::TrackParCov> vecPvContributorTrackParCov = {};
+    if (doPvRefit) {
+      const int nTrk = tracksUnfiltered.size();
       int nContrib = 0;
       int nNonContrib = 0;
-      for (const auto& unfiltered_track : unfiltered_tracks) {
-        if (!unfiltered_track.isPVContributor()) {
+      for (const auto& trackUnfiltered : tracksUnfiltered) {
+        if (!trackUnfiltered.isPVContributor()) {
           /// the track did not contribute to fit the primary vertex
           nNonContrib++;
           continue;
         } else {
-          vec_contrGlobID.push_back(unfiltered_track.globalIndex());
-          vec_contrTrkParCov.push_back(getTrackParCov(unfiltered_track));
+          vecPvContributorGlobId.push_back(trackUnfiltered.globalIndex());
+          vecPvContributorTrackParCov.push_back(getTrackParCov(trackUnfiltered));
           nContrib++;
           if (debug) {
             LOG(info) << "---> a contributor! stuff saved";
-            LOG(info) << "vec_contrib size: " << vec_contrTrkParCov.size() << ", nContrib: " << nContrib;
+            LOG(info) << "vec_contrib size: " << vecPvContributorTrackParCov.size() << ", nContrib: " << nContrib;
           }
         }
       }
       if (debug) {
         LOG(info) << "===> nTrk: " << nTrk << ",   nContrib: " << nContrib << ",   nNonContrib: " << nNonContrib;
-        if ((uint16_t)vec_contrTrkParCov.size() != collision.numContrib() || (uint16_t)nContrib != collision.numContrib()) {
-          LOG(info) << "!!! Some problem here !!! vec_contrTrkParCov.size()= " << vec_contrTrkParCov.size() << ", nContrib=" << nContrib << ", collision.numContrib()" << collision.numContrib();
-        }
-      }
-    }
-    std::vector<bool> vec_pvrefit_useTrk(vec_contrGlobID.size(), true);
+        if ((uint16_t)vecPvContributorTrackParCov.size() != collision.numContrib() || (uint16_t)nContrib != collision.numContrib()) {
+          LOG(info) << "!!! Some problem here !!! vecPvContributorTrackParCov.size()= " << vecPvContributorTrackParCov.size() << ", nContrib=" << nContrib << ", collision.numContrib()" << collision.numContrib();
+        }
+      }
+    }
+    std::vector<bool> vecPvRefitContributorUsed(vecPvContributorGlobId.size(), true);
 
     // auto centrality = collision.centV0M(); //FIXME add centrality when option for variations to the process function appears
 
@@ -1548,51 +1554,51 @@
             df2.getTrack(1).getPxPyPzGlo(pvec1);
 
             /// PV refit excluding the candidate daughters, if contributors
-            array<float, 3> pvrefitXYZ_2prong = {collision.posX(), collision.posY(), collision.posZ()}; /// initialize to the original PV
-            array<float, 6> pvrefitCovM_2prong = getPrimaryVertex(collision).getCov();                  /// initialize to the original PV
-            if (doPVrefit) {
+            array<float, 3> pvRefitCoord2Prong = {collision.posX(), collision.posY(), collision.posZ()}; /// initialize to the original PV
+            array<float, 6> pvRefitCovMatrix2Prong = getPrimaryVertex(collision).getCov();               /// initialize to the original PV
+            if (doPvRefit) {
               registry.fill(HIST("PVrefit/vertices_perCandidate"), 1);
               int nCandContr = 2;
-              auto it_first_trk = std::find(vec_contrGlobID.begin(), vec_contrGlobID.end(), trackPos1.globalIndex());
-              auto it_second_trk = std::find(vec_contrGlobID.begin(), vec_contrGlobID.end(), trackNeg1.globalIndex());
-              bool is_first_contr = true;
-              bool is_second_contr = true;
-              if (it_first_trk == vec_contrGlobID.end()) {
+              auto trackFirstIt = std::find(vecPvContributorGlobId.begin(), vecPvContributorGlobId.end(), trackPos1.globalIndex());
+              auto trackSecondIt = std::find(vecPvContributorGlobId.begin(), vecPvContributorGlobId.end(), trackNeg1.globalIndex());
+              bool isTrackFirstContr = true;
+              bool isTrackSecondContr = true;
+              if (trackFirstIt == vecPvContributorGlobId.end()) {
                 /// This track did not contribute to the original PV refit
                 if (debug) {
                   LOG(info) << "--- [2 Prong] trackPos1 with globalIndex " << trackPos1.globalIndex() << " was not a PV contributor";
                 }
                 nCandContr--;
-                is_first_contr = false;
-              }
-              if (it_second_trk == vec_contrGlobID.end()) {
+                isTrackFirstContr = false;
+              }
+              if (trackSecondIt == vecPvContributorGlobId.end()) {
                 /// This track did not contribute to the original PV refit
                 if (debug) {
                   LOG(info) << "--- [2 Prong] trackNeg1 with globalIndex " << trackNeg1.globalIndex() << " was not a PV contributor";
                 }
                 nCandContr--;
-                is_second_contr = false;
+                isTrackSecondContr = false;
               }
               if (nCandContr == 2) {
                 /// Both the daughter tracks were used for the original PV refit, let's refit it after excluding them
                 if (debug) {
-                  LOG(info) << "### [2 Prong] Calling process_PVrefit for HF 2 prong candidate";
-                }
-                process_PVrefit((aod::Collision const&)trackPos1.collision(), bcstmpstp, vec_contrGlobID, vec_contrTrkParCov, {trackPos1.globalIndex(), trackNeg1.globalIndex()}, pvrefitXYZ_2prong, pvrefitCovM_2prong);
+                  LOG(info) << "### [2 Prong] Calling performPvRefitCandProngs for HF 2 prong candidate";
+                }
+                performPvRefitCandProngs((aod::Collision const&)trackPos1.collision(), bcWithTimeStamps, vecPvContributorGlobId, vecPvContributorTrackParCov, {trackPos1.globalIndex(), trackNeg1.globalIndex()}, pvRefitCoord2Prong, pvRefitCovMatrix2Prong);
               } else if (nCandContr == 1) {
                 /// Only one daughter was a contributor, let's use then the PV recalculated by excluding only it
                 if (debug) {
                   LOG(info) << "####### [2 Prong] nCandContr==" << nCandContr << " ---> just 1 contributor!";
                 }
                 registry.fill(HIST("PVrefit/vertices_perCandidate"), 5);
-                if (is_first_contr && !is_second_contr) {
+                if (isTrackFirstContr && !isTrackSecondContr) {
                   /// the first daughter is contributor, the second is not
-                  pvrefitXYZ_2prong = {trackPos1.pvrefitX(), trackPos1.pvrefitY(), trackPos1.pvrefitZ()};
-                  pvrefitCovM_2prong = {trackPos1.pvrefitSigmaX2(), trackPos1.pvrefitSigmaXY(), trackPos1.pvrefitSigmaY2(), trackPos1.pvrefitSigmaXZ(), trackPos1.pvrefitSigmaXY(), trackPos1.pvrefitSigmaZ2()};
-                } else if (!is_first_contr && is_second_contr) {
+                  pvRefitCoord2Prong = {trackPos1.pvRefitX(), trackPos1.pvRefitY(), trackPos1.pvRefitZ()};
+                  pvRefitCovMatrix2Prong = {trackPos1.pvRefitSigmaX2(), trackPos1.pvRefitSigmaXY(), trackPos1.pvRefitSigmaY2(), trackPos1.pvRefitSigmaXZ(), trackPos1.pvRefitSigmaXY(), trackPos1.pvRefitSigmaZ2()};
+                } else if (!isTrackFirstContr && isTrackSecondContr) {
                   ///  the second daughter is contributor, the first is not
-                  pvrefitXYZ_2prong = {trackNeg1.pvrefitX(), trackNeg1.pvrefitY(), trackNeg1.pvrefitZ()};
-                  pvrefitCovM_2prong = {trackNeg1.pvrefitSigmaX2(), trackNeg1.pvrefitSigmaXY(), trackNeg1.pvrefitSigmaY2(), trackNeg1.pvrefitSigmaXZ(), trackNeg1.pvrefitSigmaXY(), trackNeg1.pvrefitSigmaZ2()};
+                  pvRefitCoord2Prong = {trackNeg1.pvRefitX(), trackNeg1.pvRefitY(), trackNeg1.pvRefitZ()};
+                  pvRefitCovMatrix2Prong = {trackNeg1.pvRefitSigmaX2(), trackNeg1.pvRefitSigmaXY(), trackNeg1.pvRefitSigmaY2(), trackNeg1.pvRefitSigmaXZ(), trackNeg1.pvRefitSigmaXY(), trackNeg1.pvRefitSigmaZ2()};
                 }
               } else {
                 /// 0 contributors among the HF candidate daughters
@@ -1605,21 +1611,21 @@
 
             auto pVecCandProng2 = RecoDecay::PVec(pvec0, pvec1);
             // 2-prong selections after secondary vertex
-            array<float, 3> array_PVcoord_2prong = {collision.posX(), collision.posY(), collision.posZ()};
-            if (doPVrefit) {
-              array_PVcoord_2prong[0] = pvrefitXYZ_2prong[0];
-              array_PVcoord_2prong[1] = pvrefitXYZ_2prong[1];
-              array_PVcoord_2prong[2] = pvrefitXYZ_2prong[2];
-            }
-            is2ProngSelected(pVecCandProng2, secondaryVertex2, array_PVcoord_2prong, cutStatus2Prong, isSelected2ProngCand);
+            array<float, 3> pvCoord_2prong = {collision.posX(), collision.posY(), collision.posZ()};
+            if (doPvRefit) {
+              pvCoord_2prong[0] = pvRefitCoord2Prong[0];
+              pvCoord_2prong[1] = pvRefitCoord2Prong[1];
+              pvCoord_2prong[2] = pvRefitCoord2Prong[2];
+            }
+            is2ProngSelected(pVecCandProng2, secondaryVertex2, pvCoord_2prong, cutStatus2Prong, isSelected2ProngCand);
 
             if (isSelected2ProngCand > 0) {
               // fill table row
               rowTrackIndexProng2(trackPos1.globalIndex(),
                                   trackNeg1.globalIndex(), isSelected2ProngCand);
               // fill table row with coordinates of PV refit
-              rowProng2PVrefit(pvrefitXYZ_2prong[0], pvrefitXYZ_2prong[1], pvrefitXYZ_2prong[2],
-                               pvrefitCovM_2prong[0], pvrefitCovM_2prong[1], pvrefitCovM_2prong[2], pvrefitCovM_2prong[3], pvrefitCovM_2prong[4], pvrefitCovM_2prong[5]);
+              rowProng2PVrefit(pvRefitCoord2Prong[0], pvRefitCoord2Prong[1], pvRefitCoord2Prong[2],
+                               pvRefitCovMatrix2Prong[0], pvRefitCovMatrix2Prong[1], pvRefitCovMatrix2Prong[2], pvRefitCovMatrix2Prong[3], pvRefitCovMatrix2Prong[4], pvRefitCovMatrix2Prong[5]);
 
               if (debug) {
                 int Prong2CutStatus[n2ProngDecays];
@@ -1720,78 +1726,78 @@
             df3.getTrack(2).getPxPyPzGlo(pvec2);
 
             /// PV refit excluding the candidate daughters, if contributors
-            array<float, 3> pvrefitXYZ_2Pos1Neg_3prong = {collision.posX(), collision.posY(), collision.posZ()}; /// initialize to the original PV
-            array<float, 6> pvrefitCovM_2Pos1Neg_3prong = getPrimaryVertex(collision).getCov();                  /// initialize to the original PV
-            if (doPVrefit) {
+            array<float, 3> pvRefitCoord3Prong2Pos1Neg = {collision.posX(), collision.posY(), collision.posZ()}; /// initialize to the original PV
+            array<float, 6> pvRefitCovMatrix3Prong2Pos1Neg = getPrimaryVertex(collision).getCov();               /// initialize to the original PV
+            if (doPvRefit) {
               registry.fill(HIST("PVrefit/vertices_perCandidate"), 1);
               int nCandContr = 3;
-              auto it_first_trk = std::find(vec_contrGlobID.begin(), vec_contrGlobID.end(), trackPos1.globalIndex());
-              auto it_second_trk = std::find(vec_contrGlobID.begin(), vec_contrGlobID.end(), trackNeg1.globalIndex());
-              auto it_third_trk = std::find(vec_contrGlobID.begin(), vec_contrGlobID.end(), trackPos2.globalIndex());
-              bool is_first_contr = true;
-              bool is_second_contr = true;
-              bool is_third_contr = true;
-              if (it_first_trk == vec_contrGlobID.end()) {
+              auto trackFirstIt = std::find(vecPvContributorGlobId.begin(), vecPvContributorGlobId.end(), trackPos1.globalIndex());
+              auto trackSecondIt = std::find(vecPvContributorGlobId.begin(), vecPvContributorGlobId.end(), trackNeg1.globalIndex());
+              auto it_third_trk = std::find(vecPvContributorGlobId.begin(), vecPvContributorGlobId.end(), trackPos2.globalIndex());
+              bool isTrackFirstContr = true;
+              bool isTrackSecondContr = true;
+              bool isTrackThirdContr = true;
+              if (trackFirstIt == vecPvContributorGlobId.end()) {
                 /// This track did not contribute to the original PV refit
                 if (debug) {
                   LOG(info) << "--- [3 prong] trackPos1 with globalIndex " << trackPos1.globalIndex() << " was not a PV contributor";
                 }
                 nCandContr--;
-                is_first_contr = false;
-              }
-              if (it_second_trk == vec_contrGlobID.end()) {
+                isTrackFirstContr = false;
+              }
+              if (trackSecondIt == vecPvContributorGlobId.end()) {
                 /// This track did not contribute to the original PV refit
                 if (debug) {
                   LOG(info) << "--- [3 prong] trackNeg1 with globalIndex " << trackNeg1.globalIndex() << " was not a PV contributor";
                 }
                 nCandContr--;
-                is_second_contr = false;
-              }
-              if (it_third_trk == vec_contrGlobID.end()) {
+                isTrackSecondContr = false;
+              }
+              if (it_third_trk == vecPvContributorGlobId.end()) {
                 /// This track did not contribute to the original PV refit
                 if (debug) {
                   LOG(info) << "--- [3 prong] trackPos2 with globalIndex " << trackPos2.globalIndex() << " was not a PV contributor";
                 }
                 nCandContr--;
-                is_third_contr = false;
+                isTrackThirdContr = false;
               }
 
               // Fill a vector with global ID of candidate daughters that are contributors
-              std::vector<int64_t> vec_candContrID = {};
-              if (is_first_contr) {
-                vec_candContrID.push_back(trackPos1.globalIndex());
-              }
-              if (is_second_contr) {
-                vec_candContrID.push_back(trackNeg1.globalIndex());
-              }
-              if (is_third_contr) {
-                vec_candContrID.push_back(trackPos2.globalIndex());
+              std::vector<int64_t> vecCandPvContributorGlobId = {};
+              if (isTrackFirstContr) {
+                vecCandPvContributorGlobId.push_back(trackPos1.globalIndex());
+              }
+              if (isTrackSecondContr) {
+                vecCandPvContributorGlobId.push_back(trackNeg1.globalIndex());
+              }
+              if (isTrackThirdContr) {
+                vecCandPvContributorGlobId.push_back(trackPos2.globalIndex());
               }
 
               if (nCandContr == 3 || nCandContr == 2) {
                 /// At least two of the daughter tracks were used for the original PV refit, let's refit it after excluding them
                 if (debug) {
-                  LOG(info) << "### [3 prong] Calling process_PVrefit for HF 3 prong candidate, removing " << nCandContr << " daughters";
-                }
-                process_PVrefit((aod::Collision const&)trackPos1.collision(), bcstmpstp, vec_contrGlobID, vec_contrTrkParCov, vec_candContrID, pvrefitXYZ_2Pos1Neg_3prong, pvrefitCovM_2Pos1Neg_3prong);
+                  LOG(info) << "### [3 prong] Calling performPvRefitCandProngs for HF 3 prong candidate, removing " << nCandContr << " daughters";
+                }
+                performPvRefitCandProngs((aod::Collision const&)trackPos1.collision(), bcWithTimeStamps, vecPvContributorGlobId, vecPvContributorTrackParCov, vecCandPvContributorGlobId, pvRefitCoord3Prong2Pos1Neg, pvRefitCovMatrix3Prong2Pos1Neg);
               } else if (nCandContr == 1) {
                 /// Only one daughter was a contributor, let's use then the PV recalculated by excluding only it
                 if (debug) {
                   LOG(info) << "####### [3 Prong] nCandContr==" << nCandContr << " ---> just 1 contributor!";
                 }
                 registry.fill(HIST("PVrefit/vertices_perCandidate"), 5);
-                if (is_first_contr && !is_second_contr && !is_third_contr) {
+                if (isTrackFirstContr && !isTrackSecondContr && !isTrackThirdContr) {
                   /// the first daughter is contributor, the second and the third are not
-                  pvrefitXYZ_2Pos1Neg_3prong = {trackPos1.pvrefitX(), trackPos1.pvrefitY(), trackPos1.pvrefitZ()};
-                  pvrefitCovM_2Pos1Neg_3prong = {trackPos1.pvrefitSigmaX2(), trackPos1.pvrefitSigmaXY(), trackPos1.pvrefitSigmaY2(), trackPos1.pvrefitSigmaXZ(), trackPos1.pvrefitSigmaXY(), trackPos1.pvrefitSigmaZ2()};
-                } else if (!is_first_contr && is_second_contr && !is_third_contr) {
+                  pvRefitCoord3Prong2Pos1Neg = {trackPos1.pvRefitX(), trackPos1.pvRefitY(), trackPos1.pvRefitZ()};
+                  pvRefitCovMatrix3Prong2Pos1Neg = {trackPos1.pvRefitSigmaX2(), trackPos1.pvRefitSigmaXY(), trackPos1.pvRefitSigmaY2(), trackPos1.pvRefitSigmaXZ(), trackPos1.pvRefitSigmaXY(), trackPos1.pvRefitSigmaZ2()};
+                } else if (!isTrackFirstContr && isTrackSecondContr && !isTrackThirdContr) {
                   /// the second daughter is contributor, the first and the third are not
-                  pvrefitXYZ_2Pos1Neg_3prong = {trackNeg1.pvrefitX(), trackNeg1.pvrefitY(), trackNeg1.pvrefitZ()};
-                  pvrefitCovM_2Pos1Neg_3prong = {trackNeg1.pvrefitSigmaX2(), trackNeg1.pvrefitSigmaXY(), trackNeg1.pvrefitSigmaY2(), trackNeg1.pvrefitSigmaXZ(), trackNeg1.pvrefitSigmaXY(), trackNeg1.pvrefitSigmaZ2()};
-                } else if (!is_first_contr && !is_second_contr && is_third_contr) {
+                  pvRefitCoord3Prong2Pos1Neg = {trackNeg1.pvRefitX(), trackNeg1.pvRefitY(), trackNeg1.pvRefitZ()};
+                  pvRefitCovMatrix3Prong2Pos1Neg = {trackNeg1.pvRefitSigmaX2(), trackNeg1.pvRefitSigmaXY(), trackNeg1.pvRefitSigmaY2(), trackNeg1.pvRefitSigmaXZ(), trackNeg1.pvRefitSigmaXY(), trackNeg1.pvRefitSigmaZ2()};
+                } else if (!isTrackFirstContr && !isTrackSecondContr && isTrackThirdContr) {
                   /// the third daughter is contributor, the first and the second are not
-                  pvrefitXYZ_2Pos1Neg_3prong = {trackPos2.pvrefitX(), trackPos2.pvrefitY(), trackPos2.pvrefitZ()};
-                  pvrefitCovM_2Pos1Neg_3prong = {trackPos2.pvrefitSigmaX2(), trackPos2.pvrefitSigmaXY(), trackPos2.pvrefitSigmaY2(), trackPos2.pvrefitSigmaXZ(), trackPos2.pvrefitSigmaXY(), trackPos2.pvrefitSigmaZ2()};
+                  pvRefitCoord3Prong2Pos1Neg = {trackPos2.pvRefitX(), trackPos2.pvRefitY(), trackPos2.pvRefitZ()};
+                  pvRefitCovMatrix3Prong2Pos1Neg = {trackPos2.pvRefitSigmaX2(), trackPos2.pvRefitSigmaXY(), trackPos2.pvRefitSigmaY2(), trackPos2.pvRefitSigmaXZ(), trackPos2.pvRefitSigmaXY(), trackPos2.pvRefitSigmaZ2()};
                 }
               } else {
                 /// 0 contributors among the HF candidate daughters
@@ -1804,13 +1810,13 @@
 
             auto pVecCandProng3Pos = RecoDecay::PVec(pvec0, pvec1, pvec2);
             // 3-prong selections after secondary vertex
-            array<float, 3> array_PVcoord_3prong_2Pos1Neg = {collision.posX(), collision.posY(), collision.posZ()};
-            if (doPVrefit) {
-              array_PVcoord_3prong_2Pos1Neg[0] = pvrefitXYZ_2Pos1Neg_3prong[0];
-              array_PVcoord_3prong_2Pos1Neg[1] = pvrefitXYZ_2Pos1Neg_3prong[1];
-              array_PVcoord_3prong_2Pos1Neg[2] = pvrefitXYZ_2Pos1Neg_3prong[2];
-            }
-            is3ProngSelected(pVecCandProng3Pos, secondaryVertex3, array_PVcoord_3prong_2Pos1Neg, cutStatus3Prong, isSelected3ProngCand);
+            array<float, 3> pvCoord_3prong_2Pos1Neg = {collision.posX(), collision.posY(), collision.posZ()};
+            if (doPvRefit) {
+              pvCoord_3prong_2Pos1Neg[0] = pvRefitCoord3Prong2Pos1Neg[0];
+              pvCoord_3prong_2Pos1Neg[1] = pvRefitCoord3Prong2Pos1Neg[1];
+              pvCoord_3prong_2Pos1Neg[2] = pvRefitCoord3Prong2Pos1Neg[2];
+            }
+            is3ProngSelected(pVecCandProng3Pos, secondaryVertex3, pvCoord_3prong_2Pos1Neg, cutStatus3Prong, isSelected3ProngCand);
             if (!debug && isSelected3ProngCand == 0) {
               continue;
             }
@@ -1820,8 +1826,8 @@
                                 trackNeg1.globalIndex(),
                                 trackPos2.globalIndex(), isSelected3ProngCand);
             // fill table row of coordinates of PV refit
-            rowProng3PVrefit(pvrefitXYZ_2Pos1Neg_3prong[0], pvrefitXYZ_2Pos1Neg_3prong[1], pvrefitXYZ_2Pos1Neg_3prong[2],
-                             pvrefitCovM_2Pos1Neg_3prong[0], pvrefitCovM_2Pos1Neg_3prong[1], pvrefitCovM_2Pos1Neg_3prong[2], pvrefitCovM_2Pos1Neg_3prong[3], pvrefitCovM_2Pos1Neg_3prong[4], pvrefitCovM_2Pos1Neg_3prong[5]);
+            rowProng3PVrefit(pvRefitCoord3Prong2Pos1Neg[0], pvRefitCoord3Prong2Pos1Neg[1], pvRefitCoord3Prong2Pos1Neg[2],
+                             pvRefitCovMatrix3Prong2Pos1Neg[0], pvRefitCovMatrix3Prong2Pos1Neg[1], pvRefitCovMatrix3Prong2Pos1Neg[2], pvRefitCovMatrix3Prong2Pos1Neg[3], pvRefitCovMatrix3Prong2Pos1Neg[4], pvRefitCovMatrix3Prong2Pos1Neg[5]);
 
             if (debug) {
               int Prong3CutStatus[n3ProngDecays];
@@ -1923,78 +1929,78 @@
             df3.getTrack(2).getPxPyPzGlo(pvec2);
 
             /// PV refit excluding the candidate daughters, if contributors
-            array<float, 3> pvrefitXYZ_1Pos2Neg_3prong = {collision.posX(), collision.posY(), collision.posZ()}; /// initialize to the original PV
-            array<float, 6> pvrefitCovM_1Pos2Neg_3prong = getPrimaryVertex(collision).getCov();                  /// initialize to the original PV
-            if (doPVrefit) {
+            array<float, 3> pvRefitCoord3Prong1Pos2Neg = {collision.posX(), collision.posY(), collision.posZ()}; /// initialize to the original PV
+            array<float, 6> pvRefitCovMatrix3Prong1Pos2Neg = getPrimaryVertex(collision).getCov();               /// initialize to the original PV
+            if (doPvRefit) {
               registry.fill(HIST("PVrefit/vertices_perCandidate"), 1);
               int nCandContr = 3;
-              auto it_first_trk = std::find(vec_contrGlobID.begin(), vec_contrGlobID.end(), trackPos1.globalIndex());
-              auto it_second_trk = std::find(vec_contrGlobID.begin(), vec_contrGlobID.end(), trackNeg1.globalIndex());
-              auto it_third_trk = std::find(vec_contrGlobID.begin(), vec_contrGlobID.end(), trackNeg2.globalIndex());
-              bool is_first_contr = true;
-              bool is_second_contr = true;
-              bool is_third_contr = true;
-              if (it_first_trk == vec_contrGlobID.end()) {
+              auto trackFirstIt = std::find(vecPvContributorGlobId.begin(), vecPvContributorGlobId.end(), trackPos1.globalIndex());
+              auto trackSecondIt = std::find(vecPvContributorGlobId.begin(), vecPvContributorGlobId.end(), trackNeg1.globalIndex());
+              auto it_third_trk = std::find(vecPvContributorGlobId.begin(), vecPvContributorGlobId.end(), trackNeg2.globalIndex());
+              bool isTrackFirstContr = true;
+              bool isTrackSecondContr = true;
+              bool isTrackThirdContr = true;
+              if (trackFirstIt == vecPvContributorGlobId.end()) {
                 /// This track did not contribute to the original PV refit
                 if (debug) {
                   LOG(info) << "--- [3 prong] trackPos1 with globalIndex " << trackPos1.globalIndex() << " was not a PV contributor";
                 }
                 nCandContr--;
-                is_first_contr = false;
-              }
-              if (it_second_trk == vec_contrGlobID.end()) {
+                isTrackFirstContr = false;
+              }
+              if (trackSecondIt == vecPvContributorGlobId.end()) {
                 /// This track did not contribute to the original PV refit
                 if (debug) {
                   LOG(info) << "--- [3 prong] trackNeg1 with globalIndex " << trackNeg1.globalIndex() << " was not a PV contributor";
                 }
                 nCandContr--;
-                is_second_contr = false;
-              }
-              if (it_third_trk == vec_contrGlobID.end()) {
+                isTrackSecondContr = false;
+              }
+              if (it_third_trk == vecPvContributorGlobId.end()) {
                 /// This track did not contribute to the original PV refit
                 if (debug) {
                   LOG(info) << "--- [3 prong] trackNeg2 with globalIndex " << trackNeg2.globalIndex() << " was not a PV contributor";
                 }
                 nCandContr--;
-                is_third_contr = false;
+                isTrackThirdContr = false;
               }
 
               // Fill a vector with global ID of candidate daughters that are contributors
-              std::vector<int64_t> vec_candContrID = {};
-              if (is_first_contr) {
-                vec_candContrID.push_back(trackPos1.globalIndex());
-              }
-              if (is_second_contr) {
-                vec_candContrID.push_back(trackNeg1.globalIndex());
-              }
-              if (is_third_contr) {
-                vec_candContrID.push_back(trackNeg2.globalIndex());
+              std::vector<int64_t> vecCandPvContributorGlobId = {};
+              if (isTrackFirstContr) {
+                vecCandPvContributorGlobId.push_back(trackPos1.globalIndex());
+              }
+              if (isTrackSecondContr) {
+                vecCandPvContributorGlobId.push_back(trackNeg1.globalIndex());
+              }
+              if (isTrackThirdContr) {
+                vecCandPvContributorGlobId.push_back(trackNeg2.globalIndex());
               }
 
               if (nCandContr == 3 || nCandContr == 2) {
                 /// At least two of the daughter tracks were used for the original PV refit, let's refit it after excluding them
                 if (debug) {
-                  LOG(info) << "### [3 prong] Calling process_PVrefit for HF 3 prong candidate, removing " << nCandContr << " daughters";
-                }
-                process_PVrefit((aod::Collision const&)trackPos1.collision(), bcstmpstp, vec_contrGlobID, vec_contrTrkParCov, vec_candContrID, pvrefitXYZ_1Pos2Neg_3prong, pvrefitCovM_1Pos2Neg_3prong);
+                  LOG(info) << "### [3 prong] Calling performPvRefitCandProngs for HF 3 prong candidate, removing " << nCandContr << " daughters";
+                }
+                performPvRefitCandProngs((aod::Collision const&)trackPos1.collision(), bcWithTimeStamps, vecPvContributorGlobId, vecPvContributorTrackParCov, vecCandPvContributorGlobId, pvRefitCoord3Prong1Pos2Neg, pvRefitCovMatrix3Prong1Pos2Neg);
               } else if (nCandContr == 1) {
                 /// Only one daughter was a contributor, let's use then the PV recalculated by excluding only it
                 if (debug) {
                   LOG(info) << "####### [3 Prong] nCandContr==" << nCandContr << " ---> just 1 contributor!";
                 }
                 registry.fill(HIST("PVrefit/vertices_perCandidate"), 5);
-                if (is_first_contr && !is_second_contr && !is_third_contr) {
+                if (isTrackFirstContr && !isTrackSecondContr && !isTrackThirdContr) {
                   /// the first daughter is contributor, the second and the third are not
-                  pvrefitXYZ_1Pos2Neg_3prong = {trackPos1.pvrefitX(), trackPos1.pvrefitY(), trackPos1.pvrefitZ()};
-                  pvrefitCovM_1Pos2Neg_3prong = {trackPos1.pvrefitSigmaX2(), trackPos1.pvrefitSigmaXY(), trackPos1.pvrefitSigmaY2(), trackPos1.pvrefitSigmaXZ(), trackPos1.pvrefitSigmaXY(), trackPos1.pvrefitSigmaZ2()};
-                } else if (!is_first_contr && is_second_contr && !is_third_contr) {
+                  pvRefitCoord3Prong1Pos2Neg = {trackPos1.pvRefitX(), trackPos1.pvRefitY(), trackPos1.pvRefitZ()};
+                  pvRefitCovMatrix3Prong1Pos2Neg = {trackPos1.pvRefitSigmaX2(), trackPos1.pvRefitSigmaXY(), trackPos1.pvRefitSigmaY2(), trackPos1.pvRefitSigmaXZ(), trackPos1.pvRefitSigmaXY(), trackPos1.pvRefitSigmaZ2()};
+                } else if (!isTrackFirstContr && isTrackSecondContr && !isTrackThirdContr) {
                   /// the second daughter is contributor, the first and the third are not
-                  pvrefitXYZ_1Pos2Neg_3prong = {trackNeg1.pvrefitX(), trackNeg1.pvrefitY(), trackNeg1.pvrefitZ()};
-                  pvrefitCovM_1Pos2Neg_3prong = {trackNeg1.pvrefitSigmaX2(), trackNeg1.pvrefitSigmaXY(), trackNeg1.pvrefitSigmaY2(), trackNeg1.pvrefitSigmaXZ(), trackNeg1.pvrefitSigmaXY(), trackNeg1.pvrefitSigmaZ2()};
-                } else if (!is_first_contr && !is_second_contr && is_third_contr) {
+                  pvRefitCoord3Prong1Pos2Neg = {trackNeg1.pvRefitX(), trackNeg1.pvRefitY(), trackNeg1.pvRefitZ()};
+                  pvRefitCovMatrix3Prong1Pos2Neg = {trackNeg1.pvRefitSigmaX2(), trackNeg1.pvRefitSigmaXY(), trackNeg1.pvRefitSigmaY2(), trackNeg1.pvRefitSigmaXZ(), trackNeg1.pvRefitSigmaXY(), trackNeg1.pvRefitSigmaZ2()};
+                } else if (!isTrackFirstContr && !isTrackSecondContr && isTrackThirdContr) {
                   /// the third daughter is contributor, the first and the second are not
-                  pvrefitXYZ_1Pos2Neg_3prong = {trackNeg2.pvrefitX(), trackNeg2.pvrefitY(), trackNeg2.pvrefitZ()};
-                  pvrefitCovM_1Pos2Neg_3prong = {trackNeg2.pvrefitSigmaX2(), trackNeg2.pvrefitSigmaXY(), trackNeg2.pvrefitSigmaY2(), trackNeg2.pvrefitSigmaXZ(), trackNeg2.pvrefitSigmaXY(), trackNeg2.pvrefitSigmaZ2()};
+                  pvRefitCoord3Prong1Pos2Neg = {trackNeg2.pvRefitX(), trackNeg2.pvRefitY(), trackNeg2.pvRefitZ()};
+                  pvRefitCovMatrix3Prong1Pos2Neg = {trackNeg2.pvRefitSigmaX2(), trackNeg2.pvRefitSigmaXY(), trackNeg2.pvRefitSigmaY2(), trackNeg2.pvRefitSigmaXZ(), trackNeg2.pvRefitSigmaXY(), trackNeg2.pvRefitSigmaZ2()};
                 }
               } else {
                 /// 0 contributors among the HF candidate daughters
@@ -2007,13 +2013,13 @@
 
             auto pVecCandProng3Neg = RecoDecay::PVec(pvec0, pvec1, pvec2);
             // 3-prong selections after secondary vertex
-            array<float, 3> array_PVcoord_3prong_1Pos2Neg = {collision.posX(), collision.posY(), collision.posZ()};
-            if (doPVrefit) {
-              array_PVcoord_3prong_1Pos2Neg[0] = pvrefitXYZ_1Pos2Neg_3prong[0];
-              array_PVcoord_3prong_1Pos2Neg[1] = pvrefitXYZ_1Pos2Neg_3prong[1];
-              array_PVcoord_3prong_1Pos2Neg[2] = pvrefitXYZ_1Pos2Neg_3prong[2];
-            }
-            is3ProngSelected(pVecCandProng3Neg, secondaryVertex3, array_PVcoord_3prong_1Pos2Neg, cutStatus3Prong, isSelected3ProngCand);
+            array<float, 3> pvCoord_3prong_1Pos2Neg = {collision.posX(), collision.posY(), collision.posZ()};
+            if (doPvRefit) {
+              pvCoord_3prong_1Pos2Neg[0] = pvRefitCoord3Prong1Pos2Neg[0];
+              pvCoord_3prong_1Pos2Neg[1] = pvRefitCoord3Prong1Pos2Neg[1];
+              pvCoord_3prong_1Pos2Neg[2] = pvRefitCoord3Prong1Pos2Neg[2];
+            }
+            is3ProngSelected(pVecCandProng3Neg, secondaryVertex3, pvCoord_3prong_1Pos2Neg, cutStatus3Prong, isSelected3ProngCand);
             if (!debug && isSelected3ProngCand == 0) {
               continue;
             }
@@ -2023,8 +2029,8 @@
                                 trackPos1.globalIndex(),
                                 trackNeg2.globalIndex(), isSelected3ProngCand);
             // fill table row of coordinates of PV refit
-            rowProng3PVrefit(pvrefitXYZ_1Pos2Neg_3prong[0], pvrefitXYZ_1Pos2Neg_3prong[1], pvrefitXYZ_1Pos2Neg_3prong[2],
-                             pvrefitCovM_1Pos2Neg_3prong[0], pvrefitCovM_1Pos2Neg_3prong[1], pvrefitCovM_1Pos2Neg_3prong[2], pvrefitCovM_1Pos2Neg_3prong[3], pvrefitCovM_1Pos2Neg_3prong[4], pvrefitCovM_1Pos2Neg_3prong[5]);
+            rowProng3PVrefit(pvRefitCoord3Prong1Pos2Neg[0], pvRefitCoord3Prong1Pos2Neg[1], pvRefitCoord3Prong1Pos2Neg[2],
+                             pvRefitCovMatrix3Prong1Pos2Neg[0], pvRefitCovMatrix3Prong1Pos2Neg[1], pvRefitCovMatrix3Prong1Pos2Neg[2], pvRefitCovMatrix3Prong1Pos2Neg[3], pvRefitCovMatrix3Prong1Pos2Neg[4], pvRefitCovMatrix3Prong1Pos2Neg[5]);
 
             if (debug) {
               int Prong3CutStatus[n3ProngDecays];
