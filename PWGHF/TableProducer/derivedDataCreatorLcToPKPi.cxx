// Copyright 2019-2020 CERN and copyright holders of ALICE O2.
// See https://alice-o2.web.cern.ch/copyright for details of the copyright holders.
// All rights not expressly granted are reserved.
//
// This software is distributed under the terms of the GNU General Public
// License v3 (GPL Version 3), copied verbatim in the file "COPYING".
//
// In applying this license CERN does not waive the privileges and immunities
// granted to it by virtue of its status as an Intergovernmental Organization
// or submit itself to any jurisdiction.

/// \file derivedDataCreatorLcToPKPi.cxx
/// \brief Producer of derived tables of Lc candidates, collisions and MC particles
/// \note Based on treeCreatorLcToPKPi.cxx and derivedDataCreatorD0ToKPi.cxx
///
/// \author Vít Kučera <vit.kucera@cern.ch>, Inha University

#include <algorithm>
#include <map>
#include <vector>

#include "CommonConstants/PhysicsConstants.h"
#include "Framework/AnalysisTask.h"
#include "Framework/runDataProcessing.h"

#include "Common/Core/RecoDecay.h"
#include "Common/DataModel/Centrality.h"
#include "Common/DataModel/Multiplicity.h"

#include "PWGLF/DataModel/mcCentrality.h"

#include "PWGHF/Core/HfHelper.h"
#include "PWGHF/DataModel/CandidateReconstructionTables.h"
#include "PWGHF/DataModel/CandidateSelectionTables.h"
#include "PWGHF/DataModel/DerivedTables.h"
#include "PWGHF/Utils/utilsDerivedData.h"

using namespace o2;
using namespace o2::framework;
using namespace o2::framework::expressions;
using namespace o2::analysis::hf_derived;

/// Writes the full information in an output TTree
struct HfDerivedDataCreatorLcToPKPi {
  ProducesHfDerivedData rowsCommon;
  // Candidates
<<<<<<< HEAD
  Produces<o2::aod::Hf3PPars> rowCandidatePar;
  Produces<o2::aod::Hf3PParEs> rowCandidateParE;
  Produces<o2::aod::Hf3PSels> rowCandidateSel;
  Produces<o2::aod::Hf3PMls> rowCandidateMl;
  Produces<o2::aod::Hf3PIds> rowCandidateId;
  Produces<o2::aod::Hf3PMcs> rowCandidateMc;
=======
  Produces<o2::aod::HfLcBases> rowCandidateBase;
  Produces<o2::aod::HfLcPars> rowCandidatePar;
  Produces<o2::aod::HfLcParEs> rowCandidateParE;
  Produces<o2::aod::HfLcSels> rowCandidateSel;
  Produces<o2::aod::HfLcMls> rowCandidateMl;
  Produces<o2::aod::HfLcIds> rowCandidateId;
  Produces<o2::aod::HfLcMcs> rowCandidateMc;
  // Collisions
  Produces<o2::aod::HfLcCollBases> rowCollBase;
  Produces<o2::aod::HfLcCollIds> rowCollId;
  // MC collisions
  Produces<o2::aod::HfLcMcCollBases> rowMcCollBase;
  Produces<o2::aod::HfLcMcCollIds> rowMcCollId;
  Produces<o2::aod::HfLcMcRCollIds> rowMcRCollId;
  // MC particles
  Produces<o2::aod::HfLcPBases> rowParticleBase;
  Produces<o2::aod::HfLcPIds> rowParticleId;
>>>>>>> 8705c031

  // Switches for filling tables
  ConfigurableHfDerivedData confDerData;
  Configurable<bool> fillCandidatePar{"fillCandidatePar", true, "Fill candidate parameters"};
  Configurable<bool> fillCandidateParE{"fillCandidateParE", true, "Fill candidate extended parameters"};
  Configurable<bool> fillCandidateSel{"fillCandidateSel", true, "Fill candidate selection flags"};
  Configurable<bool> fillCandidateMl{"fillCandidateMl", true, "Fill candidate selection ML scores"};
  Configurable<bool> fillCandidateId{"fillCandidateId", true, "Fill original indices from the candidate table"};
  Configurable<bool> fillCandidateMc{"fillCandidateMc", true, "Fill candidate MC info"};
  // Parameters for production of training samples
  Configurable<float> downSampleBkgFactor{"downSampleBkgFactor", 1., "Fraction of background candidates to keep for ML trainings"};
  Configurable<float> ptMaxForDownSample{"ptMaxForDownSample", 10., "Maximum pt for the application of the downsampling factor"};

  HfHelper hfHelper;
  SliceCache cache;
  static constexpr double mass{o2::constants::physics::MassLambdaCPlus};

  using CollisionsWCentMult = soa::Join<aod::Collisions, aod::CentFV0As, aod::CentFT0Ms, aod::CentFT0As, aod::CentFT0Cs, aod::PVMultZeqs>;
  using CollisionsWMcCentMult = soa::Join<aod::Collisions, aod::McCollisionLabels, aod::CentFV0As, aod::CentFT0Ms, aod::CentFT0As, aod::CentFT0Cs, aod::PVMultZeqs>;
  using TracksWPid = soa::Join<aod::Tracks, aod::TracksPidPi, aod::PidTpcTofFullPi, aod::TracksPidKa, aod::PidTpcTofFullKa, aod::TracksPidPr, aod::PidTpcTofFullPr>;
  using SelectedCandidates = soa::Filtered<soa::Join<aod::HfCand3Prong, aod::HfSelLc>>;
  using SelectedCandidatesMc = soa::Filtered<soa::Join<aod::HfCand3Prong, aod::HfCand3ProngMcRec, aod::HfSelLc>>;
  using SelectedCandidatesMl = soa::Filtered<soa::Join<aod::HfCand3Prong, aod::HfSelLc, aod::HfMlLcToPKPi>>;
  using SelectedCandidatesMcMl = soa::Filtered<soa::Join<aod::HfCand3Prong, aod::HfCand3ProngMcRec, aod::HfSelLc, aod::HfMlLcToPKPi>>;
  using MatchedGenCandidatesMc = soa::Filtered<soa::Join<aod::McParticles, aod::HfCand3ProngMcGen>>;
  using TypeMcCollisions = soa::Join<aod::McCollisions, aod::McCentFT0Ms>;

  Filter filterSelectCandidates = aod::hf_sel_candidate_lc::isSelLcToPKPi >= 1 || aod::hf_sel_candidate_lc::isSelLcToPiKP >= 1;
  Filter filterMcGenMatching = nabs(aod::hf_cand_3prong::flagMcMatchGen) == static_cast<int8_t>(BIT(aod::hf_cand_3prong::DecayType::LcToPKPi));

  Preslice<SelectedCandidates> candidatesPerCollision = aod::hf_cand::collisionId;
  Preslice<SelectedCandidatesMc> candidatesMcPerCollision = aod::hf_cand::collisionId;
  Preslice<SelectedCandidatesMl> candidatesMlPerCollision = aod::hf_cand::collisionId;
  Preslice<SelectedCandidatesMcMl> candidatesMcMlPerCollision = aod::hf_cand::collisionId;
  Preslice<MatchedGenCandidatesMc> mcParticlesPerMcCollision = aod::mcparticle::mcCollisionId;

  // trivial partitions for all candidates to allow "->sliceByCached" inside processCandidates
  Partition<SelectedCandidates> candidatesAll = aod::hf_sel_candidate_lc::isSelLcToPKPi >= 0;
  Partition<SelectedCandidatesMc> candidatesMcAll = aod::hf_sel_candidate_lc::isSelLcToPKPi >= 0;
  Partition<SelectedCandidatesMl> candidatesMlAll = aod::hf_sel_candidate_lc::isSelLcToPKPi >= 0;
  Partition<SelectedCandidatesMcMl> candidatesMcMlAll = aod::hf_sel_candidate_lc::isSelLcToPKPi >= 0;
  // partitions for signal and background
  Partition<SelectedCandidatesMc> candidatesMcSig = nabs(aod::hf_cand_3prong::flagMcMatchRec) == static_cast<int8_t>(BIT(aod::hf_cand_3prong::DecayType::LcToPKPi));
  Partition<SelectedCandidatesMc> candidatesMcBkg = nabs(aod::hf_cand_3prong::flagMcMatchRec) != static_cast<int8_t>(BIT(aod::hf_cand_3prong::DecayType::LcToPKPi));
  Partition<SelectedCandidatesMcMl> candidatesMcMlSig = nabs(aod::hf_cand_3prong::flagMcMatchRec) == static_cast<int8_t>(BIT(aod::hf_cand_3prong::DecayType::LcToPKPi));
  Partition<SelectedCandidatesMcMl> candidatesMcMlBkg = nabs(aod::hf_cand_3prong::flagMcMatchRec) != static_cast<int8_t>(BIT(aod::hf_cand_3prong::DecayType::LcToPKPi));

  void init(InitContext const&)
  {
    std::array<bool, 8> doprocess{doprocessData, doprocessMcSig, doprocessMcBkg, doprocessMcAll, doprocessDataMl, doprocessMcMlSig, doprocessMcMlBkg, doprocessMcMlAll};
    if (std::accumulate(doprocess.begin(), doprocess.end(), 0) != 1) {
      LOGP(fatal, "Only one process function can be enabled at a time.");
    }
<<<<<<< HEAD
    rowsCommon.init(confDerData);
=======
  }

  template <bool isMC, typename T>
  // void fillTablesCollision(const T& collision, int isEventReject, int runNumber)
  void fillTablesCollision(const T& collision)
  {
    if (fillCollBase) {
      rowCollBase(
        collision.posX(),
        collision.posY(),
        collision.posZ(),
        collision.numContrib(),
        collision.centFT0A(),
        collision.centFT0C(),
        collision.centFT0M(),
        collision.centFV0A(),
        collision.multZeqNTracksPV());
      // isEventReject,
      // runNumber);
    }
    if (fillCollId) {
      rowCollId(
        collision.globalIndex());
    }
    if constexpr (isMC) {
      if (fillMcRCollId && collision.has_mcCollision()) {
        // Save rowCollBase.lastIndex() at key collision.mcCollisionId()
        LOGF(debug, "Rec. collision %d: Filling derived-collision index %d for MC collision %d", collision.globalIndex(), rowCollBase.lastIndex(), collision.mcCollisionId());
        matchedCollisions[collision.mcCollisionId()].push_back(rowCollBase.lastIndex()); // [] inserts an empty element if it does not exist
      }
    }
  }

  template <typename T>
  void fillTablesMcCollision(const T& mcCollision)
  {
    if (fillMcCollBase) {
      rowMcCollBase(
        mcCollision.posX(),
        mcCollision.posY(),
        mcCollision.posZ(),
        mcCollision.centFT0M());
    }
    if (fillMcCollId) {
      rowMcCollId(
        mcCollision.globalIndex());
    }
    if (fillMcRCollId) {
      // Fill the table with the vector of indices of derived reconstructed collisions matched to mcCollision.globalIndex()
      rowMcRCollId(
        matchedCollisions[mcCollision.globalIndex()]);
    }
>>>>>>> 8705c031
  }

  template <typename T, typename U>
  void fillTablesCandidate(const T& candidate, const U& prong0, const U& prong1, const U& prong2, int candFlag, double invMass,
                           double ct, double y, int8_t flagMc, int8_t origin, int8_t swapping, const std::vector<float>& mlScores)
  {
    rowsCommon.fillTablesCandidate(candidate, invMass, y);
    if (fillCandidatePar) {
      rowCandidatePar(
        candidate.chi2PCA(),
        candidate.nProngsContributorsPV(),
        candidate.cpa(),
        candidate.cpaXY(),
        candidate.decayLength(),
        candidate.decayLengthXY(),
        candidate.decayLengthNormalised(),
        candidate.decayLengthXYNormalised(),
        candidate.ptProng0(),
        candidate.ptProng1(),
        candidate.ptProng2(),
        candidate.impactParameter0(),
        candidate.impactParameter1(),
        candidate.impactParameter2(),
        candidate.impactParameterNormalised0(),
        candidate.impactParameterNormalised1(),
        candidate.impactParameterNormalised2(),
        prong0.tpcNSigmaPi(),
        prong0.tpcNSigmaPr(),
        prong0.tofNSigmaPi(),
        prong0.tofNSigmaPr(),
        prong0.tpcTofNSigmaPi(),
        prong0.tpcTofNSigmaPr(),
        prong1.tpcNSigmaKa(),
        prong1.tofNSigmaKa(),
        prong1.tpcTofNSigmaKa(),
        prong2.tpcNSigmaPi(),
        prong2.tpcNSigmaPr(),
        prong2.tofNSigmaPi(),
        prong2.tofNSigmaPr(),
        prong2.tpcTofNSigmaPi(),
        prong2.tpcTofNSigmaPr());
    }
    if (fillCandidateParE) {
      rowCandidateParE(
        candidate.xSecondaryVertex(),
        candidate.ySecondaryVertex(),
        candidate.zSecondaryVertex(),
        candidate.errorDecayLength(),
        candidate.errorDecayLengthXY(),
        candidate.rSecondaryVertex(),
        RecoDecay::p(candidate.pxProng0(), candidate.pyProng0(), candidate.pzProng0()),
        RecoDecay::p(candidate.pxProng1(), candidate.pyProng1(), candidate.pzProng1()),
        RecoDecay::p(candidate.pxProng2(), candidate.pyProng2(), candidate.pzProng2()),
        candidate.pxProng0(),
        candidate.pyProng0(),
        candidate.pzProng0(),
        candidate.pxProng1(),
        candidate.pyProng1(),
        candidate.pzProng1(),
        candidate.pxProng2(),
        candidate.pyProng2(),
        candidate.pzProng2(),
        candidate.errorImpactParameter0(),
        candidate.errorImpactParameter1(),
        candidate.errorImpactParameter2(),
        ct);
    }
    if (fillCandidateSel) {
      rowCandidateSel(
        BIT(candFlag));
    }
    if (fillCandidateMl) {
      rowCandidateMl(
        mlScores);
    }
    if (fillCandidateId) {
      rowCandidateId(
        candidate.collisionId(),
        candidate.prong0Id(),
        candidate.prong1Id(),
        candidate.prong2Id());
    }
    if (fillCandidateMc) {
      rowCandidateMc(
        flagMc,
        origin,
        swapping);
    }
  }

  template <bool isMl, bool isMc, bool onlyBkg, bool onlySig, typename CollType, typename CandType>
  void processCandidates(CollType const& collisions,
                         Partition<CandType>& candidates,
                         TracksWPid const&,
                         aod::BCs const&)
  {
    // Fill collision properties
    if constexpr (isMc) {
      if (confDerData.fillMcRCollId) {
        rowsCommon.matchedCollisions.clear();
      }
    }
    auto sizeTableColl = collisions.size();
    rowsCommon.reserveTablesColl(sizeTableColl);
    for (const auto& collision : collisions) {
      auto thisCollId = collision.globalIndex();
      auto candidatesThisColl = candidates->sliceByCached(aod::hf_cand::collisionId, thisCollId, cache); // FIXME
      auto sizeTableCand = candidatesThisColl.size();
      LOGF(debug, "Rec. collision %d has %d candidates", thisCollId, sizeTableCand);
      // Skip collisions without HF candidates (and without HF particles in matched MC collisions if saving indices of reconstructed collisions matched to MC collisions)
      bool mcCollisionHasMcParticles{false};
      if constexpr (isMc) {
        mcCollisionHasMcParticles = confDerData.fillMcRCollId && collision.has_mcCollision() && rowsCommon.hasMcParticles[collision.mcCollisionId()];
        LOGF(debug, "Rec. collision %d has MC collision %d with MC particles? %s", thisCollId, collision.mcCollisionId(), mcCollisionHasMcParticles ? "yes" : "no");
      }
      if (sizeTableCand == 0 && (!confDerData.fillMcRCollId || !mcCollisionHasMcParticles)) {
        LOGF(debug, "Skipping rec. collision %d", thisCollId);
        continue;
      }
      LOGF(debug, "Filling rec. collision %d at derived index %d", thisCollId, rowsCommon.rowCollBase.lastIndex() + 1);
      rowsCommon.fillTablesCollision<isMc>(collision);

      // Fill candidate properties
      rowsCommon.reserveTablesCandidates(sizeTableCand);
      reserveTable(rowCandidatePar, fillCandidatePar, sizeTableCand);
      reserveTable(rowCandidateParE, fillCandidateParE, sizeTableCand);
      reserveTable(rowCandidateSel, fillCandidateSel, sizeTableCand);
      reserveTable(rowCandidateMl, fillCandidateMl, sizeTableCand);
      reserveTable(rowCandidateId, fillCandidateId, sizeTableCand);
      if constexpr (isMc) {
        reserveTable(rowCandidateMc, fillCandidateMc, sizeTableCand);
      }
      int8_t flagMcRec = 0, origin = 0, swapping = 0;
      for (const auto& candidate : candidatesThisColl) {
        if constexpr (isMc) {
          flagMcRec = candidate.flagMcMatchRec();
          origin = candidate.originMcRec();
          swapping = candidate.isCandidateSwapped();
          if constexpr (onlyBkg) {
            if (TESTBIT(std::abs(flagMcRec), aod::hf_cand_3prong::DecayType::LcToPKPi)) {
              continue;
            }
            if (downSampleBkgFactor < 1.) {
              float pseudoRndm = candidate.ptProng0() * 1000. - static_cast<int64_t>(candidate.ptProng0() * 1000);
              if (candidate.pt() < ptMaxForDownSample && pseudoRndm >= downSampleBkgFactor) {
                continue;
              }
            }
          }
          if constexpr (onlySig) {
            if (!TESTBIT(std::abs(flagMcRec), aod::hf_cand_3prong::DecayType::LcToPKPi)) {
              continue;
            }
          }
        }
        auto prong0 = candidate.template prong0_as<TracksWPid>();
        auto prong1 = candidate.template prong1_as<TracksWPid>();
        auto prong2 = candidate.template prong2_as<TracksWPid>();
        double ct = hfHelper.ctLc(candidate);
        double y = hfHelper.yLc(candidate);
        float massLcToPKPi = hfHelper.invMassLcToPKPi(candidate);
        float massLcToPiKP = hfHelper.invMassLcToPiKP(candidate);
        std::vector<float> mlScoresLcToPKPi, mlScoresLcToPiKP;
        if constexpr (isMl) {
          std::copy(candidate.mlProbLcToPKPi().begin(), candidate.mlProbLcToPKPi().end(), std::back_inserter(mlScoresLcToPKPi));
          std::copy(candidate.mlProbLcToPiKP().begin(), candidate.mlProbLcToPiKP().end(), std::back_inserter(mlScoresLcToPiKP));
        }
        if (candidate.isSelLcToPKPi()) {
          fillTablesCandidate(candidate, prong0, prong1, prong2, 0, massLcToPKPi, ct, y, flagMcRec, origin, swapping, mlScoresLcToPKPi);
        }
        if (candidate.isSelLcToPiKP()) {
          fillTablesCandidate(candidate, prong0, prong1, prong2, 1, massLcToPiKP, ct, y, flagMcRec, origin, swapping, mlScoresLcToPiKP);
        }
      }
    }
  }

  void processData(CollisionsWCentMult const& collisions,
                   SelectedCandidates const&,
                   TracksWPid const& tracks,
                   aod::BCs const& bcs)
  {
    processCandidates<false, false, false, false>(collisions, candidatesAll, tracks, bcs);
  }
  PROCESS_SWITCH(HfDerivedDataCreatorLcToPKPi, processData, "Process data", true);

  void processMcSig(CollisionsWMcCentMult const& collisions,
                    SelectedCandidatesMc const&,
                    TypeMcCollisions const& mcCollisions,
                    MatchedGenCandidatesMc const& mcParticles,
                    TracksWPid const& tracks,
                    aod::BCs const& bcs)
  {
    rowsCommon.preProcessMcCollisions(mcCollisions, mcParticlesPerMcCollision, mcParticles);
    processCandidates<false, true, false, true>(collisions, candidatesMcSig, tracks, bcs);
    rowsCommon.processMcParticles(mcCollisions, mcParticlesPerMcCollision, mcParticles, mass);
  }
  PROCESS_SWITCH(HfDerivedDataCreatorLcToPKPi, processMcSig, "Process MC only for signals", false);

  void processMcBkg(CollisionsWMcCentMult const& collisions,
                    SelectedCandidatesMc const&,
                    TypeMcCollisions const& mcCollisions,
                    MatchedGenCandidatesMc const& mcParticles,
                    TracksWPid const& tracks,
                    aod::BCs const& bcs)
  {
    rowsCommon.preProcessMcCollisions(mcCollisions, mcParticlesPerMcCollision, mcParticles);
    processCandidates<false, true, true, false>(collisions, candidatesMcBkg, tracks, bcs);
    rowsCommon.processMcParticles(mcCollisions, mcParticlesPerMcCollision, mcParticles, mass);
  }
  PROCESS_SWITCH(HfDerivedDataCreatorLcToPKPi, processMcBkg, "Process MC only for background", false);

  void processMcAll(CollisionsWMcCentMult const& collisions,
                    SelectedCandidatesMc const&,
                    TypeMcCollisions const& mcCollisions,
                    MatchedGenCandidatesMc const& mcParticles,
                    TracksWPid const& tracks,
                    aod::BCs const& bcs)
  {
    rowsCommon.preProcessMcCollisions(mcCollisions, mcParticlesPerMcCollision, mcParticles);
    processCandidates<false, true, false, false>(collisions, candidatesMcAll, tracks, bcs);
    rowsCommon.processMcParticles(mcCollisions, mcParticlesPerMcCollision, mcParticles, mass);
  }
  PROCESS_SWITCH(HfDerivedDataCreatorLcToPKPi, processMcAll, "Process MC", false);

  // ML versions

  void processDataMl(CollisionsWCentMult const& collisions,
                     SelectedCandidatesMl const&,
                     TracksWPid const& tracks,
                     aod::BCs const& bcs)
  {
    processCandidates<true, false, false, false>(collisions, candidatesMlAll, tracks, bcs);
  }
  PROCESS_SWITCH(HfDerivedDataCreatorLcToPKPi, processDataMl, "Process data with ML", false);

  void processMcMlSig(CollisionsWMcCentMult const& collisions,
                      SelectedCandidatesMcMl const&,
                      TypeMcCollisions const& mcCollisions,
                      MatchedGenCandidatesMc const& mcParticles,
                      TracksWPid const& tracks,
                      aod::BCs const& bcs)
  {
    rowsCommon.preProcessMcCollisions(mcCollisions, mcParticlesPerMcCollision, mcParticles);
    processCandidates<true, true, false, true>(collisions, candidatesMcMlSig, tracks, bcs);
    rowsCommon.processMcParticles(mcCollisions, mcParticlesPerMcCollision, mcParticles, mass);
  }
  PROCESS_SWITCH(HfDerivedDataCreatorLcToPKPi, processMcMlSig, "Process MC with ML only for signals", false);

  void processMcMlBkg(CollisionsWMcCentMult const& collisions,
                      SelectedCandidatesMcMl const&,
                      TypeMcCollisions const& mcCollisions,
                      MatchedGenCandidatesMc const& mcParticles,
                      TracksWPid const& tracks,
                      aod::BCs const& bcs)
  {
    rowsCommon.preProcessMcCollisions(mcCollisions, mcParticlesPerMcCollision, mcParticles);
    processCandidates<true, true, true, false>(collisions, candidatesMcMlBkg, tracks, bcs);
    rowsCommon.processMcParticles(mcCollisions, mcParticlesPerMcCollision, mcParticles, mass);
  }
  PROCESS_SWITCH(HfDerivedDataCreatorLcToPKPi, processMcMlBkg, "Process MC with ML only for background", false);

  void processMcMlAll(CollisionsWMcCentMult const& collisions,
                      SelectedCandidatesMcMl const&,
                      TypeMcCollisions const& mcCollisions,
                      MatchedGenCandidatesMc const& mcParticles,
                      TracksWPid const& tracks,
                      aod::BCs const& bcs)
  {
    rowsCommon.preProcessMcCollisions(mcCollisions, mcParticlesPerMcCollision, mcParticles);
    processCandidates<true, true, false, false>(collisions, candidatesMcMlAll, tracks, bcs);
    rowsCommon.processMcParticles(mcCollisions, mcParticlesPerMcCollision, mcParticles, mass);
  }
  PROCESS_SWITCH(HfDerivedDataCreatorLcToPKPi, processMcMlAll, "Process MC with ML", false);
};

WorkflowSpec defineDataProcessing(ConfigContext const& cfgc)
{
  return WorkflowSpec{adaptAnalysisTask<HfDerivedDataCreatorLcToPKPi>(cfgc)};
}<|MERGE_RESOLUTION|>--- conflicted
+++ resolved
@@ -44,32 +44,12 @@
 struct HfDerivedDataCreatorLcToPKPi {
   ProducesHfDerivedData rowsCommon;
   // Candidates
-<<<<<<< HEAD
-  Produces<o2::aod::Hf3PPars> rowCandidatePar;
-  Produces<o2::aod::Hf3PParEs> rowCandidateParE;
-  Produces<o2::aod::Hf3PSels> rowCandidateSel;
-  Produces<o2::aod::Hf3PMls> rowCandidateMl;
-  Produces<o2::aod::Hf3PIds> rowCandidateId;
-  Produces<o2::aod::Hf3PMcs> rowCandidateMc;
-=======
-  Produces<o2::aod::HfLcBases> rowCandidateBase;
   Produces<o2::aod::HfLcPars> rowCandidatePar;
   Produces<o2::aod::HfLcParEs> rowCandidateParE;
   Produces<o2::aod::HfLcSels> rowCandidateSel;
   Produces<o2::aod::HfLcMls> rowCandidateMl;
   Produces<o2::aod::HfLcIds> rowCandidateId;
   Produces<o2::aod::HfLcMcs> rowCandidateMc;
-  // Collisions
-  Produces<o2::aod::HfLcCollBases> rowCollBase;
-  Produces<o2::aod::HfLcCollIds> rowCollId;
-  // MC collisions
-  Produces<o2::aod::HfLcMcCollBases> rowMcCollBase;
-  Produces<o2::aod::HfLcMcCollIds> rowMcCollId;
-  Produces<o2::aod::HfLcMcRCollIds> rowMcRCollId;
-  // MC particles
-  Produces<o2::aod::HfLcPBases> rowParticleBase;
-  Produces<o2::aod::HfLcPIds> rowParticleId;
->>>>>>> 8705c031
 
   // Switches for filling tables
   ConfigurableHfDerivedData confDerData;
@@ -123,62 +103,7 @@
     if (std::accumulate(doprocess.begin(), doprocess.end(), 0) != 1) {
       LOGP(fatal, "Only one process function can be enabled at a time.");
     }
-<<<<<<< HEAD
     rowsCommon.init(confDerData);
-=======
-  }
-
-  template <bool isMC, typename T>
-  // void fillTablesCollision(const T& collision, int isEventReject, int runNumber)
-  void fillTablesCollision(const T& collision)
-  {
-    if (fillCollBase) {
-      rowCollBase(
-        collision.posX(),
-        collision.posY(),
-        collision.posZ(),
-        collision.numContrib(),
-        collision.centFT0A(),
-        collision.centFT0C(),
-        collision.centFT0M(),
-        collision.centFV0A(),
-        collision.multZeqNTracksPV());
-      // isEventReject,
-      // runNumber);
-    }
-    if (fillCollId) {
-      rowCollId(
-        collision.globalIndex());
-    }
-    if constexpr (isMC) {
-      if (fillMcRCollId && collision.has_mcCollision()) {
-        // Save rowCollBase.lastIndex() at key collision.mcCollisionId()
-        LOGF(debug, "Rec. collision %d: Filling derived-collision index %d for MC collision %d", collision.globalIndex(), rowCollBase.lastIndex(), collision.mcCollisionId());
-        matchedCollisions[collision.mcCollisionId()].push_back(rowCollBase.lastIndex()); // [] inserts an empty element if it does not exist
-      }
-    }
-  }
-
-  template <typename T>
-  void fillTablesMcCollision(const T& mcCollision)
-  {
-    if (fillMcCollBase) {
-      rowMcCollBase(
-        mcCollision.posX(),
-        mcCollision.posY(),
-        mcCollision.posZ(),
-        mcCollision.centFT0M());
-    }
-    if (fillMcCollId) {
-      rowMcCollId(
-        mcCollision.globalIndex());
-    }
-    if (fillMcRCollId) {
-      // Fill the table with the vector of indices of derived reconstructed collisions matched to mcCollision.globalIndex()
-      rowMcRCollId(
-        matchedCollisions[mcCollision.globalIndex()]);
-    }
->>>>>>> 8705c031
   }
 
   template <typename T, typename U>
