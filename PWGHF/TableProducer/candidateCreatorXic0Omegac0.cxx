// Copyright 2019-2020 CERN and copyright holders of ALICE O2.
// See https://alice-o2.web.cern.ch/copyright for details of the copyright holders.
// All rights not expressly granted are reserved.
//
// This software is distributed under the terms of the GNU General Public
// License v3 (GPL Version 3), copied verbatim in the file "COPYING".
//
// In applying this license CERN does not waive the privileges and immunities
// granted to it by virtue of its status as an Intergovernmental Organization
// or submit itself to any jurisdiction.

/// \file candidateCreatorXic0Omegac0.cxx
/// \brief Reconstruction of Omegac0 and Xic0 decays candidates
/// \author Federica Zanone <federica.zanone@cern.ch>, Heidelberg University
/// \author Yunfan Liu <yunfan.liu@cern.ch>, China University of Geosciences

#ifndef HomogeneousField
#define HomogeneousField
#endif

#include <iterator>
#include <memory>
#include <string>
#include <vector>

/// includes KFParticle
#include "KFParticle.h"
#include "KFParticleBase.h"
#include "KFPTrack.h"
#include "KFPVertex.h"
#include "KFVertex.h"

#include "CCDB/BasicCCDBManager.h"
#include "CommonConstants/PhysicsConstants.h"
#include "DataFormatsParameters/GRPMagField.h"
#include "DataFormatsParameters/GRPObject.h"
#include "DCAFitter/DCAFitterN.h"
#include "DetectorsBase/Propagator.h"
#include "Framework/AnalysisDataModel.h"
#include "Framework/AnalysisTask.h"
#include "Framework/ASoAHelpers.h"
#include "Framework/runDataProcessing.h"
#include "Framework/RunningWorkflowInfo.h"
#include "ReconstructionDataFormats/DCA.h"
#include "ReconstructionDataFormats/Track.h"
#include "ReconstructionDataFormats/V0.h"

#include "Common/Core/RecoDecay.h"
#include "Common/Core/trackUtilities.h"
#include "Common/DataModel/CollisionAssociationTables.h"
#include "Common/DataModel/EventSelection.h"
#include "Tools/KFparticle/KFUtilities.h"

#include "PWGLF/DataModel/LFStrangenessTables.h"

#include "PWGHF/Core/CentralityEstimation.h"
#include "PWGHF/Core/SelectorCuts.h"
#include "PWGHF/DataModel/CandidateReconstructionTables.h"
#include "PWGHF/DataModel/CandidateSelectionTables.h"
#include "PWGHF/Utils/utilsBfieldCCDB.h"
#include "PWGHF/Utils/utilsEvSelHf.h"

using namespace o2;
using namespace o2::track;
using namespace o2::analysis;
using namespace o2::aod;
using namespace o2::aod::cascdata;
using namespace o2::aod::v0data;
using namespace o2::aod::hf_track_index;
using namespace o2::hf_centrality;
using namespace o2::constants::physics;
using namespace o2::framework;
using namespace o2::framework::expressions;
using namespace o2::hf_evsel;

// Reconstruction of omegac0 and xic0 candidates
struct HfCandidateCreatorXic0Omegac0 {
  Produces<aod::HfCandToXiPi> rowCandToXiPi;
  Produces<aod::HfCandToOmegaPi> rowCandToOmegaPi;
  Produces<aod::HfCandToOmegaK> rowCandToOmegaK;
  Produces<aod::HfOmegacKf> kfCandidateData;
  Produces<aod::HfCandToXiPiKf> kfCandidateXicData;

  Configurable<bool> propagateToPCA{"propagateToPCA", false, "create tracks version propagated to PCA"};
  Configurable<bool> useAbsDCA{"useAbsDCA", true, "Minimise abs. distance rather than chi2"};
  Configurable<bool> useWeightedFinalPCA{"useWeightedFinalPCA", true, "Recalculate vertex position using track covariances, effective only if useAbsDCA is true"};
  Configurable<double> maxR{"maxR", 200., "reject PCA's above this radius"};
  Configurable<double> maxDZIni{"maxDZIni", 4., "reject (if>0) PCA candidate if tracks DZ exceeds threshold"};
  Configurable<double> maxDXYIni{"maxDXYIni", 4., "reject (if>0) PCA candidate if tracks DXY exceeds threshold"};
  Configurable<double> minParamChange{"minParamChange", 1.e-3, "stop iterations if largest change of any X is smaller than this"};
  Configurable<double> minRelChi2Change{"minRelChi2Change", 0.9, "stop iterations is chi2/chi2old > this"};
  Configurable<double> maxChi2{"maxChi2", 100., "discard vertices with chi2/Nprongs > this (or sum{DCAi^2}/Nprongs for abs. distance minimization)"};
  Configurable<bool> refitWithMatCorr{"refitWithMatCorr", true, "when doing propagateTracksToVertex, propagate tracks to vtx with material corrections and rerun minimization"};
  Configurable<bool> rejDiffCollTrack{"rejDiffCollTrack", true, "Reject tracks coming from different collisions"};

  // magnetic field setting from CCDB
  Configurable<bool> isRun2{"isRun2", false, "enable Run 2 or Run 3 GRP objects for magnetic field"};
  Configurable<std::string> ccdbUrl{"ccdbUrl", "http://alice-ccdb.cern.ch", "url of the ccdb repository"};
  Configurable<std::string> ccdbPathLut{"ccdbPathLut", "GLO/Param/MatLUT", "Path for LUT parametrization"};
  Configurable<std::string> ccdbPathGrp{"ccdbPathGrp", "GLO/GRP/GRP", "Path of the grp file (Run 2)"};
  Configurable<std::string> ccdbPathGrpMag{"ccdbPathGrpMag", "GLO/Config/GRPMagField", "CCDB path of the GRPMagField object (Run 3)"};

  // KFParticle process setting
  //  V0 cuts
  Configurable<float> lambdaMassWindow{"lambdaMassWindow", 0.0075, "Distance from Lambda mass"};
  // cascade cuts
  Configurable<double> massToleranceCascade{"massToleranceCascade", 0.01, "Invariant mass tolerance for cascade"};
  // for KF particle operation
  Configurable<int> kfConstructMethod{"kfConstructMethod", 2, "KF Construct Method"};
  Configurable<bool> kfUseV0MassConstraint{"kfUseV0MassConstraint", false, "KF: use Lambda mass constraint"};
  Configurable<bool> kfUseCascadeMassConstraint{"kfUseCascadeMassConstraint", false, "KF: use Cascade mass constraint"};

  HfEventSelection hfEvSel;        // event selection and monitoring
  o2::vertexing::DCAFitterN<2> df; // 2-prong vertex fitter to build the omegac/xic vertex
  Service<o2::ccdb::BasicCCDBManager> ccdb;
  o2::base::MatLayerCylSet* lut;
  o2::base::Propagator::MatCorrType matCorr = o2::base::Propagator::MatCorrType::USEMatCorrLUT;
  int runNumber{-1};
  double magneticField{0.};

  using MyCascTable = soa::Join<aod::CascDatas, aod::CascCovs>;
  using MyTraCascTable = soa::Join<aod::TraCascDatas, aod::TraCascCovs>; // to use strangeness tracking
  using CascadesLinked = soa::Join<Cascades, CascDataLink>;
  using TraCascadesLinked = soa::Join<Cascades, TraCascDataLink>;
  using MyV0Table = soa::Join<aod::V0Datas, aod::V0Covs>;
  using MyLFTracksWCov = soa::Join<TracksIU, TracksCovIU>;

  using MyKfTracks = soa::Join<aod::TracksWCovDcaExtra, aod::TracksPidPi, aod::TracksPidPr, aod::TracksPidKa>;
  using MyKfCascTable = soa::Join<KFCascDatas, aod::KFCascCovs>;
  using KFCascadesLinked = soa::Join<aod::Cascades, aod::KFCascDataLink>;

  std::shared_ptr<TH1> hInvMassCharmBaryonToXiPi, hInvMassCharmBaryonToOmegaPi, hInvMassCharmBaryonToOmegaK, hFitterStatusToXiPi, hFitterStatusToOmegaPi, hFitterStatusToOmegaK, hCandidateCounterToXiPi, hCandidateCounterToOmegaPi, hCandidateCounterToOmegaK, hCascadesCounterToXiPi, hCascadesCounterToOmegaPi, hCascadesCounterToOmegaK;

  HistogramRegistry registry{"registry"};
  // Helper struct to pass  information
  struct {
    float chi2GeoV0;
    float ldlV0;
    float chi2TopoV0ToPv;
    float chi2GeoCasc;
    float ldlCasc;
    float chi2TopoCascToPv;
    float decayLenXYLambda;
    float decayLenXYCasc;
    float cosPaV0ToCasc;
    float cosPaXYV0ToCasc;
    float cosPaV0ToPv;
    float cosPaXYV0ToPv;
    float cosPaCascToOmegac;
    float cosPaXYCascToOmegac;
    float cosPaCascToPv;
    float cosPaXYCascToPv;
    float massV0;
    float massCasc;
    float ptPiFromOmegac;
    float ptOmegac;
    float rapOmegac;
    float massOmegac;
    float cosThetaStarPiFromOmegac;
    float chi2TopoPiFromOmegacToPv;
    float kfDcaXYPiFromOmegac;
    float chi2TopoV0ToCasc;
    float chi2TopoCascToOmegac;
    float decayLenXYOmegac;
    float chi2GeoOmegac;
    float kfDcaV0Dau;
    float kfDcaCascDau;
    float kfDcaOmegacDau;
    float kfDcaXYCascToPv;
    float chi2TopoOmegacToPv;
    float cosPaOmegacToPv;
    float cosPaXYOmegacToPv;
    float ldlOmegac;
    float ctV0;
    float ctCasc;
    float ctOmegac;
    float chi2MassV0;
    float chi2MassCasc;
    float etaOmegac;
  } kfOmegac0Candidate;

  struct {
    float chi2GeoV0;
    float ldlV0;
    float chi2TopoV0ToPv;
    float chi2GeoCasc;
    float ldlCasc;
    float chi2TopoCascToPv;
    float decayLenXYLambda;
    float decayLenXYCasc;
    float cosPaV0ToCasc;
    float cosPaXYV0ToCasc;
    float cosPaV0ToPv;
    float cosPaXYV0ToPv;
    float cosPaCascToXic;
    float cosPaXYCascToXic;
    float cosPaCascToPv;
    float cosPaXYCascToPv;
    float massV0;
    float massCasc;
    float ptPiFromXic;
    float ptXic;
    float rapXic;
    float massXic;
    float cosThetaStarPiFromXic;
    float chi2TopoPiFromXicToPv;
    float kfDcaXYPiFromXic;
    float chi2TopoV0ToCasc;
    float chi2TopoCascToXic;
    float decayLenXYXic;
    float chi2GeoXic;
    float kfDcaV0Dau;
    float kfDcaCascDau;
    float kfDcaXicDau;
    float kfDcaXYCascToPv;
    float chi2TopoXicToPv;
    float cosPaXicToPv;
    float cosPaXYXicToPv;
    float ldlXic;
    float ctV0;
    float ctCasc;
    float ctXic;
    float ctOmegac;
    float chi2MassV0;
    float chi2MassCasc;
    float etaXic;
  } kfXic0Candidate;
  void init(InitContext const&)
  {
    std::array<bool, 12> allProcesses = {doprocessNoCentToXiPi, doprocessNoCentToXiPiTraCasc, doprocessCentFT0CToXiPi, doprocessCentFT0MToXiPi, doprocessNoCentToOmegaPi, doprocessOmegacToOmegaPiWithKFParticle, doprocessCentFT0CToOmegaPi, doprocessCentFT0MToOmegaPi, doprocessNoCentToOmegaK, doprocessCentFT0CToOmegaK, doprocessCentFT0MToOmegaK, doprocessXicToXiPiWithKFParticle};
    if (std::accumulate(allProcesses.begin(), allProcesses.end(), 0) == 0) {
      LOGP(fatal, "No process function enabled, please select one for at least one channel.");
    }

    std::array<bool, 5> processesToXiPi = {doprocessNoCentToXiPi, doprocessNoCentToXiPiTraCasc, doprocessCentFT0CToXiPi, doprocessCentFT0MToXiPi, doprocessXicToXiPiWithKFParticle};
    if (std::accumulate(processesToXiPi.begin(), processesToXiPi.end(), 0) > 1) {
      LOGP(fatal, "One and only one ToXiPi process function must be enabled at a time.");
    }
    std::array<bool, 4> processesToOmegaPi = {doprocessNoCentToOmegaPi, doprocessCentFT0CToOmegaPi, doprocessCentFT0MToOmegaPi, doprocessOmegacToOmegaPiWithKFParticle};
    if (std::accumulate(processesToOmegaPi.begin(), processesToOmegaPi.end(), 0) > 1) {
      LOGP(fatal, "One and only one process ToOmegaPi function must be enabled at a time.");
    }
    std::array<bool, 3> processesToOmegaK = {doprocessNoCentToOmegaK, doprocessCentFT0CToOmegaK, doprocessCentFT0MToOmegaK};
    if (std::accumulate(processesToOmegaK.begin(), processesToOmegaK.end(), 0) > 1) {
      LOGP(fatal, "One and only one process ToOmegaK function must be enabled at a time.");
    }

    std::array<bool, 3> processesCollisions = {doprocessCollisions, doprocessCollisionsCentFT0C, doprocessCollisionsCentFT0M};
    const int nProcessesCollisions = std::accumulate(processesCollisions.begin(), processesCollisions.end(), 0);
    if (nProcessesCollisions > 1) {
      LOGP(fatal, "At most one process function for collision monitoring can be enabled at a time.");
    }
    if (nProcessesCollisions == 1) {
      if ((doprocessNoCentToXiPi && !doprocessCollisions) || (doprocessNoCentToXiPiTraCasc && !doprocessCollisions) || (doprocessNoCentToOmegaPi && !doprocessCollisions) || (doprocessNoCentToOmegaK && !doprocessCollisions) || (doprocessOmegacToOmegaPiWithKFParticle && !doprocessCollisions) || (doprocessXicToXiPiWithKFParticle && !doprocessCollisions)) {
        LOGP(fatal, "Process function for collision monitoring not correctly enabled. Did you enable \"processCollisions\"?");
      }
      if ((doprocessCentFT0CToXiPi && !doprocessCollisionsCentFT0C) || (doprocessCentFT0CToOmegaPi && !doprocessCollisionsCentFT0C) || (doprocessCentFT0CToOmegaK && !doprocessCollisionsCentFT0C)) {
        LOGP(fatal, "Process function for collision monitoring not correctly enabled. Did you enable \"processCollisionsCentFT0C\"?");
      }
      if ((doprocessCentFT0MToXiPi && !doprocessCollisionsCentFT0M) || (doprocessCentFT0MToOmegaPi && !doprocessCollisionsCentFT0M) || (doprocessCentFT0MToOmegaK && !doprocessCollisionsCentFT0M)) {
        LOGP(fatal, "Process function for collision monitoring not correctly enabled. Did you enable \"processCollisionsCentFT0M\"?");
      }
    }

    hInvMassCharmBaryonToXiPi = registry.add<TH1>("hInvMassCharmBaryonToXiPi", "Charm baryon invariant mass - #Xi #pi decay;inv. mass (GeV/#it{c}^{2});entries", {HistType::kTH1D, {{500, 2.2, 3.1}}});
    hInvMassCharmBaryonToOmegaPi = registry.add<TH1>("hInvMassCharmBaryonToOmegaPi", "Charm baryon invariant mass - #Omega #pi decay;inv. mass (GeV/#it{c}^{2});entries", {HistType::kTH1D, {{500, 2.2, 3.1}}});
    hInvMassCharmBaryonToOmegaK = registry.add<TH1>("hInvMassCharmBaryonToOmegaK", "Charm baryon invariant mass - #Omega K decay;inv. mass (GeV/#it{c}^{2});entries", {HistType::kTH1D, {{500, 2.2, 3.1}}});
    hFitterStatusToXiPi = registry.add<TH1>("hFitterStatusToXiPi", "Charm DCAFitter status - #Xi #pi vtx;status;entries", {HistType::kTH1D, {{3, -0.5, 2.5}}});                                // 0 --> vertex(es) found, 1 --> exception found, 2 --> no vertex found (but no exception)
    hFitterStatusToOmegaPi = registry.add<TH1>("hFitterStatusToOmegaPi", "Charm DCAFitter status - #Omega #pi vtx ;status;entries", {HistType::kTH1D, {{3, -0.5, 2.5}}});                      // 0 --> vertex(es) found, 1 --> exception found, 2 --> no vertex found (but no exception)
    hFitterStatusToOmegaK = registry.add<TH1>("hFitterStatusToOmegaK", "Charm DCAFitter status - #Omega K vtx;status;entries", {HistType::kTH1D, {{3, -0.5, 2.5}}});                           // 0 --> vertex(es) found, 1 --> exception found, 2 --> no vertex found (but no exception)
    hCandidateCounterToXiPi = registry.add<TH1>("hCandidateCounterToXiPi", "Candidate counter wrt derived data - #Xi #pi decay;status;entries", {HistType::kTH1D, {{4, -0.5, 3.5}}});          // 0 --> candidates in derived data table, 1 --> candidates passing testbit selection, 2 --> candidates passing fitter step 3 --> candidates filled in new table
    hCandidateCounterToOmegaPi = registry.add<TH1>("hCandidateCounterToOmegaPi", "Candidate counter wrt derived data - #Omega #pi decay;status;entries", {HistType::kTH1D, {{4, -0.5, 3.5}}}); // 0 --> candidates in derived data table, 1 --> candidates passing testbit selection, 2 --> candidates passing fitter step 3 --> candidates filled in new table
    hCandidateCounterToOmegaK = registry.add<TH1>("hCandidateCounterToOmegaK", "Candidate counter wrt derived data - #Omega K decay;status;entries", {HistType::kTH1D, {{4, -0.5, 3.5}}});     // 0 --> candidates in derived data table, 1 --> candidates passing testbit selection, 2 --> candidates passing fitter step 3 --> candidates filled in new table
    hCascadesCounterToXiPi = registry.add<TH1>("hCascadesCounterToXiPi", "Cascades counter wrt derived data - #Xi #pi decay;status;entries", {HistType::kTH1D, {{2, -0.5, 1.5}}});             // 0 --> cascades in derived data table (and stored in AOD table), 1 --> cascades in derived data table and also accessible in cascData table
    hCascadesCounterToOmegaPi = registry.add<TH1>("hCascadesCounterToOmegaPi", "Cascades counter wrt derived data - #Omega #pi decay;status;entries", {HistType::kTH1D, {{2, -0.5, 1.5}}});    // 0 --> cascades in derived data table (and stored in AOD table), 1 --> cascades in derived data table and also accessible in cascData table
    hCascadesCounterToOmegaK = registry.add<TH1>("hCascadesCounterToOmegaK", "Cascades counter wrt derived data - #Omega K decay;status;entries", {HistType::kTH1D, {{2, -0.5, 1.5}}});        // 0 --> cascades in derived data table (and stored in AOD table), 1 --> cascades in derived data table and also accessible in cascData table

    // KFparticle variables hist
    registry.add("hKFParticleV0TopoChi2", "hKFParticleV0TopoChi2", kTH1D, {{1000, -0.10f, 100.0f}});
    registry.add("hKFParticleCascTopoChi2", "hKFParticleCascTopoChi2", kTH1D, {{1000, -0.1f, 100.0f}});
    registry.add("hKFParticleCascBachTopoChi2", "hKFParticleCascBachTopoChi2", kTH1D, {{1000, -0.1f, 100.0f}});
    registry.add("hKFParticleDcaCharmBaryonDau", "hKFParticleDcaCharmBaryonDau", kTH1D, {{1000, -0.1f, 100.0f}});
    registry.add("hKFParticleDcaXYV0DauToPv", "hKFParticleDcaXYV0DauToPv", kTH1D, {{1000, -0.1f, 100.0f}});
    registry.add("hKFParticleDcaXYCascBachToPv", "hKFParticleDcaXYCascBachToPv", kTH1D, {{1000, -0.1f, 100.0f}});
    registry.add("hKfLambda_ldl", "hKfLambda_ldl", kTH1D, {{1000, 0.0f, 1000.0f}});
    registry.add("hKfOmega_ldl", "hKfOmega_ldl", kTH1D, {{1000, 0.0f, 1000.0f}});
    registry.add("hKfXi_ldl", "hKfXi_ldl", kTH1D, {{1000, 0.0f, 1000.0f}});
    registry.add("hKfOmegaC0_ldl", "hKfOmegaC0_ldl", kTH1D, {{1000, 0.0f, 1000.0f}});
    registry.add("hKfXiC0_ldl", "hKfXiC0_ldl", kTH1D, {{1000, 0.0f, 1000.0f}});
    registry.add("hDcaXYCascadeToPVKf", "hDcaXYCascadeToPVKf", kTH1D, {{1000, 0.0f, 2.0f}});
    registry.add("hInvMassOmegaMinus", "hInvMassOmegaMinus", kTH1D, {{1000, 1.6f, 2.0f}});
    registry.add("hInvMassXiMinus", "hInvMassXiMinus", kTH1D, {{1000, 1.25f, 1.65f}});

    hfEvSel.addHistograms(registry); // collision monitoring

    df.setPropagateToPCA(propagateToPCA);
    df.setMaxR(maxR);
    df.setMaxDZIni(maxDZIni);
    df.setMaxDXYIni(maxDXYIni);
    df.setMinParamChange(minParamChange);
    df.setMinRelChi2Change(minRelChi2Change);
    df.setMaxChi2(maxChi2);
    df.setUseAbsDCA(useAbsDCA);
    df.setWeightedFinalPCA(useWeightedFinalPCA);
    df.setRefitWithMatCorr(refitWithMatCorr);

    ccdb->setURL(ccdbUrl);
    ccdb->setCaching(true);
    ccdb->setLocalObjectValidityChecking();
    lut = o2::base::MatLayerCylSet::rectifyPtrFromFile(ccdb->get<o2::base::MatLayerCylSet>(ccdbPathLut));
    runNumber = 0;
  }

  template <o2::hf_centrality::CentralityEstimator centEstimator, int decayChannel, typename Coll, typename Hist, typename TCascTable, typename TCascLinkTable>
  void runXic0Omegac0Creator(Coll const&,
                             aod::BCsWithTimestamps const& /*bcWithTimeStamps*/,
                             MyLFTracksWCov const& lfTracks,
                             TracksWCovDca const& tracks,
                             TCascTable const&, TCascLinkTable const&,
                             aod::HfCascLf2Prongs const& candidates,
                             Hist& hInvMassCharmBaryon,
                             Hist& hFitterStatus,
                             Hist& hCandidateCounter,
                             Hist& hCascadesCounter)
  {

    if constexpr (decayChannel != hf_cand_casc_lf::DecayType2Prong::XiczeroOmegaczeroToXiPi && decayChannel != hf_cand_casc_lf::DecayType2Prong::OmegaczeroToOmegaPi && decayChannel != hf_cand_casc_lf::DecayType2Prong::OmegaczeroToOmegaK) {
      LOGP(fatal, "Decay channel not recognized!");
    }

    for (const auto& cand : candidates) {

      hCandidateCounter->Fill(0);

      if constexpr (decayChannel == hf_cand_casc_lf::DecayType2Prong::XiczeroOmegaczeroToXiPi) {
        if (!TESTBIT(cand.hfflag(), aod::hf_cand_casc_lf::DecayType2Prong::XiczeroOmegaczeroToXiPi)) {
          continue;
        }
      } else if constexpr (decayChannel == hf_cand_casc_lf::DecayType2Prong::OmegaczeroToOmegaPi) {
        if (!TESTBIT(cand.hfflag(), aod::hf_cand_casc_lf::DecayType2Prong::OmegaczeroToOmegaPi)) {
          continue;
        }
      } else if constexpr (decayChannel == hf_cand_casc_lf::DecayType2Prong::OmegaczeroToOmegaK) {
        if (!TESTBIT(cand.hfflag(), aod::hf_cand_casc_lf::DecayType2Prong::OmegaczeroToOmegaK)) {
          continue;
        }
      }

      hCandidateCounter->Fill(1);

      auto collision = cand.collision_as<Coll>();
      float centrality{-1.f};
      const auto rejectionMask = hfEvSel.getHfCollisionRejectionMask<true, centEstimator, aod::BCsWithTimestamps>(collision, centrality, ccdb, registry);
      if (rejectionMask != 0) {
        /// at least one event selection not satisfied --> reject the candidate
        continue;
      }

      // set the magnetic field from CCDB
      auto bc = collision.template bc_as<aod::BCsWithTimestamps>();
      if (runNumber != bc.runNumber()) {
        LOG(info) << ">>>>>>>>>>>> Current run number: " << runNumber;
        initCCDB(bc, runNumber, ccdb, isRun2 ? ccdbPathGrp : ccdbPathGrpMag, lut, isRun2);
        magneticField = o2::base::Propagator::Instance()->getNominalBz();
        LOG(info) << ">>>>>>>>>>>> Magnetic field: " << magneticField;
        runNumber = bc.runNumber();
      }
      df.setBz(magneticField);

      auto trackCharmBachelorId = cand.prong0Id();
      auto trackCharmBachelor = tracks.rawIteratorAt(trackCharmBachelorId);

      auto cascAodElement = cand.template cascade_as<TCascLinkTable>();
      hCascadesCounter->Fill(0);
      int v0index = cascAodElement.v0Id();

      // check if the cascade from AO2D has data
      bool hasData = false;
      if constexpr (requires { cascAodElement.cascDataId(); }) { // check if it's the CascDataLink
        if (cascAodElement.has_cascData()) {
          hasData = true;
        }
      }
      if constexpr (requires { cascAodElement.traCascDataId(); }) { // check if it's the TraCascDataLink
        if (cascAodElement.has_traCascData()) {
          hasData = true;
        }
      }
      if (!hasData) {
        continue;
      }

      typename TCascTable::iterator casc;
      if constexpr (requires { cascAodElement.cascDataId(); }) { // check if it's the CascDataLink
        casc = cascAodElement.template cascData_as<TCascTable>();
      }
      if constexpr (requires { cascAodElement.traCascDataId(); }) { // check if it's the TraCascDataLink
        casc = cascAodElement.template traCascData_as<TCascTable>();
      }

      hCascadesCounter->Fill(1);
      auto trackCascDauChargedId = casc.bachelorId();                           // pion <- xi track
      auto trackV0Dau0Id = casc.posTrackId();                                   // V0 positive daughter track
      auto trackV0Dau1Id = casc.negTrackId();                                   // V0 negative daughter track
      auto trackCascDauCharged = lfTracks.rawIteratorAt(trackCascDauChargedId); // pion <- xi track
      auto trackV0Dau0 = lfTracks.rawIteratorAt(trackV0Dau0Id);                 // V0 positive daughter track
      auto trackV0Dau1 = lfTracks.rawIteratorAt(trackV0Dau1Id);                 // V0 negative daughter track

      //-------------------------- V0 info---------------------------
      // pseudorapidity
      float pseudorapV0Dau0 = casc.positiveeta();
      float pseudorapV0Dau1 = casc.negativeeta();

      // info from LF table
      std::array<float, 3> pVecV0 = {casc.pxlambda(), casc.pylambda(), casc.pzlambda()};
      std::array<float, 3> vertexV0 = {casc.xlambda(), casc.ylambda(), casc.zlambda()};
      std::array<float, 3> pVecV0Dau0 = {casc.pxpos(), casc.pypos(), casc.pzpos()};
      std::array<float, 3> pVecV0Dau1 = {casc.pxneg(), casc.pyneg(), casc.pzneg()};

      //-------------------reconstruct cascade track------------------
      // pseudorapidity
      float pseudorapCascBachelor = casc.bacheloreta();

      // info from LF table
      std::array<float, 3> vertexCasc = {casc.x(), casc.y(), casc.z()};
      std::array<float, 3> pVecCasc = {casc.px(), casc.py(), casc.pz()};
      std::array<float, 21> covCasc = {0.};
      constexpr int MomInd[6] = {9, 13, 14, 18, 19, 20}; // cov matrix elements for momentum component
      for (int i = 0; i < 6; i++) {
        covCasc[MomInd[i]] = casc.momentumCovMat()[i];
        covCasc[i] = casc.positionCovMat()[i];
      }
      // create cascade track
      o2::track::TrackParCov trackCasc;
      if (trackCascDauCharged.sign() > 0) {
        trackCasc = o2::track::TrackParCov(vertexCasc, pVecCasc, covCasc, 1, true);
      } else if (trackCascDauCharged.sign() < 0) {
        trackCasc = o2::track::TrackParCov(vertexCasc, pVecCasc, covCasc, -1, true);
      } else {
        continue;
      }
      trackCasc.setAbsCharge(1);
      if constexpr (decayChannel == hf_cand_casc_lf::DecayType2Prong::XiczeroOmegaczeroToXiPi) {
        trackCasc.setPID(o2::track::PID::XiMinus);
      } else {
        trackCasc.setPID(o2::track::PID::OmegaMinus);
      }

      std::array<float, 3> pVecCascBachelor = {casc.pxbach(), casc.pybach(), casc.pzbach()};

      //------------reconstruct charm baryon decay vtx---------------
      auto trackParVarCharmBachelor = getTrackParCov(trackCharmBachelor); // charm bachelor pion track to be processed with DCAFitter

      // reconstruct charm baryon with DCAFitter
      int nVtxFromFitterCharmBaryon = 0;
      try {
        nVtxFromFitterCharmBaryon = df.process(trackCasc, trackParVarCharmBachelor);
      } catch (...) {
        LOG(error) << "Exception caught in charm DCA fitter process call!";
        hFitterStatus->Fill(1);
        continue;
      }
      if (nVtxFromFitterCharmBaryon == 0) {
        hFitterStatus->Fill(2);
        continue;
      }
      hFitterStatus->Fill(0);
      hCandidateCounter->Fill(2);
      auto vertexCharmBaryonFromFitter = df.getPCACandidate();
      std::array<float, 3> pVecCascAsD;
      std::array<float, 3> pVecCharmBachelorAsD;
      df.propagateTracksToVertex();
      if (!df.isPropagateTracksToVertexDone()) {
        continue;
      }
      df.getTrack(0).getPxPyPzGlo(pVecCascAsD);
      df.getTrack(1).getPxPyPzGlo(pVecCharmBachelorAsD);
      std::array<float, 3> pVecCharmBaryon = {pVecCascAsD[0] + pVecCharmBachelorAsD[0], pVecCascAsD[1] + pVecCharmBachelorAsD[1], pVecCascAsD[2] + pVecCharmBachelorAsD[2]};

      std::array<float, 3> coordVtxCharmBaryon = df.getPCACandidatePos();
      std::array<float, 6> covVtxCharmBaryon = df.calcPCACovMatrixFlat();

      // pseudorapidity
      float pseudorapCharmBachelor = trackCharmBachelor.eta();

      // primary vertex of the collision
      auto primaryVertex = getPrimaryVertex(collision); // get the associated covariance matrix with auto covMatrixPV = primaryVertex.getCov();
      std::array<float, 3> pvCoord = {collision.posX(), collision.posY(), collision.posZ()};

      // DCAxy and DCAz (computed with propagateToDCABxByBz method)
      o2::dataformats::DCA impactParameterV0Dau0;
      o2::dataformats::DCA impactParameterV0Dau1;
      o2::dataformats::DCA impactParameterCascDauCharged;
      auto trackParVarV0Dau0 = getTrackParCov(trackV0Dau0);
      auto trackParVarV0Dau1 = getTrackParCov(trackV0Dau1);
      auto trackParVarCascDauCharged = getTrackParCov(trackCascDauCharged);
      o2::base::Propagator::Instance()->propagateToDCABxByBz(primaryVertex, trackParVarV0Dau0, 2.f, matCorr, &impactParameterV0Dau0);
      o2::base::Propagator::Instance()->propagateToDCABxByBz(primaryVertex, trackParVarV0Dau1, 2.f, matCorr, &impactParameterV0Dau1);
      o2::base::Propagator::Instance()->propagateToDCABxByBz(primaryVertex, trackParVarCascDauCharged, 2.f, matCorr, &impactParameterCascDauCharged);
      float dcaxyV0Dau0 = impactParameterV0Dau0.getY();
      float dcaxyV0Dau1 = impactParameterV0Dau1.getY();
      float dcaxyCascBachelor = impactParameterCascDauCharged.getY();
      float dcazV0Dau0 = impactParameterV0Dau0.getZ();
      float dcazV0Dau1 = impactParameterV0Dau1.getZ();
      float dcazCascBachelor = impactParameterCascDauCharged.getZ();

      // impact parameters
      o2::dataformats::DCA impactParameterCasc;
      o2::dataformats::DCA impactParameterCharmBachelor;
      o2::base::Propagator::Instance()->propagateToDCABxByBz(primaryVertex, trackCasc, 2.f, matCorr, &impactParameterCasc);
      o2::base::Propagator::Instance()->propagateToDCABxByBz(primaryVertex, trackParVarCharmBachelor, 2.f, matCorr, &impactParameterCharmBachelor);
      float impactParBachFromCharmBaryonXY = impactParameterCharmBachelor.getY();
      float impactParBachFromCharmBaryonZ = impactParameterCharmBachelor.getZ();

      // invariant mass under the hypothesis of particles ID corresponding to the decay chain
      float mLambda = casc.mLambda(); // from LF table, V0 mass under lambda hypothesis
      float mCasc = 0.;
      if constexpr (decayChannel == hf_cand_casc_lf::DecayType2Prong::XiczeroOmegaczeroToXiPi) {
        mCasc = casc.mXi();
      } else {
        mCasc = casc.mOmega();
      }
      auto arrMassCharmBaryon = std::array{0., 0.};
      if constexpr (decayChannel == hf_cand_casc_lf::DecayType2Prong::XiczeroOmegaczeroToXiPi) {
        arrMassCharmBaryon = {MassXiMinus, MassPiPlus};
      } else if constexpr (decayChannel == hf_cand_casc_lf::DecayType2Prong::OmegaczeroToOmegaPi) {
        arrMassCharmBaryon = {MassOmegaMinus, MassPiPlus};
      } else {
        arrMassCharmBaryon = {MassOmegaMinus, MassKPlus};
      }
      float mCharmBaryon = RecoDecay::m(std::array{pVecCascAsD, pVecCharmBachelorAsD}, arrMassCharmBaryon);

      // computing cosPA
      float cpaV0 = casc.v0cosPA(collision.posX(), collision.posY(), collision.posZ());
      float cpaCharmBaryon = RecoDecay::cpa(pvCoord, coordVtxCharmBaryon, pVecCharmBaryon);
      float cpaCasc = casc.casccosPA(collision.posX(), collision.posY(), collision.posZ());
      float cpaxyV0 = RecoDecay::cpaXY(pvCoord, vertexV0, pVecV0);
      float cpaxyCharmBaryon = RecoDecay::cpaXY(pvCoord, coordVtxCharmBaryon, pVecCharmBaryon);
      float cpaxyCasc = RecoDecay::cpaXY(pvCoord, vertexCasc, pVecCasc);

      // computing decay length and ctau
      float decLenCharmBaryon = RecoDecay::distance(pvCoord, coordVtxCharmBaryon);
      float decLenCascade = RecoDecay::distance(coordVtxCharmBaryon, vertexCasc);
      float decLenV0 = RecoDecay::distance(vertexCasc, vertexV0);

      double phiCharmBaryon, thetaCharmBaryon;
      getPointDirection(std::array{primaryVertex.getX(), primaryVertex.getY(), primaryVertex.getZ()}, coordVtxCharmBaryon, phiCharmBaryon, thetaCharmBaryon);
      auto errorDecayLengthCharmBaryon = std::sqrt(getRotatedCovMatrixXX(primaryVertex.getCov(), phiCharmBaryon, thetaCharmBaryon) + getRotatedCovMatrixXX(covVtxCharmBaryon, phiCharmBaryon, thetaCharmBaryon));
      auto errorDecayLengthXYCharmBaryon = std::sqrt(getRotatedCovMatrixXX(primaryVertex.getCov(), phiCharmBaryon, 0.) + getRotatedCovMatrixXX(covVtxCharmBaryon, phiCharmBaryon, 0.));

      float ctOmegac = RecoDecay::ct(pVecCharmBaryon, decLenCharmBaryon, MassOmegaC0);
      float ctXic = RecoDecay::ct(pVecCharmBaryon, decLenCharmBaryon, MassXiC0);
      float ctCascade = 0.;
      if constexpr (decayChannel == hf_cand_casc_lf::DecayType2Prong::XiczeroOmegaczeroToXiPi) {
        ctCascade = RecoDecay::ct(pVecCasc, decLenCascade, MassXiMinus);
      } else {
        ctCascade = RecoDecay::ct(pVecCasc, decLenCascade, MassOmegaMinus);
      }
      float ctV0 = RecoDecay::ct(pVecV0, decLenV0, MassLambda0);

      // computing eta
      float pseudorapCharmBaryon = RecoDecay::eta(pVecCharmBaryon);
      float pseudorapCascade = RecoDecay::eta(pVecCasc);
      float pseudorapV0 = RecoDecay::eta(pVecV0);

      // DCA between daughters
      float dcaCascDau = casc.dcacascdaughters();
      float dcaV0Dau = casc.dcaV0daughters();
      float dcaCharmBaryonDau = std::sqrt(df.getChi2AtPCACandidate());

      // fill test histograms
      hInvMassCharmBaryon->Fill(mCharmBaryon);
      hCandidateCounter->Fill(3);

      // fill the table
      if constexpr (decayChannel == hf_cand_casc_lf::DecayType2Prong::XiczeroOmegaczeroToXiPi) {
        rowCandToXiPi(collision.globalIndex(),
                      pvCoord[0], pvCoord[1], pvCoord[2],
                      vertexCharmBaryonFromFitter[0], vertexCharmBaryonFromFitter[1], vertexCharmBaryonFromFitter[2],
                      vertexCasc[0], vertexCasc[1], vertexCasc[2],
                      vertexV0[0], vertexV0[1], vertexV0[2],
                      trackCascDauCharged.sign(),
                      covVtxCharmBaryon[0], covVtxCharmBaryon[1], covVtxCharmBaryon[2], covVtxCharmBaryon[3], covVtxCharmBaryon[4], covVtxCharmBaryon[5],
                      pVecCharmBaryon[0], pVecCharmBaryon[1], pVecCharmBaryon[2],
                      pVecCascAsD[0], pVecCascAsD[1], pVecCascAsD[2],
                      pVecCharmBachelorAsD[0], pVecCharmBachelorAsD[1], pVecCharmBachelorAsD[2],
                      pVecV0[0], pVecV0[1], pVecV0[2],
                      pVecCascBachelor[0], pVecCascBachelor[1], pVecCascBachelor[2],
                      pVecV0Dau0[0], pVecV0Dau0[1], pVecV0Dau0[2],
                      pVecV0Dau1[0], pVecV0Dau1[1], pVecV0Dau1[2],
                      impactParameterCasc.getY(), impactParBachFromCharmBaryonXY,
                      impactParameterCasc.getZ(), impactParBachFromCharmBaryonZ,
                      std::sqrt(impactParameterCasc.getSigmaY2()), std::sqrt(impactParameterCharmBachelor.getSigmaY2()),
                      v0index, casc.posTrackId(), casc.negTrackId(),
                      casc.cascadeId(), trackCharmBachelor.globalIndex(), casc.bachelorId(),
                      mLambda, mCasc, mCharmBaryon,
                      cpaV0, cpaCharmBaryon, cpaCasc, cpaxyV0, cpaxyCharmBaryon, cpaxyCasc,
                      ctOmegac, ctCascade, ctV0, ctXic,
                      pseudorapV0Dau0, pseudorapV0Dau1, pseudorapCascBachelor, pseudorapCharmBachelor,
                      pseudorapCharmBaryon, pseudorapCascade, pseudorapV0,
                      dcaxyV0Dau0, dcaxyV0Dau1, dcaxyCascBachelor,
                      dcazV0Dau0, dcazV0Dau1, dcazCascBachelor,
                      dcaCascDau, dcaV0Dau, dcaCharmBaryonDau,
                      decLenCharmBaryon, decLenCascade, decLenV0, errorDecayLengthCharmBaryon, errorDecayLengthXYCharmBaryon);

      } else if constexpr (decayChannel == hf_cand_casc_lf::DecayType2Prong::OmegaczeroToOmegaPi) {
        rowCandToOmegaPi(collision.globalIndex(),
                         pvCoord[0], pvCoord[1], pvCoord[2],
                         vertexCharmBaryonFromFitter[0], vertexCharmBaryonFromFitter[1], vertexCharmBaryonFromFitter[2],
                         vertexCasc[0], vertexCasc[1], vertexCasc[2],
                         vertexV0[0], vertexV0[1], vertexV0[2],
                         trackCascDauCharged.sign(),
                         covVtxCharmBaryon[0], covVtxCharmBaryon[1], covVtxCharmBaryon[2], covVtxCharmBaryon[3], covVtxCharmBaryon[4], covVtxCharmBaryon[5],
                         pVecCharmBaryon[0], pVecCharmBaryon[1], pVecCharmBaryon[2],
                         pVecCascAsD[0], pVecCascAsD[1], pVecCascAsD[2],
                         pVecCharmBachelorAsD[0], pVecCharmBachelorAsD[1], pVecCharmBachelorAsD[2],
                         pVecV0[0], pVecV0[1], pVecV0[2],
                         pVecCascBachelor[0], pVecCascBachelor[1], pVecCascBachelor[2],
                         pVecV0Dau0[0], pVecV0Dau0[1], pVecV0Dau0[2],
                         pVecV0Dau1[0], pVecV0Dau1[1], pVecV0Dau1[2],
                         impactParameterCasc.getY(), impactParBachFromCharmBaryonXY,
                         impactParameterCasc.getZ(), impactParBachFromCharmBaryonZ,
                         std::sqrt(impactParameterCasc.getSigmaY2()), std::sqrt(impactParameterCharmBachelor.getSigmaY2()),
                         v0index, casc.posTrackId(), casc.negTrackId(),
                         casc.cascadeId(), trackCharmBachelor.globalIndex(), casc.bachelorId(),
                         mLambda, mCasc, mCharmBaryon,
                         cpaV0, cpaCharmBaryon, cpaCasc, cpaxyV0, cpaxyCharmBaryon, cpaxyCasc,
                         ctOmegac, ctCascade, ctV0,
                         pseudorapV0Dau0, pseudorapV0Dau1, pseudorapCascBachelor, pseudorapCharmBachelor,
                         pseudorapCharmBaryon, pseudorapCascade, pseudorapV0,
                         dcaxyV0Dau0, dcaxyV0Dau1, dcaxyCascBachelor,
                         dcazV0Dau0, dcazV0Dau1, dcazCascBachelor,
                         dcaCascDau, dcaV0Dau, dcaCharmBaryonDau,
                         decLenCharmBaryon, decLenCascade, decLenV0, errorDecayLengthCharmBaryon, errorDecayLengthXYCharmBaryon);

      } else {
        rowCandToOmegaK(
          collision.globalIndex(), pvCoord[0], pvCoord[1], pvCoord[2],
          vertexCharmBaryonFromFitter[0], vertexCharmBaryonFromFitter[1], vertexCharmBaryonFromFitter[2],
          vertexCasc[0], vertexCasc[1], vertexCasc[2],
          vertexV0[0], vertexV0[1], vertexV0[2],
          trackCascDauCharged.sign(),
          covVtxCharmBaryon[0], covVtxCharmBaryon[1], covVtxCharmBaryon[2], covVtxCharmBaryon[3], covVtxCharmBaryon[4], covVtxCharmBaryon[5],
          pVecCharmBaryon[0], pVecCharmBaryon[1], pVecCharmBaryon[2],
          pVecCascAsD[0], pVecCascAsD[1], pVecCascAsD[2],
          pVecCharmBachelorAsD[0], pVecCharmBachelorAsD[1], pVecCharmBachelorAsD[2],
          pVecV0[0], pVecV0[1], pVecV0[2],
          pVecCascBachelor[0], pVecCascBachelor[1], pVecCascBachelor[2],
          pVecV0Dau0[0], pVecV0Dau0[1], pVecV0Dau0[2],
          pVecV0Dau1[0], pVecV0Dau1[1], pVecV0Dau1[2],
          impactParameterCasc.getY(), impactParBachFromCharmBaryonXY,
          impactParameterCasc.getZ(), impactParBachFromCharmBaryonZ,
          std::sqrt(impactParameterCasc.getSigmaY2()), std::sqrt(impactParameterCharmBachelor.getSigmaY2()),
          v0index, casc.posTrackId(), casc.negTrackId(),
          casc.cascadeId(), trackCharmBachelor.globalIndex(), casc.bachelorId(),
          mLambda, mCasc, mCharmBaryon,
          cpaV0, cpaCharmBaryon, cpaCasc, cpaxyV0, cpaxyCharmBaryon, cpaxyCasc,
          ctOmegac, ctCascade, ctV0,
          pseudorapV0Dau0, pseudorapV0Dau1, pseudorapCascBachelor, pseudorapCharmBachelor,
          pseudorapCharmBaryon, pseudorapCascade, pseudorapV0,
          dcaxyV0Dau0, dcaxyV0Dau1, dcaxyCascBachelor,
          dcazV0Dau0, dcazV0Dau1, dcazCascBachelor,
          dcaCascDau, dcaV0Dau, dcaCharmBaryonDau,
          decLenCharmBaryon, decLenCascade, decLenV0, errorDecayLengthCharmBaryon, errorDecayLengthXYCharmBaryon);
      }

    } // loop over LF Cascade-bachelor candidates
  } // end of run function

  template <int decayChannel, typename Coll, typename Hist>
  void runKfOmegac0CreatorWithKFParticle(Coll const&,
                                         aod::BCsWithTimestamps const& /*bcWithTimeStamps*/,
                                         MyKfTracks const&,
                                         MyKfCascTable const&, KFCascadesLinked const&,
                                         aod::HfCascLf2Prongs const& candidates,
                                         Hist& hInvMassCharmBaryon,
                                         Hist& hFitterStatus,
                                         Hist& hCandidateCounter,
                                         Hist& hCascadesCounter)
  {
    for (const auto& cand : candidates) {
      hCandidateCounter->Fill(1);

      auto collision = cand.collision_as<Coll>();

      // set the magnetic field from CCDB
      auto bc = collision.template bc_as<aod::BCsWithTimestamps>();
      if (runNumber != bc.runNumber()) {
        LOG(info) << ">>>>>>>>>>>> Current run number: " << runNumber;
        initCCDB(bc, runNumber, ccdb, isRun2 ? ccdbPathGrp : ccdbPathGrpMag, lut, isRun2);
        magneticField = o2::base::Propagator::Instance()->getNominalBz();
        LOG(info) << ">>>>>>>>>>>> Magnetic field: " << magneticField;
        runNumber = bc.runNumber();
      }
      df.setBz(magneticField);
      KFParticle::SetField(magneticField);
      // bachelor from Omegac0
      auto trackCharmBachelor = cand.prong0_as<MyKfTracks>();

      auto cascAodElement = cand.cascade_as<aod::KFCascadesLinked>();
      hCascadesCounter->Fill(0);
      int v0index = cascAodElement.v0Id();
      if (!cascAodElement.has_kfCascData()) {
        continue;
      }
      auto casc = cascAodElement.kfCascData_as<MyKfCascTable>();
      hCascadesCounter->Fill(1);
      auto trackCascDauCharged = casc.bachelor_as<MyKfTracks>(); // pion <- xi track
      auto trackV0Dau0 = casc.posTrack_as<MyKfTracks>();         // V0 positive daughter track
      auto trackV0Dau1 = casc.negTrack_as<MyKfTracks>();         // V0 negative daughter track

      auto bachCharge = trackCascDauCharged.signed1Pt() > 0 ? +1 : -1;

      //// pion & p TrackParCov
      auto trackParCovV0Dau0 = getTrackParCov(trackV0Dau0);
      auto trackParCovV0Dau1 = getTrackParCov(trackV0Dau1);
      // kaon <- casc TrackParCov
      auto omegaDauChargedTrackParCov = getTrackParCov(trackCascDauCharged);
      // convert tracks into KFParticle object
      KFPTrack kfTrack0 = createKFPTrackFromTrack(trackV0Dau0);
      KFPTrack kfTrack1 = createKFPTrackFromTrack(trackV0Dau1);
      KFPTrack kfTrackBach = createKFPTrackFromTrack(trackCascDauCharged);

      KFParticle kfPosPr(kfTrack0, kProton);
      KFParticle kfNegPi(kfTrack1, kPiMinus);
      KFParticle kfNegKa(kfTrackBach, kKMinus);
      KFParticle kfPosPi(kfTrack0, kPiPlus);
      KFParticle kfNegPr(kfTrack1, kProton);
      KFParticle kfPosKa(kfTrackBach, kKPlus);

      KFParticle kfBachKaon;
      KFParticle kfPos;
      KFParticle kfNeg;
      if (bachCharge < 0) {
        kfPos = kfPosPr;
        kfNeg = kfNegPi;
        kfBachKaon = kfNegKa;
      } else {
        kfPos = kfPosPi;
        kfNeg = kfNegPr;
        kfBachKaon = kfPosKa;
      }

      //__________________________________________
      //*>~<* step 1 : construct V0 with KF
      const KFParticle* v0Daughters[2] = {&kfPos, &kfNeg};
      // construct V0
      KFParticle kfV0;
      kfV0.SetConstructMethod(kfConstructMethod);
      try {
        kfV0.Construct(v0Daughters, 2);
      } catch (std::runtime_error& e) {
        LOG(debug) << "Failed to construct cascade V0 from daughter tracks: " << e.what();
        continue;
      }

      // mass window cut on lambda before mass constraint
      float massLam, sigLam;
      kfV0.GetMass(massLam, sigLam);
      if (TMath::Abs(massLam - MassLambda0) > lambdaMassWindow)
        continue;
      // err_mass>0 of Lambda
      if (sigLam <= 0)
        continue;
      // chi2>0 && NDF>0 for selecting Lambda
      if ((kfV0.GetNDF() <= 0 || kfV0.GetChi2() <= 0))
        continue;
      kfOmegac0Candidate.chi2GeoV0 = kfV0.GetChi2();
      KFParticle kfV0MassConstrained = kfV0;
      kfV0MassConstrained.SetNonlinearMassConstraint(o2::constants::physics::MassLambda); // set mass constrain to Lambda
      if (kfUseV0MassConstraint) {
        kfV0 = kfV0MassConstrained;
      }
      kfV0.TransportToDecayVertex();

      //__________________________________________
      //*>~<* step 2 : reconstruct cascade(Omega) with KF
      const KFParticle* omegaDaugthers[2] = {&kfBachKaon, &kfV0};
      // construct cascade
      KFParticle kfOmega;
      kfOmega.SetConstructMethod(kfConstructMethod);
      try {
        kfOmega.Construct(omegaDaugthers, 2);
      } catch (std::runtime_error& e) {
        LOG(debug) << "Failed to construct Omega from V0 and bachelor track: " << e.what();
        continue;
      }
      float massCasc, sigCasc;
      kfOmega.GetMass(massCasc, sigCasc);
      // err_massOmega > 0
      if (sigCasc <= 0)
        continue;
      if (std::abs(massCasc - MassOmegaMinus) > massToleranceCascade)
        continue;
      // chi2>0 && NDF>0
      if (kfOmega.GetNDF() <= 0 || kfOmega.GetChi2() <= 0)
        continue;
      kfOmegac0Candidate.chi2GeoCasc = kfOmega.GetChi2();
      KFParticle kfOmegaMassConstrained = kfOmega;
      kfOmegaMassConstrained.SetNonlinearMassConstraint(o2::constants::physics::MassOmegaMinus); // set mass constrain to OmegaMinus
      if (kfUseCascadeMassConstraint) {
        // set mass constraint if requested
        kfOmega = kfOmegaMassConstrained;
      }
      registry.fill(HIST("hInvMassOmegaMinus"), massCasc);
      kfOmega.TransportToDecayVertex();

      //__________________________________________
      //*>~<* step 3 : reconstruc Omegac0 with KF
      // Create KF charm bach Pion from track
      KFPTrack kfTrackBachPion = createKFPTrackFromTrack(trackCharmBachelor);
      KFParticle kfBachPion(kfTrackBachPion, kPiPlus);
      const KFParticle* omegaC0Daugthers[2] = {&kfBachPion, &kfOmega};

      // construct OmegaC0
      KFParticle kfOmegaC0;
      kfOmegaC0.SetConstructMethod(kfConstructMethod);
      try {
        kfOmegaC0.Construct(omegaC0Daugthers, 2);
      } catch (std::runtime_error& e) {
        LOG(debug) << "Failed to construct OmegaC0 from Cascade and bachelor pion track: " << e.what();
        continue;
      }
      float massOmegaC0, sigOmegaC0;
      kfOmegaC0.GetMass(massOmegaC0, sigOmegaC0);
      if (sigOmegaC0 <= 0)
        continue;
      // chi2>0 && NDF>0
      if (kfOmegaC0.GetNDF() <= 0 || kfOmegaC0.GetChi2() <= 0)
        continue;
      hFitterStatus->Fill(0);
      hCandidateCounter->Fill(2);
      kfOmegaC0.TransportToDecayVertex();
      // PV
      KFPVertex kfVertex = createKFPVertexFromCollision(collision);
      KFParticle kfPV(kfVertex);

      // set production vertex;
      kfNeg.SetProductionVertex(kfV0);
      kfPos.SetProductionVertex(kfV0);

      KFParticle kfBachKaonToOmega = kfBachKaon;
      KFParticle kfV0ToCasc = kfV0;
      kfBachKaonToOmega.SetProductionVertex(kfOmega);
      kfV0ToCasc.SetProductionVertex(kfOmega);

      KFParticle kfOmegaToOmegaC = kfOmega;
      KFParticle kfBachPionToOmegaC = kfBachPion;
      kfBachPionToOmegaC.SetProductionVertex(kfOmegaC0);
      kfOmegaToOmegaC.SetProductionVertex(kfOmegaC0);

      // KFParticle to PV
      KFParticle kfV0ToPv = kfV0;
      KFParticle kfOmegaToPv = kfOmega;
      KFParticle kfOmegac0ToPv = kfOmegaC0;
      KFParticle kfPiFromOmegacToPv = kfBachPion;

      kfV0ToPv.SetProductionVertex(kfPV);
      kfOmegaToPv.SetProductionVertex(kfPV);
      kfOmegac0ToPv.SetProductionVertex(kfPV);
      kfPiFromOmegacToPv.SetProductionVertex(kfPV);
      //------------get updated daughter tracks after vertex fit  ---------------
      auto trackParVarCharmBachelor = getTrackParCovFromKFP(kfBachPionToOmegaC, o2::track::PID::Pion, -bachCharge); // chrambaryon bach pion
      trackParVarCharmBachelor.setAbsCharge(1);

      omegaDauChargedTrackParCov = getTrackParCovFromKFP(kfBachKaonToOmega, o2::track::PID::Kaon, bachCharge); // Cascade bach kaon
      omegaDauChargedTrackParCov.setAbsCharge(1);
      o2::track::TrackParCov trackCasc = getTrackParCovFromKFP(kfOmegaToOmegaC, kfOmegaToOmegaC.GetPDG(), bachCharge);
      trackCasc.setAbsCharge(1);

      trackParCovV0Dau0 = getTrackParCovFromKFP(kfPos, kfPos.GetPDG(), 1); // V0 postive daughter
      trackParCovV0Dau0.setAbsCharge(1);
      trackParCovV0Dau1 = getTrackParCovFromKFP(kfNeg, kfNeg.GetPDG(), -1); // V0 negtive daughter
      trackParCovV0Dau1.setAbsCharge(1);

      //-------------------------- V0 info---------------------------
      // pseudorapidity
      float pseudorapV0Dau0 = kfPos.GetEta();
      float pseudorapV0Dau1 = kfNeg.GetEta();

      // info from from KFParticle
      std::array<float, 3> pVecV0 = {kfV0.GetPx(), kfV0.GetPy(), kfV0.GetPz()}; // pVec stands for vector containing the 3-momentum components
      std::array<float, 3> vertexV0 = {kfV0.GetX(), kfV0.GetY(), kfV0.GetZ()};
      std::array<float, 3> pVecV0Dau0 = {kfPos.GetPx(), kfPos.GetPy(), kfPos.GetPz()};
      std::array<float, 3> pVecV0Dau1 = {kfNeg.GetPx(), kfNeg.GetPy(), kfNeg.GetPz()};

      //-------------------reconstruct cascade track------------------
      // pseudorapidity
      float pseudorapCascBachelor = kfBachKaonToOmega.GetEta();

      // info from KFParticle
      std::array<float, 3> vertexCasc = {kfOmega.GetX(), kfOmega.GetY(), kfOmega.GetZ()};
      std::array<float, 3> pVecCascBachelor = {kfBachKaonToOmega.GetPx(), kfBachKaonToOmega.GetPy(), kfBachKaonToOmega.GetPz()};

      auto primaryVertex = getPrimaryVertex(collision);
      std::array<float, 3> pvCoord = {collision.posX(), collision.posY(), collision.posZ()};
      std::array<float, 3> vertexCharmBaryonFromFitter = {0.0, 0.0, 0.0}; // This variable get from DCAfitter in default process, in KF process it is set as 0.
      std::array<float, 3> pVecCharmBachelorAsD;
      pVecCharmBachelorAsD[0] = kfBachPionToOmegaC.GetPx();
      pVecCharmBachelorAsD[1] = kfBachPionToOmegaC.GetPy();
      pVecCharmBachelorAsD[2] = kfBachPionToOmegaC.GetPz();

      std::array<float, 3> pVecCharmBaryon = {kfOmegaC0.GetPx(), kfOmegaC0.GetPy(), kfOmegaC0.GetPz()};
      std::array<float, 3> coordVtxCharmBaryon = {kfOmegaC0.GetX(), kfOmegaC0.GetY(), kfOmegaC0.GetZ()};
      auto covVtxCharmBaryon = kfOmegaC0.CovarianceMatrix();
      float covMatrixPV[6];
      kfVertex.GetCovarianceMatrix(covMatrixPV);

      // impact parameters
      gpu::gpustd::array<float, 2> impactParameterV0Dau0;
      gpu::gpustd::array<float, 2> impactParameterV0Dau1;
      gpu::gpustd::array<float, 2> impactParameterKaFromCasc;
      o2::base::Propagator::Instance()->propagateToDCABxByBz({collision.posX(), collision.posY(), collision.posZ()}, trackParCovV0Dau0, 2.f, matCorr, &impactParameterV0Dau0);
      o2::base::Propagator::Instance()->propagateToDCABxByBz({collision.posX(), collision.posY(), collision.posZ()}, trackParCovV0Dau1, 2.f, matCorr, &impactParameterV0Dau1);
      o2::base::Propagator::Instance()->propagateToDCABxByBz({collision.posX(), collision.posY(), collision.posZ()}, omegaDauChargedTrackParCov, 2.f, matCorr, &impactParameterKaFromCasc);
      float dcaxyV0Dau0 = impactParameterV0Dau0[0];
      float dcaxyV0Dau1 = impactParameterV0Dau1[0];
      float dcaxyCascBachelor = impactParameterKaFromCasc[0];
      float dcazV0Dau0 = impactParameterV0Dau0[1];
      float dcazV0Dau1 = impactParameterV0Dau1[1];
      float dcazCascBachelor = impactParameterKaFromCasc[1];

      // pseudorapidity
      float pseudorapCharmBachelor = kfBachPionToOmegaC.GetEta();

      // impact parameters
      o2::dataformats::DCA impactParameterCasc;
      o2::dataformats::DCA impactParameterCharmBachelor;
      o2::base::Propagator::Instance()->propagateToDCABxByBz(primaryVertex, trackCasc, 2.f, matCorr, &impactParameterCasc);
      o2::base::Propagator::Instance()->propagateToDCABxByBz(primaryVertex, trackParVarCharmBachelor, 2.f, matCorr, &impactParameterCharmBachelor);
      float impactParBachFromCharmBaryonXY = impactParameterCharmBachelor.getY();
      float impactParBachFromCharmBaryonZ = impactParameterCharmBachelor.getZ();

      // computing decay length and ctau
      float decLenCharmBaryon = RecoDecay::distance(pvCoord, coordVtxCharmBaryon);
      float decLenCascade = RecoDecay::distance(coordVtxCharmBaryon, vertexCasc);
      float decLenV0 = RecoDecay::distance(vertexCasc, vertexV0);

      double phiCharmBaryon, thetaCharmBaryon;
      getPointDirection(std::array{kfV0.GetX(), kfV0.GetY(), kfV0.GetZ()}, coordVtxCharmBaryon, phiCharmBaryon, thetaCharmBaryon);
      auto errorDecayLengthCharmBaryon = std::sqrt(getRotatedCovMatrixXX(covMatrixPV, phiCharmBaryon, thetaCharmBaryon) + getRotatedCovMatrixXX(covVtxCharmBaryon, phiCharmBaryon, thetaCharmBaryon));
      auto errorDecayLengthXYCharmBaryon = std::sqrt(getRotatedCovMatrixXX(covMatrixPV, phiCharmBaryon, 0.) + getRotatedCovMatrixXX(covVtxCharmBaryon, phiCharmBaryon, 0.));

      // fill test histograms
      hInvMassCharmBaryon->Fill(massOmegaC0);
      hCandidateCounter->Fill(3);

      //// KFParticle table information
      // KF chi2
      auto v0NDF = kfV0.GetNDF();
      auto v0Chi2OverNdf = kfOmegac0Candidate.chi2GeoV0 / v0NDF;

      auto cascNDF = kfOmega.GetNDF();
      auto cascChi2OverNdf = kfOmegac0Candidate.chi2GeoCasc / cascNDF;

      kfOmegac0Candidate.chi2GeoOmegac = kfOmegaC0.GetChi2();
      auto charmbaryonNDF = kfOmegaC0.GetNDF();
      auto charmbaryonChi2OverNdf = kfOmegac0Candidate.chi2GeoOmegac / charmbaryonNDF;

      kfOmegac0Candidate.chi2MassV0 = kfV0MassConstrained.GetChi2();
      auto v0Ndfm = kfV0MassConstrained.GetNDF();
      auto v0Chi2OverNdfm = kfOmegac0Candidate.chi2MassV0 / v0Ndfm;

      kfOmegac0Candidate.chi2MassCasc = kfOmegaMassConstrained.GetChi2();
      auto cascNdfm = kfOmegaMassConstrained.GetNDF();
      auto cascChi2OverNdfm = kfOmegac0Candidate.chi2MassCasc / cascNdfm;

      // KF topo Chi2
      kfOmegac0Candidate.chi2TopoV0ToPv = kfV0ToPv.GetChi2();
      kfOmegac0Candidate.chi2TopoCascToPv = kfOmegaToPv.GetChi2();
      kfOmegac0Candidate.chi2TopoPiFromOmegacToPv = kfPiFromOmegacToPv.GetChi2();
      kfOmegac0Candidate.chi2TopoOmegacToPv = kfOmegac0ToPv.GetChi2();

      auto cascBachTopoChi2 = kfBachKaonToOmega.GetChi2();
      kfOmegac0Candidate.chi2TopoV0ToCasc = kfV0ToCasc.GetChi2();
      kfOmegac0Candidate.chi2TopoCascToOmegac = kfOmegaToOmegaC.GetChi2();

      // KF ldl
      kfOmegac0Candidate.ldlV0 = ldlFromKF(kfV0, kfPV);
      kfOmegac0Candidate.ldlCasc = ldlFromKF(kfOmega, kfPV);
      kfOmegac0Candidate.ldlOmegac = ldlFromKF(kfOmegaC0, kfPV);

      // KF dca
      kfOmegac0Candidate.kfDcaXYPiFromOmegac = kfBachPionToOmegaC.GetDistanceFromVertexXY(kfPV);
      kfOmegac0Candidate.kfDcaV0Dau = kfNeg.GetDistanceFromParticle(kfPos);
      kfOmegac0Candidate.kfDcaCascDau = kfBachKaonToOmega.GetDistanceFromParticle(kfV0ToCasc);
      kfOmegac0Candidate.kfDcaXYCascToPv = kfOmegaToOmegaC.GetDistanceFromVertexXY(kfPV);
      kfOmegac0Candidate.kfDcaOmegacDau = kfBachPionToOmegaC.GetDistanceFromParticle(kfOmegaToOmegaC);

      // KF decay length
      float decayLxyLam, errDecayLxyLam;
      kfV0ToCasc.GetDecayLengthXY(decayLxyLam, errDecayLxyLam);
      kfOmegac0Candidate.decayLenXYLambda = decayLxyLam;

      float decayLxyCasc, errDecayLxyCasc;
      kfOmegaToOmegaC.GetDecayLengthXY(decayLxyCasc, errDecayLxyCasc);
      kfOmegac0Candidate.decayLenXYCasc = decayLxyCasc;

      float decayLxyOmegac0, errDecayLxyOmegac0;
      kfOmegac0ToPv.GetDecayLengthXY(decayLxyOmegac0, errDecayLxyOmegac0);
      kfOmegac0Candidate.decayLenXYOmegac = decayLxyOmegac0;

      // KF cosPA
      kfOmegac0Candidate.cosPaV0ToPv = cpaFromKF(kfV0, kfPV);
      kfOmegac0Candidate.cosPaCascToPv = cpaFromKF(kfOmega, kfPV);
      kfOmegac0Candidate.cosPaOmegacToPv = cpaFromKF(kfOmegaC0, kfPV);
      kfOmegac0Candidate.cosPaXYV0ToPv = cpaXYFromKF(kfV0, kfPV);
      kfOmegac0Candidate.cosPaXYCascToPv = cpaXYFromKF(kfOmega, kfPV);
      kfOmegac0Candidate.cosPaXYOmegacToPv = cpaXYFromKF(kfOmegaC0, kfPV);

      kfOmegac0Candidate.cosPaV0ToCasc = cpaFromKF(kfV0, kfOmega);
      kfOmegac0Candidate.cosPaCascToOmegac = cpaFromKF(kfOmega, kfOmegaC0);
      kfOmegac0Candidate.cosPaXYV0ToCasc = cpaXYFromKF(kfV0, kfOmega);
      kfOmegac0Candidate.cosPaXYCascToOmegac = cpaXYFromKF(kfOmega, kfOmegaC0);
      // KF mass
      kfOmegac0Candidate.massV0 = massLam;
      kfOmegac0Candidate.massCasc = massCasc;
      kfOmegac0Candidate.massOmegac = massOmegaC0;

      // KF pT
      kfOmegac0Candidate.ptPiFromOmegac = kfBachPionToOmegaC.GetPt();
      kfOmegac0Candidate.ptOmegac = kfOmegaC0.GetPt();

      // KF rapidity
      kfOmegac0Candidate.rapOmegac = kfOmegaC0.GetRapidity();

      // KF cosThetaStar
      kfOmegac0Candidate.cosThetaStarPiFromOmegac = cosThetaStarFromKF(0, 4332, 211, 3312, kfBachPionToOmegaC, kfOmegaToOmegaC);

      // KF ct
      kfOmegac0Candidate.ctV0 = kfV0.GetLifeTime();
      kfOmegac0Candidate.ctCasc = kfOmega.GetLifeTime();
      kfOmegac0Candidate.ctOmegac = kfOmegaC0.GetLifeTime();

      // KF eta
      kfOmegac0Candidate.etaOmegac = kfOmegaC0.GetEta();

      // fill KF hist
      registry.fill(HIST("hKFParticleCascBachTopoChi2"), cascBachTopoChi2);
      registry.fill(HIST("hKFParticleV0TopoChi2"), kfOmegac0Candidate.chi2TopoV0ToCasc);
      registry.fill(HIST("hKFParticleCascTopoChi2"), kfOmegac0Candidate.chi2TopoCascToOmegac);
      registry.fill(HIST("hKFParticleDcaCharmBaryonDau"), kfOmegac0Candidate.kfDcaOmegacDau);
      registry.fill(HIST("hKFParticleDcaXYCascBachToPv"), dcaxyCascBachelor);
      registry.fill(HIST("hKFParticleDcaXYV0DauToPv"), dcaxyV0Dau0);
      registry.fill(HIST("hKfLambda_ldl"), kfOmegac0Candidate.ldlV0);
      registry.fill(HIST("hKfOmega_ldl"), kfOmegac0Candidate.ldlCasc);
      registry.fill(HIST("hKfOmegaC0_ldl"), kfOmegac0Candidate.ldlOmegac);
      registry.fill(HIST("hDcaXYCascadeToPVKf"), kfOmegac0Candidate.kfDcaXYCascToPv);

      // fill the table
      rowCandToOmegaPi(collision.globalIndex(),
                       pvCoord[0], pvCoord[1], pvCoord[2],
                       vertexCharmBaryonFromFitter[0], vertexCharmBaryonFromFitter[1], vertexCharmBaryonFromFitter[2],
                       vertexCasc[0], vertexCasc[1], vertexCasc[2],
                       vertexV0[0], vertexV0[1], vertexV0[2],
                       trackCascDauCharged.sign(),
                       covVtxCharmBaryon[0], covVtxCharmBaryon[1], covVtxCharmBaryon[2], covVtxCharmBaryon[3], covVtxCharmBaryon[4], covVtxCharmBaryon[5],
                       pVecCharmBaryon[0], pVecCharmBaryon[1], pVecCharmBaryon[2],
                       kfOmegaToOmegaC.GetPx(), kfOmegaToOmegaC.GetPy(), kfOmegaToOmegaC.GetPz(),
                       pVecCharmBachelorAsD[0], pVecCharmBachelorAsD[1], pVecCharmBachelorAsD[2],
                       pVecV0[0], pVecV0[1], pVecV0[2],
                       pVecCascBachelor[0], pVecCascBachelor[1], pVecCascBachelor[2],
                       pVecV0Dau0[0], pVecV0Dau0[1], pVecV0Dau0[2],
                       pVecV0Dau1[0], pVecV0Dau1[1], pVecV0Dau1[2],
                       impactParameterCasc.getY(), impactParBachFromCharmBaryonXY,
                       impactParameterCasc.getZ(), impactParBachFromCharmBaryonZ,
                       std::sqrt(impactParameterCasc.getSigmaY2()), std::sqrt(impactParameterCharmBachelor.getSigmaY2()),
                       v0index, casc.posTrackId(), casc.negTrackId(),
                       casc.cascadeId(), trackCharmBachelor.globalIndex(), casc.bachelorId(),
                       kfOmegac0Candidate.massV0, kfOmegac0Candidate.massCasc, kfOmegac0Candidate.massOmegac,
                       kfOmegac0Candidate.cosPaV0ToPv, kfOmegac0Candidate.cosPaOmegacToPv, kfOmegac0Candidate.cosPaCascToPv, kfOmegac0Candidate.cosPaXYV0ToPv, kfOmegac0Candidate.cosPaXYOmegacToPv, kfOmegac0Candidate.cosPaXYCascToPv,
                       kfOmegac0Candidate.ctOmegac, kfOmegac0Candidate.ctCasc, kfOmegac0Candidate.ctV0,
                       pseudorapV0Dau0, pseudorapV0Dau1, pseudorapCascBachelor, pseudorapCharmBachelor,
                       kfOmegac0Candidate.etaOmegac, kfOmega.GetEta(), kfV0.GetEta(),
                       dcaxyV0Dau0, dcaxyV0Dau1, dcaxyCascBachelor,
                       dcazV0Dau0, dcazV0Dau1, dcazCascBachelor,
                       kfOmegac0Candidate.kfDcaCascDau, kfOmegac0Candidate.kfDcaV0Dau, kfOmegac0Candidate.kfDcaOmegacDau,
                       decLenCharmBaryon, decLenCascade, decLenV0, errorDecayLengthCharmBaryon, errorDecayLengthXYCharmBaryon);
      // fill kf table
      kfCandidateData(kfOmegac0Candidate.kfDcaXYPiFromOmegac, kfOmegac0Candidate.kfDcaXYCascToPv,
                      kfOmegac0Candidate.chi2GeoV0, kfOmegac0Candidate.chi2GeoCasc, kfOmegac0Candidate.chi2GeoOmegac, kfOmegac0Candidate.chi2MassV0, kfOmegac0Candidate.chi2MassCasc,
                      kfOmegac0Candidate.ldlV0, kfOmegac0Candidate.ldlCasc, kfOmegac0Candidate.ldlOmegac,
                      kfOmegac0Candidate.chi2TopoV0ToPv, kfOmegac0Candidate.chi2TopoCascToPv, kfOmegac0Candidate.chi2TopoPiFromOmegacToPv, kfOmegac0Candidate.chi2TopoOmegacToPv,
                      kfOmegac0Candidate.chi2TopoV0ToCasc, kfOmegac0Candidate.chi2TopoCascToOmegac,
                      kfOmegac0Candidate.decayLenXYLambda, kfOmegac0Candidate.decayLenXYCasc, kfOmegac0Candidate.decayLenXYOmegac,
                      kfOmegac0Candidate.cosPaV0ToCasc, kfOmegac0Candidate.cosPaCascToOmegac, kfOmegac0Candidate.cosPaXYV0ToCasc, kfOmegac0Candidate.cosPaXYCascToOmegac,
                      kfOmegac0Candidate.rapOmegac, kfOmegac0Candidate.ptPiFromOmegac, kfOmegac0Candidate.ptOmegac,
                      kfOmegac0Candidate.cosThetaStarPiFromOmegac,
                      v0NDF, cascNDF, charmbaryonNDF, v0Ndfm, cascNdfm,
                      v0Chi2OverNdf, cascChi2OverNdf, charmbaryonChi2OverNdf, v0Chi2OverNdfm, cascChi2OverNdfm);

    } // loop over LF Cascade-bachelor candidates
  } // end of run function
  //==========================================================
  template <int decayChannel, typename Coll, typename Hist>
  void runKfXic0CreatorWithKFParticle(Coll const&,
                                      aod::BCsWithTimestamps const& /*bcWithTimeStamps*/,
                                      MyKfTracks const&,
                                      MyKfCascTable const&, KFCascadesLinked const&,
                                      aod::HfCascLf2Prongs const& candidates,
                                      Hist& hInvMassCharmBaryon,
                                      Hist& hFitterStatus,
                                      Hist& hCandidateCounter,
                                      Hist& hCascadesCounter)
  {
    for (const auto& cand : candidates) {
      hCandidateCounter->Fill(1);

      auto collision = cand.collision_as<Coll>();

      // set the magnetic field from CCDB
      auto bc = collision.template bc_as<aod::BCsWithTimestamps>();
      if (runNumber != bc.runNumber()) {
        LOG(info) << ">>>>>>>>>>>> Current run number: " << runNumber;
        initCCDB(bc, runNumber, ccdb, isRun2 ? ccdbPathGrp : ccdbPathGrpMag, lut, isRun2);
        magneticField = o2::base::Propagator::Instance()->getNominalBz();
        LOG(info) << ">>>>>>>>>>>> Magnetic field: " << magneticField;
        runNumber = bc.runNumber();
      }
      df.setBz(magneticField);
      KFParticle::SetField(magneticField);
      // bachelor from Xic0
      auto trackCharmBachelor = cand.prong0_as<MyKfTracks>();

      auto cascAodElement = cand.cascade_as<aod::KFCascadesLinked>();
      hCascadesCounter->Fill(0);
      int v0index = cascAodElement.v0Id();
      if (!cascAodElement.has_kfCascData()) {
        continue;
      }
      auto casc = cascAodElement.kfCascData_as<MyKfCascTable>();
      hCascadesCounter->Fill(1);
      auto trackCascDauCharged = casc.bachelor_as<MyKfTracks>(); // pion <- xi track
      auto trackV0Dau0 = casc.posTrack_as<MyKfTracks>();         // V0 positive daughter track
      auto trackV0Dau1 = casc.negTrack_as<MyKfTracks>();         // V0 negative daughter track

      auto bachCharge = trackCascDauCharged.signed1Pt() > 0 ? +1 : -1;

      //// pion & p TrackParCov
      auto trackParCovV0Dau0 = getTrackParCov(trackV0Dau0);
      auto trackParCovV0Dau1 = getTrackParCov(trackV0Dau1);
      // pion <- casc TrackParCov
      auto xiDauChargedTrackParCov = getTrackParCov(trackCascDauCharged);

      // convert tracks into KFParticle object
      KFPTrack kfTrack0 = createKFPTrackFromTrack(trackV0Dau0);
      KFPTrack kfTrack1 = createKFPTrackFromTrack(trackV0Dau1);
      KFPTrack kfTrackBach = createKFPTrackFromTrack(trackCascDauCharged);

      KFParticle kfPosPr(kfTrack0, kProton);
      KFParticle kfNegPi(kfTrack1, kPiMinus);
      KFParticle kfNegBachPi(kfTrackBach, kPiMinus);
      KFParticle kfPosPi(kfTrack0, kPiPlus);
      KFParticle kfNegPr(kfTrack1, kProton);
      KFParticle kfPosBachPi(kfTrackBach, kPiPlus);

      KFParticle kfBachPion;
      KFParticle kfPos;
      KFParticle kfNeg;
      KFParticle kfBachKaon;
      if (bachCharge < 0) {
        kfPos = kfPosPr;
        kfNeg = kfNegPi;
        kfBachPion = kfNegBachPi;
      } else {
        kfPos = kfPosPi;
        kfNeg = kfNegPr;
        kfBachPion = kfPosBachPi;
      }

      //__________________________________________
      //*>~<* step 1 : construct V0 with KF
      const KFParticle* v0Daughters[2] = {&kfPos, &kfNeg};
      // construct V0
      KFParticle kfV0;
      kfV0.SetConstructMethod(kfConstructMethod);
      try {
        kfV0.Construct(v0Daughters, 2);
      } catch (std::runtime_error& e) {
        LOG(debug) << "Failed to construct cascade V0 from daughter tracks: " << e.what();
        continue;
      }

      // mass window cut on lambda before mass constraint
      float massLam, sigLam;
      kfV0.GetMass(massLam, sigLam);
      if (TMath::Abs(massLam - MassLambda0) > lambdaMassWindow)
        continue;

      // err_mass>0 of Lambda
      if (sigLam <= 0)
        continue;
      // chi2>0 && NDF>0 for selecting Lambda
      if ((kfV0.GetNDF() <= 0 || kfV0.GetChi2() <= 0))
        continue;

      kfXic0Candidate.chi2GeoV0 = kfV0.GetChi2();
      KFParticle kfV0MassConstrained = kfV0;
      kfV0MassConstrained.SetNonlinearMassConstraint(o2::constants::physics::MassLambda); // set mass constrain to Lambda
      if (kfUseV0MassConstraint) {
        kfV0 = kfV0MassConstrained;
      }
      kfV0.TransportToDecayVertex();

      //__________________________________________
      //*>~<* step 2 : reconstruct cascade(Xi) with KF
      const KFParticle* xiDaugthers[2] = {&kfBachPion, &kfV0};
      // construct cascade
      KFParticle kfXi;
      kfXi.SetConstructMethod(kfConstructMethod);
      try {
        kfXi.Construct(xiDaugthers, 2);
      } catch (std::runtime_error& e) {
        LOG(debug) << "Failed to construct Xi from V0 and bachelor track: " << e.what();
        continue;
      }

      float massCasc, sigCasc;
      kfXi.GetMass(massCasc, sigCasc);
      // err_massXi > 0
      if (sigCasc <= 0)
        continue;

      if (std::abs(massCasc - MassXiMinus) > massToleranceCascade)
        continue;
      // chi2>0 && NDF>0
      if (kfXi.GetNDF() <= 0 || kfXi.GetChi2() <= 0)
        continue;
      kfXic0Candidate.chi2GeoCasc = kfXi.GetChi2();
      KFParticle kfXiMassConstrained = kfXi;
      kfXiMassConstrained.SetNonlinearMassConstraint(o2::constants::physics::MassXiMinus); // set mass constrain to XiMinus
      if (kfUseCascadeMassConstraint) {
        // set mass constraint if requested
        kfXi = kfXiMassConstrained;
      }
      registry.fill(HIST("hInvMassXiMinus"), massCasc);
      kfXi.TransportToDecayVertex();

      //__________________________________________
      //*>~<* step 3 : reconstruc Xic0 with KF
      // Create KF charm bach Pion from track
      KFPTrack kfTrackBachPion = createKFPTrackFromTrack(trackCharmBachelor);
<<<<<<< HEAD
      KFParticle kfCharmBachPion;
      KFParticle kfCharmBachPionPlus(kfTrackBachPion, kPiPlus);
      KFParticle kfCharmBachPionMinus(kfTrackBachPion, kPiMinus);

      auto charmBachCharge = trackCharmBachelor.signed1Pt() > 0 ? +1 : -1;

      if (bachCharge < 0 && charmBachCharge > 0) {
        kfCharmBachPion = kfCharmBachPionPlus;
      } 
      else if (bachCharge > 0 && charmBachCharge < 0) {
        kfCharmBachPion = kfCharmBachPionMinus;
      }
      else {
        continue;
      }
=======
      KFParticle kfCharmBachPion(kfTrackBachPion, kPiPlus);
>>>>>>> 51e07a2f
      const KFParticle* xiC0Daugthers[2] = {&kfCharmBachPion, &kfXi};

      // construct XiC0
      KFParticle kfXiC0;
      kfXiC0.SetConstructMethod(kfConstructMethod);
      try {
        kfXiC0.Construct(xiC0Daugthers, 2);
      } catch (std::runtime_error& e) {
        LOG(debug) << "Failed to construct XiC0 from Cascade and bachelor pion track: " << e.what();
        continue;
      }
      float massXiC0, sigXiC0;
      kfXiC0.GetMass(massXiC0, sigXiC0);
      if (sigXiC0 <= 0)
        continue;
      // chi2>0 && NDF>0
      if (kfXiC0.GetNDF() <= 0 || kfXiC0.GetChi2() <= 0)
        continue;

      hFitterStatus->Fill(0);
      hCandidateCounter->Fill(2);
      kfXiC0.TransportToDecayVertex();
      // PV
      KFPVertex kfVertex = createKFPVertexFromCollision(collision);
      KFParticle kfPV(kfVertex);

      // set production vertex;
      kfNeg.SetProductionVertex(kfV0);
      kfPos.SetProductionVertex(kfV0);

      KFParticle kfBachPionToXi = kfBachPion;
      KFParticle kfV0ToCasc = kfV0;
      kfBachPionToXi.SetProductionVertex(kfXi);
      kfV0ToCasc.SetProductionVertex(kfXi);

      KFParticle kfXiToXiC = kfXi;
      KFParticle kfCharmBachPionToXiC = kfCharmBachPion;
      kfCharmBachPionToXiC.SetProductionVertex(kfXiC0);
      kfXiToXiC.SetProductionVertex(kfXiC0);

      // KFParticle to PV
      KFParticle kfV0ToPv = kfV0;
      KFParticle kfXiToPv = kfXi;
      KFParticle kfXic0ToPv = kfXiC0;
      KFParticle kfPiFromXicToPv = kfCharmBachPion;

      kfV0ToPv.SetProductionVertex(kfPV);
      kfXiToPv.SetProductionVertex(kfPV);
      kfXic0ToPv.SetProductionVertex(kfPV);
      kfPiFromXicToPv.SetProductionVertex(kfPV);
      //------------get updated daughter tracks after vertex fit  ---------------
      auto trackParVarCharmBachelor = getTrackParCovFromKFP(kfCharmBachPionToXiC, o2::track::PID::Pion, -bachCharge); // chrambaryon bach pion
      trackParVarCharmBachelor.setAbsCharge(1);

      xiDauChargedTrackParCov = getTrackParCovFromKFP(kfBachPionToXi, o2::track::PID::Pion, bachCharge); // Cascade bach pion
      xiDauChargedTrackParCov.setAbsCharge(1);
      o2::track::TrackParCov trackCasc = getTrackParCovFromKFP(kfXiToXiC, kfXiToXiC.GetPDG(), bachCharge);
      trackCasc.setAbsCharge(1);

      trackParCovV0Dau0 = getTrackParCovFromKFP(kfPos, kfPos.GetPDG(), 1); // V0 postive daughter
      trackParCovV0Dau0.setAbsCharge(1);
      trackParCovV0Dau1 = getTrackParCovFromKFP(kfNeg, kfNeg.GetPDG(), -1); // V0 negtive daughter
      trackParCovV0Dau1.setAbsCharge(1);

      //-------------------------- V0 info---------------------------
      // pseudorapidity
      float pseudorapV0Dau0 = kfPos.GetEta();
      float pseudorapV0Dau1 = kfNeg.GetEta();

      // info from from KFParticle
      std::array<float, 3> pVecV0 = {kfV0.GetPx(), kfV0.GetPy(), kfV0.GetPz()}; // pVec stands for vector containing the 3-momentum components
      std::array<float, 3> vertexV0 = {kfV0.GetX(), kfV0.GetY(), kfV0.GetZ()};
      std::array<float, 3> pVecV0Dau0 = {kfPos.GetPx(), kfPos.GetPy(), kfPos.GetPz()};
      std::array<float, 3> pVecV0Dau1 = {kfNeg.GetPx(), kfNeg.GetPy(), kfNeg.GetPz()};

      //-------------------reconstruct cascade track------------------
      // pseudorapidity
      float pseudorapCascBachelor = kfBachPionToXi.GetEta();

      // info from KFParticle
      std::array<float, 3> vertexCasc = {kfXi.GetX(), kfXi.GetY(), kfXi.GetZ()};
      std::array<float, 3> pVecCascBachelor = {kfBachPionToXi.GetPx(), kfBachPionToXi.GetPy(), kfBachPionToXi.GetPz()};

      auto primaryVertex = getPrimaryVertex(collision);
      std::array<float, 3> pvCoord = {collision.posX(), collision.posY(), collision.posZ()};
      std::array<float, 3> vertexCharmBaryonFromFitter = {0.0, 0.0, 0.0}; // This variable get from DCAfitter in default process, in KF process it is set as 0.
      std::array<float, 3> pVecCharmBachelorAsD;
      pVecCharmBachelorAsD[0] = kfCharmBachPionToXiC.GetPx();
      pVecCharmBachelorAsD[1] = kfCharmBachPionToXiC.GetPy();
      pVecCharmBachelorAsD[2] = kfCharmBachPionToXiC.GetPz();

      std::array<float, 3> pVecCharmBaryon = {kfXiC0.GetPx(), kfXiC0.GetPy(), kfXiC0.GetPz()};
      std::array<float, 3> coordVtxCharmBaryon = {kfXiC0.GetX(), kfXiC0.GetY(), kfXiC0.GetZ()};
      auto covVtxCharmBaryon = kfXiC0.CovarianceMatrix();
      float covMatrixPV[6];
      kfVertex.GetCovarianceMatrix(covMatrixPV);

      // impact parameters
      gpu::gpustd::array<float, 2> impactParameterV0Dau0;
      gpu::gpustd::array<float, 2> impactParameterV0Dau1;
      gpu::gpustd::array<float, 2> impactParameterKaFromCasc;
      o2::base::Propagator::Instance()->propagateToDCABxByBz({collision.posX(), collision.posY(), collision.posZ()}, trackParCovV0Dau0, 2.f, matCorr, &impactParameterV0Dau0);
      o2::base::Propagator::Instance()->propagateToDCABxByBz({collision.posX(), collision.posY(), collision.posZ()}, trackParCovV0Dau1, 2.f, matCorr, &impactParameterV0Dau1);
      o2::base::Propagator::Instance()->propagateToDCABxByBz({collision.posX(), collision.posY(), collision.posZ()}, xiDauChargedTrackParCov, 2.f, matCorr, &impactParameterKaFromCasc);
      float dcaxyV0Dau0 = impactParameterV0Dau0[0];
      float dcaxyV0Dau1 = impactParameterV0Dau1[0];
      float dcaxyCascBachelor = impactParameterKaFromCasc[0];
      float dcazV0Dau0 = impactParameterV0Dau0[1];
      float dcazV0Dau1 = impactParameterV0Dau1[1];
      float dcazCascBachelor = impactParameterKaFromCasc[1];

      // pseudorapidity
      float pseudorapCharmBachelor = kfCharmBachPionToXiC.GetEta();

      // impact parameters
      o2::dataformats::DCA impactParameterCasc;
      o2::dataformats::DCA impactParameterCharmBachelor;
      o2::base::Propagator::Instance()->propagateToDCABxByBz(primaryVertex, trackCasc, 2.f, matCorr, &impactParameterCasc);
      o2::base::Propagator::Instance()->propagateToDCABxByBz(primaryVertex, trackParVarCharmBachelor, 2.f, matCorr, &impactParameterCharmBachelor);
      float impactParBachFromCharmBaryonXY = impactParameterCharmBachelor.getY();
      float impactParBachFromCharmBaryonZ = impactParameterCharmBachelor.getZ();

      // computing decay length and ctau
      float decLenCharmBaryon = RecoDecay::distance(pvCoord, coordVtxCharmBaryon);
      float decLenCascade = RecoDecay::distance(coordVtxCharmBaryon, vertexCasc);
      float decLenV0 = RecoDecay::distance(vertexCasc, vertexV0);

      double phiCharmBaryon, thetaCharmBaryon;
      getPointDirection(std::array{kfV0.GetX(), kfV0.GetY(), kfV0.GetZ()}, coordVtxCharmBaryon, phiCharmBaryon, thetaCharmBaryon);
      auto errorDecayLengthCharmBaryon = std::sqrt(getRotatedCovMatrixXX(covMatrixPV, phiCharmBaryon, thetaCharmBaryon) + getRotatedCovMatrixXX(covVtxCharmBaryon, phiCharmBaryon, thetaCharmBaryon));
      auto errorDecayLengthXYCharmBaryon = std::sqrt(getRotatedCovMatrixXX(covMatrixPV, phiCharmBaryon, 0.) + getRotatedCovMatrixXX(covVtxCharmBaryon, phiCharmBaryon, 0.));

      // fill test histograms
      hInvMassCharmBaryon->Fill(massXiC0);
      hCandidateCounter->Fill(3);

      //Omega minus rejection
      KFParticle kfPosKa(kfTrackBach, kKPlus);
      KFParticle kfNegKa(kfTrackBach, kKMinus);
      if (bachCharge < 0) {
        kfBachKaon = kfNegKa;
      } else {
        kfBachKaon = kfPosKa;
      }
      const KFParticle* omegaDaugthers[2] = {&kfBachKaon, &kfV0};
      KFParticle kfOmega;
      kfOmega.SetConstructMethod(kfConstructMethod);
      try {
        kfOmega.Construct(omegaDaugthers, 2);
      } catch (std::runtime_error& e) {
        LOG(debug) << "Failed to construct Omega from V0 and bachelor track: " << e.what();
        continue;
      }

      float massOmega, sigOmega;
      kfOmega.GetMass(massOmega, sigOmega);
      registry.fill(HIST("hInvMassOmegaMinus"), massOmega);

      //// KFParticle table information
      // KF chi2
      auto v0NDF = kfV0.GetNDF();
      auto v0Chi2OverNdf = kfXic0Candidate.chi2GeoV0 / v0NDF;

      auto cascNDF = kfXi.GetNDF();
      auto cascChi2OverNdf = kfXic0Candidate.chi2GeoCasc / cascNDF;

      kfXic0Candidate.chi2GeoXic = kfXiC0.GetChi2();
      auto charmbaryonNDF = kfXiC0.GetNDF();
      auto charmbaryonChi2OverNdf = kfXic0Candidate.chi2GeoXic / charmbaryonNDF;

      kfXic0Candidate.chi2MassV0 = kfV0MassConstrained.GetChi2();
      auto v0Ndfm = kfV0MassConstrained.GetNDF();
      auto v0Chi2OverNdfm = kfXic0Candidate.chi2MassV0 / v0Ndfm;

      kfXic0Candidate.chi2MassCasc = kfXiMassConstrained.GetChi2();
      auto cascNdfm = kfXiMassConstrained.GetNDF();
      auto cascChi2OverNdfm = kfXic0Candidate.chi2MassCasc / cascNdfm;

      // KF topo Chi2
      kfXic0Candidate.chi2TopoV0ToPv = kfV0ToPv.GetChi2();
      kfXic0Candidate.chi2TopoCascToPv = kfXiToPv.GetChi2();
      kfXic0Candidate.chi2TopoPiFromXicToPv = kfPiFromXicToPv.GetChi2();
      kfXic0Candidate.chi2TopoXicToPv = kfXic0ToPv.GetChi2();

      auto cascBachTopoChi2 = kfBachPionToXi.GetChi2();
      kfXic0Candidate.chi2TopoV0ToCasc = kfV0ToCasc.GetChi2();
      kfXic0Candidate.chi2TopoCascToXic = kfXiToXiC.GetChi2();

      // KF ldl
      kfXic0Candidate.ldlV0 = ldlFromKF(kfV0, kfPV);
      kfXic0Candidate.ldlCasc = ldlFromKF(kfXi, kfPV);
      kfXic0Candidate.ldlXic = ldlFromKF(kfXiC0, kfPV);

      // KF dca
      kfXic0Candidate.kfDcaXYPiFromXic = kfCharmBachPionToXiC.GetDistanceFromVertexXY(kfPV);
      kfXic0Candidate.kfDcaV0Dau = kfNeg.GetDistanceFromParticle(kfPos);
      kfXic0Candidate.kfDcaCascDau = kfBachPionToXi.GetDistanceFromParticle(kfV0ToCasc);
      kfXic0Candidate.kfDcaXYCascToPv = kfXiToXiC.GetDistanceFromVertexXY(kfPV);
      kfXic0Candidate.kfDcaXicDau = kfCharmBachPionToXiC.GetDistanceFromParticle(kfXiToXiC);

      // KF decay length
      float decayLxyLam, errDecayLxyLam;
      kfV0ToCasc.GetDecayLengthXY(decayLxyLam, errDecayLxyLam);
      kfXic0Candidate.decayLenXYLambda = decayLxyLam;

      float decayLxyCasc, errDecayLxyCasc;
      kfXiToXiC.GetDecayLengthXY(decayLxyCasc, errDecayLxyCasc);
      kfXic0Candidate.decayLenXYCasc = decayLxyCasc;

      float decayLxyXic0, errDecayLxyXic0;
      kfXic0ToPv.GetDecayLengthXY(decayLxyXic0, errDecayLxyXic0);
      kfXic0Candidate.decayLenXYXic = decayLxyXic0;

      // KF cosPA
      kfXic0Candidate.cosPaV0ToPv = cpaFromKF(kfV0, kfPV);
      kfXic0Candidate.cosPaCascToPv = cpaFromKF(kfXi, kfPV);
      kfXic0Candidate.cosPaXicToPv = cpaFromKF(kfXiC0, kfPV);
      kfXic0Candidate.cosPaXYV0ToPv = cpaXYFromKF(kfV0, kfPV);
      kfXic0Candidate.cosPaXYCascToPv = cpaXYFromKF(kfXi, kfPV);
      kfXic0Candidate.cosPaXYXicToPv = cpaXYFromKF(kfXiC0, kfPV);

      kfXic0Candidate.cosPaV0ToCasc = cpaFromKF(kfV0, kfXi);
      kfXic0Candidate.cosPaCascToXic = cpaFromKF(kfXi, kfXiC0);
      kfXic0Candidate.cosPaXYV0ToCasc = cpaXYFromKF(kfV0, kfXi);
      kfXic0Candidate.cosPaXYCascToXic = cpaXYFromKF(kfXi, kfXiC0);
      // KF mass
      kfXic0Candidate.massV0 = massLam;
      kfXic0Candidate.massCasc = massCasc;
      kfXic0Candidate.massXic = massXiC0;

      // KF pT
      kfXic0Candidate.ptPiFromXic = kfCharmBachPionToXiC.GetPt();
      kfXic0Candidate.ptXic = kfXiC0.GetPt();

      // KF rapidity
      kfXic0Candidate.rapXic = kfXiC0.GetRapidity();

      // KF cosThetaStar
      kfXic0Candidate.cosThetaStarPiFromXic = cosThetaStarFromKF(0, 4332, 211, 3312, kfCharmBachPionToXiC, kfXiToXiC);

      // KF ct
      kfXic0Candidate.ctV0 = kfV0.GetLifeTime();
      kfXic0Candidate.ctCasc = kfXi.GetLifeTime();
      kfXic0Candidate.ctXic = kfXiC0.GetLifeTime();
      kfXic0Candidate.ctOmegac = kfXiC0.GetLifeTime();

      // KF eta
      kfXic0Candidate.etaXic = kfXiC0.GetEta();

      // fill KF hist
      registry.fill(HIST("hKFParticleCascBachTopoChi2"), cascBachTopoChi2);
      registry.fill(HIST("hKFParticleV0TopoChi2"), kfXic0Candidate.chi2TopoV0ToCasc);
      registry.fill(HIST("hKFParticleCascTopoChi2"), kfXic0Candidate.chi2TopoCascToXic);
      registry.fill(HIST("hKFParticleDcaCharmBaryonDau"), kfXic0Candidate.kfDcaXicDau);
      registry.fill(HIST("hKFParticleDcaXYCascBachToPv"), dcaxyCascBachelor);
      registry.fill(HIST("hKFParticleDcaXYV0DauToPv"), dcaxyV0Dau0);
      registry.fill(HIST("hKfLambda_ldl"), kfXic0Candidate.ldlV0);
      registry.fill(HIST("hKfXi_ldl"), kfXic0Candidate.ldlCasc);
      registry.fill(HIST("hKfXiC0_ldl"), kfXic0Candidate.ldlXic);
      registry.fill(HIST("hDcaXYCascadeToPVKf"), kfXic0Candidate.kfDcaXYCascToPv);

      // fill kf table
      kfCandidateXicData(collision.globalIndex(),
                         pvCoord[0], pvCoord[1], pvCoord[2],
                         vertexCharmBaryonFromFitter[0], vertexCharmBaryonFromFitter[1], vertexCharmBaryonFromFitter[2],
                         vertexCasc[0], vertexCasc[1], vertexCasc[2],
                         vertexV0[0], vertexV0[1], vertexV0[2],
                         trackCascDauCharged.sign(),
                         covVtxCharmBaryon[0], covVtxCharmBaryon[1], covVtxCharmBaryon[2], covVtxCharmBaryon[3], covVtxCharmBaryon[4], covVtxCharmBaryon[5],
                         pVecCharmBaryon[0], pVecCharmBaryon[1], pVecCharmBaryon[2],
                         kfXiToXiC.GetPx(), kfXiToXiC.GetPy(), kfXiToXiC.GetPz(),
                         pVecCharmBachelorAsD[0], pVecCharmBachelorAsD[1], pVecCharmBachelorAsD[2],
                         pVecV0[0], pVecV0[1], pVecV0[2],
                         pVecCascBachelor[0], pVecCascBachelor[1], pVecCascBachelor[2],
                         pVecV0Dau0[0], pVecV0Dau0[1], pVecV0Dau0[2],
                         pVecV0Dau1[0], pVecV0Dau1[1], pVecV0Dau1[2],
                         impactParameterCasc.getY(), impactParBachFromCharmBaryonXY,
                         impactParameterCasc.getZ(), impactParBachFromCharmBaryonZ,
                         std::sqrt(impactParameterCasc.getSigmaY2()), std::sqrt(impactParameterCharmBachelor.getSigmaY2()),
                         v0index, casc.posTrackId(), casc.negTrackId(),
                         casc.cascadeId(), trackCharmBachelor.globalIndex(), casc.bachelorId(),
                         kfXic0Candidate.massV0, kfXic0Candidate.massCasc, kfXic0Candidate.massXic,
                         kfXic0Candidate.cosPaV0ToPv, kfXic0Candidate.cosPaXicToPv, kfXic0Candidate.cosPaCascToPv, kfXic0Candidate.cosPaXYV0ToPv, kfXic0Candidate.cosPaXYXicToPv, kfXic0Candidate.cosPaXYCascToPv,
                         kfXic0Candidate.ctOmegac, kfXic0Candidate.ctCasc, kfXic0Candidate.ctV0, kfXic0Candidate.ctXic,
                         pseudorapV0Dau0, pseudorapV0Dau1, pseudorapCascBachelor, pseudorapCharmBachelor,
                         kfXic0Candidate.etaXic, kfXi.GetEta(), kfV0.GetEta(),
                         dcaxyV0Dau0, dcaxyV0Dau1, dcaxyCascBachelor,
                         dcazV0Dau0, dcazV0Dau1, dcazCascBachelor,
                         kfXic0Candidate.kfDcaCascDau, kfXic0Candidate.kfDcaV0Dau, kfXic0Candidate.kfDcaXicDau,
                         decLenCharmBaryon, decLenCascade, decLenV0, errorDecayLengthCharmBaryon, errorDecayLengthXYCharmBaryon,
                         kfXic0Candidate.kfDcaXYPiFromXic, kfXic0Candidate.kfDcaXYCascToPv,
                         kfXic0Candidate.chi2GeoV0, kfXic0Candidate.chi2GeoCasc, kfXic0Candidate.chi2GeoXic, kfXic0Candidate.chi2MassV0, kfXic0Candidate.chi2MassCasc,
                         kfXic0Candidate.ldlV0, kfXic0Candidate.ldlCasc, kfXic0Candidate.ldlXic,
                         kfXic0Candidate.chi2TopoV0ToPv, kfXic0Candidate.chi2TopoCascToPv, kfXic0Candidate.chi2TopoPiFromXicToPv, kfXic0Candidate.chi2TopoXicToPv,
                         kfXic0Candidate.chi2TopoV0ToCasc, kfXic0Candidate.chi2TopoCascToXic,
                         kfXic0Candidate.decayLenXYLambda, kfXic0Candidate.decayLenXYCasc, kfXic0Candidate.decayLenXYXic,
                         kfXic0Candidate.cosPaV0ToCasc, kfXic0Candidate.cosPaCascToXic, kfXic0Candidate.cosPaXYV0ToCasc, kfXic0Candidate.cosPaXYCascToXic,
                         kfXic0Candidate.rapXic, kfXic0Candidate.ptPiFromXic, kfXic0Candidate.ptXic,
                         kfXic0Candidate.cosThetaStarPiFromXic,
                         v0NDF, cascNDF, charmbaryonNDF, v0Ndfm, cascNdfm,
                         v0Chi2OverNdf, cascChi2OverNdf, charmbaryonChi2OverNdf, v0Chi2OverNdfm, cascChi2OverNdfm);

    } // loop over LF Cascade-bachelor candidates
  }
  /// @brief process function w/o centrality selections
  void processNoCentToXiPi(soa::Join<aod::Collisions, aod::EvSels> const& collisions,
                           aod::BCsWithTimestamps const& bcWithTimeStamps,
                           TracksWCovDca const& tracks,
                           MyLFTracksWCov const& lfTracks,
                           MyCascTable const& cascades,
                           CascadesLinked const& cascadeLinks,
                           aod::HfCascLf2Prongs const& candidates)
  {
    runXic0Omegac0Creator<CentralityEstimator::None, hf_cand_casc_lf::DecayType2Prong::XiczeroOmegaczeroToXiPi>(collisions, bcWithTimeStamps, lfTracks, tracks, cascades, cascadeLinks, candidates, hInvMassCharmBaryonToXiPi, hFitterStatusToXiPi, hCandidateCounterToXiPi, hCascadesCounterToXiPi);
  }
  PROCESS_SWITCH(HfCandidateCreatorXic0Omegac0, processNoCentToXiPi, "Run candidate creator w/o centrality selections for xi pi decay channel", true);

  void processNoCentToXiPiTraCasc(soa::Join<aod::Collisions, aod::EvSels> const& collisions,
                                  aod::BCsWithTimestamps const& bcWithTimeStamps,
                                  TracksWCovDca const& tracks,
                                  MyLFTracksWCov const& lfTracks,
                                  MyTraCascTable const& traCascades,
                                  TraCascadesLinked const& traCascadeLinks,
                                  aod::HfCascLf2Prongs const& candidates)
  {
    runXic0Omegac0Creator<CentralityEstimator::None, hf_cand_casc_lf::DecayType2Prong::XiczeroOmegaczeroToXiPi>(collisions, bcWithTimeStamps, lfTracks, tracks, traCascades, traCascadeLinks, candidates, hInvMassCharmBaryonToXiPi, hFitterStatusToXiPi, hCandidateCounterToXiPi, hCascadesCounterToXiPi);
  }
  PROCESS_SWITCH(HfCandidateCreatorXic0Omegac0, processNoCentToXiPiTraCasc, "Run candidate creator w/o centrality selections for xi pi decay channel with tracked cascades", false);

  void processNoCentToOmegaPi(soa::Join<aod::Collisions, aod::EvSels> const& collisions,
                              aod::BCsWithTimestamps const& bcWithTimeStamps,
                              TracksWCovDca const& tracks,
                              MyLFTracksWCov const& lfTracks,
                              MyCascTable const& cascades,
                              CascadesLinked const& cascadeLinks,
                              aod::HfCascLf2Prongs const& candidates)
  {
    runXic0Omegac0Creator<CentralityEstimator::None, hf_cand_casc_lf::DecayType2Prong::OmegaczeroToOmegaPi>(collisions, bcWithTimeStamps, lfTracks, tracks, cascades, cascadeLinks, candidates, hInvMassCharmBaryonToOmegaPi, hFitterStatusToOmegaPi, hCandidateCounterToOmegaPi, hCascadesCounterToOmegaPi);
  }
  PROCESS_SWITCH(HfCandidateCreatorXic0Omegac0, processNoCentToOmegaPi, "Run candidate creator w/o centrality selections for omega pi decay channel", false);

  void processOmegacToOmegaPiWithKFParticle(aod::Collisions const& collisions,
                                            aod::BCsWithTimestamps const& bcWithTimeStamps,
                                            MyKfTracks const& tracks,
                                            MyKfCascTable const& cascades,
                                            KFCascadesLinked const& cascadeLinks,
                                            aod::HfCascLf2Prongs const& candidates)
  {
    runKfOmegac0CreatorWithKFParticle<hf_cand_casc_lf::DecayType2Prong::OmegaczeroToOmegaPi>(collisions, bcWithTimeStamps, tracks, cascades, cascadeLinks, candidates, hInvMassCharmBaryonToOmegaPi, hFitterStatusToOmegaPi, hCandidateCounterToOmegaPi, hCascadesCounterToOmegaPi);
  }
  PROCESS_SWITCH(HfCandidateCreatorXic0Omegac0, processOmegacToOmegaPiWithKFParticle, "Run candidate creator w/o centrality selections for Omegac0 To omega pi decay channel using KFParticle", false);

  void processXicToXiPiWithKFParticle(aod::Collisions const& collisions,
                                      aod::BCsWithTimestamps const& bcWithTimeStamps,
                                      MyKfTracks const& tracks,
                                      MyKfCascTable const& cascades,
                                      KFCascadesLinked const& cascadeLinks,
                                      aod::HfCascLf2Prongs const& candidates)
  {
    runKfXic0CreatorWithKFParticle<hf_cand_casc_lf::DecayType2Prong::XiczeroOmegaczeroToXiPi>(collisions, bcWithTimeStamps, tracks, cascades, cascadeLinks, candidates, hInvMassCharmBaryonToXiPi, hFitterStatusToXiPi, hCandidateCounterToXiPi, hCascadesCounterToXiPi);
  }
  PROCESS_SWITCH(HfCandidateCreatorXic0Omegac0, processXicToXiPiWithKFParticle, "Run candidate creator w/o centrality selections for Xic0 To Xi pi decay channel using KFParticle", false);

  void processNoCentToOmegaK(soa::Join<aod::Collisions, aod::EvSels> const& collisions,
                             aod::BCsWithTimestamps const& bcWithTimeStamps,
                             TracksWCovDca const& tracks,
                             MyLFTracksWCov const& lfTracks,
                             MyCascTable const& cascades,
                             CascadesLinked const& cascadeLinks,
                             aod::HfCascLf2Prongs const& candidates)
  {
    runXic0Omegac0Creator<CentralityEstimator::None, hf_cand_casc_lf::DecayType2Prong::OmegaczeroToOmegaK>(collisions, bcWithTimeStamps, lfTracks, tracks, cascades, cascadeLinks, candidates, hInvMassCharmBaryonToOmegaK, hFitterStatusToOmegaK, hCandidateCounterToOmegaK, hCascadesCounterToOmegaK);
  }
  PROCESS_SWITCH(HfCandidateCreatorXic0Omegac0, processNoCentToOmegaK, "Run candidate creator w/o centrality selections for omega K decay channel", false);

  /// @brief process function w/ FT0C centrality selections
  void processCentFT0CToXiPi(soa::Join<aod::Collisions, aod::EvSels, aod::CentFT0Cs> const& collisions,
                             aod::BCsWithTimestamps const& bcWithTimeStamps,
                             TracksWCovDca const& tracks,
                             MyLFTracksWCov const& lfTracks,
                             MyCascTable const& cascades,
                             CascadesLinked const& cascadeLinks,
                             aod::HfCascLf2Prongs const& candidates)
  {
    runXic0Omegac0Creator<CentralityEstimator::FT0C, hf_cand_casc_lf::DecayType2Prong::XiczeroOmegaczeroToXiPi>(collisions, bcWithTimeStamps, lfTracks, tracks, cascades, cascadeLinks, candidates, hInvMassCharmBaryonToXiPi, hFitterStatusToXiPi, hCandidateCounterToXiPi, hCascadesCounterToXiPi);
  }
  PROCESS_SWITCH(HfCandidateCreatorXic0Omegac0, processCentFT0CToXiPi, "Run candidate creator w/ centrality selection on FT0C for xi pi channel", false);

  void processCentFT0CToOmegaPi(soa::Join<aod::Collisions, aod::EvSels, aod::CentFT0Cs> const& collisions,
                                aod::BCsWithTimestamps const& bcWithTimeStamps,
                                TracksWCovDca const& tracks,
                                MyLFTracksWCov const& lfTracks,
                                MyCascTable const& cascades,
                                CascadesLinked const& cascadeLinks,
                                aod::HfCascLf2Prongs const& candidates)
  {
    runXic0Omegac0Creator<CentralityEstimator::FT0C, hf_cand_casc_lf::DecayType2Prong::OmegaczeroToOmegaPi>(collisions, bcWithTimeStamps, lfTracks, tracks, cascades, cascadeLinks, candidates, hInvMassCharmBaryonToOmegaPi, hFitterStatusToOmegaPi, hCandidateCounterToOmegaPi, hCascadesCounterToOmegaPi);
  }
  PROCESS_SWITCH(HfCandidateCreatorXic0Omegac0, processCentFT0CToOmegaPi, "Run candidate creator w/ centrality selection on FT0C for omega pi channel", false);

  void processCentFT0CToOmegaK(soa::Join<aod::Collisions, aod::EvSels, aod::CentFT0Cs> const& collisions,
                               aod::BCsWithTimestamps const& bcWithTimeStamps,
                               TracksWCovDca const& tracks,
                               MyLFTracksWCov const& lfTracks,
                               MyCascTable const& cascades,
                               CascadesLinked const& cascadeLinks,
                               aod::HfCascLf2Prongs const& candidates)
  {
    runXic0Omegac0Creator<CentralityEstimator::FT0C, hf_cand_casc_lf::DecayType2Prong::OmegaczeroToOmegaK>(collisions, bcWithTimeStamps, lfTracks, tracks, cascades, cascadeLinks, candidates, hInvMassCharmBaryonToOmegaK, hFitterStatusToOmegaK, hCandidateCounterToOmegaK, hCascadesCounterToOmegaK);
  }
  PROCESS_SWITCH(HfCandidateCreatorXic0Omegac0, processCentFT0CToOmegaK, "Run candidate creator w/ centrality selection on FT0C for omega K channel", false);

  /// @brief process function w/ FT0M centrality selections
  void processCentFT0MToXiPi(soa::Join<aod::Collisions, aod::EvSels, aod::CentFT0Ms> const& collisions,
                             aod::BCsWithTimestamps const& bcWithTimeStamps,
                             TracksWCovDca const& tracks,
                             MyLFTracksWCov const& lfTracks,
                             MyCascTable const& cascades,
                             CascadesLinked const& cascadeLinks,
                             aod::HfCascLf2Prongs const& candidates)
  {
    runXic0Omegac0Creator<CentralityEstimator::FT0M, hf_cand_casc_lf::DecayType2Prong::XiczeroOmegaczeroToXiPi>(collisions, bcWithTimeStamps, lfTracks, tracks, cascades, cascadeLinks, candidates, hInvMassCharmBaryonToXiPi, hFitterStatusToXiPi, hCandidateCounterToXiPi, hCascadesCounterToXiPi);
  }
  PROCESS_SWITCH(HfCandidateCreatorXic0Omegac0, processCentFT0MToXiPi, "Run candidate creator w/ centrality selection on FT0M for xi pi channel", false);

  void processCentFT0MToOmegaPi(soa::Join<aod::Collisions, aod::EvSels, aod::CentFT0Ms> const& collisions,
                                aod::BCsWithTimestamps const& bcWithTimeStamps,
                                TracksWCovDca const& tracks,
                                MyLFTracksWCov const& lfTracks,
                                MyCascTable const& cascades,
                                CascadesLinked const& cascadeLinks,
                                aod::HfCascLf2Prongs const& candidates)
  {
    runXic0Omegac0Creator<CentralityEstimator::FT0M, hf_cand_casc_lf::DecayType2Prong::OmegaczeroToOmegaPi>(collisions, bcWithTimeStamps, lfTracks, tracks, cascades, cascadeLinks, candidates, hInvMassCharmBaryonToOmegaPi, hFitterStatusToOmegaPi, hCandidateCounterToOmegaPi, hCascadesCounterToOmegaPi);
  }
  PROCESS_SWITCH(HfCandidateCreatorXic0Omegac0, processCentFT0MToOmegaPi, "Run candidate creator w/ centrality selection on FT0M for omega pi channel", false);

  void processCentFT0MToOmegaK(soa::Join<aod::Collisions, aod::EvSels, aod::CentFT0Ms> const& collisions,
                               aod::BCsWithTimestamps const& bcWithTimeStamps,
                               TracksWCovDca const& tracks,
                               MyLFTracksWCov const& lfTracks,
                               MyCascTable const& cascades,
                               CascadesLinked const& cascadeLinks,
                               aod::HfCascLf2Prongs const& candidates)
  {
    runXic0Omegac0Creator<CentralityEstimator::FT0M, hf_cand_casc_lf::DecayType2Prong::OmegaczeroToOmegaK>(collisions, bcWithTimeStamps, lfTracks, tracks, cascades, cascadeLinks, candidates, hInvMassCharmBaryonToOmegaK, hFitterStatusToOmegaK, hCandidateCounterToOmegaK, hCascadesCounterToOmegaK);
  }
  PROCESS_SWITCH(HfCandidateCreatorXic0Omegac0, processCentFT0MToOmegaK, "Run candidate creator w/ centrality selection on FT0M for omega K channel", false);

  ///////////////////////////////////////////////////////////
  ///                                                     ///
  ///   Process functions only for collision monitoring   ///
  ///                                                     ///
  ///////////////////////////////////////////////////////////

  /// @brief process function to monitor collisions - no centrality
  void processCollisions(soa::Join<aod::Collisions, aod::EvSels> const& collisions, aod::BCsWithTimestamps const& /*bcWithTimeStamps*/)
  {
    /// loop over collisions
    for (const auto& collision : collisions) {

      /// bitmask with event. selection info
      float centrality{-1.f};
      const auto rejectionMask = hfEvSel.getHfCollisionRejectionMask<true, CentralityEstimator::None, aod::BCsWithTimestamps>(collision, centrality, ccdb, registry);

      /// monitor the satisfied event selections
      hfEvSel.fillHistograms(collision, rejectionMask, centrality);

    } /// end loop over collisions
  }
  PROCESS_SWITCH(HfCandidateCreatorXic0Omegac0, processCollisions, "Collision monitoring - no centrality", true);

  /// @brief process function to monitor collisions - FT0C centrality
  void processCollisionsCentFT0C(soa::Join<aod::Collisions, aod::EvSels, aod::CentFT0Cs> const& collisions, aod::BCsWithTimestamps const& /*bcWithTimeStamps*/)
  {
    /// loop over collisions
    for (const auto& collision : collisions) {

      /// bitmask with event. selection info
      float centrality{-1.f};
      const auto rejectionMask = hfEvSel.getHfCollisionRejectionMask<true, CentralityEstimator::FT0C, aod::BCsWithTimestamps>(collision, centrality, ccdb, registry);

      /// monitor the satisfied event selections
      hfEvSel.fillHistograms(collision, rejectionMask, centrality);

    } /// end loop over collisions
  }
  PROCESS_SWITCH(HfCandidateCreatorXic0Omegac0, processCollisionsCentFT0C, "Collision monitoring - FT0C centrality", false);

  /// @brief process function to monitor collisions - FT0M centrality
  void processCollisionsCentFT0M(soa::Join<aod::Collisions, aod::EvSels, aod::CentFT0Ms> const& collisions, aod::BCsWithTimestamps const& /*bcWithTimeStamps*/)
  {
    /// loop over collisions
    for (const auto& collision : collisions) {

      /// bitmask with event. selection info
      float centrality{-1.f};
      const auto rejectionMask = hfEvSel.getHfCollisionRejectionMask<true, CentralityEstimator::FT0M, aod::BCsWithTimestamps>(collision, centrality, ccdb, registry);

      /// monitor the satisfied event selections
      hfEvSel.fillHistograms(collision, rejectionMask, centrality);

    } /// end loop over collisions
  }
  PROCESS_SWITCH(HfCandidateCreatorXic0Omegac0, processCollisionsCentFT0M, "Collision monitoring - FT0M centrality", false);

}; // end of struct

/// Performs MC matching.
struct HfCandidateCreatorXic0Omegac0Mc {
  Produces<aod::HfXicToXiPiMCRec> rowMCMatchRecXicToXiPi;
  Produces<aod::HfXicToXiPiMCGen> rowMCMatchGenXicToXiPi;
  Produces<aod::HfOmegacToXiPiMCRec> rowMCMatchRecOmegacToXiPi;
  Produces<aod::HfOmegacToXiPiMCGen> rowMCMatchGenOmegacToXiPi;
  Produces<aod::HfToOmegaPiMCRec> rowMCMatchRecToOmegaPi;
  Produces<aod::HfToOmegaPiMCGen> rowMCMatchGenToOmegaPi;
  Produces<aod::HfToOmegaKMCRec> rowMCMatchRecToOmegaK;
  Produces<aod::HfToOmegaKMCGen> rowMCMatchGenToOmegaK;

  // Configuration
  o2::framework::Configurable<bool> rejectBackground{"rejectBackground", true, "Reject particles from background events"};

  using MyTracksWMc = soa::Join<TracksIU, McTrackLabels>;
  using McCollisionsNoCents = soa::Join<aod::Collisions, aod::EvSels, aod::McCollisionLabels>;
  using McCollisionsFT0Cs = soa::Join<aod::Collisions, aod::EvSels, aod::McCollisionLabels, aod::CentFT0Cs>;
  using McCollisionsFT0Ms = soa::Join<aod::Collisions, aod::EvSels, aod::McCollisionLabels, aod::CentFT0Ms>;
  using McCollisionsCentFT0Ms = soa::Join<aod::McCollisions, aod::McCentFT0Ms>;
  PresliceUnsorted<McCollisionsNoCents> colPerMcCollision = aod::mccollisionlabel::mcCollisionId;
  PresliceUnsorted<McCollisionsFT0Cs> colPerMcCollisionFT0C = aod::mccollisionlabel::mcCollisionId;
  PresliceUnsorted<McCollisionsFT0Ms> colPerMcCollisionFT0M = aod::mccollisionlabel::mcCollisionId;
  Preslice<aod::McParticles> mcParticlesPerMcCollision = aod::mcparticle::mcCollisionId;

  HfEventSelectionMc hfEvSelMc; // mc event selection and monitoring
  using BCsInfo = soa::Join<aod::BCs, aod::Timestamps, aod::BcSels>;

  std::shared_ptr<TH1> hGenCharmBaryonPtRapidityTightXicToXiPi, hGenCharmBaryonPtRapidityLooseXicToXiPi, hGenCharmBaryonPtRapidityTightOmegacToXiPi, hGenCharmBaryonPtRapidityLooseOmegacToXiPi, hGenCharmBaryonPtRapidityTightOmegacToOmegaPi, hGenCharmBaryonPtRapidityLooseOmegacToOmegaPi, hGenCharmBaryonPtRapidityTightOmegacToOmegaK, hGenCharmBaryonPtRapidityLooseOmegacToOmegaK;

  HistogramRegistry registry{"registry"};

  // inspect for which zPvPosMax cut was set for reconstructed
  void init(InitContext& initContext)
  {
    std::array<bool, 4> procCollisionsXicToXiPi{doprocessMcXicToXiPi, doprocessMcXicToXiPiFT0m, doprocessMcXicToXiPiFT0c, doprocessMcXicToXiPiKf};
    if (std::accumulate(procCollisionsXicToXiPi.begin(), procCollisionsXicToXiPi.end(), 0) > 1) {
      LOGP(fatal, "At most one process function for XicToXiPi collision study can be enabled at a time.");
    }
    std::array<bool, 3> procCollisionsOmegacToXiPi{doprocessMcOmegacToXiPi, doprocessMcOmegacToXiPiFT0m, doprocessMcOmegacToXiPiFT0c};
    if (std::accumulate(procCollisionsOmegacToXiPi.begin(), procCollisionsOmegacToXiPi.end(), 0) > 1) {
      LOGP(fatal, "At most one process function for OmegacToXiPi collision study can be enabled at a time.");
    }
    std::array<bool, 3> procCollisionsOmegacToOmegaPi{doprocessMcOmegacToOmegaPi, doprocessMcOmegacToOmegaPiFT0m, doprocessMcOmegacToOmegaPiFT0c};
    if (std::accumulate(procCollisionsOmegacToOmegaPi.begin(), procCollisionsOmegacToOmegaPi.end(), 0) > 1) {
      LOGP(fatal, "At most one process function for OmegacToOmegaPi collision study can be enabled at a time.");
    }
    std::array<bool, 3> procCollisionsOmegacToOmegaK{doprocessMcOmegacToOmegaK, doprocessMcOmegacToOmegaKFT0m, doprocessMcOmegacToOmegaKFT0c};
    if (std::accumulate(procCollisionsOmegacToOmegaK.begin(), procCollisionsOmegacToOmegaK.end(), 0) > 1) {
      LOGP(fatal, "At most one process function for OmegacToOmegaK collision study can be enabled at a time.");
    }

    const auto& workflows = initContext.services().get<RunningWorkflowInfo const>();
    for (const DeviceSpec& device : workflows.devices) {
      if (device.name.compare("hf-candidate-creator-xic0-omegac0") == 0) {
        hfEvSelMc.configureFromDevice(device);
        break;
      }
    }
    hfEvSelMc.addHistograms(registry); // particles monitoring

    hGenCharmBaryonPtRapidityTightXicToXiPi = registry.add<TH1>("hGenCharmBaryonPtRapidityTightXicToXiPi", "Generated charm baryon #it{p}_{T};#it{p}_{T} (GeV/#it{c});entries", {HistType::kTH1D, {{20, 0.0, 20.0}}}); // keep track of generated candidates pt when |y|<0.5
    hGenCharmBaryonPtRapidityLooseXicToXiPi = registry.add<TH1>("hGenCharmBaryonPtRapidityLooseXicToXiPi", "Generated charm baryon #it{p}_{T};#it{p}_{T} (GeV/#it{c});entries", {HistType::kTH1D, {{20, 0.0, 20.0}}}); // keep track of generated candidates pt when |y|<0.8

    hGenCharmBaryonPtRapidityTightOmegacToXiPi = registry.add<TH1>("hGenCharmBaryonPtRapidityTightOmegacToXiPi", "Generated charm baryon #it{p}_{T};#it{p}_{T} (GeV/#it{c});entries", {HistType::kTH1D, {{20, 0.0, 20.0}}});
    hGenCharmBaryonPtRapidityLooseOmegacToXiPi = registry.add<TH1>("hGenCharmBaryonPtRapidityLooseOmegacToXiPi", "Generated charm baryon #it{p}_{T};#it{p}_{T} (GeV/#it{c});entries", {HistType::kTH1D, {{20, 0.0, 20.0}}});

    hGenCharmBaryonPtRapidityTightOmegacToOmegaPi = registry.add<TH1>("hGenCharmBaryonPtRapidityTightOmegacToOmegaPi", "Generated charm baryon #it{p}_{T};#it{p}_{T} (GeV/#it{c});entries", {HistType::kTH1D, {{20, 0.0, 20.0}}});
    hGenCharmBaryonPtRapidityLooseOmegacToOmegaPi = registry.add<TH1>("hGenCharmBaryonPtRapidityLooseOmegacToOmegaPi", "Generated charm baryon #it{p}_{T};#it{p}_{T} (GeV/#it{c});entries", {HistType::kTH1D, {{20, 0.0, 20.0}}});

    hGenCharmBaryonPtRapidityTightOmegacToOmegaK = registry.add<TH1>("hGenCharmBaryonPtRapidityTightOmegacToOmegaK", "Generated charm baryon #it{p}_{T};#it{p}_{T} (GeV/#it{c});entries", {HistType::kTH1D, {{20, 0.0, 20.0}}});
    hGenCharmBaryonPtRapidityLooseOmegacToOmegaK = registry.add<TH1>("hGenCharmBaryonPtRapidityLooseOmegacToOmegaK", "Generated charm baryon #it{p}_{T};#it{p}_{T} (GeV/#it{c});entries", {HistType::kTH1D, {{20, 0.0, 20.0}}});
  }

  template <o2::hf_centrality::CentralityEstimator centEstimator, int decayChannel, typename Colls, typename TMyRecoCand, typename McCollisions>
  void runXic0Omegac0Mc(TMyRecoCand const& candidates,
                        MyTracksWMc const&,
                        aod::McParticles const& mcParticles,
                        Colls const& collsWithMcLabels,
                        McCollisions const& mcCollisions,
                        BCsInfo const&)
  {
    float ptCharmBaryonGen = -999.;
    float rapidityCharmBaryonGen = -999.;
    int indexRec = -1;
    int indexRecCharmBaryon = -1;
    int8_t sign = -9;
    int8_t signCasc = -9;
    int8_t signV0 = -9;
    int8_t flag = 0;
    int8_t origin = 0; // to be used for prompt/non prompt
    int8_t debug = 0;
    int8_t debugGenCharmBar = 0;
    int8_t debugGenCasc = 0;
    int8_t debugGenLambda = 0;
    bool collisionMatched = false;

    int pdgCodeOmegac0 = Pdg::kOmegaC0;  // 4332
    int pdgCodeXic0 = Pdg::kXiC0;        // 4132
    int pdgCodeXiMinus = kXiMinus;       // 3312
    int pdgCodeOmegaMinus = kOmegaMinus; // 3334
    int pdgCodeLambda = kLambda0;        // 3122
    int pdgCodePiPlus = kPiPlus;         // 211
    int pdgCodePiMinus = kPiMinus;       // -211
    int pdgCodeProton = kProton;         // 2212
    int pdgCodeKaonPlus = kKPlus;        // 321
    int pdgCodeKaonMinus = kKMinus;      // -321

    // Match reconstructed candidates.
    for (const auto& candidate : candidates) {
      flag = 0;
      origin = RecoDecay::OriginType::None;
      debug = 0;
      collisionMatched = false;
      std::vector<int> idxBhadMothers{};

      auto arrayDaughters = std::array{candidate.template bachelorFromCharmBaryon_as<MyTracksWMc>(), // bachelor <- charm baryon
                                       candidate.template bachelor_as<MyTracksWMc>(),                // bachelor <- cascade
                                       candidate.template posTrack_as<MyTracksWMc>(),                // p <- lambda
                                       candidate.template negTrack_as<MyTracksWMc>()};               // pi <- lambda
      auto arrayDaughtersCasc = std::array{candidate.template bachelor_as<MyTracksWMc>(),
                                           candidate.template posTrack_as<MyTracksWMc>(),
                                           candidate.template negTrack_as<MyTracksWMc>()};
      auto arrayDaughtersV0 = std::array{candidate.template posTrack_as<MyTracksWMc>(),
                                         candidate.template negTrack_as<MyTracksWMc>()};

      // Check whether the particle is from background events. If so, reject it.
      if (rejectBackground) {
        bool fromBkg{false};
        for (const auto& daughter : arrayDaughters) {
          if (daughter.has_mcParticle()) {
            auto mcParticle = daughter.mcParticle();
            if (mcParticle.fromBackgroundEvent()) {
              fromBkg = true;
              break;
            }
          }
        }
        if (fromBkg) {
          rowMCMatchRecXicToXiPi(flag, debug, origin, collisionMatched, -1.f, 0);
          rowMCMatchRecOmegacToXiPi(flag, debug, origin, collisionMatched, -1.f, 0);
          rowMCMatchRecToOmegaPi(flag, debug, origin, collisionMatched, -1.f, 0);
          rowMCMatchRecToOmegaK(flag, debug, origin, collisionMatched, -1.f, 0);
          continue;
        }
      }

      // Xic0 -> xi pi matching
      if constexpr (decayChannel == aod::hf_cand_xic0_omegac0::DecayType::XiczeroToXiPi) {
        // Xic → pi pi pi p
        indexRec = RecoDecay::getMatchedMCRec<false, true>(mcParticles, arrayDaughters, pdgCodeXic0, std::array{pdgCodePiPlus, pdgCodePiMinus, pdgCodeProton, pdgCodePiMinus}, true, &sign, 3);
        indexRecCharmBaryon = indexRec;
        if (indexRec == -1) {
          debug = 1;
        }
        if (indexRec > -1) {
          // Xi- → pi pi p
          indexRec = RecoDecay::getMatchedMCRec<false, true>(mcParticles, arrayDaughtersCasc, pdgCodeXiMinus, std::array{pdgCodePiMinus, pdgCodeProton, pdgCodePiMinus}, true, &signCasc, 2);
          if (indexRec == -1) {
            debug = 2;
          }
          if (indexRec > -1) {
            // Lambda → p pi
            indexRec = RecoDecay::getMatchedMCRec<false, true>(mcParticles, arrayDaughtersV0, pdgCodeLambda, std::array{pdgCodeProton, pdgCodePiMinus}, true, &signV0, 1);
            if (indexRec == -1) {
              debug = 3;
            }
            if (indexRec > -1) {
              flag = sign * (1 << aod::hf_cand_xic0_omegac0::DecayType::XiczeroToXiPi);
              collisionMatched = candidate.template collision_as<Colls>().mcCollisionId() == mcParticles.iteratorAt(indexRecCharmBaryon).mcCollisionId();
            }
          }
        }
        // Check whether the charm baryon is non-prompt (from a b quark).
        if (flag != 0) {
          auto particle = mcParticles.rawIteratorAt(indexRecCharmBaryon);
          origin = RecoDecay::getCharmHadronOrigin(mcParticles, particle, false, &idxBhadMothers);
        }
        if (origin == RecoDecay::OriginType::NonPrompt) {
          auto bHadMother = mcParticles.rawIteratorAt(idxBhadMothers[0]);
          rowMCMatchRecXicToXiPi(flag, debug, origin, collisionMatched, bHadMother.pt(), bHadMother.pdgCode());
        } else {
          rowMCMatchRecXicToXiPi(flag, debug, origin, collisionMatched, -1.f, 0);
        }
        if (debug == 2 || debug == 3) {
          LOGF(info, "WARNING: Xic0ToXiPi decays in the expected final state but the condition on the intermediate states are not fulfilled");
        }
      } else if constexpr (decayChannel == aod::hf_cand_xic0_omegac0::DecayType::OmegaczeroToXiPi) { // Omegac -> xi pi matching
        // Omegac → pi pi pi p
        indexRec = RecoDecay::getMatchedMCRec<false, true>(mcParticles, arrayDaughters, pdgCodeOmegac0, std::array{pdgCodePiPlus, pdgCodePiMinus, pdgCodeProton, pdgCodePiMinus}, true, &sign, 3);
        indexRecCharmBaryon = indexRec;
        if (indexRec == -1) {
          debug = 1;
        }
        if (indexRec > -1) {
          // Xi- → pi pi p
          indexRec = RecoDecay::getMatchedMCRec<false, true>(mcParticles, arrayDaughtersCasc, pdgCodeXiMinus, std::array{pdgCodePiMinus, pdgCodeProton, pdgCodePiMinus}, true, &signCasc, 2);
          if (indexRec == -1) {
            debug = 2;
          }
          if (indexRec > -1) {
            // Lambda → p pi
            indexRec = RecoDecay::getMatchedMCRec<false, true>(mcParticles, arrayDaughtersV0, pdgCodeLambda, std::array{pdgCodeProton, pdgCodePiMinus}, true, &signV0, 1);
            if (indexRec == -1) {
              debug = 3;
            }
            if (indexRec > -1) {
              flag = sign * (1 << aod::hf_cand_xic0_omegac0::DecayType::OmegaczeroToXiPi);
              collisionMatched = candidate.template collision_as<Colls>().mcCollisionId() == mcParticles.iteratorAt(indexRecCharmBaryon).mcCollisionId();
            }
          }
        }
        // Check whether the charm baryon is non-prompt (from a b quark).
        if (flag != 0) {
          auto particle = mcParticles.rawIteratorAt(indexRecCharmBaryon);
          origin = RecoDecay::getCharmHadronOrigin(mcParticles, particle, false, &idxBhadMothers);
        }
        if (origin == RecoDecay::OriginType::NonPrompt) {
          auto bHadMother = mcParticles.rawIteratorAt(idxBhadMothers[0]);
          rowMCMatchRecOmegacToXiPi(flag, debug, origin, collisionMatched, bHadMother.pt(), bHadMother.pdgCode());
        } else {
          rowMCMatchRecOmegacToXiPi(flag, debug, origin, collisionMatched, -1.f, 0);
        }
        if (debug == 2 || debug == 3) {
          LOGF(info, "WARNING: Omegac0ToXiPi decays in the expected final state but the condition on the intermediate states are not fulfilled");
        }
      } else if constexpr (decayChannel == aod::hf_cand_xic0_omegac0::DecayType::OmegaczeroToOmegaPi) { // Omegac0 -> omega pi matching
        // Omegac → pi K pi p
        indexRec = RecoDecay::getMatchedMCRec<false, true>(mcParticles, arrayDaughters, pdgCodeOmegac0, std::array{pdgCodePiPlus, pdgCodeKaonMinus, pdgCodeProton, pdgCodePiMinus}, true, &sign, 3);
        indexRecCharmBaryon = indexRec;
        if (indexRec == -1) {
          debug = 1;
        }
        if (indexRec > -1) {
          // Omega- → K pi p
          indexRec = RecoDecay::getMatchedMCRec<false, true>(mcParticles, arrayDaughtersCasc, pdgCodeOmegaMinus, std::array{pdgCodeKaonMinus, pdgCodeProton, pdgCodePiMinus}, true, &signCasc, 2);
          if (indexRec == -1) {
            debug = 2;
          }
          if (indexRec > -1) {
            // Lambda → p pi
            indexRec = RecoDecay::getMatchedMCRec<false, true>(mcParticles, arrayDaughtersV0, pdgCodeLambda, std::array{pdgCodeProton, pdgCodePiMinus}, true, &signV0, 1);
            if (indexRec == -1) {
              debug = 3;
            }
            if (indexRec > -1) {
              flag = sign * (1 << aod::hf_cand_xic0_omegac0::DecayType::OmegaczeroToOmegaPi);
              collisionMatched = candidate.template collision_as<Colls>().mcCollisionId() == mcParticles.iteratorAt(indexRecCharmBaryon).mcCollisionId();
            }
          }
        }
        // Check whether the charm baryon is non-prompt (from a b quark).
        if (flag != 0) {
          auto particle = mcParticles.rawIteratorAt(indexRecCharmBaryon);
          origin = RecoDecay::getCharmHadronOrigin(mcParticles, particle, false, &idxBhadMothers);
        }
        if (origin == RecoDecay::OriginType::NonPrompt) {
          auto bHadMother = mcParticles.rawIteratorAt(idxBhadMothers[0]);
          rowMCMatchRecToOmegaPi(flag, debug, origin, collisionMatched, bHadMother.pt(), bHadMother.pdgCode());
        } else {
          rowMCMatchRecToOmegaPi(flag, debug, origin, collisionMatched, -1.f, 0);
        }
        if (debug == 2 || debug == 3) {
          LOGF(info, "WARNING: Omegac0ToOmegaPi decays in the expected final state but the condition on the intermediate states are not fulfilled");
        }
      } else if constexpr (decayChannel == aod::hf_cand_xic0_omegac0::DecayType::OmegaczeroToOmegaK) { // Omegac0 -> omega K matching
        // Omegac → K K pi p
        indexRec = RecoDecay::getMatchedMCRec<false, true>(mcParticles, arrayDaughters, pdgCodeOmegac0, std::array{pdgCodeKaonPlus, pdgCodeKaonMinus, pdgCodeProton, pdgCodePiMinus}, true, &sign, 3);
        indexRecCharmBaryon = indexRec;
        if (indexRec == -1) {
          debug = 1;
        }
        if (indexRec > -1) {
          // Omega- → K pi p
          indexRec = RecoDecay::getMatchedMCRec<false, true>(mcParticles, arrayDaughtersCasc, pdgCodeOmegaMinus, std::array{pdgCodeKaonMinus, pdgCodeProton, pdgCodePiMinus}, true, &signCasc, 2);
          if (indexRec == -1) {
            debug = 2;
          }
          if (indexRec > -1) {
            // Lambda → p pi
            indexRec = RecoDecay::getMatchedMCRec<false, true>(mcParticles, arrayDaughtersV0, pdgCodeLambda, std::array{pdgCodeProton, pdgCodePiMinus}, true, &signV0, 1);
            if (indexRec == -1) {
              debug = 3;
            }
            if (indexRec > -1) {
              flag = sign * (1 << aod::hf_cand_xic0_omegac0::DecayType::OmegaczeroToOmegaK);
              collisionMatched = candidate.template collision_as<Colls>().mcCollisionId() == mcParticles.iteratorAt(indexRecCharmBaryon).mcCollisionId();
            }
          }
        }
        // Check whether the charm baryon is non-prompt (from a b quark).
        if (flag != 0) {
          auto particle = mcParticles.rawIteratorAt(indexRecCharmBaryon);
          origin = RecoDecay::getCharmHadronOrigin(mcParticles, particle, false, &idxBhadMothers);
        }
        if (origin == RecoDecay::OriginType::NonPrompt) {
          auto bHadMother = mcParticles.rawIteratorAt(idxBhadMothers[0]);
          rowMCMatchRecToOmegaK(flag, debug, origin, collisionMatched, bHadMother.pt(), bHadMother.pdgCode());
        } else {
          rowMCMatchRecToOmegaK(flag, debug, origin, collisionMatched, -1.f, 0);
        }
        if (debug == 2 || debug == 3) {
          LOGF(info, "WARNING: Omegac0ToOmegaK decays in the expected final state but the condition on the intermediate states are not fulfilled");
        }
      }
    } // close loop over candidates

    for (const auto& mcCollision : mcCollisions) {

      // Slice the particles table to get the particles for the current MC collision
      const auto mcParticlesPerMcColl = mcParticles.sliceBy(mcParticlesPerMcCollision, mcCollision.globalIndex());
      // Slice the collisions table to get the collision info for the current MC collision
      float centrality{-1.f};
      uint16_t rejectionMask{0};
      if constexpr (centEstimator == CentralityEstimator::FT0C) {
        const auto collSlice = collsWithMcLabels.sliceBy(colPerMcCollisionFT0C, mcCollision.globalIndex());
        rejectionMask = hfEvSelMc.getHfMcCollisionRejectionMask<BCsInfo, centEstimator>(mcCollision, collSlice, centrality);
      } else if constexpr (centEstimator == CentralityEstimator::FT0M) {
        const auto collSlice = collsWithMcLabels.sliceBy(colPerMcCollisionFT0M, mcCollision.globalIndex());
        rejectionMask = hfEvSelMc.getHfMcCollisionRejectionMask<BCsInfo, centEstimator>(mcCollision, collSlice, centrality);
      } else if constexpr (centEstimator == CentralityEstimator::None) {
        const auto collSlice = collsWithMcLabels.sliceBy(colPerMcCollision, mcCollision.globalIndex());
        rejectionMask = hfEvSelMc.getHfMcCollisionRejectionMask<BCsInfo, centEstimator>(mcCollision, collSlice, centrality);
      }
      hfEvSelMc.fillHistograms<centEstimator>(mcCollision, rejectionMask);
      if (rejectionMask != 0) {
        /// at least one event selection not satisfied --> reject all particles from this collision
        for (unsigned int i = 0; i < mcParticlesPerMcColl.size(); ++i) {
          if constexpr (decayChannel == aod::hf_cand_xic0_omegac0::DecayType::XiczeroToXiPi) {
            rowMCMatchGenXicToXiPi(0, 0, 0, 0, -999., -999., RecoDecay::OriginType::None, -1);
          } else if constexpr (decayChannel == aod::hf_cand_xic0_omegac0::DecayType::OmegaczeroToXiPi) {
            rowMCMatchGenOmegacToXiPi(0, 0, 0, 0, -999., -999., RecoDecay::OriginType::None, -1);
          } else if constexpr (decayChannel == aod::hf_cand_xic0_omegac0::DecayType::OmegaczeroToOmegaPi) {
            rowMCMatchGenToOmegaPi(0, 0, 0, 0, -999., -999., RecoDecay::OriginType::None, -1);
          } else if constexpr (decayChannel == aod::hf_cand_xic0_omegac0::DecayType::OmegaczeroToOmegaK) {
            rowMCMatchGenToOmegaK(0, 0, 0, 0, -999., -999., RecoDecay::OriginType::None, -1);
          }
        }
        continue;
      }

      // Match generated particles.
      for (const auto& particle : mcParticlesPerMcColl) {
        ptCharmBaryonGen = -999.;
        rapidityCharmBaryonGen = -999.;
        flag = 0;
        sign = -9;
        debugGenCharmBar = 0;
        debugGenCasc = 0;
        debugGenLambda = 0;
        origin = RecoDecay::OriginType::None;
        std::vector<int> idxBhadMothers{};

        // Reject particles from background events
        if (particle.fromBackgroundEvent() && rejectBackground) {
          if constexpr (decayChannel == aod::hf_cand_xic0_omegac0::DecayType::XiczeroToXiPi) {
            rowMCMatchGenXicToXiPi(flag, debugGenCharmBar, debugGenCasc, debugGenLambda, ptCharmBaryonGen, rapidityCharmBaryonGen, origin, -1);
          } else if constexpr (decayChannel == aod::hf_cand_xic0_omegac0::DecayType::OmegaczeroToXiPi) {
            rowMCMatchGenOmegacToXiPi(flag, debugGenCharmBar, debugGenCasc, debugGenLambda, ptCharmBaryonGen, rapidityCharmBaryonGen, origin, -1);
          } else if constexpr (decayChannel == aod::hf_cand_xic0_omegac0::DecayType::OmegaczeroToOmegaPi) {
            rowMCMatchGenToOmegaPi(flag, debugGenCharmBar, debugGenCasc, debugGenLambda, ptCharmBaryonGen, rapidityCharmBaryonGen, origin, -1);
          } else if constexpr (decayChannel == aod::hf_cand_xic0_omegac0::DecayType::OmegaczeroToOmegaK) {
            rowMCMatchGenToOmegaK(flag, debugGenCharmBar, debugGenCasc, debugGenLambda, ptCharmBaryonGen, rapidityCharmBaryonGen, origin, -1);
          }
          continue;
        }

        if constexpr (decayChannel == aod::hf_cand_xic0_omegac0::DecayType::XiczeroToXiPi) {
          //  Xic → Xi pi
          if (RecoDecay::isMatchedMCGen<false, true>(mcParticles, particle, pdgCodeXic0, std::array{pdgCodeXiMinus, pdgCodePiPlus}, true, &sign)) {
            debugGenCharmBar = 1;
            ptCharmBaryonGen = particle.pt();
            rapidityCharmBaryonGen = particle.y();
            for (const auto& daughterCharm : particle.template daughters_as<aod::McParticles>()) {
              if (std::abs(daughterCharm.pdgCode()) != pdgCodeXiMinus) {
                continue;
              }
              // Xi -> Lambda pi
              if (RecoDecay::isMatchedMCGen<false, true>(mcParticles, daughterCharm, pdgCodeXiMinus, std::array{pdgCodeLambda, pdgCodePiMinus}, true)) {
                debugGenCasc = 1;
                for (const auto& daughterCascade : daughterCharm.template daughters_as<aod::McParticles>()) {
                  if (std::abs(daughterCascade.pdgCode()) != pdgCodeLambda) {
                    continue;
                  }
                  // Lambda -> p pi
                  if (RecoDecay::isMatchedMCGen<false, true>(mcParticles, daughterCascade, pdgCodeLambda, std::array{pdgCodeProton, pdgCodePiMinus}, true)) {
                    debugGenLambda = 1;
                    flag = sign * (1 << aod::hf_cand_xic0_omegac0::DecayType::XiczeroToXiPi);
                  }
                }
              }
            }
          }
          // Check whether the charm baryon is non-prompt (from a b quark)
          if (flag != 0) {
            origin = RecoDecay::getCharmHadronOrigin(mcParticles, particle, false, &idxBhadMothers);
            if (std::abs(rapidityCharmBaryonGen) < 0.5) {
              hGenCharmBaryonPtRapidityTightXicToXiPi->SetBinContent(hGenCharmBaryonPtRapidityTightXicToXiPi->FindBin(ptCharmBaryonGen), hGenCharmBaryonPtRapidityTightXicToXiPi->GetBinContent(hGenCharmBaryonPtRapidityTightXicToXiPi->FindBin(ptCharmBaryonGen)) + 1);
            }
            if (std::abs(rapidityCharmBaryonGen) < 0.8) {
              hGenCharmBaryonPtRapidityLooseXicToXiPi->SetBinContent(hGenCharmBaryonPtRapidityLooseXicToXiPi->FindBin(ptCharmBaryonGen), hGenCharmBaryonPtRapidityLooseXicToXiPi->GetBinContent(hGenCharmBaryonPtRapidityLooseXicToXiPi->FindBin(ptCharmBaryonGen)) + 1);
            }
          }
          if (origin == RecoDecay::OriginType::NonPrompt) {
            rowMCMatchGenXicToXiPi(flag, debugGenCharmBar, debugGenCasc, debugGenLambda, ptCharmBaryonGen, rapidityCharmBaryonGen, origin, idxBhadMothers[0]);
          } else {
            rowMCMatchGenXicToXiPi(flag, debugGenCharmBar, debugGenCasc, debugGenLambda, ptCharmBaryonGen, rapidityCharmBaryonGen, origin, -1);
          }

        } else if constexpr (decayChannel == aod::hf_cand_xic0_omegac0::DecayType::OmegaczeroToXiPi) {
          //  Omegac → Xi pi
          if (RecoDecay::isMatchedMCGen<false, true>(mcParticles, particle, pdgCodeOmegac0, std::array{pdgCodeXiMinus, pdgCodePiPlus}, true, &sign)) {
            debugGenCharmBar = 1;
            ptCharmBaryonGen = particle.pt();
            rapidityCharmBaryonGen = particle.y();
            for (const auto& daughterCharm : particle.template daughters_as<aod::McParticles>()) {
              if (std::abs(daughterCharm.pdgCode()) != pdgCodeXiMinus) {
                continue;
              }
              // Xi -> Lambda pi
              if (RecoDecay::isMatchedMCGen<false, true>(mcParticles, daughterCharm, pdgCodeXiMinus, std::array{pdgCodeLambda, pdgCodePiMinus}, true)) {
                debugGenCasc = 1;
                for (const auto& daughterCascade : daughterCharm.template daughters_as<aod::McParticles>()) {
                  if (std::abs(daughterCascade.pdgCode()) != pdgCodeLambda) {
                    continue;
                  }
                  // Lambda -> p pi
                  if (RecoDecay::isMatchedMCGen<false, true>(mcParticles, daughterCascade, pdgCodeLambda, std::array{pdgCodeProton, pdgCodePiMinus}, true)) {
                    debugGenLambda = 1;
                    flag = sign * (1 << aod::hf_cand_xic0_omegac0::DecayType::OmegaczeroToXiPi);
                  }
                }
              }
            }
          }
          // Check whether the charm baryon is non-prompt (from a b quark)
          if (flag != 0) {
            origin = RecoDecay::getCharmHadronOrigin(mcParticles, particle, false, &idxBhadMothers);
            if (std::abs(rapidityCharmBaryonGen) < 0.5) {
              hGenCharmBaryonPtRapidityTightOmegacToXiPi->SetBinContent(hGenCharmBaryonPtRapidityTightOmegacToXiPi->FindBin(ptCharmBaryonGen), hGenCharmBaryonPtRapidityTightOmegacToXiPi->GetBinContent(hGenCharmBaryonPtRapidityTightOmegacToXiPi->FindBin(ptCharmBaryonGen)) + 1);
            }
            if (std::abs(rapidityCharmBaryonGen) < 0.8) {
              hGenCharmBaryonPtRapidityLooseOmegacToXiPi->SetBinContent(hGenCharmBaryonPtRapidityLooseOmegacToXiPi->FindBin(ptCharmBaryonGen), hGenCharmBaryonPtRapidityLooseOmegacToXiPi->GetBinContent(hGenCharmBaryonPtRapidityLooseOmegacToXiPi->FindBin(ptCharmBaryonGen)) + 1);
            }
          }
          if (origin == RecoDecay::OriginType::NonPrompt) {
            rowMCMatchGenOmegacToXiPi(flag, debugGenCharmBar, debugGenCasc, debugGenLambda, ptCharmBaryonGen, rapidityCharmBaryonGen, origin, idxBhadMothers[0]);
          } else {
            rowMCMatchGenOmegacToXiPi(flag, debugGenCharmBar, debugGenCasc, debugGenLambda, ptCharmBaryonGen, rapidityCharmBaryonGen, origin, -1);
          }

        } else if constexpr (decayChannel == aod::hf_cand_xic0_omegac0::DecayType::OmegaczeroToOmegaPi) {
          //  Omegac → Omega pi
          if (RecoDecay::isMatchedMCGen<false, true>(mcParticles, particle, pdgCodeOmegac0, std::array{pdgCodeOmegaMinus, pdgCodePiPlus}, true, &sign)) {
            debugGenCharmBar = 1;
            ptCharmBaryonGen = particle.pt();
            rapidityCharmBaryonGen = particle.y();
            for (const auto& daughterCharm : particle.template daughters_as<aod::McParticles>()) {
              if (std::abs(daughterCharm.pdgCode()) != pdgCodeOmegaMinus) {
                continue;
              }
              // Omega -> Lambda K
              if (RecoDecay::isMatchedMCGen<false, true>(mcParticles, daughterCharm, pdgCodeOmegaMinus, std::array{pdgCodeLambda, pdgCodeKaonMinus}, true)) {
                debugGenCasc = 1;
                for (const auto& daughterCascade : daughterCharm.template daughters_as<aod::McParticles>()) {
                  if (std::abs(daughterCascade.pdgCode()) != pdgCodeLambda) {
                    continue;
                  }
                  // Lambda -> p pi
                  if (RecoDecay::isMatchedMCGen<false, true>(mcParticles, daughterCascade, pdgCodeLambda, std::array{pdgCodeProton, pdgCodePiMinus}, true)) {
                    debugGenLambda = 1;
                    flag = sign * (1 << aod::hf_cand_xic0_omegac0::DecayType::OmegaczeroToOmegaPi);
                  }
                }
              }
            }
          }
          // Check whether the charm baryon is non-prompt (from a b quark)
          if (flag != 0) {
            origin = RecoDecay::getCharmHadronOrigin(mcParticles, particle, false, &idxBhadMothers);
            if (std::abs(rapidityCharmBaryonGen) < 0.5) {
              hGenCharmBaryonPtRapidityTightOmegacToOmegaPi->SetBinContent(hGenCharmBaryonPtRapidityTightOmegacToOmegaPi->FindBin(ptCharmBaryonGen), hGenCharmBaryonPtRapidityTightOmegacToOmegaPi->GetBinContent(hGenCharmBaryonPtRapidityTightOmegacToOmegaPi->FindBin(ptCharmBaryonGen)) + 1);
            }
            if (std::abs(rapidityCharmBaryonGen) < 0.8) {
              hGenCharmBaryonPtRapidityLooseOmegacToOmegaPi->SetBinContent(hGenCharmBaryonPtRapidityLooseOmegacToOmegaPi->FindBin(ptCharmBaryonGen), hGenCharmBaryonPtRapidityLooseOmegacToOmegaPi->GetBinContent(hGenCharmBaryonPtRapidityLooseOmegacToOmegaPi->FindBin(ptCharmBaryonGen)) + 1);
            }
          }
          if (origin == RecoDecay::OriginType::NonPrompt) {
            rowMCMatchGenToOmegaPi(flag, debugGenCharmBar, debugGenCasc, debugGenLambda, ptCharmBaryonGen, rapidityCharmBaryonGen, origin, idxBhadMothers[0]);
          } else {
            rowMCMatchGenToOmegaPi(flag, debugGenCharmBar, debugGenCasc, debugGenLambda, ptCharmBaryonGen, rapidityCharmBaryonGen, origin, -1);
          }

        } else if constexpr (decayChannel == aod::hf_cand_xic0_omegac0::DecayType::OmegaczeroToOmegaK) {
          //  Omegac → Omega K
          if (RecoDecay::isMatchedMCGen<false, true>(mcParticles, particle, pdgCodeOmegac0, std::array{pdgCodeOmegaMinus, pdgCodeKaonPlus}, true, &sign)) {
            debugGenCharmBar = 1;
            ptCharmBaryonGen = particle.pt();
            rapidityCharmBaryonGen = particle.y();
            for (const auto& daughterCharm : particle.template daughters_as<aod::McParticles>()) {
              if (std::abs(daughterCharm.pdgCode()) != pdgCodeOmegaMinus) {
                continue;
              }
              // Omega -> Lambda K
              if (RecoDecay::isMatchedMCGen<false, true>(mcParticles, daughterCharm, pdgCodeOmegaMinus, std::array{pdgCodeLambda, pdgCodeKaonMinus}, true)) {
                debugGenCasc = 1;
                for (const auto& daughterCascade : daughterCharm.template daughters_as<aod::McParticles>()) {
                  if (std::abs(daughterCascade.pdgCode()) != pdgCodeLambda) {
                    continue;
                  }
                  // Lambda -> p pi
                  if (RecoDecay::isMatchedMCGen<false, true>(mcParticles, daughterCascade, pdgCodeLambda, std::array{pdgCodeProton, pdgCodePiMinus}, true)) {
                    debugGenLambda = 1;
                    flag = sign * (1 << aod::hf_cand_xic0_omegac0::DecayType::OmegaczeroToOmegaK);
                  }
                }
              }
            }
          }
          // Check whether the charm baryon is non-prompt (from a b quark)
          if (flag != 0) {
            origin = RecoDecay::getCharmHadronOrigin(mcParticles, particle, false, &idxBhadMothers);
            if (std::abs(rapidityCharmBaryonGen) < 0.5) {
              hGenCharmBaryonPtRapidityTightOmegacToOmegaK->SetBinContent(hGenCharmBaryonPtRapidityTightOmegacToOmegaK->FindBin(ptCharmBaryonGen), hGenCharmBaryonPtRapidityTightOmegacToOmegaK->GetBinContent(hGenCharmBaryonPtRapidityTightOmegacToOmegaK->FindBin(ptCharmBaryonGen)) + 1);
            }
            if (std::abs(rapidityCharmBaryonGen) < 0.8) {
              hGenCharmBaryonPtRapidityLooseOmegacToOmegaK->SetBinContent(hGenCharmBaryonPtRapidityLooseOmegacToOmegaK->FindBin(ptCharmBaryonGen), hGenCharmBaryonPtRapidityLooseOmegacToOmegaK->GetBinContent(hGenCharmBaryonPtRapidityLooseOmegacToOmegaK->FindBin(ptCharmBaryonGen)) + 1);
            }
          }
          if (origin == RecoDecay::OriginType::NonPrompt) {
            rowMCMatchGenToOmegaK(flag, debugGenCharmBar, debugGenCasc, debugGenLambda, ptCharmBaryonGen, rapidityCharmBaryonGen, origin, idxBhadMothers[0]);
          } else {
            rowMCMatchGenToOmegaK(flag, debugGenCharmBar, debugGenCasc, debugGenLambda, ptCharmBaryonGen, rapidityCharmBaryonGen, origin, -1);
          }
        }
      } // close loop on MCParticles
    } // close loop on MCCollisions
  } // close process

  void processDoNoMc(aod::Collisions::iterator const&)
  {
    // dummy process function - should not be required in the future
  }
  PROCESS_SWITCH(HfCandidateCreatorXic0Omegac0Mc, processDoNoMc, "Do not run any MC process function", true);

  void processMcXicToXiPi(aod::HfCandToXiPi const& candidates,
                          MyTracksWMc const& tracks,
                          aod::McParticles const& mcParticles,
                          aod::McCollisions const& mcColls,
                          McCollisionsNoCents const& collsWithMcLabels,
                          BCsInfo const& bcs)
  {
    runXic0Omegac0Mc<CentralityEstimator::None, aod::hf_cand_xic0_omegac0::DecayType::XiczeroToXiPi>(candidates, tracks, mcParticles, collsWithMcLabels, mcColls, bcs);
  }
  PROCESS_SWITCH(HfCandidateCreatorXic0Omegac0Mc, processMcXicToXiPi, "Run Xic0 to xi pi MC process function - no centrality", false);

  void processMcXicToXiPiKf(aod::HfCandToXiPiKf const& candidates,
                            MyTracksWMc const& tracks,
                            aod::McParticles const& mcParticles,
                            aod::McCollisions const& mcColls,
                            McCollisionsNoCents const& collsWithMcLabels,
                            BCsInfo const& bcs)
  {
    runXic0Omegac0Mc<CentralityEstimator::None, aod::hf_cand_xic0_omegac0::DecayType::XiczeroToXiPi>(candidates, tracks, mcParticles, collsWithMcLabels, mcColls, bcs);
  }
  PROCESS_SWITCH(HfCandidateCreatorXic0Omegac0Mc, processMcXicToXiPiKf, "Run Xic0 to xi pi MC process function - no centrality", false);

  void processMcXicToXiPiFT0m(aod::HfCandToXiPi const& candidates,
                              MyTracksWMc const& tracks,
                              aod::McParticles const& mcParticles,
                              McCollisionsCentFT0Ms const& mcColls,
                              McCollisionsFT0Ms const& collsWithMcLabels,
                              BCsInfo const& bcs)
  {
    runXic0Omegac0Mc<CentralityEstimator::FT0M, aod::hf_cand_xic0_omegac0::DecayType::XiczeroToXiPi>(candidates, tracks, mcParticles, collsWithMcLabels, mcColls, bcs);
  }
  PROCESS_SWITCH(HfCandidateCreatorXic0Omegac0Mc, processMcXicToXiPiFT0m, "Run Xic0 to xi pi MC process function - FT0M", false);

  void processMcXicToXiPiFT0c(aod::HfCandToXiPi const& candidates,
                              MyTracksWMc const& tracks,
                              aod::McParticles const& mcParticles,
                              aod::McCollisions const& mcColls,
                              McCollisionsFT0Cs const& collsWithMcLabels,
                              BCsInfo const& bcs)
  {
    runXic0Omegac0Mc<CentralityEstimator::FT0C, aod::hf_cand_xic0_omegac0::DecayType::XiczeroToXiPi>(candidates, tracks, mcParticles, collsWithMcLabels, mcColls, bcs);
  }
  PROCESS_SWITCH(HfCandidateCreatorXic0Omegac0Mc, processMcXicToXiPiFT0c, "Run Xic0 to xi pi MC process function - FT0C", false);

  void processMcOmegacToXiPi(aod::HfCandToXiPi const& candidates,
                             MyTracksWMc const& tracks,
                             aod::McParticles const& mcParticles,
                             aod::McCollisions const& mcColls,
                             McCollisionsNoCents const& collsWithMcLabels,
                             BCsInfo const& bcs)
  {
    runXic0Omegac0Mc<CentralityEstimator::None, aod::hf_cand_xic0_omegac0::DecayType::OmegaczeroToXiPi>(candidates, tracks, mcParticles, collsWithMcLabels, mcColls, bcs);
  }
  PROCESS_SWITCH(HfCandidateCreatorXic0Omegac0Mc, processMcOmegacToXiPi, "Run Omegac0 to xi pi MC process function - no centrality", false);

  void processMcOmegacToXiPiFT0m(aod::HfCandToXiPi const& candidates,
                                 MyTracksWMc const& tracks,
                                 aod::McParticles const& mcParticles,
                                 McCollisionsCentFT0Ms const& mcColls,
                                 McCollisionsFT0Ms const& collsWithMcLabels,
                                 BCsInfo const& bcs)
  {
    runXic0Omegac0Mc<CentralityEstimator::FT0M, aod::hf_cand_xic0_omegac0::DecayType::OmegaczeroToXiPi>(candidates, tracks, mcParticles, collsWithMcLabels, mcColls, bcs);
  }
  PROCESS_SWITCH(HfCandidateCreatorXic0Omegac0Mc, processMcOmegacToXiPiFT0m, "Run Omegac0 to xi pi MC process function - FT0M", false);

  void processMcOmegacToXiPiFT0c(aod::HfCandToXiPi const& candidates,
                                 MyTracksWMc const& tracks,
                                 aod::McParticles const& mcParticles,
                                 aod::McCollisions const& mcColls,
                                 McCollisionsFT0Cs const& collsWithMcLabels,
                                 BCsInfo const& bcs)
  {
    runXic0Omegac0Mc<CentralityEstimator::FT0C, aod::hf_cand_xic0_omegac0::DecayType::OmegaczeroToXiPi>(candidates, tracks, mcParticles, collsWithMcLabels, mcColls, bcs);
  }
  PROCESS_SWITCH(HfCandidateCreatorXic0Omegac0Mc, processMcOmegacToXiPiFT0c, "Run Omegac0 to xi pi MC process function - FT0C", false);

  void processMcOmegacToOmegaPi(aod::HfCandToOmegaPi const& candidates,
                                MyTracksWMc const& tracks,
                                aod::McParticles const& mcParticles,
                                aod::McCollisions const& mcColls,
                                McCollisionsNoCents const& collsWithMcLabels,
                                BCsInfo const& bcs)
  {
    runXic0Omegac0Mc<CentralityEstimator::None, aod::hf_cand_xic0_omegac0::DecayType::OmegaczeroToOmegaPi>(candidates, tracks, mcParticles, collsWithMcLabels, mcColls, bcs);
  }
  PROCESS_SWITCH(HfCandidateCreatorXic0Omegac0Mc, processMcOmegacToOmegaPi, "Run Omegac0 to omega pi MC process function - no centrality", false);

  void processMcOmegacToOmegaPiFT0m(aod::HfCandToOmegaPi const& candidates,
                                    MyTracksWMc const& tracks,
                                    aod::McParticles const& mcParticles,
                                    McCollisionsCentFT0Ms const& mcColls,
                                    McCollisionsFT0Ms const& collsWithMcLabels,
                                    BCsInfo const& bcs)
  {
    runXic0Omegac0Mc<CentralityEstimator::FT0M, aod::hf_cand_xic0_omegac0::DecayType::OmegaczeroToOmegaPi>(candidates, tracks, mcParticles, collsWithMcLabels, mcColls, bcs);
  }
  PROCESS_SWITCH(HfCandidateCreatorXic0Omegac0Mc, processMcOmegacToOmegaPiFT0m, "Run Omegac0 to omega pi MC process function - FT0M", false);

  void processMcOmegacToOmegaPiFT0c(aod::HfCandToOmegaPi const& candidates,
                                    MyTracksWMc const& tracks,
                                    aod::McParticles const& mcParticles,
                                    aod::McCollisions const& mcColls,
                                    McCollisionsFT0Cs const& collsWithMcLabels,
                                    BCsInfo const& bcs)
  {
    runXic0Omegac0Mc<CentralityEstimator::FT0C, aod::hf_cand_xic0_omegac0::DecayType::OmegaczeroToOmegaPi>(candidates, tracks, mcParticles, collsWithMcLabels, mcColls, bcs);
  }
  PROCESS_SWITCH(HfCandidateCreatorXic0Omegac0Mc, processMcOmegacToOmegaPiFT0c, "Run Omegac0 to omega pi MC process function - FT0C", false);

  void processMcOmegacToOmegaK(aod::HfCandToOmegaK const& candidates,
                               MyTracksWMc const& tracks,
                               aod::McParticles const& mcParticles,
                               aod::McCollisions const& mcColls,
                               McCollisionsNoCents const& collsWithMcLabels,
                               BCsInfo const& bcs)
  {
    runXic0Omegac0Mc<CentralityEstimator::None, aod::hf_cand_xic0_omegac0::DecayType::OmegaczeroToOmegaK>(candidates, tracks, mcParticles, collsWithMcLabels, mcColls, bcs);
  }
  PROCESS_SWITCH(HfCandidateCreatorXic0Omegac0Mc, processMcOmegacToOmegaK, "Run Omegac0 to omega K MC process function - no centrality", false);

  void processMcOmegacToOmegaKFT0m(aod::HfCandToOmegaK const& candidates,
                                   MyTracksWMc const& tracks,
                                   aod::McParticles const& mcParticles,
                                   McCollisionsCentFT0Ms const& mcColls,
                                   McCollisionsFT0Ms const& collsWithMcLabels,
                                   BCsInfo const& bcs)
  {
    runXic0Omegac0Mc<CentralityEstimator::FT0M, aod::hf_cand_xic0_omegac0::DecayType::OmegaczeroToOmegaK>(candidates, tracks, mcParticles, collsWithMcLabels, mcColls, bcs);
  }
  PROCESS_SWITCH(HfCandidateCreatorXic0Omegac0Mc, processMcOmegacToOmegaKFT0m, "Run Omegac0 to omega K MC process function - FT0M", false);

  void processMcOmegacToOmegaKFT0c(aod::HfCandToOmegaK const& candidates,
                                   MyTracksWMc const& tracks,
                                   aod::McParticles const& mcParticles,
                                   aod::McCollisions const& mcColls,
                                   McCollisionsFT0Cs const& collsWithMcLabels,
                                   BCsInfo const& bcs)
  {
    runXic0Omegac0Mc<CentralityEstimator::FT0C, aod::hf_cand_xic0_omegac0::DecayType::OmegaczeroToOmegaK>(candidates, tracks, mcParticles, collsWithMcLabels, mcColls, bcs);
  }
  PROCESS_SWITCH(HfCandidateCreatorXic0Omegac0Mc, processMcOmegacToOmegaKFT0c, "Run Omegac0 to omega K MC process function - FT0C", false);

}; // close struct

WorkflowSpec defineDataProcessing(ConfigContext const& cfgc)
{
  return WorkflowSpec{
    adaptAnalysisTask<HfCandidateCreatorXic0Omegac0>(cfgc),
    adaptAnalysisTask<HfCandidateCreatorXic0Omegac0Mc>(cfgc)};
}<|MERGE_RESOLUTION|>--- conflicted
+++ resolved
@@ -1240,25 +1240,7 @@
       //*>~<* step 3 : reconstruc Xic0 with KF
       // Create KF charm bach Pion from track
       KFPTrack kfTrackBachPion = createKFPTrackFromTrack(trackCharmBachelor);
-<<<<<<< HEAD
-      KFParticle kfCharmBachPion;
-      KFParticle kfCharmBachPionPlus(kfTrackBachPion, kPiPlus);
-      KFParticle kfCharmBachPionMinus(kfTrackBachPion, kPiMinus);
-
-      auto charmBachCharge = trackCharmBachelor.signed1Pt() > 0 ? +1 : -1;
-
-      if (bachCharge < 0 && charmBachCharge > 0) {
-        kfCharmBachPion = kfCharmBachPionPlus;
-      } 
-      else if (bachCharge > 0 && charmBachCharge < 0) {
-        kfCharmBachPion = kfCharmBachPionMinus;
-      }
-      else {
-        continue;
-      }
-=======
       KFParticle kfCharmBachPion(kfTrackBachPion, kPiPlus);
->>>>>>> 51e07a2f
       const KFParticle* xiC0Daugthers[2] = {&kfCharmBachPion, &kfXi};
 
       // construct XiC0
