// Copyright 2019-2020 CERN and copyright holders of ALICE O2.
// See https://alice-o2.web.cern.ch/copyright for details of the copyright holders.
// All rights not expressly granted are reserved.
//
// This software is distributed under the terms of the GNU General Public
// License v3 (GPL Version 3), copied verbatim in the file "COPYING".
//
// In applying this license CERN does not waive the privileges and immunities
// granted to it by virtue of its status as an Intergovernmental Organization
// or submit itself to any jurisdiction.

/// \file candidateCreatorXic0Omegac0.cxx
/// \brief Reconstruction of Omegac0 and Xic0 decays candidates
/// \author Federica Zanone <federica.zanone@cern.ch>, Heidelberg University
/// \author Yunfan Liu <yunfan.liu@cern.ch>, China University of Geosciences

#ifndef HomogeneousField
#define HomogeneousField
#endif

#include <iterator>
#include <memory>
#include <string>
#include <vector>

/// includes KFParticle
#include "KFParticle.h"
#include "KFParticleBase.h"
#include "KFPTrack.h"
#include "KFPVertex.h"
#include "KFVertex.h"

#include "CCDB/BasicCCDBManager.h"
#include "CommonConstants/PhysicsConstants.h"
#include "DataFormatsParameters/GRPMagField.h"
#include "DataFormatsParameters/GRPObject.h"
#include "DCAFitter/DCAFitterN.h"
#include "DetectorsBase/Propagator.h"
#include "Framework/AnalysisDataModel.h"
#include "Framework/AnalysisTask.h"
#include "Framework/ASoAHelpers.h"
#include "Framework/runDataProcessing.h"
#include "Framework/RunningWorkflowInfo.h"
#include "ReconstructionDataFormats/DCA.h"
#include "ReconstructionDataFormats/Track.h"
#include "ReconstructionDataFormats/V0.h"

#include "Common/Core/RecoDecay.h"
#include "Common/Core/trackUtilities.h"
#include "Common/DataModel/CollisionAssociationTables.h"
#include "Common/DataModel/EventSelection.h"
#include "Tools/KFparticle/KFUtilities.h"

#include "PWGLF/DataModel/LFStrangenessTables.h"

#include "PWGHF/Core/CentralityEstimation.h"
#include "PWGHF/Core/SelectorCuts.h"
#include "PWGHF/DataModel/CandidateReconstructionTables.h"
#include "PWGHF/DataModel/CandidateSelectionTables.h"
#include "PWGHF/Utils/utilsBfieldCCDB.h"
#include "PWGHF/Utils/utilsEvSelHf.h"

using namespace o2;
using namespace o2::track;
using namespace o2::analysis;
using namespace o2::aod;
using namespace o2::aod::cascdata;
using namespace o2::aod::v0data;
using namespace o2::aod::hf_track_index;
using namespace o2::hf_centrality;
using namespace o2::constants::physics;
using namespace o2::framework;
using namespace o2::framework::expressions;
using namespace o2::hf_evsel;

// Reconstruction of omegac0 and xic0 candidates
struct HfCandidateCreatorXic0Omegac0 {
  Produces<aod::HfCandToXiPi> rowCandToXiPi;
  Produces<aod::HfCandToOmegaPi> rowCandToOmegaPi;
  Produces<aod::HfCandToOmegaK> rowCandToOmegaK;
  Produces<aod::HfOmegacKf> kfCandidateData;
  Produces<aod::HfCandToXiPiKf> kfCandidateXicData;

  Configurable<bool> propagateToPCA{"propagateToPCA", false, "create tracks version propagated to PCA"};
  Configurable<bool> useAbsDCA{"useAbsDCA", true, "Minimise abs. distance rather than chi2"};
  Configurable<bool> useWeightedFinalPCA{"useWeightedFinalPCA", true, "Recalculate vertex position using track covariances, effective only if useAbsDCA is true"};
  Configurable<double> maxR{"maxR", 200., "reject PCA's above this radius"};
  Configurable<double> maxDZIni{"maxDZIni", 4., "reject (if>0) PCA candidate if tracks DZ exceeds threshold"};
  Configurable<double> maxDXYIni{"maxDXYIni", 4., "reject (if>0) PCA candidate if tracks DXY exceeds threshold"};
  Configurable<double> minParamChange{"minParamChange", 1.e-3, "stop iterations if largest change of any X is smaller than this"};
  Configurable<double> minRelChi2Change{"minRelChi2Change", 0.9, "stop iterations is chi2/chi2old > this"};
  Configurable<double> maxChi2{"maxChi2", 100., "discard vertices with chi2/Nprongs > this (or sum{DCAi^2}/Nprongs for abs. distance minimization)"};
  Configurable<bool> refitWithMatCorr{"refitWithMatCorr", true, "when doing propagateTracksToVertex, propagate tracks to vtx with material corrections and rerun minimization"};
  Configurable<bool> rejDiffCollTrack{"rejDiffCollTrack", true, "Reject tracks coming from different collisions"};

  // magnetic field setting from CCDB
  Configurable<bool> isRun2{"isRun2", false, "enable Run 2 or Run 3 GRP objects for magnetic field"};
  Configurable<std::string> ccdbUrl{"ccdbUrl", "http://alice-ccdb.cern.ch", "url of the ccdb repository"};
  Configurable<std::string> ccdbPathLut{"ccdbPathLut", "GLO/Param/MatLUT", "Path for LUT parametrization"};
  Configurable<std::string> ccdbPathGrp{"ccdbPathGrp", "GLO/GRP/GRP", "Path of the grp file (Run 2)"};
  Configurable<std::string> ccdbPathGrpMag{"ccdbPathGrpMag", "GLO/Config/GRPMagField", "CCDB path of the GRPMagField object (Run 3)"};

  // KFParticle process setting
  //  V0 cuts
  Configurable<float> lambdaMassWindow{"lambdaMassWindow", 0.0075, "Distance from Lambda mass"};
  // cascade cuts
  Configurable<double> massToleranceCascade{"massToleranceCascade", 0.01, "Invariant mass tolerance for cascade"};
  // for KF particle operation
  Configurable<int> kfConstructMethod{"kfConstructMethod", 2, "KF Construct Method"};
  Configurable<bool> kfUseV0MassConstraint{"kfUseV0MassConstraint", false, "KF: use Lambda mass constraint"};
  Configurable<bool> kfUseCascadeMassConstraint{"kfUseCascadeMassConstraint", false, "KF: use Cascade mass constraint"};

  HfEventSelection hfEvSel;        // event selection and monitoring
  o2::vertexing::DCAFitterN<2> df; // 2-prong vertex fitter to build the omegac/xic vertex
  Service<o2::ccdb::BasicCCDBManager> ccdb;
  o2::base::MatLayerCylSet* lut;
  o2::base::Propagator::MatCorrType matCorr = o2::base::Propagator::MatCorrType::USEMatCorrLUT;
  int runNumber{-1};
  double magneticField{0.};

  using MyCascTable = soa::Join<aod::CascDatas, aod::CascCovs>;
  using MyTraCascTable = soa::Join<aod::TraCascDatas, aod::TraCascCovs>; // to use strangeness tracking
  using CascadesLinked = soa::Join<Cascades, CascDataLink>;
  using TraCascadesLinked = soa::Join<Cascades, TraCascDataLink>;
  using MyV0Table = soa::Join<aod::V0Datas, aod::V0Covs>;
  using MyLFTracksWCov = soa::Join<TracksIU, TracksCovIU>;

  using MyKfTracks = soa::Join<aod::TracksWCovDcaExtra, aod::TracksPidPi, aod::TracksPidPr, aod::TracksPidKa>;
  using MyKfCascTable = soa::Join<KFCascDatas, aod::KFCascCovs>;
  using KFCascadesLinked = soa::Join<aod::Cascades, aod::KFCascDataLink>;

  std::shared_ptr<TH1> hInvMassCharmBaryonToXiPi, hInvMassCharmBaryonToOmegaPi, hInvMassCharmBaryonToOmegaK, hFitterStatusToXiPi, hFitterStatusToOmegaPi, hFitterStatusToOmegaK, hCandidateCounterToXiPi, hCandidateCounterToOmegaPi, hCandidateCounterToOmegaK, hCascadesCounterToXiPi, hCascadesCounterToOmegaPi, hCascadesCounterToOmegaK;

  HistogramRegistry registry{"registry"};
  // Helper struct to pass  information
  struct {
    float chi2GeoV0;
    float ldlV0;
    float chi2TopoV0ToPv;
    float chi2GeoCasc;
    float ldlCasc;
    float chi2TopoCascToPv;
    float decayLenXYLambda;
    float decayLenXYCasc;
    float cosPaV0ToCasc;
    float cosPaXYV0ToCasc;
    float cosPaV0ToPv;
    float cosPaXYV0ToPv;
    float cosPaCascToOmegac;
    float cosPaXYCascToOmegac;
    float cosPaCascToPv;
    float cosPaXYCascToPv;
    float massV0;
    float massCasc;
    float ptPiFromOmegac;
    float ptOmegac;
    float rapOmegac;
    float massOmegac;
    float cosThetaStarPiFromOmegac;
    float chi2TopoPiFromOmegacToPv;
    float kfDcaXYPiFromOmegac;
    float chi2TopoV0ToCasc;
    float chi2TopoCascToOmegac;
    float decayLenXYOmegac;
    float chi2GeoOmegac;
    float kfDcaV0Dau;
    float kfDcaCascDau;
    float kfDcaOmegacDau;
    float kfDcaXYCascToPv;
    float chi2TopoOmegacToPv;
    float cosPaOmegacToPv;
    float cosPaXYOmegacToPv;
    float ldlOmegac;
    float ctV0;
    float ctCasc;
    float ctOmegac;
    float chi2MassV0;
    float chi2MassCasc;
    float etaOmegac;
  } kfOmegac0Candidate;

  struct {
    float chi2GeoV0;
    float ldlV0;
    float chi2TopoV0ToPv;
    float chi2GeoCasc;
    float ldlCasc;
    float chi2TopoCascToPv;
    float decayLenXYLambda;
    float decayLenXYCasc;
    float cosPaV0ToCasc;
    float cosPaXYV0ToCasc;
    float cosPaV0ToPv;
    float cosPaXYV0ToPv;
    float cosPaCascToXic;
    float cosPaXYCascToXic;
    float cosPaCascToPv;
    float cosPaXYCascToPv;
    float massV0;
    float massCasc;
    float ptPiFromXic;
    float ptXic;
    float rapXic;
    float massXic;
    float cosThetaStarPiFromXic;
    float chi2TopoPiFromXicToPv;
    float kfDcaXYPiFromXic;
    float chi2TopoV0ToCasc;
    float chi2TopoCascToXic;
    float decayLenXYXic;
    float chi2GeoXic;
    float kfDcaV0Dau;
    float kfDcaCascDau;
    float kfDcaXicDau;
    float kfDcaXYCascToPv;
    float chi2TopoXicToPv;
    float cosPaXicToPv;
    float cosPaXYXicToPv;
    float ldlXic;
    float ctV0;
    float ctCasc;
    float ctXic;
    float ctOmegac;
    float chi2MassV0;
    float chi2MassCasc;
    float etaXic;
  } kfXic0Candidate;
  void init(InitContext const&)
  {
    std::array<bool, 12> allProcesses = {doprocessNoCentToXiPi, doprocessNoCentToXiPiTraCasc, doprocessCentFT0CToXiPi, doprocessCentFT0MToXiPi, doprocessNoCentToOmegaPi, doprocessOmegacToOmegaPiWithKFParticle, doprocessCentFT0CToOmegaPi, doprocessCentFT0MToOmegaPi, doprocessNoCentToOmegaK, doprocessCentFT0CToOmegaK, doprocessCentFT0MToOmegaK, doprocessXicToXiPiWithKFParticle};
    if (std::accumulate(allProcesses.begin(), allProcesses.end(), 0) == 0) {
      LOGP(fatal, "No process function enabled, please select one for at least one channel.");
    }

    std::array<bool, 5> processesToXiPi = {doprocessNoCentToXiPi, doprocessNoCentToXiPiTraCasc, doprocessCentFT0CToXiPi, doprocessCentFT0MToXiPi, doprocessXicToXiPiWithKFParticle};
    if (std::accumulate(processesToXiPi.begin(), processesToXiPi.end(), 0) > 1) {
      LOGP(fatal, "One and only one ToXiPi process function must be enabled at a time.");
    }
    std::array<bool, 4> processesToOmegaPi = {doprocessNoCentToOmegaPi, doprocessCentFT0CToOmegaPi, doprocessCentFT0MToOmegaPi, doprocessOmegacToOmegaPiWithKFParticle};
    if (std::accumulate(processesToOmegaPi.begin(), processesToOmegaPi.end(), 0) > 1) {
      LOGP(fatal, "One and only one process ToOmegaPi function must be enabled at a time.");
    }
    std::array<bool, 3> processesToOmegaK = {doprocessNoCentToOmegaK, doprocessCentFT0CToOmegaK, doprocessCentFT0MToOmegaK};
    if (std::accumulate(processesToOmegaK.begin(), processesToOmegaK.end(), 0) > 1) {
      LOGP(fatal, "One and only one process ToOmegaK function must be enabled at a time.");
    }

    std::array<bool, 3> processesCollisions = {doprocessCollisions, doprocessCollisionsCentFT0C, doprocessCollisionsCentFT0M};
    const int nProcessesCollisions = std::accumulate(processesCollisions.begin(), processesCollisions.end(), 0);
    if (nProcessesCollisions > 1) {
      LOGP(fatal, "At most one process function for collision monitoring can be enabled at a time.");
    }
    if (nProcessesCollisions == 1) {
      if ((doprocessNoCentToXiPi && !doprocessCollisions) || (doprocessNoCentToXiPiTraCasc && !doprocessCollisions) || (doprocessNoCentToOmegaPi && !doprocessCollisions) || (doprocessNoCentToOmegaK && !doprocessCollisions) || (doprocessOmegacToOmegaPiWithKFParticle && !doprocessCollisions) || (doprocessXicToXiPiWithKFParticle && !doprocessCollisions)) {
        LOGP(fatal, "Process function for collision monitoring not correctly enabled. Did you enable \"processCollisions\"?");
      }
      if ((doprocessCentFT0CToXiPi && !doprocessCollisionsCentFT0C) || (doprocessCentFT0CToOmegaPi && !doprocessCollisionsCentFT0C) || (doprocessCentFT0CToOmegaK && !doprocessCollisionsCentFT0C)) {
        LOGP(fatal, "Process function for collision monitoring not correctly enabled. Did you enable \"processCollisionsCentFT0C\"?");
      }
      if ((doprocessCentFT0MToXiPi && !doprocessCollisionsCentFT0M) || (doprocessCentFT0MToOmegaPi && !doprocessCollisionsCentFT0M) || (doprocessCentFT0MToOmegaK && !doprocessCollisionsCentFT0M)) {
        LOGP(fatal, "Process function for collision monitoring not correctly enabled. Did you enable \"processCollisionsCentFT0M\"?");
      }
    }

    hInvMassCharmBaryonToXiPi = registry.add<TH1>("hInvMassCharmBaryonToXiPi", "Charm baryon invariant mass - #Xi #pi decay;inv. mass (GeV/#it{c}^{2});entries", {HistType::kTH1D, {{500, 2.2, 3.1}}});
    hInvMassCharmBaryonToOmegaPi = registry.add<TH1>("hInvMassCharmBaryonToOmegaPi", "Charm baryon invariant mass - #Omega #pi decay;inv. mass (GeV/#it{c}^{2});entries", {HistType::kTH1D, {{500, 2.2, 3.1}}});
    hInvMassCharmBaryonToOmegaK = registry.add<TH1>("hInvMassCharmBaryonToOmegaK", "Charm baryon invariant mass - #Omega K decay;inv. mass (GeV/#it{c}^{2});entries", {HistType::kTH1D, {{500, 2.2, 3.1}}});
    hFitterStatusToXiPi = registry.add<TH1>("hFitterStatusToXiPi", "Charm DCAFitter status - #Xi #pi vtx;status;entries", {HistType::kTH1D, {{3, -0.5, 2.5}}});                                // 0 --> vertex(es) found, 1 --> exception found, 2 --> no vertex found (but no exception)
    hFitterStatusToOmegaPi = registry.add<TH1>("hFitterStatusToOmegaPi", "Charm DCAFitter status - #Omega #pi vtx ;status;entries", {HistType::kTH1D, {{3, -0.5, 2.5}}});                      // 0 --> vertex(es) found, 1 --> exception found, 2 --> no vertex found (but no exception)
    hFitterStatusToOmegaK = registry.add<TH1>("hFitterStatusToOmegaK", "Charm DCAFitter status - #Omega K vtx;status;entries", {HistType::kTH1D, {{3, -0.5, 2.5}}});                           // 0 --> vertex(es) found, 1 --> exception found, 2 --> no vertex found (but no exception)
    hCandidateCounterToXiPi = registry.add<TH1>("hCandidateCounterToXiPi", "Candidate counter wrt derived data - #Xi #pi decay;status;entries", {HistType::kTH1D, {{4, -0.5, 3.5}}});          // 0 --> candidates in derived data table, 1 --> candidates passing testbit selection, 2 --> candidates passing fitter step 3 --> candidates filled in new table
    hCandidateCounterToOmegaPi = registry.add<TH1>("hCandidateCounterToOmegaPi", "Candidate counter wrt derived data - #Omega #pi decay;status;entries", {HistType::kTH1D, {{4, -0.5, 3.5}}}); // 0 --> candidates in derived data table, 1 --> candidates passing testbit selection, 2 --> candidates passing fitter step 3 --> candidates filled in new table
    hCandidateCounterToOmegaK = registry.add<TH1>("hCandidateCounterToOmegaK", "Candidate counter wrt derived data - #Omega K decay;status;entries", {HistType::kTH1D, {{4, -0.5, 3.5}}});     // 0 --> candidates in derived data table, 1 --> candidates passing testbit selection, 2 --> candidates passing fitter step 3 --> candidates filled in new table
    hCascadesCounterToXiPi = registry.add<TH1>("hCascadesCounterToXiPi", "Cascades counter wrt derived data - #Xi #pi decay;status;entries", {HistType::kTH1D, {{2, -0.5, 1.5}}});             // 0 --> cascades in derived data table (and stored in AOD table), 1 --> cascades in derived data table and also accessible in cascData table
    hCascadesCounterToOmegaPi = registry.add<TH1>("hCascadesCounterToOmegaPi", "Cascades counter wrt derived data - #Omega #pi decay;status;entries", {HistType::kTH1D, {{2, -0.5, 1.5}}});    // 0 --> cascades in derived data table (and stored in AOD table), 1 --> cascades in derived data table and also accessible in cascData table
    hCascadesCounterToOmegaK = registry.add<TH1>("hCascadesCounterToOmegaK", "Cascades counter wrt derived data - #Omega K decay;status;entries", {HistType::kTH1D, {{2, -0.5, 1.5}}});        // 0 --> cascades in derived data table (and stored in AOD table), 1 --> cascades in derived data table and also accessible in cascData table

    // KFparticle variables hist
    registry.add("hKFParticleV0TopoChi2", "hKFParticleV0TopoChi2", kTH1D, {{1000, -0.10f, 100.0f}});
    registry.add("hKFParticleCascTopoChi2", "hKFParticleCascTopoChi2", kTH1D, {{1000, -0.1f, 100.0f}});
    registry.add("hKFParticleCascBachTopoChi2", "hKFParticleCascBachTopoChi2", kTH1D, {{1000, -0.1f, 100.0f}});
    registry.add("hKFParticleDcaCharmBaryonDau", "hKFParticleDcaCharmBaryonDau", kTH1D, {{1000, -0.1f, 100.0f}});
    registry.add("hKFParticleDcaXYV0DauToPv", "hKFParticleDcaXYV0DauToPv", kTH1D, {{1000, -0.1f, 100.0f}});
    registry.add("hKFParticleDcaXYCascBachToPv", "hKFParticleDcaXYCascBachToPv", kTH1D, {{1000, -0.1f, 100.0f}});
    registry.add("hKfLambda_ldl", "hKfLambda_ldl", kTH1D, {{1000, 0.0f, 1000.0f}});
    registry.add("hKfOmega_ldl", "hKfOmega_ldl", kTH1D, {{1000, 0.0f, 1000.0f}});
    registry.add("hKfXi_ldl", "hKfXi_ldl", kTH1D, {{1000, 0.0f, 1000.0f}});
    registry.add("hKfOmegaC0_ldl", "hKfOmegaC0_ldl", kTH1D, {{1000, 0.0f, 1000.0f}});
    registry.add("hKfXiC0_ldl", "hKfXiC0_ldl", kTH1D, {{1000, 0.0f, 1000.0f}});
    registry.add("hDcaXYCascadeToPVKf", "hDcaXYCascadeToPVKf", kTH1D, {{1000, 0.0f, 2.0f}});
    registry.add("hInvMassOmegaMinus", "hInvMassOmegaMinus", kTH1D, {{1000, 1.6f, 2.0f}});
    registry.add("hInvMassXiMinus", "hInvMassXiMinus", kTH1D, {{1000, 1.25f, 1.65f}});

    hfEvSel.addHistograms(registry); // collision monitoring

    df.setPropagateToPCA(propagateToPCA);
    df.setMaxR(maxR);
    df.setMaxDZIni(maxDZIni);
    df.setMaxDXYIni(maxDXYIni);
    df.setMinParamChange(minParamChange);
    df.setMinRelChi2Change(minRelChi2Change);
    df.setMaxChi2(maxChi2);
    df.setUseAbsDCA(useAbsDCA);
    df.setWeightedFinalPCA(useWeightedFinalPCA);
    df.setRefitWithMatCorr(refitWithMatCorr);

    ccdb->setURL(ccdbUrl);
    ccdb->setCaching(true);
    ccdb->setLocalObjectValidityChecking();
    lut = o2::base::MatLayerCylSet::rectifyPtrFromFile(ccdb->get<o2::base::MatLayerCylSet>(ccdbPathLut));
    runNumber = 0;
  }

  template <o2::hf_centrality::CentralityEstimator centEstimator, int decayChannel, typename Coll, typename Hist, typename TCascTable, typename TCascLinkTable>
  void runXic0Omegac0Creator(Coll const&,
                             aod::BCsWithTimestamps const& /*bcWithTimeStamps*/,
                             MyLFTracksWCov const& lfTracks,
                             TracksWCovDca const& tracks,
                             TCascTable const&, TCascLinkTable const&,
                             aod::HfCascLf2Prongs const& candidates,
                             Hist& hInvMassCharmBaryon,
                             Hist& hFitterStatus,
                             Hist& hCandidateCounter,
                             Hist& hCascadesCounter)
  {

    if constexpr (decayChannel != hf_cand_casc_lf::DecayType2Prong::XiczeroOmegaczeroToXiPi && decayChannel != hf_cand_casc_lf::DecayType2Prong::OmegaczeroToOmegaPi && decayChannel != hf_cand_casc_lf::DecayType2Prong::OmegaczeroToOmegaK) {
      LOGP(fatal, "Decay channel not recognized!");
    }

    for (const auto& cand : candidates) {

      hCandidateCounter->Fill(0);

      if constexpr (decayChannel == hf_cand_casc_lf::DecayType2Prong::XiczeroOmegaczeroToXiPi) {
        if (!TESTBIT(cand.hfflag(), aod::hf_cand_casc_lf::DecayType2Prong::XiczeroOmegaczeroToXiPi)) {
          continue;
        }
      } else if constexpr (decayChannel == hf_cand_casc_lf::DecayType2Prong::OmegaczeroToOmegaPi) {
        if (!TESTBIT(cand.hfflag(), aod::hf_cand_casc_lf::DecayType2Prong::OmegaczeroToOmegaPi)) {
          continue;
        }
      } else if constexpr (decayChannel == hf_cand_casc_lf::DecayType2Prong::OmegaczeroToOmegaK) {
        if (!TESTBIT(cand.hfflag(), aod::hf_cand_casc_lf::DecayType2Prong::OmegaczeroToOmegaK)) {
          continue;
        }
      }

      hCandidateCounter->Fill(1);

      auto collision = cand.collision_as<Coll>();
      float centrality{-1.f};
      const auto rejectionMask = hfEvSel.getHfCollisionRejectionMask<true, centEstimator, aod::BCsWithTimestamps>(collision, centrality, ccdb, registry);
      if (rejectionMask != 0) {
        /// at least one event selection not satisfied --> reject the candidate
        continue;
      }

      // set the magnetic field from CCDB
      auto bc = collision.template bc_as<aod::BCsWithTimestamps>();
      if (runNumber != bc.runNumber()) {
        LOG(info) << ">>>>>>>>>>>> Current run number: " << runNumber;
        initCCDB(bc, runNumber, ccdb, isRun2 ? ccdbPathGrp : ccdbPathGrpMag, lut, isRun2);
        magneticField = o2::base::Propagator::Instance()->getNominalBz();
        LOG(info) << ">>>>>>>>>>>> Magnetic field: " << magneticField;
        runNumber = bc.runNumber();
      }
      df.setBz(magneticField);

      auto trackCharmBachelorId = cand.prong0Id();
      auto trackCharmBachelor = tracks.rawIteratorAt(trackCharmBachelorId);

      auto cascAodElement = cand.template cascade_as<TCascLinkTable>();
      hCascadesCounter->Fill(0);
      int v0index = cascAodElement.v0Id();

      // check if the cascade from AO2D has data
      bool hasData = false;
      if constexpr (requires { cascAodElement.cascDataId(); }) { // check if it's the CascDataLink
        if (cascAodElement.has_cascData()) {
          hasData = true;
        }
      }
      if constexpr (requires { cascAodElement.traCascDataId(); }) { // check if it's the TraCascDataLink
        if (cascAodElement.has_traCascData()) {
          hasData = true;
        }
      }
      if (!hasData) {
        continue;
      }

      typename TCascTable::iterator casc;
      if constexpr (requires { cascAodElement.cascDataId(); }) { // check if it's the CascDataLink
        casc = cascAodElement.template cascData_as<TCascTable>();
      }
      if constexpr (requires { cascAodElement.traCascDataId(); }) { // check if it's the TraCascDataLink
        casc = cascAodElement.template traCascData_as<TCascTable>();
      }

      hCascadesCounter->Fill(1);
      auto trackCascDauChargedId = casc.bachelorId();                           // pion <- xi track
      auto trackV0Dau0Id = casc.posTrackId();                                   // V0 positive daughter track
      auto trackV0Dau1Id = casc.negTrackId();                                   // V0 negative daughter track
      auto trackCascDauCharged = lfTracks.rawIteratorAt(trackCascDauChargedId); // pion <- xi track
      auto trackV0Dau0 = lfTracks.rawIteratorAt(trackV0Dau0Id);                 // V0 positive daughter track
      auto trackV0Dau1 = lfTracks.rawIteratorAt(trackV0Dau1Id);                 // V0 negative daughter track

      //-------------------------- V0 info---------------------------
      // pseudorapidity
      float pseudorapV0Dau0 = casc.positiveeta();
      float pseudorapV0Dau1 = casc.negativeeta();

      // info from LF table
      std::array<float, 3> pVecV0 = {casc.pxlambda(), casc.pylambda(), casc.pzlambda()};
      std::array<float, 3> vertexV0 = {casc.xlambda(), casc.ylambda(), casc.zlambda()};
      std::array<float, 3> pVecV0Dau0 = {casc.pxpos(), casc.pypos(), casc.pzpos()};
      std::array<float, 3> pVecV0Dau1 = {casc.pxneg(), casc.pyneg(), casc.pzneg()};

      //-------------------reconstruct cascade track------------------
      // pseudorapidity
      float pseudorapCascBachelor = casc.bacheloreta();

      // info from LF table
      std::array<float, 3> vertexCasc = {casc.x(), casc.y(), casc.z()};
      std::array<float, 3> pVecCasc = {casc.px(), casc.py(), casc.pz()};
      std::array<float, 21> covCasc = {0.};
      constexpr int MomInd[6] = {9, 13, 14, 18, 19, 20}; // cov matrix elements for momentum component
      for (int i = 0; i < 6; i++) {
        covCasc[MomInd[i]] = casc.momentumCovMat()[i];
        covCasc[i] = casc.positionCovMat()[i];
      }
      // create cascade track
      o2::track::TrackParCov trackCasc;
      if (trackCascDauCharged.sign() > 0) {
        trackCasc = o2::track::TrackParCov(vertexCasc, pVecCasc, covCasc, 1, true);
      } else if (trackCascDauCharged.sign() < 0) {
        trackCasc = o2::track::TrackParCov(vertexCasc, pVecCasc, covCasc, -1, true);
      } else {
        continue;
      }
      trackCasc.setAbsCharge(1);
      if constexpr (decayChannel == hf_cand_casc_lf::DecayType2Prong::XiczeroOmegaczeroToXiPi) {
        trackCasc.setPID(o2::track::PID::XiMinus);
      } else {
        trackCasc.setPID(o2::track::PID::OmegaMinus);
      }

      std::array<float, 3> pVecCascBachelor = {casc.pxbach(), casc.pybach(), casc.pzbach()};

      //------------reconstruct charm baryon decay vtx---------------
      auto trackParVarCharmBachelor = getTrackParCov(trackCharmBachelor); // charm bachelor pion track to be processed with DCAFitter

      // reconstruct charm baryon with DCAFitter
      int nVtxFromFitterCharmBaryon = 0;
      try {
        nVtxFromFitterCharmBaryon = df.process(trackCasc, trackParVarCharmBachelor);
      } catch (...) {
        LOG(error) << "Exception caught in charm DCA fitter process call!";
        hFitterStatus->Fill(1);
        continue;
      }
      if (nVtxFromFitterCharmBaryon == 0) {
        hFitterStatus->Fill(2);
        continue;
      }
      hFitterStatus->Fill(0);
      hCandidateCounter->Fill(2);
      auto vertexCharmBaryonFromFitter = df.getPCACandidate();
      std::array<float, 3> pVecCascAsD;
      std::array<float, 3> pVecCharmBachelorAsD;
      df.propagateTracksToVertex();
      if (!df.isPropagateTracksToVertexDone()) {
        continue;
      }
      df.getTrack(0).getPxPyPzGlo(pVecCascAsD);
      df.getTrack(1).getPxPyPzGlo(pVecCharmBachelorAsD);
      std::array<float, 3> pVecCharmBaryon = {pVecCascAsD[0] + pVecCharmBachelorAsD[0], pVecCascAsD[1] + pVecCharmBachelorAsD[1], pVecCascAsD[2] + pVecCharmBachelorAsD[2]};

      std::array<float, 3> coordVtxCharmBaryon = df.getPCACandidatePos();
      std::array<float, 6> covVtxCharmBaryon = df.calcPCACovMatrixFlat();

      // pseudorapidity
      float pseudorapCharmBachelor = trackCharmBachelor.eta();

      // primary vertex of the collision
      auto primaryVertex = getPrimaryVertex(collision); // get the associated covariance matrix with auto covMatrixPV = primaryVertex.getCov();
      std::array<float, 3> pvCoord = {collision.posX(), collision.posY(), collision.posZ()};

      // DCAxy and DCAz (computed with propagateToDCABxByBz method)
      o2::dataformats::DCA impactParameterV0Dau0;
      o2::dataformats::DCA impactParameterV0Dau1;
      o2::dataformats::DCA impactParameterCascDauCharged;
      auto trackParVarV0Dau0 = getTrackParCov(trackV0Dau0);
      auto trackParVarV0Dau1 = getTrackParCov(trackV0Dau1);
      auto trackParVarCascDauCharged = getTrackParCov(trackCascDauCharged);
      o2::base::Propagator::Instance()->propagateToDCABxByBz(primaryVertex, trackParVarV0Dau0, 2.f, matCorr, &impactParameterV0Dau0);
      o2::base::Propagator::Instance()->propagateToDCABxByBz(primaryVertex, trackParVarV0Dau1, 2.f, matCorr, &impactParameterV0Dau1);
      o2::base::Propagator::Instance()->propagateToDCABxByBz(primaryVertex, trackParVarCascDauCharged, 2.f, matCorr, &impactParameterCascDauCharged);
      float dcaxyV0Dau0 = impactParameterV0Dau0.getY();
      float dcaxyV0Dau1 = impactParameterV0Dau1.getY();
      float dcaxyCascBachelor = impactParameterCascDauCharged.getY();
      float dcazV0Dau0 = impactParameterV0Dau0.getZ();
      float dcazV0Dau1 = impactParameterV0Dau1.getZ();
      float dcazCascBachelor = impactParameterCascDauCharged.getZ();

      // impact parameters
      o2::dataformats::DCA impactParameterCasc;
      o2::dataformats::DCA impactParameterCharmBachelor;
      o2::base::Propagator::Instance()->propagateToDCABxByBz(primaryVertex, trackCasc, 2.f, matCorr, &impactParameterCasc);
      o2::base::Propagator::Instance()->propagateToDCABxByBz(primaryVertex, trackParVarCharmBachelor, 2.f, matCorr, &impactParameterCharmBachelor);
      float impactParBachFromCharmBaryonXY = impactParameterCharmBachelor.getY();
      float impactParBachFromCharmBaryonZ = impactParameterCharmBachelor.getZ();

      // invariant mass under the hypothesis of particles ID corresponding to the decay chain
      float mLambda = casc.mLambda(); // from LF table, V0 mass under lambda hypothesis
      float mCasc = 0.;
      if constexpr (decayChannel == hf_cand_casc_lf::DecayType2Prong::XiczeroOmegaczeroToXiPi) {
        mCasc = casc.mXi();
      } else {
        mCasc = casc.mOmega();
      }
      auto arrMassCharmBaryon = std::array{0., 0.};
      if constexpr (decayChannel == hf_cand_casc_lf::DecayType2Prong::XiczeroOmegaczeroToXiPi) {
        arrMassCharmBaryon = {MassXiMinus, MassPiPlus};
      } else if constexpr (decayChannel == hf_cand_casc_lf::DecayType2Prong::OmegaczeroToOmegaPi) {
        arrMassCharmBaryon = {MassOmegaMinus, MassPiPlus};
      } else {
        arrMassCharmBaryon = {MassOmegaMinus, MassKPlus};
      }
      float mCharmBaryon = RecoDecay::m(std::array{pVecCascAsD, pVecCharmBachelorAsD}, arrMassCharmBaryon);

      // computing cosPA
      float cpaV0 = casc.v0cosPA(collision.posX(), collision.posY(), collision.posZ());
      float cpaCharmBaryon = RecoDecay::cpa(pvCoord, coordVtxCharmBaryon, pVecCharmBaryon);
      float cpaCasc = casc.casccosPA(collision.posX(), collision.posY(), collision.posZ());
      float cpaxyV0 = RecoDecay::cpaXY(pvCoord, vertexV0, pVecV0);
      float cpaxyCharmBaryon = RecoDecay::cpaXY(pvCoord, coordVtxCharmBaryon, pVecCharmBaryon);
      float cpaxyCasc = RecoDecay::cpaXY(pvCoord, vertexCasc, pVecCasc);

      // computing decay length and ctau
      float decLenCharmBaryon = RecoDecay::distance(pvCoord, coordVtxCharmBaryon);
      float decLenCascade = RecoDecay::distance(coordVtxCharmBaryon, vertexCasc);
      float decLenV0 = RecoDecay::distance(vertexCasc, vertexV0);

      double phiCharmBaryon, thetaCharmBaryon;
      getPointDirection(std::array{primaryVertex.getX(), primaryVertex.getY(), primaryVertex.getZ()}, coordVtxCharmBaryon, phiCharmBaryon, thetaCharmBaryon);
      auto errorDecayLengthCharmBaryon = std::sqrt(getRotatedCovMatrixXX(primaryVertex.getCov(), phiCharmBaryon, thetaCharmBaryon) + getRotatedCovMatrixXX(covVtxCharmBaryon, phiCharmBaryon, thetaCharmBaryon));
      auto errorDecayLengthXYCharmBaryon = std::sqrt(getRotatedCovMatrixXX(primaryVertex.getCov(), phiCharmBaryon, 0.) + getRotatedCovMatrixXX(covVtxCharmBaryon, phiCharmBaryon, 0.));

      float ctOmegac = RecoDecay::ct(pVecCharmBaryon, decLenCharmBaryon, MassOmegaC0);
      float ctXic = RecoDecay::ct(pVecCharmBaryon, decLenCharmBaryon, MassXiC0);
      float ctCascade = 0.;
      if constexpr (decayChannel == hf_cand_casc_lf::DecayType2Prong::XiczeroOmegaczeroToXiPi) {
        ctCascade = RecoDecay::ct(pVecCasc, decLenCascade, MassXiMinus);
      } else {
        ctCascade = RecoDecay::ct(pVecCasc, decLenCascade, MassOmegaMinus);
      }
      float ctV0 = RecoDecay::ct(pVecV0, decLenV0, MassLambda0);

      // computing eta
      float pseudorapCharmBaryon = RecoDecay::eta(pVecCharmBaryon);
      float pseudorapCascade = RecoDecay::eta(pVecCasc);
      float pseudorapV0 = RecoDecay::eta(pVecV0);

      // DCA between daughters
      float dcaCascDau = casc.dcacascdaughters();
      float dcaV0Dau = casc.dcaV0daughters();
      float dcaCharmBaryonDau = std::sqrt(df.getChi2AtPCACandidate());

      // fill test histograms
      hInvMassCharmBaryon->Fill(mCharmBaryon);
      hCandidateCounter->Fill(3);

      // fill the table
      if constexpr (decayChannel == hf_cand_casc_lf::DecayType2Prong::XiczeroOmegaczeroToXiPi) {
        rowCandToXiPi(collision.globalIndex(),
                      pvCoord[0], pvCoord[1], pvCoord[2],
                      vertexCharmBaryonFromFitter[0], vertexCharmBaryonFromFitter[1], vertexCharmBaryonFromFitter[2],
                      vertexCasc[0], vertexCasc[1], vertexCasc[2],
                      vertexV0[0], vertexV0[1], vertexV0[2],
                      trackCascDauCharged.sign(),
                      covVtxCharmBaryon[0], covVtxCharmBaryon[1], covVtxCharmBaryon[2], covVtxCharmBaryon[3], covVtxCharmBaryon[4], covVtxCharmBaryon[5],
                      pVecCharmBaryon[0], pVecCharmBaryon[1], pVecCharmBaryon[2],
                      pVecCascAsD[0], pVecCascAsD[1], pVecCascAsD[2],
                      pVecCharmBachelorAsD[0], pVecCharmBachelorAsD[1], pVecCharmBachelorAsD[2],
                      pVecV0[0], pVecV0[1], pVecV0[2],
                      pVecCascBachelor[0], pVecCascBachelor[1], pVecCascBachelor[2],
                      pVecV0Dau0[0], pVecV0Dau0[1], pVecV0Dau0[2],
                      pVecV0Dau1[0], pVecV0Dau1[1], pVecV0Dau1[2],
                      impactParameterCasc.getY(), impactParBachFromCharmBaryonXY,
                      impactParameterCasc.getZ(), impactParBachFromCharmBaryonZ,
                      std::sqrt(impactParameterCasc.getSigmaY2()), std::sqrt(impactParameterCharmBachelor.getSigmaY2()),
                      v0index, casc.posTrackId(), casc.negTrackId(),
                      casc.cascadeId(), trackCharmBachelor.globalIndex(), casc.bachelorId(),
                      mLambda, mCasc, mCharmBaryon,
                      cpaV0, cpaCharmBaryon, cpaCasc, cpaxyV0, cpaxyCharmBaryon, cpaxyCasc,
                      ctOmegac, ctCascade, ctV0, ctXic,
                      pseudorapV0Dau0, pseudorapV0Dau1, pseudorapCascBachelor, pseudorapCharmBachelor,
                      pseudorapCharmBaryon, pseudorapCascade, pseudorapV0,
                      dcaxyV0Dau0, dcaxyV0Dau1, dcaxyCascBachelor,
                      dcazV0Dau0, dcazV0Dau1, dcazCascBachelor,
                      dcaCascDau, dcaV0Dau, dcaCharmBaryonDau,
                      decLenCharmBaryon, decLenCascade, decLenV0, errorDecayLengthCharmBaryon, errorDecayLengthXYCharmBaryon);

      } else if constexpr (decayChannel == hf_cand_casc_lf::DecayType2Prong::OmegaczeroToOmegaPi) {
        rowCandToOmegaPi(collision.globalIndex(),
                         pvCoord[0], pvCoord[1], pvCoord[2],
                         vertexCharmBaryonFromFitter[0], vertexCharmBaryonFromFitter[1], vertexCharmBaryonFromFitter[2],
                         vertexCasc[0], vertexCasc[1], vertexCasc[2],
                         vertexV0[0], vertexV0[1], vertexV0[2],
                         trackCascDauCharged.sign(),
                         covVtxCharmBaryon[0], covVtxCharmBaryon[1], covVtxCharmBaryon[2], covVtxCharmBaryon[3], covVtxCharmBaryon[4], covVtxCharmBaryon[5],
                         pVecCharmBaryon[0], pVecCharmBaryon[1], pVecCharmBaryon[2],
                         pVecCascAsD[0], pVecCascAsD[1], pVecCascAsD[2],
                         pVecCharmBachelorAsD[0], pVecCharmBachelorAsD[1], pVecCharmBachelorAsD[2],
                         pVecV0[0], pVecV0[1], pVecV0[2],
                         pVecCascBachelor[0], pVecCascBachelor[1], pVecCascBachelor[2],
                         pVecV0Dau0[0], pVecV0Dau0[1], pVecV0Dau0[2],
                         pVecV0Dau1[0], pVecV0Dau1[1], pVecV0Dau1[2],
                         impactParameterCasc.getY(), impactParBachFromCharmBaryonXY,
                         impactParameterCasc.getZ(), impactParBachFromCharmBaryonZ,
                         std::sqrt(impactParameterCasc.getSigmaY2()), std::sqrt(impactParameterCharmBachelor.getSigmaY2()),
                         v0index, casc.posTrackId(), casc.negTrackId(),
                         casc.cascadeId(), trackCharmBachelor.globalIndex(), casc.bachelorId(),
                         mLambda, mCasc, mCharmBaryon,
                         cpaV0, cpaCharmBaryon, cpaCasc, cpaxyV0, cpaxyCharmBaryon, cpaxyCasc,
                         ctOmegac, ctCascade, ctV0,
                         pseudorapV0Dau0, pseudorapV0Dau1, pseudorapCascBachelor, pseudorapCharmBachelor,
                         pseudorapCharmBaryon, pseudorapCascade, pseudorapV0,
                         dcaxyV0Dau0, dcaxyV0Dau1, dcaxyCascBachelor,
                         dcazV0Dau0, dcazV0Dau1, dcazCascBachelor,
                         dcaCascDau, dcaV0Dau, dcaCharmBaryonDau,
                         decLenCharmBaryon, decLenCascade, decLenV0, errorDecayLengthCharmBaryon, errorDecayLengthXYCharmBaryon);

      } else {
        rowCandToOmegaK(
          collision.globalIndex(), pvCoord[0], pvCoord[1], pvCoord[2],
          vertexCharmBaryonFromFitter[0], vertexCharmBaryonFromFitter[1], vertexCharmBaryonFromFitter[2],
          vertexCasc[0], vertexCasc[1], vertexCasc[2],
          vertexV0[0], vertexV0[1], vertexV0[2],
          trackCascDauCharged.sign(),
          covVtxCharmBaryon[0], covVtxCharmBaryon[1], covVtxCharmBaryon[2], covVtxCharmBaryon[3], covVtxCharmBaryon[4], covVtxCharmBaryon[5],
          pVecCharmBaryon[0], pVecCharmBaryon[1], pVecCharmBaryon[2],
          pVecCascAsD[0], pVecCascAsD[1], pVecCascAsD[2],
          pVecCharmBachelorAsD[0], pVecCharmBachelorAsD[1], pVecCharmBachelorAsD[2],
          pVecV0[0], pVecV0[1], pVecV0[2],
          pVecCascBachelor[0], pVecCascBachelor[1], pVecCascBachelor[2],
          pVecV0Dau0[0], pVecV0Dau0[1], pVecV0Dau0[2],
          pVecV0Dau1[0], pVecV0Dau1[1], pVecV0Dau1[2],
          impactParameterCasc.getY(), impactParBachFromCharmBaryonXY,
          impactParameterCasc.getZ(), impactParBachFromCharmBaryonZ,
          std::sqrt(impactParameterCasc.getSigmaY2()), std::sqrt(impactParameterCharmBachelor.getSigmaY2()),
          v0index, casc.posTrackId(), casc.negTrackId(),
          casc.cascadeId(), trackCharmBachelor.globalIndex(), casc.bachelorId(),
          mLambda, mCasc, mCharmBaryon,
          cpaV0, cpaCharmBaryon, cpaCasc, cpaxyV0, cpaxyCharmBaryon, cpaxyCasc,
          ctOmegac, ctCascade, ctV0,
          pseudorapV0Dau0, pseudorapV0Dau1, pseudorapCascBachelor, pseudorapCharmBachelor,
          pseudorapCharmBaryon, pseudorapCascade, pseudorapV0,
          dcaxyV0Dau0, dcaxyV0Dau1, dcaxyCascBachelor,
          dcazV0Dau0, dcazV0Dau1, dcazCascBachelor,
          dcaCascDau, dcaV0Dau, dcaCharmBaryonDau,
          decLenCharmBaryon, decLenCascade, decLenV0, errorDecayLengthCharmBaryon, errorDecayLengthXYCharmBaryon);
      }

    } // loop over LF Cascade-bachelor candidates
  } // end of run function

  template <int decayChannel, typename Coll, typename Hist>
  void runKfOmegac0CreatorWithKFParticle(Coll const&,
                                         aod::BCsWithTimestamps const& /*bcWithTimeStamps*/,
                                         MyKfTracks const&,
                                         MyKfCascTable const&, KFCascadesLinked const&,
                                         aod::HfCascLf2Prongs const& candidates,
                                         Hist& hInvMassCharmBaryon,
                                         Hist& hFitterStatus,
                                         Hist& hCandidateCounter,
                                         Hist& hCascadesCounter)
  {
    for (const auto& cand : candidates) {
      hCandidateCounter->Fill(1);

      auto collision = cand.collision_as<Coll>();

      // set the magnetic field from CCDB
      auto bc = collision.template bc_as<aod::BCsWithTimestamps>();
      if (runNumber != bc.runNumber()) {
        LOG(info) << ">>>>>>>>>>>> Current run number: " << runNumber;
        initCCDB(bc, runNumber, ccdb, isRun2 ? ccdbPathGrp : ccdbPathGrpMag, lut, isRun2);
        magneticField = o2::base::Propagator::Instance()->getNominalBz();
        LOG(info) << ">>>>>>>>>>>> Magnetic field: " << magneticField;
        runNumber = bc.runNumber();
      }
      df.setBz(magneticField);
      KFParticle::SetField(magneticField);
      // bachelor from Omegac0
      auto trackCharmBachelor = cand.prong0_as<MyKfTracks>();

      auto cascAodElement = cand.cascade_as<aod::KFCascadesLinked>();
      hCascadesCounter->Fill(0);
      int v0index = cascAodElement.v0Id();
      if (!cascAodElement.has_kfCascData()) {
        continue;
      }
      auto casc = cascAodElement.kfCascData_as<MyKfCascTable>();
      hCascadesCounter->Fill(1);
      auto trackCascDauCharged = casc.bachelor_as<MyKfTracks>(); // pion <- xi track
      auto trackV0Dau0 = casc.posTrack_as<MyKfTracks>();         // V0 positive daughter track
      auto trackV0Dau1 = casc.negTrack_as<MyKfTracks>();         // V0 negative daughter track

      auto bachCharge = trackCascDauCharged.signed1Pt() > 0 ? +1 : -1;

      //// pion & p TrackParCov
      auto trackParCovV0Dau0 = getTrackParCov(trackV0Dau0);
      auto trackParCovV0Dau1 = getTrackParCov(trackV0Dau1);
      // kaon <- casc TrackParCov
      auto omegaDauChargedTrackParCov = getTrackParCov(trackCascDauCharged);
      // convert tracks into KFParticle object
      KFPTrack kfTrack0 = createKFPTrackFromTrack(trackV0Dau0);
      KFPTrack kfTrack1 = createKFPTrackFromTrack(trackV0Dau1);
      KFPTrack kfTrackBach = createKFPTrackFromTrack(trackCascDauCharged);

      KFParticle kfPosPr(kfTrack0, kProton);
      KFParticle kfNegPi(kfTrack1, kPiMinus);
      KFParticle kfNegKa(kfTrackBach, kKMinus);
      KFParticle kfPosPi(kfTrack0, kPiPlus);
      KFParticle kfNegPr(kfTrack1, kProton);
      KFParticle kfPosKa(kfTrackBach, kKPlus);

      KFParticle kfBachKaon;
      KFParticle kfPos;
      KFParticle kfNeg;
      if (bachCharge < 0) {
        kfPos = kfPosPr;
        kfNeg = kfNegPi;
        kfBachKaon = kfNegKa;
      } else {
        kfPos = kfPosPi;
        kfNeg = kfNegPr;
        kfBachKaon = kfPosKa;
      }

      //__________________________________________
      //*>~<* step 1 : construct V0 with KF
      const KFParticle* v0Daughters[2] = {&kfPos, &kfNeg};
      // construct V0
      KFParticle kfV0;
      kfV0.SetConstructMethod(kfConstructMethod);
      try {
        kfV0.Construct(v0Daughters, 2);
      } catch (std::runtime_error& e) {
        LOG(debug) << "Failed to construct cascade V0 from daughter tracks: " << e.what();
        continue;
      }

      // mass window cut on lambda before mass constraint
      float massLam, sigLam;
      kfV0.GetMass(massLam, sigLam);
      if (TMath::Abs(massLam - MassLambda0) > lambdaMassWindow)
        continue;
      // err_mass>0 of Lambda
      if (sigLam <= 0)
        continue;
      // chi2>0 && NDF>0 for selecting Lambda
      if ((kfV0.GetNDF() <= 0 || kfV0.GetChi2() <= 0))
        continue;
      kfOmegac0Candidate.chi2GeoV0 = kfV0.GetChi2();
      KFParticle kfV0MassConstrained = kfV0;
      kfV0MassConstrained.SetNonlinearMassConstraint(o2::constants::physics::MassLambda); // set mass constrain to Lambda
      if (kfUseV0MassConstraint) {
        KFParticle kfV0 = kfV0MassConstrained;
      }
      kfV0.TransportToDecayVertex();

      //__________________________________________
      //*>~<* step 2 : reconstruct cascade(Omega) with KF
      const KFParticle* omegaDaugthers[2] = {&kfBachKaon, &kfV0};
      // construct cascade
      KFParticle kfOmega;
      kfOmega.SetConstructMethod(kfConstructMethod);
      try {
        kfOmega.Construct(omegaDaugthers, 2);
      } catch (std::runtime_error& e) {
        LOG(debug) << "Failed to construct Omega from V0 and bachelor track: " << e.what();
        continue;
      }
      float massCasc, sigCasc;
      kfOmega.GetMass(massCasc, sigCasc);
      // err_massOmega > 0
      if (sigCasc <= 0)
        continue;
      if (std::abs(massCasc - MassOmegaMinus) > massToleranceCascade)
        continue;
      // chi2>0 && NDF>0
      if (kfOmega.GetNDF() <= 0 || kfOmega.GetChi2() <= 0)
        continue;
      kfOmegac0Candidate.chi2GeoCasc = kfOmega.GetChi2();
      KFParticle kfOmegaMassConstrained = kfOmega;
      kfOmegaMassConstrained.SetNonlinearMassConstraint(o2::constants::physics::MassOmegaMinus); // set mass constrain to OmegaMinus
      if (kfUseCascadeMassConstraint) {
        // set mass constraint if requested
        KFParticle kfOmega = kfOmegaMassConstrained;
      }
      registry.fill(HIST("hInvMassOmegaMinus"), massCasc);
      kfOmega.TransportToDecayVertex();

      //__________________________________________
      //*>~<* step 3 : reconstruc Omegac0 with KF
      // Create KF charm bach Pion from track
      KFPTrack kfTrackBachPion = createKFPTrackFromTrack(trackCharmBachelor);
      KFParticle kfBachPion(kfTrackBachPion, kPiPlus);
      const KFParticle* omegaC0Daugthers[2] = {&kfBachPion, &kfOmega};

      // construct OmegaC0
      KFParticle kfOmegaC0;
      kfOmegaC0.SetConstructMethod(kfConstructMethod);
      try {
        kfOmegaC0.Construct(omegaC0Daugthers, 2);
      } catch (std::runtime_error& e) {
        LOG(debug) << "Failed to construct OmegaC0 from Cascade and bachelor pion track: " << e.what();
        continue;
      }
      float massOmegaC0, sigOmegaC0;
      kfOmegaC0.GetMass(massOmegaC0, sigOmegaC0);
      if (sigOmegaC0 <= 0)
        continue;
      // chi2>0 && NDF>0
      if (kfOmegaC0.GetNDF() <= 0 || kfOmegaC0.GetChi2() <= 0)
        continue;
      hFitterStatus->Fill(0);
      hCandidateCounter->Fill(2);
      kfOmegaC0.TransportToDecayVertex();
      // PV
      KFPVertex kfVertex = createKFPVertexFromCollision(collision);
      KFParticle kfPV(kfVertex);

      // set production vertex;
      kfNeg.SetProductionVertex(kfV0);
      kfPos.SetProductionVertex(kfV0);

      KFParticle kfBachKaonToOmega = kfBachKaon;
      KFParticle kfV0ToCasc = kfV0;
      kfBachKaonToOmega.SetProductionVertex(kfOmega);
      kfV0ToCasc.SetProductionVertex(kfOmega);

      KFParticle kfOmegaToOmegaC = kfOmega;
      KFParticle kfBachPionToOmegaC = kfBachPion;
      kfBachPionToOmegaC.SetProductionVertex(kfOmegaC0);
      kfOmegaToOmegaC.SetProductionVertex(kfOmegaC0);

      // KFParticle to PV
      KFParticle kfV0ToPv = kfV0;
      KFParticle kfOmegaToPv = kfOmega;
      KFParticle kfOmegac0ToPv = kfOmegaC0;
      KFParticle kfPiFromOmegacToPv = kfBachPion;

      kfV0ToPv.SetProductionVertex(kfPV);
      kfOmegaToPv.SetProductionVertex(kfPV);
      kfOmegac0ToPv.SetProductionVertex(kfPV);
      kfPiFromOmegacToPv.SetProductionVertex(kfPV);
      //------------get updated daughter tracks after vertex fit  ---------------
      auto trackParVarCharmBachelor = getTrackParCovFromKFP(kfBachPionToOmegaC, o2::track::PID::Pion, -bachCharge); // chrambaryon bach pion
      trackParVarCharmBachelor.setAbsCharge(1);

      omegaDauChargedTrackParCov = getTrackParCovFromKFP(kfBachKaonToOmega, o2::track::PID::Kaon, bachCharge); // Cascade bach kaon
      omegaDauChargedTrackParCov.setAbsCharge(1);
      o2::track::TrackParCov trackCasc = getTrackParCovFromKFP(kfOmegaToOmegaC, kfOmegaToOmegaC.GetPDG(), bachCharge);
      trackCasc.setAbsCharge(1);

      trackParCovV0Dau0 = getTrackParCovFromKFP(kfPos, kfPos.GetPDG(), 1); // V0 postive daughter
      trackParCovV0Dau0.setAbsCharge(1);
      trackParCovV0Dau1 = getTrackParCovFromKFP(kfNeg, kfNeg.GetPDG(), -1); // V0 negtive daughter
      trackParCovV0Dau1.setAbsCharge(1);

      //-------------------------- V0 info---------------------------
      // pseudorapidity
      float pseudorapV0Dau0 = kfPos.GetEta();
      float pseudorapV0Dau1 = kfNeg.GetEta();

      // info from from KFParticle
      std::array<float, 3> pVecV0 = {kfV0.GetPx(), kfV0.GetPy(), kfV0.GetPz()}; // pVec stands for vector containing the 3-momentum components
      std::array<float, 3> vertexV0 = {kfV0.GetX(), kfV0.GetY(), kfV0.GetZ()};
      std::array<float, 3> pVecV0Dau0 = {kfPos.GetPx(), kfPos.GetPy(), kfPos.GetPz()};
      std::array<float, 3> pVecV0Dau1 = {kfNeg.GetPx(), kfNeg.GetPy(), kfNeg.GetPz()};

      //-------------------reconstruct cascade track------------------
      // pseudorapidity
      float pseudorapCascBachelor = kfBachKaonToOmega.GetEta();

      // info from KFParticle
      std::array<float, 3> vertexCasc = {kfOmega.GetX(), kfOmega.GetY(), kfOmega.GetZ()};
      std::array<float, 3> pVecCascBachelor = {kfBachKaonToOmega.GetPx(), kfBachKaonToOmega.GetPy(), kfBachKaonToOmega.GetPz()};

      auto primaryVertex = getPrimaryVertex(collision);
      std::array<float, 3> pvCoord = {collision.posX(), collision.posY(), collision.posZ()};
      std::array<float, 3> vertexCharmBaryonFromFitter = {0.0, 0.0, 0.0}; // This variable get from DCAfitter in default process, in KF process it is set as 0.
      std::array<float, 3> pVecCharmBachelorAsD;
      pVecCharmBachelorAsD[0] = kfBachPionToOmegaC.GetPx();
      pVecCharmBachelorAsD[1] = kfBachPionToOmegaC.GetPy();
      pVecCharmBachelorAsD[2] = kfBachPionToOmegaC.GetPz();

      std::array<float, 3> pVecCharmBaryon = {kfOmegaC0.GetPx(), kfOmegaC0.GetPy(), kfOmegaC0.GetPz()};
      std::array<float, 3> coordVtxCharmBaryon = {kfOmegaC0.GetX(), kfOmegaC0.GetY(), kfOmegaC0.GetZ()};
      auto covVtxCharmBaryon = kfOmegaC0.CovarianceMatrix();
      float covMatrixPV[6];
      kfVertex.GetCovarianceMatrix(covMatrixPV);

      // impact parameters
      gpu::gpustd::array<float, 2> impactParameterV0Dau0;
      gpu::gpustd::array<float, 2> impactParameterV0Dau1;
      gpu::gpustd::array<float, 2> impactParameterKaFromCasc;
      o2::base::Propagator::Instance()->propagateToDCABxByBz({collision.posX(), collision.posY(), collision.posZ()}, trackParCovV0Dau0, 2.f, matCorr, &impactParameterV0Dau0);
      o2::base::Propagator::Instance()->propagateToDCABxByBz({collision.posX(), collision.posY(), collision.posZ()}, trackParCovV0Dau1, 2.f, matCorr, &impactParameterV0Dau1);
      o2::base::Propagator::Instance()->propagateToDCABxByBz({collision.posX(), collision.posY(), collision.posZ()}, omegaDauChargedTrackParCov, 2.f, matCorr, &impactParameterKaFromCasc);
      float dcaxyV0Dau0 = impactParameterV0Dau0[0];
      float dcaxyV0Dau1 = impactParameterV0Dau1[0];
      float dcaxyCascBachelor = impactParameterKaFromCasc[0];
      float dcazV0Dau0 = impactParameterV0Dau0[1];
      float dcazV0Dau1 = impactParameterV0Dau1[1];
      float dcazCascBachelor = impactParameterKaFromCasc[1];

      // pseudorapidity
      float pseudorapCharmBachelor = kfBachPionToOmegaC.GetEta();

      // impact parameters
      o2::dataformats::DCA impactParameterCasc;
      o2::dataformats::DCA impactParameterCharmBachelor;
      o2::base::Propagator::Instance()->propagateToDCABxByBz(primaryVertex, trackCasc, 2.f, matCorr, &impactParameterCasc);
      o2::base::Propagator::Instance()->propagateToDCABxByBz(primaryVertex, trackParVarCharmBachelor, 2.f, matCorr, &impactParameterCharmBachelor);
      float impactParBachFromCharmBaryonXY = impactParameterCharmBachelor.getY();
      float impactParBachFromCharmBaryonZ = impactParameterCharmBachelor.getZ();

      // computing decay length and ctau
      float decLenCharmBaryon = RecoDecay::distance(pvCoord, coordVtxCharmBaryon);
      float decLenCascade = RecoDecay::distance(coordVtxCharmBaryon, vertexCasc);
      float decLenV0 = RecoDecay::distance(vertexCasc, vertexV0);

      double phiCharmBaryon, thetaCharmBaryon;
      getPointDirection(std::array{kfV0.GetX(), kfV0.GetY(), kfV0.GetZ()}, coordVtxCharmBaryon, phiCharmBaryon, thetaCharmBaryon);
      auto errorDecayLengthCharmBaryon = std::sqrt(getRotatedCovMatrixXX(covMatrixPV, phiCharmBaryon, thetaCharmBaryon) + getRotatedCovMatrixXX(covVtxCharmBaryon, phiCharmBaryon, thetaCharmBaryon));
      auto errorDecayLengthXYCharmBaryon = std::sqrt(getRotatedCovMatrixXX(covMatrixPV, phiCharmBaryon, 0.) + getRotatedCovMatrixXX(covVtxCharmBaryon, phiCharmBaryon, 0.));

      // fill test histograms
      hInvMassCharmBaryon->Fill(massOmegaC0);
      hCandidateCounter->Fill(3);

      //// KFParticle table information
      // KF chi2
      auto v0NDF = kfV0.GetNDF();
      auto v0Chi2OverNdf = kfOmegac0Candidate.chi2GeoV0 / v0NDF;

      auto cascNDF = kfOmega.GetNDF();
      auto cascChi2OverNdf = kfOmegac0Candidate.chi2GeoCasc / cascNDF;

      kfOmegac0Candidate.chi2GeoOmegac = kfOmegaC0.GetChi2();
      auto charmbaryonNDF = kfOmegaC0.GetNDF();
      auto charmbaryonChi2OverNdf = kfOmegac0Candidate.chi2GeoOmegac / charmbaryonNDF;

      kfOmegac0Candidate.chi2MassV0 = kfV0MassConstrained.GetChi2();
<<<<<<< HEAD
      auto v0Ndfm = kfV0MassConstrained.GetNDF();
      auto v0Chi2OverNdfm = kfOmegac0Candidate.chi2MassV0 / v0Ndfm;

      kfOmegac0Candidate.chi2MassCasc = kfOmegaMassConstrained.GetChi2();
      auto cascNdfm = kfOmegaMassConstrained.GetNDF();
      auto cascChi2OverNdfm = kfOmegac0Candidate.chi2MassCasc / cascNdfm;
=======
      auto v0Ndf_m = kfV0MassConstrained.GetNDF();
      auto v0Chi2OverNdf_m = kfOmegac0Candidate.chi2MassV0 / v0Ndf_m;

      kfOmegac0Candidate.chi2MassCasc = kfOmegaMassConstrained.GetChi2();
      auto cascNdf_m = kfOmegaMassConstrained.GetNDF();
      auto cascChi2OverNdf_m = kfOmegac0Candidate.chi2MassCasc / cascNdf_m;
>>>>>>> cb3f53cd

      // KF topo Chi2
      kfOmegac0Candidate.chi2TopoV0ToPv = kfV0ToPv.GetChi2();
      kfOmegac0Candidate.chi2TopoCascToPv = kfOmegaToPv.GetChi2();
      kfOmegac0Candidate.chi2TopoPiFromOmegacToPv = kfPiFromOmegacToPv.GetChi2();
      kfOmegac0Candidate.chi2TopoOmegacToPv = kfOmegac0ToPv.GetChi2();

      auto cascBachTopoChi2 = kfBachKaonToOmega.GetChi2();
      kfOmegac0Candidate.chi2TopoV0ToCasc = kfV0ToCasc.GetChi2();
      kfOmegac0Candidate.chi2TopoCascToOmegac = kfOmegaToOmegaC.GetChi2();

      // KF ldl
      kfOmegac0Candidate.ldlV0 = ldlFromKF(kfV0, kfPV);
      kfOmegac0Candidate.ldlCasc = ldlFromKF(kfOmega, kfPV);
      kfOmegac0Candidate.ldlOmegac = ldlFromKF(kfOmegaC0, kfPV);

      // KF dca
      kfOmegac0Candidate.kfDcaXYPiFromOmegac = kfBachPionToOmegaC.GetDistanceFromVertexXY(kfPV);
      kfOmegac0Candidate.kfDcaV0Dau = kfNeg.GetDistanceFromParticle(kfPos);
      kfOmegac0Candidate.kfDcaCascDau = kfBachKaonToOmega.GetDistanceFromParticle(kfV0ToCasc);
      kfOmegac0Candidate.kfDcaXYCascToPv = kfOmegaToOmegaC.GetDistanceFromVertexXY(kfPV);
      kfOmegac0Candidate.kfDcaOmegacDau = kfBachPionToOmegaC.GetDistanceFromParticle(kfOmegaToOmegaC);

      // KF decay length
      float decayLxyLam, errDecayLxyLam;
      kfV0ToCasc.GetDecayLengthXY(decayLxyLam, errDecayLxyLam);
      kfOmegac0Candidate.decayLenXYLambda = decayLxyLam;

      float decayLxyCasc, errDecayLxyCasc;
      kfOmegaToOmegaC.GetDecayLengthXY(decayLxyCasc, errDecayLxyCasc);
      kfOmegac0Candidate.decayLenXYCasc = decayLxyCasc;

      float decayLxyOmegac0, errDecayLxyOmegac0;
      kfOmegac0ToPv.GetDecayLengthXY(decayLxyOmegac0, errDecayLxyOmegac0);
      kfOmegac0Candidate.decayLenXYOmegac = decayLxyOmegac0;

      // KF cosPA
      kfOmegac0Candidate.cosPaV0ToPv = cpaFromKF(kfV0, kfPV);
      kfOmegac0Candidate.cosPaCascToPv = cpaFromKF(kfOmega, kfPV);
      kfOmegac0Candidate.cosPaOmegacToPv = cpaFromKF(kfOmegaC0, kfPV);
      kfOmegac0Candidate.cosPaXYV0ToPv = cpaXYFromKF(kfV0, kfPV);
      kfOmegac0Candidate.cosPaXYCascToPv = cpaXYFromKF(kfOmega, kfPV);
      kfOmegac0Candidate.cosPaXYOmegacToPv = cpaXYFromKF(kfOmegaC0, kfPV);

      kfOmegac0Candidate.cosPaV0ToCasc = cpaFromKF(kfV0, kfOmega);
      kfOmegac0Candidate.cosPaCascToOmegac = cpaFromKF(kfOmega, kfOmegaC0);
      kfOmegac0Candidate.cosPaXYV0ToCasc = cpaXYFromKF(kfV0, kfOmega);
      kfOmegac0Candidate.cosPaXYCascToOmegac = cpaXYFromKF(kfOmega, kfOmegaC0);
      // KF mass
      kfOmegac0Candidate.massV0 = massLam;
      kfOmegac0Candidate.massCasc = massCasc;
      kfOmegac0Candidate.massOmegac = massOmegaC0;

      // KF pT
      kfOmegac0Candidate.ptPiFromOmegac = kfBachPionToOmegaC.GetPt();
      kfOmegac0Candidate.ptOmegac = kfOmegaC0.GetPt();

      // KF rapidity
      kfOmegac0Candidate.rapOmegac = kfOmegaC0.GetRapidity();

      // KF cosThetaStar
      kfOmegac0Candidate.cosThetaStarPiFromOmegac = cosThetaStarFromKF(0, 4332, 211, 3312, kfBachPionToOmegaC, kfOmegaToOmegaC);

      // KF ct
      kfOmegac0Candidate.ctV0 = kfV0.GetLifeTime();
      kfOmegac0Candidate.ctCasc = kfOmega.GetLifeTime();
      kfOmegac0Candidate.ctOmegac = kfOmegaC0.GetLifeTime();

      // KF eta
      kfOmegac0Candidate.etaOmegac = kfOmegaC0.GetEta();

      // fill KF hist
      registry.fill(HIST("hKFParticleCascBachTopoChi2"), cascBachTopoChi2);
      registry.fill(HIST("hKFParticleV0TopoChi2"), kfOmegac0Candidate.chi2TopoV0ToCasc);
      registry.fill(HIST("hKFParticleCascTopoChi2"), kfOmegac0Candidate.chi2TopoCascToOmegac);
      registry.fill(HIST("hKFParticleDcaCharmBaryonDau"), kfOmegac0Candidate.kfDcaOmegacDau);
      registry.fill(HIST("hKFParticleDcaXYCascBachToPv"), dcaxyCascBachelor);
      registry.fill(HIST("hKFParticleDcaXYV0DauToPv"), dcaxyV0Dau0);
      registry.fill(HIST("hKfLambda_ldl"), kfOmegac0Candidate.ldlV0);
      registry.fill(HIST("hKfOmega_ldl"), kfOmegac0Candidate.ldlCasc);
      registry.fill(HIST("hKfOmegaC0_ldl"), kfOmegac0Candidate.ldlOmegac);
      registry.fill(HIST("hDcaXYCascadeToPVKf"), kfOmegac0Candidate.kfDcaXYCascToPv);

      // fill the table
      rowCandToOmegaPi(collision.globalIndex(),
                       pvCoord[0], pvCoord[1], pvCoord[2],
                       vertexCharmBaryonFromFitter[0], vertexCharmBaryonFromFitter[1], vertexCharmBaryonFromFitter[2],
                       vertexCasc[0], vertexCasc[1], vertexCasc[2],
                       vertexV0[0], vertexV0[1], vertexV0[2],
                       trackCascDauCharged.sign(),
                       covVtxCharmBaryon[0], covVtxCharmBaryon[1], covVtxCharmBaryon[2], covVtxCharmBaryon[3], covVtxCharmBaryon[4], covVtxCharmBaryon[5],
                       pVecCharmBaryon[0], pVecCharmBaryon[1], pVecCharmBaryon[2],
                       kfOmegaToOmegaC.GetPx(), kfOmegaToOmegaC.GetPy(), kfOmegaToOmegaC.GetPz(),
                       pVecCharmBachelorAsD[0], pVecCharmBachelorAsD[1], pVecCharmBachelorAsD[2],
                       pVecV0[0], pVecV0[1], pVecV0[2],
                       pVecCascBachelor[0], pVecCascBachelor[1], pVecCascBachelor[2],
                       pVecV0Dau0[0], pVecV0Dau0[1], pVecV0Dau0[2],
                       pVecV0Dau1[0], pVecV0Dau1[1], pVecV0Dau1[2],
                       impactParameterCasc.getY(), impactParBachFromCharmBaryonXY,
                       impactParameterCasc.getZ(), impactParBachFromCharmBaryonZ,
                       std::sqrt(impactParameterCasc.getSigmaY2()), std::sqrt(impactParameterCharmBachelor.getSigmaY2()),
                       v0index, casc.posTrackId(), casc.negTrackId(),
                       casc.cascadeId(), trackCharmBachelor.globalIndex(), casc.bachelorId(),
                       kfOmegac0Candidate.massV0, kfOmegac0Candidate.massCasc, kfOmegac0Candidate.massOmegac,
                       kfOmegac0Candidate.cosPaV0ToPv, kfOmegac0Candidate.cosPaOmegacToPv, kfOmegac0Candidate.cosPaCascToPv, kfOmegac0Candidate.cosPaXYV0ToPv, kfOmegac0Candidate.cosPaXYOmegacToPv, kfOmegac0Candidate.cosPaXYCascToPv,
                       kfOmegac0Candidate.ctOmegac, kfOmegac0Candidate.ctCasc, kfOmegac0Candidate.ctV0,
                       pseudorapV0Dau0, pseudorapV0Dau1, pseudorapCascBachelor, pseudorapCharmBachelor,
                       kfOmegac0Candidate.etaOmegac, kfOmega.GetEta(), kfV0.GetEta(),
                       dcaxyV0Dau0, dcaxyV0Dau1, dcaxyCascBachelor,
                       dcazV0Dau0, dcazV0Dau1, dcazCascBachelor,
                       kfOmegac0Candidate.kfDcaCascDau, kfOmegac0Candidate.kfDcaV0Dau, kfOmegac0Candidate.kfDcaOmegacDau,
                       decLenCharmBaryon, decLenCascade, decLenV0, errorDecayLengthCharmBaryon, errorDecayLengthXYCharmBaryon);
      // fill kf table
      kfCandidateData(kfOmegac0Candidate.kfDcaXYPiFromOmegac, kfOmegac0Candidate.kfDcaXYCascToPv,
                      kfOmegac0Candidate.chi2GeoV0, kfOmegac0Candidate.chi2GeoCasc, kfOmegac0Candidate.chi2GeoOmegac, kfOmegac0Candidate.chi2MassV0, kfOmegac0Candidate.chi2MassCasc,
                      kfOmegac0Candidate.ldlV0, kfOmegac0Candidate.ldlCasc, kfOmegac0Candidate.ldlOmegac,
                      kfOmegac0Candidate.chi2TopoV0ToPv, kfOmegac0Candidate.chi2TopoCascToPv, kfOmegac0Candidate.chi2TopoPiFromOmegacToPv, kfOmegac0Candidate.chi2TopoOmegacToPv,
                      kfOmegac0Candidate.chi2TopoV0ToCasc, kfOmegac0Candidate.chi2TopoCascToOmegac,
                      kfOmegac0Candidate.decayLenXYLambda, kfOmegac0Candidate.decayLenXYCasc, kfOmegac0Candidate.decayLenXYOmegac,
                      kfOmegac0Candidate.cosPaV0ToCasc, kfOmegac0Candidate.cosPaCascToOmegac, kfOmegac0Candidate.cosPaXYV0ToCasc, kfOmegac0Candidate.cosPaXYCascToOmegac,
                      kfOmegac0Candidate.rapOmegac, kfOmegac0Candidate.ptPiFromOmegac, kfOmegac0Candidate.ptOmegac,
                      kfOmegac0Candidate.cosThetaStarPiFromOmegac,
<<<<<<< HEAD
                      v0NDF, cascNDF, charmbaryonNDF, v0Ndfm, cascNdfm,
                      v0Chi2OverNdf, cascChi2OverNdf, charmbaryonChi2OverNdf, v0Chi2OverNdfm, cascChi2OverNdfm);
=======
                      v0NDF, cascNDF, charmbaryonNDF, v0Ndf_m, cascNdf_m,
                      v0Chi2OverNdf, cascChi2OverNdf, charmbaryonChi2OverNdf, v0Chi2OverNdf_m, cascChi2OverNdf_m);
>>>>>>> cb3f53cd

    } // loop over LF Cascade-bachelor candidates
  } // end of run function
  //==========================================================
  template <int decayChannel, typename Coll, typename Hist>
  void runKfXic0CreatorWithKFParticle(Coll const&,
                                      aod::BCsWithTimestamps const& /*bcWithTimeStamps*/,
                                      MyKfTracks const&,
                                      MyKfCascTable const&, KFCascadesLinked const&,
                                      aod::HfCascLf2Prongs const& candidates,
                                      Hist& hInvMassCharmBaryon,
                                      Hist& hFitterStatus,
                                      Hist& hCandidateCounter,
                                      Hist& hCascadesCounter)
  {
    for (const auto& cand : candidates) {
      hCandidateCounter->Fill(1);

      auto collision = cand.collision_as<Coll>();

      // set the magnetic field from CCDB
      auto bc = collision.template bc_as<aod::BCsWithTimestamps>();
      if (runNumber != bc.runNumber()) {
        LOG(info) << ">>>>>>>>>>>> Current run number: " << runNumber;
        initCCDB(bc, runNumber, ccdb, isRun2 ? ccdbPathGrp : ccdbPathGrpMag, lut, isRun2);
        magneticField = o2::base::Propagator::Instance()->getNominalBz();
        LOG(info) << ">>>>>>>>>>>> Magnetic field: " << magneticField;
        runNumber = bc.runNumber();
      }
      df.setBz(magneticField);
      KFParticle::SetField(magneticField);
      // bachelor from Xic0
      auto trackCharmBachelor = cand.prong0_as<MyKfTracks>();

      auto cascAodElement = cand.cascade_as<aod::KFCascadesLinked>();
      hCascadesCounter->Fill(0);
      int v0index = cascAodElement.v0Id();
      if (!cascAodElement.has_kfCascData()) {
        continue;
      }
      auto casc = cascAodElement.kfCascData_as<MyKfCascTable>();
      hCascadesCounter->Fill(1);
      auto trackCascDauCharged = casc.bachelor_as<MyKfTracks>(); // pion <- xi track
      auto trackV0Dau0 = casc.posTrack_as<MyKfTracks>();         // V0 positive daughter track
      auto trackV0Dau1 = casc.negTrack_as<MyKfTracks>();         // V0 negative daughter track

      auto bachCharge = trackCascDauCharged.signed1Pt() > 0 ? +1 : -1;

      //// pion & p TrackParCov
      auto trackParCovV0Dau0 = getTrackParCov(trackV0Dau0);
      auto trackParCovV0Dau1 = getTrackParCov(trackV0Dau1);
      // pion <- casc TrackParCov
<<<<<<< HEAD
<<<<<<< HEAD
      auto xiDauChargedTrackParCov = getTrackParCov(trackCascDauCharged);
=======
      auto XiDauChargedTrackParCov = getTrackParCov(trackCascDauCharged);
>>>>>>> f6fc605286ade4311cb673e3d39dad54d3f04a33
=======
      auto xiDauChargedTrackParCov = getTrackParCov(trackCascDauCharged);
>>>>>>> cb3f53cd
      // convert tracks into KFParticle object
      KFPTrack kfTrack0 = createKFPTrackFromTrack(trackV0Dau0);
      KFPTrack kfTrack1 = createKFPTrackFromTrack(trackV0Dau1);
      KFPTrack kfTrackBach = createKFPTrackFromTrack(trackCascDauCharged);

      KFParticle kfPosPr(kfTrack0, kProton);
      KFParticle kfNegPi(kfTrack1, kPiMinus);
      KFParticle kfNegBachPi(kfTrackBach, kPiMinus);
      KFParticle kfPosPi(kfTrack0, kPiPlus);
      KFParticle kfNegPr(kfTrack1, kProton);
      KFParticle kfPosBachPi(kfTrackBach, kPiPlus);

      KFParticle kfBachPion;
      KFParticle kfPos;
      KFParticle kfNeg;
      if (bachCharge < 0) {
        kfPos = kfPosPr;
        kfNeg = kfNegPi;
        kfBachPion = kfNegBachPi;
      } else {
        kfPos = kfPosPi;
        kfNeg = kfNegPr;
        kfBachPion = kfPosBachPi;
      }

      //__________________________________________
      //*>~<* step 1 : construct V0 with KF
      const KFParticle* v0Daughters[2] = {&kfPos, &kfNeg};
      // construct V0
      KFParticle kfV0;
      kfV0.SetConstructMethod(kfConstructMethod);
      try {
        kfV0.Construct(v0Daughters, 2);
      } catch (std::runtime_error& e) {
        LOG(debug) << "Failed to construct cascade V0 from daughter tracks: " << e.what();
        continue;
      }

      // mass window cut on lambda before mass constraint
      float massLam, sigLam;
      kfV0.GetMass(massLam, sigLam);
      if (TMath::Abs(massLam - MassLambda0) > lambdaMassWindow)
        continue;

      // err_mass>0 of Lambda
      if (sigLam <= 0)
        continue;
      // chi2>0 && NDF>0 for selecting Lambda
      if ((kfV0.GetNDF() <= 0 || kfV0.GetChi2() <= 0))
        continue;

      kfXic0Candidate.chi2GeoV0 = kfV0.GetChi2();
      KFParticle kfV0MassConstrained = kfV0;
      kfV0MassConstrained.SetNonlinearMassConstraint(o2::constants::physics::MassLambda); // set mass constrain to Lambda
      if (kfUseV0MassConstraint) {
        KFParticle kfV0 = kfV0MassConstrained;
      }
      kfV0.TransportToDecayVertex();

      //__________________________________________
      //*>~<* step 2 : reconstruct cascade(Xi) with KF
      const KFParticle* xiDaugthers[2] = {&kfBachPion, &kfV0};
      // construct cascade
      KFParticle kfXi;
      kfXi.SetConstructMethod(kfConstructMethod);
      try {
        kfXi.Construct(xiDaugthers, 2);
      } catch (std::runtime_error& e) {
        LOG(debug) << "Failed to construct Xi from V0 and bachelor track: " << e.what();
        continue;
      }

      float massCasc, sigCasc;
      kfXi.GetMass(massCasc, sigCasc);
      // err_massXi > 0
      if (sigCasc <= 0)
        continue;

      if (std::abs(massCasc - MassXiMinus) > massToleranceCascade)
        continue;
      // chi2>0 && NDF>0
      if (kfXi.GetNDF() <= 0 || kfXi.GetChi2() <= 0)
        continue;
      kfXic0Candidate.chi2GeoCasc = kfXi.GetChi2();
      KFParticle kfXiMassConstrained = kfXi;
      kfXiMassConstrained.SetNonlinearMassConstraint(o2::constants::physics::MassXiMinus); // set mass constrain to XiMinus
      if (kfUseCascadeMassConstraint) {
        // set mass constraint if requested
        KFParticle kfXi = kfXiMassConstrained;
      }
      registry.fill(HIST("hInvMassXiMinus"), massCasc);
      kfXi.TransportToDecayVertex();

      //__________________________________________
      //*>~<* step 3 : reconstruc Xic0 with KF
      // Create KF charm bach Pion from track
      KFPTrack kfTrackBachPion = createKFPTrackFromTrack(trackCharmBachelor);
      KFParticle kfCharmBachPion(kfTrackBachPion, kPiPlus);
      const KFParticle* xiC0Daugthers[2] = {&kfCharmBachPion, &kfXi};

      // construct XiC0
      KFParticle kfXiC0;
      kfXiC0.SetConstructMethod(kfConstructMethod);
      try {
        kfXiC0.Construct(xiC0Daugthers, 2);
      } catch (std::runtime_error& e) {
        LOG(debug) << "Failed to construct XiC0 from Cascade and bachelor pion track: " << e.what();
        continue;
      }
      float massXiC0, sigXiC0;
      kfXiC0.GetMass(massXiC0, sigXiC0);
      if (sigXiC0 <= 0)
        continue;
      // chi2>0 && NDF>0
      if (kfXiC0.GetNDF() <= 0 || kfXiC0.GetChi2() <= 0)
        continue;

      hFitterStatus->Fill(0);
      hCandidateCounter->Fill(2);
      kfXiC0.TransportToDecayVertex();
      // PV
      KFPVertex kfVertex = createKFPVertexFromCollision(collision);
      KFParticle kfPV(kfVertex);

      // set production vertex;
      kfNeg.SetProductionVertex(kfV0);
      kfPos.SetProductionVertex(kfV0);

      KFParticle kfBachPionToXi = kfBachPion;
      KFParticle kfV0ToCasc = kfV0;
      kfBachPionToXi.SetProductionVertex(kfXi);
      kfV0ToCasc.SetProductionVertex(kfXi);

      KFParticle kfXiToXiC = kfXi;
      KFParticle kfCharmBachPionToXiC = kfCharmBachPion;
      kfCharmBachPionToXiC.SetProductionVertex(kfXiC0);
      kfXiToXiC.SetProductionVertex(kfXiC0);

      // KFParticle to PV
      KFParticle kfV0ToPv = kfV0;
      KFParticle kfXiToPv = kfXi;
      KFParticle kfXic0ToPv = kfXiC0;
      KFParticle kfPiFromXicToPv = kfCharmBachPion;

      kfV0ToPv.SetProductionVertex(kfPV);
      kfXiToPv.SetProductionVertex(kfPV);
      kfXic0ToPv.SetProductionVertex(kfPV);
      kfPiFromXicToPv.SetProductionVertex(kfPV);
      //------------get updated daughter tracks after vertex fit  ---------------
      auto trackParVarCharmBachelor = getTrackParCovFromKFP(kfCharmBachPionToXiC, o2::track::PID::Pion, -bachCharge); // chrambaryon bach pion
      trackParVarCharmBachelor.setAbsCharge(1);

      xiDauChargedTrackParCov = getTrackParCovFromKFP(kfBachPionToXi, o2::track::PID::Pion, bachCharge); // Cascade bach pion
      xiDauChargedTrackParCov.setAbsCharge(1);
      o2::track::TrackParCov trackCasc = getTrackParCovFromKFP(kfXiToXiC, kfXiToXiC.GetPDG(), bachCharge);
      trackCasc.setAbsCharge(1);

      trackParCovV0Dau0 = getTrackParCovFromKFP(kfPos, kfPos.GetPDG(), 1); // V0 postive daughter
      trackParCovV0Dau0.setAbsCharge(1);
      trackParCovV0Dau1 = getTrackParCovFromKFP(kfNeg, kfNeg.GetPDG(), -1); // V0 negtive daughter
      trackParCovV0Dau1.setAbsCharge(1);

      //-------------------------- V0 info---------------------------
      // pseudorapidity
      float pseudorapV0Dau0 = kfPos.GetEta();
      float pseudorapV0Dau1 = kfNeg.GetEta();

      // info from from KFParticle
      std::array<float, 3> pVecV0 = {kfV0.GetPx(), kfV0.GetPy(), kfV0.GetPz()}; // pVec stands for vector containing the 3-momentum components
      std::array<float, 3> vertexV0 = {kfV0.GetX(), kfV0.GetY(), kfV0.GetZ()};
      std::array<float, 3> pVecV0Dau0 = {kfPos.GetPx(), kfPos.GetPy(), kfPos.GetPz()};
      std::array<float, 3> pVecV0Dau1 = {kfNeg.GetPx(), kfNeg.GetPy(), kfNeg.GetPz()};

      //-------------------reconstruct cascade track------------------
      // pseudorapidity
      float pseudorapCascBachelor = kfBachPionToXi.GetEta();

      // info from KFParticle
      std::array<float, 3> vertexCasc = {kfXi.GetX(), kfXi.GetY(), kfXi.GetZ()};
      std::array<float, 3> pVecCascBachelor = {kfBachPionToXi.GetPx(), kfBachPionToXi.GetPy(), kfBachPionToXi.GetPz()};

      auto primaryVertex = getPrimaryVertex(collision);
      std::array<float, 3> pvCoord = {collision.posX(), collision.posY(), collision.posZ()};
      std::array<float, 3> vertexCharmBaryonFromFitter = {0.0, 0.0, 0.0}; // This variable get from DCAfitter in default process, in KF process it is set as 0.
      std::array<float, 3> pVecCharmBachelorAsD;
      pVecCharmBachelorAsD[0] = kfCharmBachPionToXiC.GetPx();
      pVecCharmBachelorAsD[1] = kfCharmBachPionToXiC.GetPy();
      pVecCharmBachelorAsD[2] = kfCharmBachPionToXiC.GetPz();

      std::array<float, 3> pVecCharmBaryon = {kfXiC0.GetPx(), kfXiC0.GetPy(), kfXiC0.GetPz()};
      std::array<float, 3> coordVtxCharmBaryon = {kfXiC0.GetX(), kfXiC0.GetY(), kfXiC0.GetZ()};
      auto covVtxCharmBaryon = kfXiC0.CovarianceMatrix();
      float covMatrixPV[6];
      kfVertex.GetCovarianceMatrix(covMatrixPV);

      // impact parameters
      gpu::gpustd::array<float, 2> impactParameterV0Dau0;
      gpu::gpustd::array<float, 2> impactParameterV0Dau1;
      gpu::gpustd::array<float, 2> impactParameterKaFromCasc;
      o2::base::Propagator::Instance()->propagateToDCABxByBz({collision.posX(), collision.posY(), collision.posZ()}, trackParCovV0Dau0, 2.f, matCorr, &impactParameterV0Dau0);
      o2::base::Propagator::Instance()->propagateToDCABxByBz({collision.posX(), collision.posY(), collision.posZ()}, trackParCovV0Dau1, 2.f, matCorr, &impactParameterV0Dau1);
      o2::base::Propagator::Instance()->propagateToDCABxByBz({collision.posX(), collision.posY(), collision.posZ()}, xiDauChargedTrackParCov, 2.f, matCorr, &impactParameterKaFromCasc);
      float dcaxyV0Dau0 = impactParameterV0Dau0[0];
      float dcaxyV0Dau1 = impactParameterV0Dau1[0];
      float dcaxyCascBachelor = impactParameterKaFromCasc[0];
      float dcazV0Dau0 = impactParameterV0Dau0[1];
      float dcazV0Dau1 = impactParameterV0Dau1[1];
      float dcazCascBachelor = impactParameterKaFromCasc[1];

      // pseudorapidity
      float pseudorapCharmBachelor = kfCharmBachPionToXiC.GetEta();

      // impact parameters
      o2::dataformats::DCA impactParameterCasc;
      o2::dataformats::DCA impactParameterCharmBachelor;
      o2::base::Propagator::Instance()->propagateToDCABxByBz(primaryVertex, trackCasc, 2.f, matCorr, &impactParameterCasc);
      o2::base::Propagator::Instance()->propagateToDCABxByBz(primaryVertex, trackParVarCharmBachelor, 2.f, matCorr, &impactParameterCharmBachelor);
      float impactParBachFromCharmBaryonXY = impactParameterCharmBachelor.getY();
      float impactParBachFromCharmBaryonZ = impactParameterCharmBachelor.getZ();

      // computing decay length and ctau
      float decLenCharmBaryon = RecoDecay::distance(pvCoord, coordVtxCharmBaryon);
      float decLenCascade = RecoDecay::distance(coordVtxCharmBaryon, vertexCasc);
      float decLenV0 = RecoDecay::distance(vertexCasc, vertexV0);

      double phiCharmBaryon, thetaCharmBaryon;
      getPointDirection(std::array{kfV0.GetX(), kfV0.GetY(), kfV0.GetZ()}, coordVtxCharmBaryon, phiCharmBaryon, thetaCharmBaryon);
      auto errorDecayLengthCharmBaryon = std::sqrt(getRotatedCovMatrixXX(covMatrixPV, phiCharmBaryon, thetaCharmBaryon) + getRotatedCovMatrixXX(covVtxCharmBaryon, phiCharmBaryon, thetaCharmBaryon));
      auto errorDecayLengthXYCharmBaryon = std::sqrt(getRotatedCovMatrixXX(covMatrixPV, phiCharmBaryon, 0.) + getRotatedCovMatrixXX(covVtxCharmBaryon, phiCharmBaryon, 0.));

      // fill test histograms
      hInvMassCharmBaryon->Fill(massXiC0);
      hCandidateCounter->Fill(3);

      //// KFParticle table information
      // KF chi2
      auto v0NDF = kfV0.GetNDF();
      auto v0Chi2OverNdf = kfXic0Candidate.chi2GeoV0 / v0NDF;

      auto cascNDF = kfXi.GetNDF();
      auto cascChi2OverNdf = kfXic0Candidate.chi2GeoCasc / cascNDF;

      kfXic0Candidate.chi2GeoXic = kfXiC0.GetChi2();
      auto charmbaryonNDF = kfXiC0.GetNDF();
      auto charmbaryonChi2OverNdf = kfXic0Candidate.chi2GeoXic / charmbaryonNDF;

      kfXic0Candidate.chi2MassV0 = kfV0MassConstrained.GetChi2();
      auto v0Ndfm = kfV0MassConstrained.GetNDF();
      auto v0Chi2OverNdfm = kfXic0Candidate.chi2MassV0 / v0Ndfm;

      kfXic0Candidate.chi2MassCasc = kfXiMassConstrained.GetChi2();
      auto cascNdfm = kfXiMassConstrained.GetNDF();
      auto cascChi2OverNdfm = kfXic0Candidate.chi2MassCasc / cascNdfm;

      // KF topo Chi2
      kfXic0Candidate.chi2TopoV0ToPv = kfV0ToPv.GetChi2();
      kfXic0Candidate.chi2TopoCascToPv = kfXiToPv.GetChi2();
      kfXic0Candidate.chi2TopoPiFromXicToPv = kfPiFromXicToPv.GetChi2();
      kfXic0Candidate.chi2TopoXicToPv = kfXic0ToPv.GetChi2();

      auto cascBachTopoChi2 = kfBachPionToXi.GetChi2();
      kfXic0Candidate.chi2TopoV0ToCasc = kfV0ToCasc.GetChi2();
      kfXic0Candidate.chi2TopoCascToXic = kfXiToXiC.GetChi2();

      // KF ldl
      kfXic0Candidate.ldlV0 = ldlFromKF(kfV0, kfPV);
      kfXic0Candidate.ldlCasc = ldlFromKF(kfXi, kfPV);
      kfXic0Candidate.ldlXic = ldlFromKF(kfXiC0, kfPV);

      // KF dca
      kfXic0Candidate.kfDcaXYPiFromXic = kfCharmBachPionToXiC.GetDistanceFromVertexXY(kfPV);
      kfXic0Candidate.kfDcaV0Dau = kfNeg.GetDistanceFromParticle(kfPos);
      kfXic0Candidate.kfDcaCascDau = kfBachPionToXi.GetDistanceFromParticle(kfV0ToCasc);
      kfXic0Candidate.kfDcaXYCascToPv = kfXiToXiC.GetDistanceFromVertexXY(kfPV);
      kfXic0Candidate.kfDcaXicDau = kfCharmBachPionToXiC.GetDistanceFromParticle(kfXiToXiC);

      // KF decay length
      float decayLxyLam, errDecayLxyLam;
      kfV0ToCasc.GetDecayLengthXY(decayLxyLam, errDecayLxyLam);
      kfXic0Candidate.decayLenXYLambda = decayLxyLam;

      float decayLxyCasc, errDecayLxyCasc;
      kfXiToXiC.GetDecayLengthXY(decayLxyCasc, errDecayLxyCasc);
      kfXic0Candidate.decayLenXYCasc = decayLxyCasc;

      float decayLxyXic0, errDecayLxyXic0;
      kfXic0ToPv.GetDecayLengthXY(decayLxyXic0, errDecayLxyXic0);
      kfXic0Candidate.decayLenXYXic = decayLxyXic0;

      // KF cosPA
      kfXic0Candidate.cosPaV0ToPv = cpaFromKF(kfV0, kfPV);
      kfXic0Candidate.cosPaCascToPv = cpaFromKF(kfXi, kfPV);
      kfXic0Candidate.cosPaXicToPv = cpaFromKF(kfXiC0, kfPV);
      kfXic0Candidate.cosPaXYV0ToPv = cpaXYFromKF(kfV0, kfPV);
      kfXic0Candidate.cosPaXYCascToPv = cpaXYFromKF(kfXi, kfPV);
      kfXic0Candidate.cosPaXYXicToPv = cpaXYFromKF(kfXiC0, kfPV);

      kfXic0Candidate.cosPaV0ToCasc = cpaFromKF(kfV0, kfXi);
      kfXic0Candidate.cosPaCascToXic = cpaFromKF(kfXi, kfXiC0);
      kfXic0Candidate.cosPaXYV0ToCasc = cpaXYFromKF(kfV0, kfXi);
      kfXic0Candidate.cosPaXYCascToXic = cpaXYFromKF(kfXi, kfXiC0);
      // KF mass
      kfXic0Candidate.massV0 = massLam;
      kfXic0Candidate.massCasc = massCasc;
      kfXic0Candidate.massXic = massXiC0;

      // KF pT
      kfXic0Candidate.ptPiFromXic = kfCharmBachPionToXiC.GetPt();
      kfXic0Candidate.ptXic = kfXiC0.GetPt();

      // KF rapidity
      kfXic0Candidate.rapXic = kfXiC0.GetRapidity();

      // KF cosThetaStar
      kfXic0Candidate.cosThetaStarPiFromXic = cosThetaStarFromKF(0, 4332, 211, 3312, kfCharmBachPionToXiC, kfXiToXiC);

      // KF ct
      kfXic0Candidate.ctV0 = kfV0.GetLifeTime();
      kfXic0Candidate.ctCasc = kfXi.GetLifeTime();
      kfXic0Candidate.ctXic = kfXiC0.GetLifeTime();
      kfXic0Candidate.ctOmegac = kfXiC0.GetLifeTime();

      // KF eta
      kfXic0Candidate.etaXic = kfXiC0.GetEta();

      // fill KF hist
      registry.fill(HIST("hKFParticleCascBachTopoChi2"), cascBachTopoChi2);
      registry.fill(HIST("hKFParticleV0TopoChi2"), kfXic0Candidate.chi2TopoV0ToCasc);
      registry.fill(HIST("hKFParticleCascTopoChi2"), kfXic0Candidate.chi2TopoCascToXic);
      registry.fill(HIST("hKFParticleDcaCharmBaryonDau"), kfXic0Candidate.kfDcaXicDau);
      registry.fill(HIST("hKFParticleDcaXYCascBachToPv"), dcaxyCascBachelor);
      registry.fill(HIST("hKFParticleDcaXYV0DauToPv"), dcaxyV0Dau0);
      registry.fill(HIST("hKfLambda_ldl"), kfXic0Candidate.ldlV0);
      registry.fill(HIST("hKfXi_ldl"), kfXic0Candidate.ldlCasc);
      registry.fill(HIST("hKfXiC0_ldl"), kfXic0Candidate.ldlXic);
      registry.fill(HIST("hDcaXYCascadeToPVKf"), kfXic0Candidate.kfDcaXYCascToPv);

      // fill kf table
      kfCandidateXicData(collision.globalIndex(),
                         pvCoord[0], pvCoord[1], pvCoord[2],
                         vertexCharmBaryonFromFitter[0], vertexCharmBaryonFromFitter[1], vertexCharmBaryonFromFitter[2],
                         vertexCasc[0], vertexCasc[1], vertexCasc[2],
                         vertexV0[0], vertexV0[1], vertexV0[2],
                         trackCascDauCharged.sign(),
                         covVtxCharmBaryon[0], covVtxCharmBaryon[1], covVtxCharmBaryon[2], covVtxCharmBaryon[3], covVtxCharmBaryon[4], covVtxCharmBaryon[5],
                         pVecCharmBaryon[0], pVecCharmBaryon[1], pVecCharmBaryon[2],
                         kfXiToXiC.GetPx(), kfXiToXiC.GetPy(), kfXiToXiC.GetPz(),
                         pVecCharmBachelorAsD[0], pVecCharmBachelorAsD[1], pVecCharmBachelorAsD[2],
                         pVecV0[0], pVecV0[1], pVecV0[2],
                         pVecCascBachelor[0], pVecCascBachelor[1], pVecCascBachelor[2],
                         pVecV0Dau0[0], pVecV0Dau0[1], pVecV0Dau0[2],
                         pVecV0Dau1[0], pVecV0Dau1[1], pVecV0Dau1[2],
                         impactParameterCasc.getY(), impactParBachFromCharmBaryonXY,
                         impactParameterCasc.getZ(), impactParBachFromCharmBaryonZ,
                         std::sqrt(impactParameterCasc.getSigmaY2()), std::sqrt(impactParameterCharmBachelor.getSigmaY2()),
                         v0index, casc.posTrackId(), casc.negTrackId(),
                         casc.cascadeId(), trackCharmBachelor.globalIndex(), casc.bachelorId(),
                         kfXic0Candidate.massV0, kfXic0Candidate.massCasc, kfXic0Candidate.massXic,
                         kfXic0Candidate.cosPaV0ToPv, kfXic0Candidate.cosPaXicToPv, kfXic0Candidate.cosPaCascToPv, kfXic0Candidate.cosPaXYV0ToPv, kfXic0Candidate.cosPaXYXicToPv, kfXic0Candidate.cosPaXYCascToPv,
                         kfXic0Candidate.ctOmegac, kfXic0Candidate.ctCasc, kfXic0Candidate.ctV0, kfXic0Candidate.ctXic,
                         pseudorapV0Dau0, pseudorapV0Dau1, pseudorapCascBachelor, pseudorapCharmBachelor,
                         kfXic0Candidate.etaXic, kfXi.GetEta(), kfV0.GetEta(),
                         dcaxyV0Dau0, dcaxyV0Dau1, dcaxyCascBachelor,
                         dcazV0Dau0, dcazV0Dau1, dcazCascBachelor,
                         kfXic0Candidate.kfDcaCascDau, kfXic0Candidate.kfDcaV0Dau, kfXic0Candidate.kfDcaXicDau,
                         decLenCharmBaryon, decLenCascade, decLenV0, errorDecayLengthCharmBaryon, errorDecayLengthXYCharmBaryon,
                         kfXic0Candidate.kfDcaXYPiFromXic, kfXic0Candidate.kfDcaXYCascToPv,
                         kfXic0Candidate.chi2GeoV0, kfXic0Candidate.chi2GeoCasc, kfXic0Candidate.chi2GeoXic, kfXic0Candidate.chi2MassV0, kfXic0Candidate.chi2MassCasc,
                         kfXic0Candidate.ldlV0, kfXic0Candidate.ldlCasc, kfXic0Candidate.ldlXic,
                         kfXic0Candidate.chi2TopoV0ToPv, kfXic0Candidate.chi2TopoCascToPv, kfXic0Candidate.chi2TopoPiFromXicToPv, kfXic0Candidate.chi2TopoXicToPv,
                         kfXic0Candidate.chi2TopoV0ToCasc, kfXic0Candidate.chi2TopoCascToXic,
                         kfXic0Candidate.decayLenXYLambda, kfXic0Candidate.decayLenXYCasc, kfXic0Candidate.decayLenXYXic,
                         kfXic0Candidate.cosPaV0ToCasc, kfXic0Candidate.cosPaCascToXic, kfXic0Candidate.cosPaXYV0ToCasc, kfXic0Candidate.cosPaXYCascToXic,
                         kfXic0Candidate.rapXic, kfXic0Candidate.ptPiFromXic, kfXic0Candidate.ptXic,
                         kfXic0Candidate.cosThetaStarPiFromXic,
<<<<<<< HEAD
<<<<<<< HEAD
                         v0NDF, cascNDF, charmbaryonNDF, v0Ndfm, cascNdfm,
                         v0Chi2OverNdf, cascChi2OverNdf, charmbaryonChi2OverNdf, v0Chi2OverNdfm, cascChi2OverNdfm);
=======
                         v0NDF, cascNDF, charmbaryonNDF, v0NDF_m, cascNDF_m,
                         v0Chi2OverNdf, cascChi2OverNdf, charmbaryonChi2OverNdf, v0Chi2OverNdf_m, cascChi2OverNdf_m);
>>>>>>> f6fc605286ade4311cb673e3d39dad54d3f04a33
=======
                         v0NDF, cascNDF, charmbaryonNDF, v0Ndfm, cascNdfm,
                         v0Chi2OverNdf, cascChi2OverNdf, charmbaryonChi2OverNdf, v0Chi2OverNdfm, cascChi2OverNdfm);
>>>>>>> cb3f53cd

    } // loop over LF Cascade-bachelor candidates
  }
  /// @brief process function w/o centrality selections
  void processNoCentToXiPi(soa::Join<aod::Collisions, aod::EvSels> const& collisions,
                           aod::BCsWithTimestamps const& bcWithTimeStamps,
                           TracksWCovDca const& tracks,
                           MyLFTracksWCov const& lfTracks,
                           MyCascTable const& cascades,
                           CascadesLinked const& cascadeLinks,
                           aod::HfCascLf2Prongs const& candidates)
  {
    runXic0Omegac0Creator<CentralityEstimator::None, hf_cand_casc_lf::DecayType2Prong::XiczeroOmegaczeroToXiPi>(collisions, bcWithTimeStamps, lfTracks, tracks, cascades, cascadeLinks, candidates, hInvMassCharmBaryonToXiPi, hFitterStatusToXiPi, hCandidateCounterToXiPi, hCascadesCounterToXiPi);
  }
  PROCESS_SWITCH(HfCandidateCreatorXic0Omegac0, processNoCentToXiPi, "Run candidate creator w/o centrality selections for xi pi decay channel", true);

  void processNoCentToXiPiTraCasc(soa::Join<aod::Collisions, aod::EvSels> const& collisions,
                                  aod::BCsWithTimestamps const& bcWithTimeStamps,
                                  TracksWCovDca const& tracks,
                                  MyLFTracksWCov const& lfTracks,
                                  MyTraCascTable const& traCascades,
                                  TraCascadesLinked const& traCascadeLinks,
                                  aod::HfCascLf2Prongs const& candidates)
  {
    runXic0Omegac0Creator<CentralityEstimator::None, hf_cand_casc_lf::DecayType2Prong::XiczeroOmegaczeroToXiPi>(collisions, bcWithTimeStamps, lfTracks, tracks, traCascades, traCascadeLinks, candidates, hInvMassCharmBaryonToXiPi, hFitterStatusToXiPi, hCandidateCounterToXiPi, hCascadesCounterToXiPi);
  }
  PROCESS_SWITCH(HfCandidateCreatorXic0Omegac0, processNoCentToXiPiTraCasc, "Run candidate creator w/o centrality selections for xi pi decay channel with tracked cascades", false);

  void processNoCentToOmegaPi(soa::Join<aod::Collisions, aod::EvSels> const& collisions,
                              aod::BCsWithTimestamps const& bcWithTimeStamps,
                              TracksWCovDca const& tracks,
                              MyLFTracksWCov const& lfTracks,
                              MyCascTable const& cascades,
                              CascadesLinked const& cascadeLinks,
                              aod::HfCascLf2Prongs const& candidates)
  {
    runXic0Omegac0Creator<CentralityEstimator::None, hf_cand_casc_lf::DecayType2Prong::OmegaczeroToOmegaPi>(collisions, bcWithTimeStamps, lfTracks, tracks, cascades, cascadeLinks, candidates, hInvMassCharmBaryonToOmegaPi, hFitterStatusToOmegaPi, hCandidateCounterToOmegaPi, hCascadesCounterToOmegaPi);
  }
  PROCESS_SWITCH(HfCandidateCreatorXic0Omegac0, processNoCentToOmegaPi, "Run candidate creator w/o centrality selections for omega pi decay channel", false);

  void processOmegacToOmegaPiWithKFParticle(aod::Collisions const& collisions,
                                            aod::BCsWithTimestamps const& bcWithTimeStamps,
                                            MyKfTracks const& tracks,
                                            MyKfCascTable const& cascades,
                                            KFCascadesLinked const& cascadeLinks,
                                            aod::HfCascLf2Prongs const& candidates)
  {
    runKfOmegac0CreatorWithKFParticle<hf_cand_casc_lf::DecayType2Prong::OmegaczeroToOmegaPi>(collisions, bcWithTimeStamps, tracks, cascades, cascadeLinks, candidates, hInvMassCharmBaryonToOmegaPi, hFitterStatusToOmegaPi, hCandidateCounterToOmegaPi, hCascadesCounterToOmegaPi);
  }
  PROCESS_SWITCH(HfCandidateCreatorXic0Omegac0, processOmegacToOmegaPiWithKFParticle, "Run candidate creator w/o centrality selections for Omegac0 To omega pi decay channel using KFParticle", false);

  void processXicToXiPiWithKFParticle(aod::Collisions const& collisions,
                                      aod::BCsWithTimestamps const& bcWithTimeStamps,
                                      MyKfTracks const& tracks,
                                      MyKfCascTable const& cascades,
                                      KFCascadesLinked const& cascadeLinks,
                                      aod::HfCascLf2Prongs const& candidates)
  {
    runKfXic0CreatorWithKFParticle<hf_cand_casc_lf::DecayType2Prong::XiczeroOmegaczeroToXiPi>(collisions, bcWithTimeStamps, tracks, cascades, cascadeLinks, candidates, hInvMassCharmBaryonToXiPi, hFitterStatusToXiPi, hCandidateCounterToXiPi, hCascadesCounterToXiPi);
  }
  PROCESS_SWITCH(HfCandidateCreatorXic0Omegac0, processXicToXiPiWithKFParticle, "Run candidate creator w/o centrality selections for Xic0 To Xi pi decay channel using KFParticle", false);

  void processNoCentToOmegaK(soa::Join<aod::Collisions, aod::EvSels> const& collisions,
                             aod::BCsWithTimestamps const& bcWithTimeStamps,
                             TracksWCovDca const& tracks,
                             MyLFTracksWCov const& lfTracks,
                             MyCascTable const& cascades,
                             CascadesLinked const& cascadeLinks,
                             aod::HfCascLf2Prongs const& candidates)
  {
    runXic0Omegac0Creator<CentralityEstimator::None, hf_cand_casc_lf::DecayType2Prong::OmegaczeroToOmegaK>(collisions, bcWithTimeStamps, lfTracks, tracks, cascades, cascadeLinks, candidates, hInvMassCharmBaryonToOmegaK, hFitterStatusToOmegaK, hCandidateCounterToOmegaK, hCascadesCounterToOmegaK);
  }
  PROCESS_SWITCH(HfCandidateCreatorXic0Omegac0, processNoCentToOmegaK, "Run candidate creator w/o centrality selections for omega K decay channel", false);

  /// @brief process function w/ FT0C centrality selections
  void processCentFT0CToXiPi(soa::Join<aod::Collisions, aod::EvSels, aod::CentFT0Cs> const& collisions,
                             aod::BCsWithTimestamps const& bcWithTimeStamps,
                             TracksWCovDca const& tracks,
                             MyLFTracksWCov const& lfTracks,
                             MyCascTable const& cascades,
                             CascadesLinked const& cascadeLinks,
                             aod::HfCascLf2Prongs const& candidates)
  {
    runXic0Omegac0Creator<CentralityEstimator::FT0C, hf_cand_casc_lf::DecayType2Prong::XiczeroOmegaczeroToXiPi>(collisions, bcWithTimeStamps, lfTracks, tracks, cascades, cascadeLinks, candidates, hInvMassCharmBaryonToXiPi, hFitterStatusToXiPi, hCandidateCounterToXiPi, hCascadesCounterToXiPi);
  }
  PROCESS_SWITCH(HfCandidateCreatorXic0Omegac0, processCentFT0CToXiPi, "Run candidate creator w/ centrality selection on FT0C for xi pi channel", false);

  void processCentFT0CToOmegaPi(soa::Join<aod::Collisions, aod::EvSels, aod::CentFT0Cs> const& collisions,
                                aod::BCsWithTimestamps const& bcWithTimeStamps,
                                TracksWCovDca const& tracks,
                                MyLFTracksWCov const& lfTracks,
                                MyCascTable const& cascades,
                                CascadesLinked const& cascadeLinks,
                                aod::HfCascLf2Prongs const& candidates)
  {
    runXic0Omegac0Creator<CentralityEstimator::FT0C, hf_cand_casc_lf::DecayType2Prong::OmegaczeroToOmegaPi>(collisions, bcWithTimeStamps, lfTracks, tracks, cascades, cascadeLinks, candidates, hInvMassCharmBaryonToOmegaPi, hFitterStatusToOmegaPi, hCandidateCounterToOmegaPi, hCascadesCounterToOmegaPi);
  }
  PROCESS_SWITCH(HfCandidateCreatorXic0Omegac0, processCentFT0CToOmegaPi, "Run candidate creator w/ centrality selection on FT0C for omega pi channel", false);

  void processCentFT0CToOmegaK(soa::Join<aod::Collisions, aod::EvSels, aod::CentFT0Cs> const& collisions,
                               aod::BCsWithTimestamps const& bcWithTimeStamps,
                               TracksWCovDca const& tracks,
                               MyLFTracksWCov const& lfTracks,
                               MyCascTable const& cascades,
                               CascadesLinked const& cascadeLinks,
                               aod::HfCascLf2Prongs const& candidates)
  {
    runXic0Omegac0Creator<CentralityEstimator::FT0C, hf_cand_casc_lf::DecayType2Prong::OmegaczeroToOmegaK>(collisions, bcWithTimeStamps, lfTracks, tracks, cascades, cascadeLinks, candidates, hInvMassCharmBaryonToOmegaK, hFitterStatusToOmegaK, hCandidateCounterToOmegaK, hCascadesCounterToOmegaK);
  }
  PROCESS_SWITCH(HfCandidateCreatorXic0Omegac0, processCentFT0CToOmegaK, "Run candidate creator w/ centrality selection on FT0C for omega K channel", false);

  /// @brief process function w/ FT0M centrality selections
  void processCentFT0MToXiPi(soa::Join<aod::Collisions, aod::EvSels, aod::CentFT0Ms> const& collisions,
                             aod::BCsWithTimestamps const& bcWithTimeStamps,
                             TracksWCovDca const& tracks,
                             MyLFTracksWCov const& lfTracks,
                             MyCascTable const& cascades,
                             CascadesLinked const& cascadeLinks,
                             aod::HfCascLf2Prongs const& candidates)
  {
    runXic0Omegac0Creator<CentralityEstimator::FT0M, hf_cand_casc_lf::DecayType2Prong::XiczeroOmegaczeroToXiPi>(collisions, bcWithTimeStamps, lfTracks, tracks, cascades, cascadeLinks, candidates, hInvMassCharmBaryonToXiPi, hFitterStatusToXiPi, hCandidateCounterToXiPi, hCascadesCounterToXiPi);
  }
  PROCESS_SWITCH(HfCandidateCreatorXic0Omegac0, processCentFT0MToXiPi, "Run candidate creator w/ centrality selection on FT0M for xi pi channel", false);

  void processCentFT0MToOmegaPi(soa::Join<aod::Collisions, aod::EvSels, aod::CentFT0Ms> const& collisions,
                                aod::BCsWithTimestamps const& bcWithTimeStamps,
                                TracksWCovDca const& tracks,
                                MyLFTracksWCov const& lfTracks,
                                MyCascTable const& cascades,
                                CascadesLinked const& cascadeLinks,
                                aod::HfCascLf2Prongs const& candidates)
  {
    runXic0Omegac0Creator<CentralityEstimator::FT0M, hf_cand_casc_lf::DecayType2Prong::OmegaczeroToOmegaPi>(collisions, bcWithTimeStamps, lfTracks, tracks, cascades, cascadeLinks, candidates, hInvMassCharmBaryonToOmegaPi, hFitterStatusToOmegaPi, hCandidateCounterToOmegaPi, hCascadesCounterToOmegaPi);
  }
  PROCESS_SWITCH(HfCandidateCreatorXic0Omegac0, processCentFT0MToOmegaPi, "Run candidate creator w/ centrality selection on FT0M for omega pi channel", false);

  void processCentFT0MToOmegaK(soa::Join<aod::Collisions, aod::EvSels, aod::CentFT0Ms> const& collisions,
                               aod::BCsWithTimestamps const& bcWithTimeStamps,
                               TracksWCovDca const& tracks,
                               MyLFTracksWCov const& lfTracks,
                               MyCascTable const& cascades,
                               CascadesLinked const& cascadeLinks,
                               aod::HfCascLf2Prongs const& candidates)
  {
    runXic0Omegac0Creator<CentralityEstimator::FT0M, hf_cand_casc_lf::DecayType2Prong::OmegaczeroToOmegaK>(collisions, bcWithTimeStamps, lfTracks, tracks, cascades, cascadeLinks, candidates, hInvMassCharmBaryonToOmegaK, hFitterStatusToOmegaK, hCandidateCounterToOmegaK, hCascadesCounterToOmegaK);
  }
  PROCESS_SWITCH(HfCandidateCreatorXic0Omegac0, processCentFT0MToOmegaK, "Run candidate creator w/ centrality selection on FT0M for omega K channel", false);

  ///////////////////////////////////////////////////////////
  ///                                                     ///
  ///   Process functions only for collision monitoring   ///
  ///                                                     ///
  ///////////////////////////////////////////////////////////

  /// @brief process function to monitor collisions - no centrality
  void processCollisions(soa::Join<aod::Collisions, aod::EvSels> const& collisions, aod::BCsWithTimestamps const& /*bcWithTimeStamps*/)
  {
    /// loop over collisions
    for (const auto& collision : collisions) {

      /// bitmask with event. selection info
      float centrality{-1.f};
      const auto rejectionMask = hfEvSel.getHfCollisionRejectionMask<true, CentralityEstimator::None, aod::BCsWithTimestamps>(collision, centrality, ccdb, registry);

      /// monitor the satisfied event selections
      hfEvSel.fillHistograms(collision, rejectionMask, centrality);

    } /// end loop over collisions
  }
  PROCESS_SWITCH(HfCandidateCreatorXic0Omegac0, processCollisions, "Collision monitoring - no centrality", true);

  /// @brief process function to monitor collisions - FT0C centrality
  void processCollisionsCentFT0C(soa::Join<aod::Collisions, aod::EvSels, aod::CentFT0Cs> const& collisions, aod::BCsWithTimestamps const& /*bcWithTimeStamps*/)
  {
    /// loop over collisions
    for (const auto& collision : collisions) {

      /// bitmask with event. selection info
      float centrality{-1.f};
      const auto rejectionMask = hfEvSel.getHfCollisionRejectionMask<true, CentralityEstimator::FT0C, aod::BCsWithTimestamps>(collision, centrality, ccdb, registry);

      /// monitor the satisfied event selections
      hfEvSel.fillHistograms(collision, rejectionMask, centrality);

    } /// end loop over collisions
  }
  PROCESS_SWITCH(HfCandidateCreatorXic0Omegac0, processCollisionsCentFT0C, "Collision monitoring - FT0C centrality", false);

  /// @brief process function to monitor collisions - FT0M centrality
  void processCollisionsCentFT0M(soa::Join<aod::Collisions, aod::EvSels, aod::CentFT0Ms> const& collisions, aod::BCsWithTimestamps const& /*bcWithTimeStamps*/)
  {
    /// loop over collisions
    for (const auto& collision : collisions) {

      /// bitmask with event. selection info
      float centrality{-1.f};
      const auto rejectionMask = hfEvSel.getHfCollisionRejectionMask<true, CentralityEstimator::FT0M, aod::BCsWithTimestamps>(collision, centrality, ccdb, registry);

      /// monitor the satisfied event selections
      hfEvSel.fillHistograms(collision, rejectionMask, centrality);

    } /// end loop over collisions
  }
  PROCESS_SWITCH(HfCandidateCreatorXic0Omegac0, processCollisionsCentFT0M, "Collision monitoring - FT0M centrality", false);

}; // end of struct

/// Performs MC matching.
struct HfCandidateCreatorXic0Omegac0Mc {
  Produces<aod::HfXicToXiPiMCRec> rowMCMatchRecXicToXiPi;
  Produces<aod::HfXicToXiPiMCGen> rowMCMatchGenXicToXiPi;
  Produces<aod::HfOmegacToXiPiMCRec> rowMCMatchRecOmegacToXiPi;
  Produces<aod::HfOmegacToXiPiMCGen> rowMCMatchGenOmegacToXiPi;
  Produces<aod::HfToOmegaPiMCRec> rowMCMatchRecToOmegaPi;
  Produces<aod::HfToOmegaPiMCGen> rowMCMatchGenToOmegaPi;
  Produces<aod::HfToOmegaKMCRec> rowMCMatchRecToOmegaK;
  Produces<aod::HfToOmegaKMCGen> rowMCMatchGenToOmegaK;

  // Configuration
  o2::framework::Configurable<bool> rejectBackground{"rejectBackground", true, "Reject particles from background events"};

  using MyTracksWMc = soa::Join<TracksIU, McTrackLabels>;
  using McCollisionsNoCents = soa::Join<aod::Collisions, aod::EvSels, aod::McCollisionLabels>;
  using McCollisionsFT0Cs = soa::Join<aod::Collisions, aod::EvSels, aod::McCollisionLabels, aod::CentFT0Cs>;
  using McCollisionsFT0Ms = soa::Join<aod::Collisions, aod::EvSels, aod::McCollisionLabels, aod::CentFT0Ms>;
  PresliceUnsorted<McCollisionsNoCents> colPerMcCollision = aod::mccollisionlabel::mcCollisionId;
  PresliceUnsorted<McCollisionsFT0Cs> colPerMcCollisionFT0C = aod::mccollisionlabel::mcCollisionId;
  PresliceUnsorted<McCollisionsFT0Ms> colPerMcCollisionFT0M = aod::mccollisionlabel::mcCollisionId;
  Preslice<aod::McParticles> mcParticlesPerMcCollision = aod::mcparticle::mcCollisionId;

  HfEventSelectionMc hfEvSelMc; // mc event selection and monitoring
  using BCsInfo = soa::Join<aod::BCs, aod::Timestamps, aod::BcSels>;

  std::shared_ptr<TH1> hGenCharmBaryonPtRapidityTightXicToXiPi, hGenCharmBaryonPtRapidityLooseXicToXiPi, hGenCharmBaryonPtRapidityTightOmegacToXiPi, hGenCharmBaryonPtRapidityLooseOmegacToXiPi, hGenCharmBaryonPtRapidityTightOmegacToOmegaPi, hGenCharmBaryonPtRapidityLooseOmegacToOmegaPi, hGenCharmBaryonPtRapidityTightOmegacToOmegaK, hGenCharmBaryonPtRapidityLooseOmegacToOmegaK;

  HistogramRegistry registry{"registry"};

  // inspect for which zPvPosMax cut was set for reconstructed
  void init(InitContext& initContext)
  {
    std::array<bool, 4> procCollisionsXicToXiPi{doprocessMcXicToXiPi, doprocessMcXicToXiPiFT0m, doprocessMcXicToXiPiFT0c, doprocessMcXicToXiPiKf};
    if (std::accumulate(procCollisionsXicToXiPi.begin(), procCollisionsXicToXiPi.end(), 0) > 1) {
      LOGP(fatal, "At most one process function for XicToXiPi collision study can be enabled at a time.");
    }
    std::array<bool, 3> procCollisionsOmegacToXiPi{doprocessMcOmegacToXiPi, doprocessMcOmegacToXiPiFT0m, doprocessMcOmegacToXiPiFT0c};
    if (std::accumulate(procCollisionsOmegacToXiPi.begin(), procCollisionsOmegacToXiPi.end(), 0) > 1) {
      LOGP(fatal, "At most one process function for OmegacToXiPi collision study can be enabled at a time.");
    }
    std::array<bool, 3> procCollisionsOmegacToOmegaPi{doprocessMcOmegacToOmegaPi, doprocessMcOmegacToOmegaPiFT0m, doprocessMcOmegacToOmegaPiFT0c};
    if (std::accumulate(procCollisionsOmegacToOmegaPi.begin(), procCollisionsOmegacToOmegaPi.end(), 0) > 1) {
      LOGP(fatal, "At most one process function for OmegacToOmegaPi collision study can be enabled at a time.");
    }
    std::array<bool, 3> procCollisionsOmegacToOmegaK{doprocessMcOmegacToOmegaK, doprocessMcOmegacToOmegaKFT0m, doprocessMcOmegacToOmegaKFT0c};
    if (std::accumulate(procCollisionsOmegacToOmegaK.begin(), procCollisionsOmegacToOmegaK.end(), 0) > 1) {
      LOGP(fatal, "At most one process function for OmegacToOmegaK collision study can be enabled at a time.");
    }

    const auto& workflows = initContext.services().get<RunningWorkflowInfo const>();
    for (const DeviceSpec& device : workflows.devices) {
      if (device.name.compare("hf-candidate-creator-xic0-omegac0") == 0) {
        hfEvSelMc.configureFromDevice(device);
        break;
      }
    }
    hfEvSelMc.addHistograms(registry); // particles monitoring

    hGenCharmBaryonPtRapidityTightXicToXiPi = registry.add<TH1>("hGenCharmBaryonPtRapidityTightXicToXiPi", "Generated charm baryon #it{p}_{T};#it{p}_{T} (GeV/#it{c});entries", {HistType::kTH1D, {{20, 0.0, 20.0}}}); // keep track of generated candidates pt when |y|<0.5
    hGenCharmBaryonPtRapidityLooseXicToXiPi = registry.add<TH1>("hGenCharmBaryonPtRapidityLooseXicToXiPi", "Generated charm baryon #it{p}_{T};#it{p}_{T} (GeV/#it{c});entries", {HistType::kTH1D, {{20, 0.0, 20.0}}}); // keep track of generated candidates pt when |y|<0.8

    hGenCharmBaryonPtRapidityTightOmegacToXiPi = registry.add<TH1>("hGenCharmBaryonPtRapidityTightOmegacToXiPi", "Generated charm baryon #it{p}_{T};#it{p}_{T} (GeV/#it{c});entries", {HistType::kTH1D, {{20, 0.0, 20.0}}});
    hGenCharmBaryonPtRapidityLooseOmegacToXiPi = registry.add<TH1>("hGenCharmBaryonPtRapidityLooseOmegacToXiPi", "Generated charm baryon #it{p}_{T};#it{p}_{T} (GeV/#it{c});entries", {HistType::kTH1D, {{20, 0.0, 20.0}}});

    hGenCharmBaryonPtRapidityTightOmegacToOmegaPi = registry.add<TH1>("hGenCharmBaryonPtRapidityTightOmegacToOmegaPi", "Generated charm baryon #it{p}_{T};#it{p}_{T} (GeV/#it{c});entries", {HistType::kTH1D, {{20, 0.0, 20.0}}});
    hGenCharmBaryonPtRapidityLooseOmegacToOmegaPi = registry.add<TH1>("hGenCharmBaryonPtRapidityLooseOmegacToOmegaPi", "Generated charm baryon #it{p}_{T};#it{p}_{T} (GeV/#it{c});entries", {HistType::kTH1D, {{20, 0.0, 20.0}}});

    hGenCharmBaryonPtRapidityTightOmegacToOmegaK = registry.add<TH1>("hGenCharmBaryonPtRapidityTightOmegacToOmegaK", "Generated charm baryon #it{p}_{T};#it{p}_{T} (GeV/#it{c});entries", {HistType::kTH1D, {{20, 0.0, 20.0}}});
    hGenCharmBaryonPtRapidityLooseOmegacToOmegaK = registry.add<TH1>("hGenCharmBaryonPtRapidityLooseOmegacToOmegaK", "Generated charm baryon #it{p}_{T};#it{p}_{T} (GeV/#it{c});entries", {HistType::kTH1D, {{20, 0.0, 20.0}}});
  }

  template <o2::hf_centrality::CentralityEstimator centEstimator, int decayChannel, typename Colls, typename TMyRecoCand>
  void runXic0Omegac0Mc(TMyRecoCand const& candidates,
                        MyTracksWMc const&,
                        aod::McParticles const& mcParticles,
                        Colls const& collsWithMcLabels,
                        aod::McCollisions const& mcCollisions,
                        BCsInfo const&)
  {
    float ptCharmBaryonGen = -999.;
    float rapidityCharmBaryonGen = -999.;
    int indexRec = -1;
    int indexRecCharmBaryon = -1;
    int8_t sign = -9;
    int8_t signCasc = -9;
    int8_t signV0 = -9;
    int8_t flag = 0;
    int8_t origin = 0; // to be used for prompt/non prompt
    int8_t debug = 0;
    int8_t debugGenCharmBar = 0;
    int8_t debugGenCasc = 0;
    int8_t debugGenLambda = 0;
    bool collisionMatched = false;

    int pdgCodeOmegac0 = Pdg::kOmegaC0;  // 4332
    int pdgCodeXic0 = Pdg::kXiC0;        // 4132
    int pdgCodeXiMinus = kXiMinus;       // 3312
    int pdgCodeOmegaMinus = kOmegaMinus; // 3334
    int pdgCodeLambda = kLambda0;        // 3122
    int pdgCodePiPlus = kPiPlus;         // 211
    int pdgCodePiMinus = kPiMinus;       // -211
    int pdgCodeProton = kProton;         // 2212
    int pdgCodeKaonPlus = kKPlus;        // 321
    int pdgCodeKaonMinus = kKMinus;      // -321

    // Match reconstructed candidates.
    for (const auto& candidate : candidates) {
      flag = 0;
      origin = RecoDecay::OriginType::None;
      debug = 0;
      collisionMatched = false;
      std::vector<int> idxBhadMothers{};

      auto arrayDaughters = std::array{candidate.template bachelorFromCharmBaryon_as<MyTracksWMc>(), // bachelor <- charm baryon
                                       candidate.template bachelor_as<MyTracksWMc>(),                // bachelor <- cascade
                                       candidate.template posTrack_as<MyTracksWMc>(),                // p <- lambda
                                       candidate.template negTrack_as<MyTracksWMc>()};               // pi <- lambda
      auto arrayDaughtersCasc = std::array{candidate.template bachelor_as<MyTracksWMc>(),
                                           candidate.template posTrack_as<MyTracksWMc>(),
                                           candidate.template negTrack_as<MyTracksWMc>()};
      auto arrayDaughtersV0 = std::array{candidate.template posTrack_as<MyTracksWMc>(),
                                         candidate.template negTrack_as<MyTracksWMc>()};

      // Check whether the particle is from background events. If so, reject it.
      if (rejectBackground) {
        bool fromBkg{false};
        for (const auto& daughter : arrayDaughters) {
          if (daughter.has_mcParticle()) {
            auto mcParticle = daughter.mcParticle();
            if (mcParticle.fromBackgroundEvent()) {
              fromBkg = true;
              break;
            }
          }
        }
        if (fromBkg) {
          rowMCMatchRecXicToXiPi(flag, debug, origin, collisionMatched, -1.f, 0);
          rowMCMatchRecOmegacToXiPi(flag, debug, origin, collisionMatched, -1.f, 0);
          rowMCMatchRecToOmegaPi(flag, debug, origin, collisionMatched, -1.f, 0);
          rowMCMatchRecToOmegaK(flag, debug, origin, collisionMatched, -1.f, 0);
          continue;
        }
      }

      // Xic0 -> xi pi matching
      if constexpr (decayChannel == aod::hf_cand_xic0_omegac0::DecayType::XiczeroToXiPi) {
        // Xic → pi pi pi p
        indexRec = RecoDecay::getMatchedMCRec<false, true>(mcParticles, arrayDaughters, pdgCodeXic0, std::array{pdgCodePiPlus, pdgCodePiMinus, pdgCodeProton, pdgCodePiMinus}, true, &sign, 3);
        indexRecCharmBaryon = indexRec;
        if (indexRec == -1) {
          debug = 1;
        }
        if (indexRec > -1) {
          // Xi- → pi pi p
          indexRec = RecoDecay::getMatchedMCRec<false, true>(mcParticles, arrayDaughtersCasc, pdgCodeXiMinus, std::array{pdgCodePiMinus, pdgCodeProton, pdgCodePiMinus}, true, &signCasc, 2);
          if (indexRec == -1) {
            debug = 2;
          }
          if (indexRec > -1) {
            // Lambda → p pi
            indexRec = RecoDecay::getMatchedMCRec<false, true>(mcParticles, arrayDaughtersV0, pdgCodeLambda, std::array{pdgCodeProton, pdgCodePiMinus}, true, &signV0, 1);
            if (indexRec == -1) {
              debug = 3;
            }
            if (indexRec > -1) {
              flag = sign * (1 << aod::hf_cand_xic0_omegac0::DecayType::XiczeroToXiPi);
              collisionMatched = candidate.template collision_as<Colls>().mcCollisionId() == mcParticles.iteratorAt(indexRecCharmBaryon).mcCollisionId();
            }
          }
        }
        // Check whether the charm baryon is non-prompt (from a b quark).
        if (flag != 0) {
          auto particle = mcParticles.rawIteratorAt(indexRecCharmBaryon);
          origin = RecoDecay::getCharmHadronOrigin(mcParticles, particle, false, &idxBhadMothers);
        }
        if (origin == RecoDecay::OriginType::NonPrompt) {
          auto bHadMother = mcParticles.rawIteratorAt(idxBhadMothers[0]);
          rowMCMatchRecXicToXiPi(flag, debug, origin, collisionMatched, bHadMother.pt(), bHadMother.pdgCode());
        } else {
          rowMCMatchRecXicToXiPi(flag, debug, origin, collisionMatched, -1.f, 0);
        }
        if (debug == 2 || debug == 3) {
          LOGF(info, "WARNING: Xic0ToXiPi decays in the expected final state but the condition on the intermediate states are not fulfilled");
        }
      } else if constexpr (decayChannel == aod::hf_cand_xic0_omegac0::DecayType::OmegaczeroToXiPi) { // Omegac -> xi pi matching
        // Omegac → pi pi pi p
        indexRec = RecoDecay::getMatchedMCRec<false, true>(mcParticles, arrayDaughters, pdgCodeOmegac0, std::array{pdgCodePiPlus, pdgCodePiMinus, pdgCodeProton, pdgCodePiMinus}, true, &sign, 3);
        indexRecCharmBaryon = indexRec;
        if (indexRec == -1) {
          debug = 1;
        }
        if (indexRec > -1) {
          // Xi- → pi pi p
          indexRec = RecoDecay::getMatchedMCRec<false, true>(mcParticles, arrayDaughtersCasc, pdgCodeXiMinus, std::array{pdgCodePiMinus, pdgCodeProton, pdgCodePiMinus}, true, &signCasc, 2);
          if (indexRec == -1) {
            debug = 2;
          }
          if (indexRec > -1) {
            // Lambda → p pi
            indexRec = RecoDecay::getMatchedMCRec<false, true>(mcParticles, arrayDaughtersV0, pdgCodeLambda, std::array{pdgCodeProton, pdgCodePiMinus}, true, &signV0, 1);
            if (indexRec == -1) {
              debug = 3;
            }
            if (indexRec > -1) {
              flag = sign * (1 << aod::hf_cand_xic0_omegac0::DecayType::OmegaczeroToXiPi);
              collisionMatched = candidate.template collision_as<Colls>().mcCollisionId() == mcParticles.iteratorAt(indexRecCharmBaryon).mcCollisionId();
            }
          }
        }
        // Check whether the charm baryon is non-prompt (from a b quark).
        if (flag != 0) {
          auto particle = mcParticles.rawIteratorAt(indexRecCharmBaryon);
          origin = RecoDecay::getCharmHadronOrigin(mcParticles, particle, false, &idxBhadMothers);
        }
        if (origin == RecoDecay::OriginType::NonPrompt) {
          auto bHadMother = mcParticles.rawIteratorAt(idxBhadMothers[0]);
          rowMCMatchRecOmegacToXiPi(flag, debug, origin, collisionMatched, bHadMother.pt(), bHadMother.pdgCode());
        } else {
          rowMCMatchRecOmegacToXiPi(flag, debug, origin, collisionMatched, -1.f, 0);
        }
        if (debug == 2 || debug == 3) {
          LOGF(info, "WARNING: Omegac0ToXiPi decays in the expected final state but the condition on the intermediate states are not fulfilled");
        }
      } else if constexpr (decayChannel == aod::hf_cand_xic0_omegac0::DecayType::OmegaczeroToOmegaPi) { // Omegac0 -> omega pi matching
        // Omegac → pi K pi p
        indexRec = RecoDecay::getMatchedMCRec<false, true>(mcParticles, arrayDaughters, pdgCodeOmegac0, std::array{pdgCodePiPlus, pdgCodeKaonMinus, pdgCodeProton, pdgCodePiMinus}, true, &sign, 3);
        indexRecCharmBaryon = indexRec;
        if (indexRec == -1) {
          debug = 1;
        }
        if (indexRec > -1) {
          // Omega- → K pi p
          indexRec = RecoDecay::getMatchedMCRec<false, true>(mcParticles, arrayDaughtersCasc, pdgCodeOmegaMinus, std::array{pdgCodeKaonMinus, pdgCodeProton, pdgCodePiMinus}, true, &signCasc, 2);
          if (indexRec == -1) {
            debug = 2;
          }
          if (indexRec > -1) {
            // Lambda → p pi
            indexRec = RecoDecay::getMatchedMCRec<false, true>(mcParticles, arrayDaughtersV0, pdgCodeLambda, std::array{pdgCodeProton, pdgCodePiMinus}, true, &signV0, 1);
            if (indexRec == -1) {
              debug = 3;
            }
            if (indexRec > -1) {
              flag = sign * (1 << aod::hf_cand_xic0_omegac0::DecayType::OmegaczeroToOmegaPi);
              collisionMatched = candidate.template collision_as<Colls>().mcCollisionId() == mcParticles.iteratorAt(indexRecCharmBaryon).mcCollisionId();
            }
          }
        }
        // Check whether the charm baryon is non-prompt (from a b quark).
        if (flag != 0) {
          auto particle = mcParticles.rawIteratorAt(indexRecCharmBaryon);
          origin = RecoDecay::getCharmHadronOrigin(mcParticles, particle, false, &idxBhadMothers);
        }
        if (origin == RecoDecay::OriginType::NonPrompt) {
          auto bHadMother = mcParticles.rawIteratorAt(idxBhadMothers[0]);
          rowMCMatchRecToOmegaPi(flag, debug, origin, collisionMatched, bHadMother.pt(), bHadMother.pdgCode());
        } else {
          rowMCMatchRecToOmegaPi(flag, debug, origin, collisionMatched, -1.f, 0);
        }
        if (debug == 2 || debug == 3) {
          LOGF(info, "WARNING: Omegac0ToOmegaPi decays in the expected final state but the condition on the intermediate states are not fulfilled");
        }
      } else if constexpr (decayChannel == aod::hf_cand_xic0_omegac0::DecayType::OmegaczeroToOmegaK) { // Omegac0 -> omega K matching
        // Omegac → K K pi p
        indexRec = RecoDecay::getMatchedMCRec<false, true>(mcParticles, arrayDaughters, pdgCodeOmegac0, std::array{pdgCodeKaonPlus, pdgCodeKaonMinus, pdgCodeProton, pdgCodePiMinus}, true, &sign, 3);
        indexRecCharmBaryon = indexRec;
        if (indexRec == -1) {
          debug = 1;
        }
        if (indexRec > -1) {
          // Omega- → K pi p
          indexRec = RecoDecay::getMatchedMCRec<false, true>(mcParticles, arrayDaughtersCasc, pdgCodeOmegaMinus, std::array{pdgCodeKaonMinus, pdgCodeProton, pdgCodePiMinus}, true, &signCasc, 2);
          if (indexRec == -1) {
            debug = 2;
          }
          if (indexRec > -1) {
            // Lambda → p pi
            indexRec = RecoDecay::getMatchedMCRec<false, true>(mcParticles, arrayDaughtersV0, pdgCodeLambda, std::array{pdgCodeProton, pdgCodePiMinus}, true, &signV0, 1);
            if (indexRec == -1) {
              debug = 3;
            }
            if (indexRec > -1) {
              flag = sign * (1 << aod::hf_cand_xic0_omegac0::DecayType::OmegaczeroToOmegaK);
              collisionMatched = candidate.template collision_as<Colls>().mcCollisionId() == mcParticles.iteratorAt(indexRecCharmBaryon).mcCollisionId();
            }
          }
        }
        // Check whether the charm baryon is non-prompt (from a b quark).
        if (flag != 0) {
          auto particle = mcParticles.rawIteratorAt(indexRecCharmBaryon);
          origin = RecoDecay::getCharmHadronOrigin(mcParticles, particle, false, &idxBhadMothers);
        }
        if (origin == RecoDecay::OriginType::NonPrompt) {
          auto bHadMother = mcParticles.rawIteratorAt(idxBhadMothers[0]);
          rowMCMatchRecToOmegaK(flag, debug, origin, collisionMatched, bHadMother.pt(), bHadMother.pdgCode());
        } else {
          rowMCMatchRecToOmegaK(flag, debug, origin, collisionMatched, -1.f, 0);
        }
        if (debug == 2 || debug == 3) {
          LOGF(info, "WARNING: Omegac0ToOmegaK decays in the expected final state but the condition on the intermediate states are not fulfilled");
        }
      }
    } // close loop over candidates

    for (const auto& mcCollision : mcCollisions) {

      // Slice the particles table to get the particles for the current MC collision
      const auto mcParticlesPerMcColl = mcParticles.sliceBy(mcParticlesPerMcCollision, mcCollision.globalIndex());
      // Slice the collisions table to get the collision info for the current MC collision
      float centrality{-1.f};
      uint16_t rejectionMask{0};
      if constexpr (centEstimator == CentralityEstimator::FT0C) {
        const auto collSlice = collsWithMcLabels.sliceBy(colPerMcCollisionFT0C, mcCollision.globalIndex());
        rejectionMask = hfEvSelMc.getHfMcCollisionRejectionMask<BCsInfo, centEstimator>(mcCollision, collSlice, centrality);
      } else if constexpr (centEstimator == CentralityEstimator::FT0M) {
        const auto collSlice = collsWithMcLabels.sliceBy(colPerMcCollisionFT0M, mcCollision.globalIndex());
        rejectionMask = hfEvSelMc.getHfMcCollisionRejectionMask<BCsInfo, centEstimator>(mcCollision, collSlice, centrality);
      } else if constexpr (centEstimator == CentralityEstimator::None) {
        const auto collSlice = collsWithMcLabels.sliceBy(colPerMcCollision, mcCollision.globalIndex());
        rejectionMask = hfEvSelMc.getHfMcCollisionRejectionMask<BCsInfo, centEstimator>(mcCollision, collSlice, centrality);
      }
      hfEvSelMc.fillHistograms(rejectionMask);
      if (rejectionMask != 0) {
        /// at least one event selection not satisfied --> reject all particles from this collision
        for (unsigned int i = 0; i < mcParticlesPerMcColl.size(); ++i) {
          if constexpr (decayChannel == aod::hf_cand_xic0_omegac0::DecayType::XiczeroToXiPi) {
            rowMCMatchGenXicToXiPi(0, 0, 0, 0, -999., -999., RecoDecay::OriginType::None, -1);
          } else if constexpr (decayChannel == aod::hf_cand_xic0_omegac0::DecayType::OmegaczeroToXiPi) {
            rowMCMatchGenOmegacToXiPi(0, 0, 0, 0, -999., -999., RecoDecay::OriginType::None, -1);
          } else if constexpr (decayChannel == aod::hf_cand_xic0_omegac0::DecayType::OmegaczeroToOmegaPi) {
            rowMCMatchGenToOmegaPi(0, 0, 0, 0, -999., -999., RecoDecay::OriginType::None, -1);
          } else if constexpr (decayChannel == aod::hf_cand_xic0_omegac0::DecayType::OmegaczeroToOmegaK) {
            rowMCMatchGenToOmegaK(0, 0, 0, 0, -999., -999., RecoDecay::OriginType::None, -1);
          }
        }
        continue;
      }

      // Match generated particles.
      for (const auto& particle : mcParticlesPerMcColl) {
        ptCharmBaryonGen = -999.;
        rapidityCharmBaryonGen = -999.;
        flag = 0;
        sign = -9;
        debugGenCharmBar = 0;
        debugGenCasc = 0;
        debugGenLambda = 0;
        origin = RecoDecay::OriginType::None;
        std::vector<int> idxBhadMothers{};

        // Reject particles from background events
        if (particle.fromBackgroundEvent() && rejectBackground) {
          if constexpr (decayChannel == aod::hf_cand_xic0_omegac0::DecayType::XiczeroToXiPi) {
            rowMCMatchGenXicToXiPi(flag, debugGenCharmBar, debugGenCasc, debugGenLambda, ptCharmBaryonGen, rapidityCharmBaryonGen, origin, -1);
          } else if constexpr (decayChannel == aod::hf_cand_xic0_omegac0::DecayType::OmegaczeroToXiPi) {
            rowMCMatchGenOmegacToXiPi(flag, debugGenCharmBar, debugGenCasc, debugGenLambda, ptCharmBaryonGen, rapidityCharmBaryonGen, origin, -1);
          } else if constexpr (decayChannel == aod::hf_cand_xic0_omegac0::DecayType::OmegaczeroToOmegaPi) {
            rowMCMatchGenToOmegaPi(flag, debugGenCharmBar, debugGenCasc, debugGenLambda, ptCharmBaryonGen, rapidityCharmBaryonGen, origin, -1);
          } else if constexpr (decayChannel == aod::hf_cand_xic0_omegac0::DecayType::OmegaczeroToOmegaK) {
            rowMCMatchGenToOmegaK(flag, debugGenCharmBar, debugGenCasc, debugGenLambda, ptCharmBaryonGen, rapidityCharmBaryonGen, origin, -1);
          }
          continue;
        }

        if constexpr (decayChannel == aod::hf_cand_xic0_omegac0::DecayType::XiczeroToXiPi) {
          //  Xic → Xi pi
          if (RecoDecay::isMatchedMCGen<false, true>(mcParticles, particle, pdgCodeXic0, std::array{pdgCodeXiMinus, pdgCodePiPlus}, true, &sign)) {
            debugGenCharmBar = 1;
            ptCharmBaryonGen = particle.pt();
            rapidityCharmBaryonGen = particle.y();
            for (const auto& daughterCharm : particle.daughters_as<aod::McParticles>()) {
              if (std::abs(daughterCharm.pdgCode()) != pdgCodeXiMinus) {
                continue;
              }
              // Xi -> Lambda pi
              if (RecoDecay::isMatchedMCGen<false, true>(mcParticles, daughterCharm, pdgCodeXiMinus, std::array{pdgCodeLambda, pdgCodePiMinus}, true)) {
                debugGenCasc = 1;
                for (const auto& daughterCascade : daughterCharm.daughters_as<aod::McParticles>()) {
                  if (std::abs(daughterCascade.pdgCode()) != pdgCodeLambda) {
                    continue;
                  }
                  // Lambda -> p pi
                  if (RecoDecay::isMatchedMCGen<false, true>(mcParticles, daughterCascade, pdgCodeLambda, std::array{pdgCodeProton, pdgCodePiMinus}, true)) {
                    debugGenLambda = 1;
                    flag = sign * (1 << aod::hf_cand_xic0_omegac0::DecayType::XiczeroToXiPi);
                  }
                }
              }
            }
          }
          // Check whether the charm baryon is non-prompt (from a b quark)
          if (flag != 0) {
            origin = RecoDecay::getCharmHadronOrigin(mcParticles, particle, false, &idxBhadMothers);
            if (std::abs(rapidityCharmBaryonGen) < 0.5) {
              hGenCharmBaryonPtRapidityTightXicToXiPi->SetBinContent(hGenCharmBaryonPtRapidityTightXicToXiPi->FindBin(ptCharmBaryonGen), hGenCharmBaryonPtRapidityTightXicToXiPi->GetBinContent(hGenCharmBaryonPtRapidityTightXicToXiPi->FindBin(ptCharmBaryonGen)) + 1);
            }
            if (std::abs(rapidityCharmBaryonGen) < 0.8) {
              hGenCharmBaryonPtRapidityLooseXicToXiPi->SetBinContent(hGenCharmBaryonPtRapidityLooseXicToXiPi->FindBin(ptCharmBaryonGen), hGenCharmBaryonPtRapidityLooseXicToXiPi->GetBinContent(hGenCharmBaryonPtRapidityLooseXicToXiPi->FindBin(ptCharmBaryonGen)) + 1);
            }
          }
          if (origin == RecoDecay::OriginType::NonPrompt) {
            rowMCMatchGenXicToXiPi(flag, debugGenCharmBar, debugGenCasc, debugGenLambda, ptCharmBaryonGen, rapidityCharmBaryonGen, origin, idxBhadMothers[0]);
          } else {
            rowMCMatchGenXicToXiPi(flag, debugGenCharmBar, debugGenCasc, debugGenLambda, ptCharmBaryonGen, rapidityCharmBaryonGen, origin, -1);
          }

        } else if constexpr (decayChannel == aod::hf_cand_xic0_omegac0::DecayType::OmegaczeroToXiPi) {
          //  Omegac → Xi pi
          if (RecoDecay::isMatchedMCGen<false, true>(mcParticles, particle, pdgCodeOmegac0, std::array{pdgCodeXiMinus, pdgCodePiPlus}, true, &sign)) {
            debugGenCharmBar = 1;
            ptCharmBaryonGen = particle.pt();
            rapidityCharmBaryonGen = particle.y();
            for (const auto& daughterCharm : particle.daughters_as<aod::McParticles>()) {
              if (std::abs(daughterCharm.pdgCode()) != pdgCodeXiMinus) {
                continue;
              }
              // Xi -> Lambda pi
              if (RecoDecay::isMatchedMCGen<false, true>(mcParticles, daughterCharm, pdgCodeXiMinus, std::array{pdgCodeLambda, pdgCodePiMinus}, true)) {
                debugGenCasc = 1;
                for (const auto& daughterCascade : daughterCharm.daughters_as<aod::McParticles>()) {
                  if (std::abs(daughterCascade.pdgCode()) != pdgCodeLambda) {
                    continue;
                  }
                  // Lambda -> p pi
                  if (RecoDecay::isMatchedMCGen<false, true>(mcParticles, daughterCascade, pdgCodeLambda, std::array{pdgCodeProton, pdgCodePiMinus}, true)) {
                    debugGenLambda = 1;
                    flag = sign * (1 << aod::hf_cand_xic0_omegac0::DecayType::OmegaczeroToXiPi);
                  }
                }
              }
            }
          }
          // Check whether the charm baryon is non-prompt (from a b quark)
          if (flag != 0) {
            origin = RecoDecay::getCharmHadronOrigin(mcParticles, particle, false, &idxBhadMothers);
            if (std::abs(rapidityCharmBaryonGen) < 0.5) {
              hGenCharmBaryonPtRapidityTightOmegacToXiPi->SetBinContent(hGenCharmBaryonPtRapidityTightOmegacToXiPi->FindBin(ptCharmBaryonGen), hGenCharmBaryonPtRapidityTightOmegacToXiPi->GetBinContent(hGenCharmBaryonPtRapidityTightOmegacToXiPi->FindBin(ptCharmBaryonGen)) + 1);
            }
            if (std::abs(rapidityCharmBaryonGen) < 0.8) {
              hGenCharmBaryonPtRapidityLooseOmegacToXiPi->SetBinContent(hGenCharmBaryonPtRapidityLooseOmegacToXiPi->FindBin(ptCharmBaryonGen), hGenCharmBaryonPtRapidityLooseOmegacToXiPi->GetBinContent(hGenCharmBaryonPtRapidityLooseOmegacToXiPi->FindBin(ptCharmBaryonGen)) + 1);
            }
          }
          if (origin == RecoDecay::OriginType::NonPrompt) {
            rowMCMatchGenOmegacToXiPi(flag, debugGenCharmBar, debugGenCasc, debugGenLambda, ptCharmBaryonGen, rapidityCharmBaryonGen, origin, idxBhadMothers[0]);
          } else {
            rowMCMatchGenOmegacToXiPi(flag, debugGenCharmBar, debugGenCasc, debugGenLambda, ptCharmBaryonGen, rapidityCharmBaryonGen, origin, -1);
          }

        } else if constexpr (decayChannel == aod::hf_cand_xic0_omegac0::DecayType::OmegaczeroToOmegaPi) {
          //  Omegac → Omega pi
          if (RecoDecay::isMatchedMCGen<false, true>(mcParticles, particle, pdgCodeOmegac0, std::array{pdgCodeOmegaMinus, pdgCodePiPlus}, true, &sign)) {
            debugGenCharmBar = 1;
            ptCharmBaryonGen = particle.pt();
            rapidityCharmBaryonGen = particle.y();
            for (const auto& daughterCharm : particle.daughters_as<aod::McParticles>()) {
              if (std::abs(daughterCharm.pdgCode()) != pdgCodeOmegaMinus) {
                continue;
              }
              // Omega -> Lambda K
              if (RecoDecay::isMatchedMCGen<false, true>(mcParticles, daughterCharm, pdgCodeOmegaMinus, std::array{pdgCodeLambda, pdgCodeKaonMinus}, true)) {
                debugGenCasc = 1;
                for (const auto& daughterCascade : daughterCharm.daughters_as<aod::McParticles>()) {
                  if (std::abs(daughterCascade.pdgCode()) != pdgCodeLambda) {
                    continue;
                  }
                  // Lambda -> p pi
                  if (RecoDecay::isMatchedMCGen<false, true>(mcParticles, daughterCascade, pdgCodeLambda, std::array{pdgCodeProton, pdgCodePiMinus}, true)) {
                    debugGenLambda = 1;
                    flag = sign * (1 << aod::hf_cand_xic0_omegac0::DecayType::OmegaczeroToOmegaPi);
                  }
                }
              }
            }
          }
          // Check whether the charm baryon is non-prompt (from a b quark)
          if (flag != 0) {
            origin = RecoDecay::getCharmHadronOrigin(mcParticles, particle, false, &idxBhadMothers);
            if (std::abs(rapidityCharmBaryonGen) < 0.5) {
              hGenCharmBaryonPtRapidityTightOmegacToOmegaPi->SetBinContent(hGenCharmBaryonPtRapidityTightOmegacToOmegaPi->FindBin(ptCharmBaryonGen), hGenCharmBaryonPtRapidityTightOmegacToOmegaPi->GetBinContent(hGenCharmBaryonPtRapidityTightOmegacToOmegaPi->FindBin(ptCharmBaryonGen)) + 1);
            }
            if (std::abs(rapidityCharmBaryonGen) < 0.8) {
              hGenCharmBaryonPtRapidityLooseOmegacToOmegaPi->SetBinContent(hGenCharmBaryonPtRapidityLooseOmegacToOmegaPi->FindBin(ptCharmBaryonGen), hGenCharmBaryonPtRapidityLooseOmegacToOmegaPi->GetBinContent(hGenCharmBaryonPtRapidityLooseOmegacToOmegaPi->FindBin(ptCharmBaryonGen)) + 1);
            }
          }
          if (origin == RecoDecay::OriginType::NonPrompt) {
            rowMCMatchGenToOmegaPi(flag, debugGenCharmBar, debugGenCasc, debugGenLambda, ptCharmBaryonGen, rapidityCharmBaryonGen, origin, idxBhadMothers[0]);
          } else {
            rowMCMatchGenToOmegaPi(flag, debugGenCharmBar, debugGenCasc, debugGenLambda, ptCharmBaryonGen, rapidityCharmBaryonGen, origin, -1);
          }

        } else if constexpr (decayChannel == aod::hf_cand_xic0_omegac0::DecayType::OmegaczeroToOmegaK) {
          //  Omegac → Omega K
          if (RecoDecay::isMatchedMCGen<false, true>(mcParticles, particle, pdgCodeOmegac0, std::array{pdgCodeOmegaMinus, pdgCodeKaonPlus}, true, &sign)) {
            debugGenCharmBar = 1;
            ptCharmBaryonGen = particle.pt();
            rapidityCharmBaryonGen = particle.y();
            for (const auto& daughterCharm : particle.daughters_as<aod::McParticles>()) {
              if (std::abs(daughterCharm.pdgCode()) != pdgCodeOmegaMinus) {
                continue;
              }
              // Omega -> Lambda K
              if (RecoDecay::isMatchedMCGen<false, true>(mcParticles, daughterCharm, pdgCodeOmegaMinus, std::array{pdgCodeLambda, pdgCodeKaonMinus}, true)) {
                debugGenCasc = 1;
                for (const auto& daughterCascade : daughterCharm.daughters_as<aod::McParticles>()) {
                  if (std::abs(daughterCascade.pdgCode()) != pdgCodeLambda) {
                    continue;
                  }
                  // Lambda -> p pi
                  if (RecoDecay::isMatchedMCGen<false, true>(mcParticles, daughterCascade, pdgCodeLambda, std::array{pdgCodeProton, pdgCodePiMinus}, true)) {
                    debugGenLambda = 1;
                    flag = sign * (1 << aod::hf_cand_xic0_omegac0::DecayType::OmegaczeroToOmegaK);
                  }
                }
              }
            }
          }
          // Check whether the charm baryon is non-prompt (from a b quark)
          if (flag != 0) {
            origin = RecoDecay::getCharmHadronOrigin(mcParticles, particle, false, &idxBhadMothers);
            if (std::abs(rapidityCharmBaryonGen) < 0.5) {
              hGenCharmBaryonPtRapidityTightOmegacToOmegaK->SetBinContent(hGenCharmBaryonPtRapidityTightOmegacToOmegaK->FindBin(ptCharmBaryonGen), hGenCharmBaryonPtRapidityTightOmegacToOmegaK->GetBinContent(hGenCharmBaryonPtRapidityTightOmegacToOmegaK->FindBin(ptCharmBaryonGen)) + 1);
            }
            if (std::abs(rapidityCharmBaryonGen) < 0.8) {
              hGenCharmBaryonPtRapidityLooseOmegacToOmegaK->SetBinContent(hGenCharmBaryonPtRapidityLooseOmegacToOmegaK->FindBin(ptCharmBaryonGen), hGenCharmBaryonPtRapidityLooseOmegacToOmegaK->GetBinContent(hGenCharmBaryonPtRapidityLooseOmegacToOmegaK->FindBin(ptCharmBaryonGen)) + 1);
            }
          }
          if (origin == RecoDecay::OriginType::NonPrompt) {
            rowMCMatchGenToOmegaK(flag, debugGenCharmBar, debugGenCasc, debugGenLambda, ptCharmBaryonGen, rapidityCharmBaryonGen, origin, idxBhadMothers[0]);
          } else {
            rowMCMatchGenToOmegaK(flag, debugGenCharmBar, debugGenCasc, debugGenLambda, ptCharmBaryonGen, rapidityCharmBaryonGen, origin, -1);
          }
        }
      } // close loop on MCParticles
    } // close loop on MCCollisions
  } // close process

  void processDoNoMc(aod::Collisions::iterator const&)
  {
    // dummy process function - should not be required in the future
  }
  PROCESS_SWITCH(HfCandidateCreatorXic0Omegac0Mc, processDoNoMc, "Do not run any MC process function", true);

  void processMcXicToXiPi(aod::HfCandToXiPi const& candidates,
                          MyTracksWMc const& tracks,
                          aod::McParticles const& mcParticles,
                          aod::McCollisions const& mcColls,
                          McCollisionsNoCents const& collsWithMcLabels,
                          BCsInfo const& bcs)
  {
    runXic0Omegac0Mc<CentralityEstimator::None, aod::hf_cand_xic0_omegac0::DecayType::XiczeroToXiPi>(candidates, tracks, mcParticles, collsWithMcLabels, mcColls, bcs);
  }
  PROCESS_SWITCH(HfCandidateCreatorXic0Omegac0Mc, processMcXicToXiPi, "Run Xic0 to xi pi MC process function - no centrality", false);

  void processMcXicToXiPiKf(aod::HfCandToXiPiKf const& candidates,
                            MyTracksWMc const& tracks,
                            aod::McParticles const& mcParticles,
                            aod::McCollisions const& mcColls,
                            McCollisionsNoCents const& collsWithMcLabels,
                            BCsInfo const& bcs)
  {
    runXic0Omegac0Mc<CentralityEstimator::None, aod::hf_cand_xic0_omegac0::DecayType::XiczeroToXiPi>(candidates, tracks, mcParticles, collsWithMcLabels, mcColls, bcs);
  }
  PROCESS_SWITCH(HfCandidateCreatorXic0Omegac0Mc, processMcXicToXiPiKf, "Run Xic0 to xi pi MC process function - no centrality", false);

  void processMcXicToXiPiFT0m(aod::HfCandToXiPi const& candidates,
                              MyTracksWMc const& tracks,
                              aod::McParticles const& mcParticles,
                              aod::McCollisions const& mcColls,
                              McCollisionsFT0Ms const& collsWithMcLabels,
                              BCsInfo const& bcs)
  {
    runXic0Omegac0Mc<CentralityEstimator::FT0M, aod::hf_cand_xic0_omegac0::DecayType::XiczeroToXiPi>(candidates, tracks, mcParticles, collsWithMcLabels, mcColls, bcs);
  }
  PROCESS_SWITCH(HfCandidateCreatorXic0Omegac0Mc, processMcXicToXiPiFT0m, "Run Xic0 to xi pi MC process function - FT0M", false);

  void processMcXicToXiPiFT0c(aod::HfCandToXiPi const& candidates,
                              MyTracksWMc const& tracks,
                              aod::McParticles const& mcParticles,
                              aod::McCollisions const& mcColls,
                              McCollisionsFT0Cs const& collsWithMcLabels,
                              BCsInfo const& bcs)
  {
    runXic0Omegac0Mc<CentralityEstimator::FT0C, aod::hf_cand_xic0_omegac0::DecayType::XiczeroToXiPi>(candidates, tracks, mcParticles, collsWithMcLabels, mcColls, bcs);
  }
  PROCESS_SWITCH(HfCandidateCreatorXic0Omegac0Mc, processMcXicToXiPiFT0c, "Run Xic0 to xi pi MC process function - FT0C", false);

  void processMcOmegacToXiPi(aod::HfCandToXiPi const& candidates,
                             MyTracksWMc const& tracks,
                             aod::McParticles const& mcParticles,
                             aod::McCollisions const& mcColls,
                             McCollisionsNoCents const& collsWithMcLabels,
                             BCsInfo const& bcs)
  {
    runXic0Omegac0Mc<CentralityEstimator::None, aod::hf_cand_xic0_omegac0::DecayType::OmegaczeroToXiPi>(candidates, tracks, mcParticles, collsWithMcLabels, mcColls, bcs);
  }
  PROCESS_SWITCH(HfCandidateCreatorXic0Omegac0Mc, processMcOmegacToXiPi, "Run Omegac0 to xi pi MC process function - no centrality", false);

  void processMcOmegacToXiPiFT0m(aod::HfCandToXiPi const& candidates,
                                 MyTracksWMc const& tracks,
                                 aod::McParticles const& mcParticles,
                                 aod::McCollisions const& mcColls,
                                 McCollisionsFT0Ms const& collsWithMcLabels,
                                 BCsInfo const& bcs)
  {
    runXic0Omegac0Mc<CentralityEstimator::FT0M, aod::hf_cand_xic0_omegac0::DecayType::OmegaczeroToXiPi>(candidates, tracks, mcParticles, collsWithMcLabels, mcColls, bcs);
  }
  PROCESS_SWITCH(HfCandidateCreatorXic0Omegac0Mc, processMcOmegacToXiPiFT0m, "Run Omegac0 to xi pi MC process function - FT0M", false);

  void processMcOmegacToXiPiFT0c(aod::HfCandToXiPi const& candidates,
                                 MyTracksWMc const& tracks,
                                 aod::McParticles const& mcParticles,
                                 aod::McCollisions const& mcColls,
                                 McCollisionsFT0Cs const& collsWithMcLabels,
                                 BCsInfo const& bcs)
  {
    runXic0Omegac0Mc<CentralityEstimator::FT0C, aod::hf_cand_xic0_omegac0::DecayType::OmegaczeroToXiPi>(candidates, tracks, mcParticles, collsWithMcLabels, mcColls, bcs);
  }
  PROCESS_SWITCH(HfCandidateCreatorXic0Omegac0Mc, processMcOmegacToXiPiFT0c, "Run Omegac0 to xi pi MC process function - FT0C", false);

  void processMcOmegacToOmegaPi(aod::HfCandToOmegaPi const& candidates,
                                MyTracksWMc const& tracks,
                                aod::McParticles const& mcParticles,
                                aod::McCollisions const& mcColls,
                                McCollisionsNoCents const& collsWithMcLabels,
                                BCsInfo const& bcs)
  {
    runXic0Omegac0Mc<CentralityEstimator::None, aod::hf_cand_xic0_omegac0::DecayType::OmegaczeroToOmegaPi>(candidates, tracks, mcParticles, collsWithMcLabels, mcColls, bcs);
  }
  PROCESS_SWITCH(HfCandidateCreatorXic0Omegac0Mc, processMcOmegacToOmegaPi, "Run Omegac0 to omega pi MC process function - no centrality", false);

  void processMcOmegacToOmegaPiFT0m(aod::HfCandToOmegaPi const& candidates,
                                    MyTracksWMc const& tracks,
                                    aod::McParticles const& mcParticles,
                                    aod::McCollisions const& mcColls,
                                    McCollisionsFT0Ms const& collsWithMcLabels,
                                    BCsInfo const& bcs)
  {
    runXic0Omegac0Mc<CentralityEstimator::FT0M, aod::hf_cand_xic0_omegac0::DecayType::OmegaczeroToOmegaPi>(candidates, tracks, mcParticles, collsWithMcLabels, mcColls, bcs);
  }
  PROCESS_SWITCH(HfCandidateCreatorXic0Omegac0Mc, processMcOmegacToOmegaPiFT0m, "Run Omegac0 to omega pi MC process function - FT0M", false);

  void processMcOmegacToOmegaPiFT0c(aod::HfCandToOmegaPi const& candidates,
                                    MyTracksWMc const& tracks,
                                    aod::McParticles const& mcParticles,
                                    aod::McCollisions const& mcColls,
                                    McCollisionsFT0Cs const& collsWithMcLabels,
                                    BCsInfo const& bcs)
  {
    runXic0Omegac0Mc<CentralityEstimator::FT0C, aod::hf_cand_xic0_omegac0::DecayType::OmegaczeroToOmegaPi>(candidates, tracks, mcParticles, collsWithMcLabels, mcColls, bcs);
  }
  PROCESS_SWITCH(HfCandidateCreatorXic0Omegac0Mc, processMcOmegacToOmegaPiFT0c, "Run Omegac0 to omega pi MC process function - FT0C", false);

  void processMcOmegacToOmegaK(aod::HfCandToOmegaK const& candidates,
                               MyTracksWMc const& tracks,
                               aod::McParticles const& mcParticles,
                               aod::McCollisions const& mcColls,
                               McCollisionsNoCents const& collsWithMcLabels,
                               BCsInfo const& bcs)
  {
    runXic0Omegac0Mc<CentralityEstimator::None, aod::hf_cand_xic0_omegac0::DecayType::OmegaczeroToOmegaK>(candidates, tracks, mcParticles, collsWithMcLabels, mcColls, bcs);
  }
  PROCESS_SWITCH(HfCandidateCreatorXic0Omegac0Mc, processMcOmegacToOmegaK, "Run Omegac0 to omega K MC process function - no centrality", false);

  void processMcOmegacToOmegaKFT0m(aod::HfCandToOmegaK const& candidates,
                                   MyTracksWMc const& tracks,
                                   aod::McParticles const& mcParticles,
                                   aod::McCollisions const& mcColls,
                                   McCollisionsFT0Ms const& collsWithMcLabels,
                                   BCsInfo const& bcs)
  {
    runXic0Omegac0Mc<CentralityEstimator::FT0M, aod::hf_cand_xic0_omegac0::DecayType::OmegaczeroToOmegaK>(candidates, tracks, mcParticles, collsWithMcLabels, mcColls, bcs);
  }
  PROCESS_SWITCH(HfCandidateCreatorXic0Omegac0Mc, processMcOmegacToOmegaKFT0m, "Run Omegac0 to omega K MC process function - FT0M", false);

  void processMcOmegacToOmegaKFT0c(aod::HfCandToOmegaK const& candidates,
                                   MyTracksWMc const& tracks,
                                   aod::McParticles const& mcParticles,
                                   aod::McCollisions const& mcColls,
                                   McCollisionsFT0Cs const& collsWithMcLabels,
                                   BCsInfo const& bcs)
  {
    runXic0Omegac0Mc<CentralityEstimator::FT0C, aod::hf_cand_xic0_omegac0::DecayType::OmegaczeroToOmegaK>(candidates, tracks, mcParticles, collsWithMcLabels, mcColls, bcs);
  }
  PROCESS_SWITCH(HfCandidateCreatorXic0Omegac0Mc, processMcOmegacToOmegaKFT0c, "Run Omegac0 to omega K MC process function - FT0C", false);

}; // close struct

WorkflowSpec defineDataProcessing(ConfigContext const& cfgc)
{
  return WorkflowSpec{
    adaptAnalysisTask<HfCandidateCreatorXic0Omegac0>(cfgc),
    adaptAnalysisTask<HfCandidateCreatorXic0Omegac0Mc>(cfgc)};
}<|MERGE_RESOLUTION|>--- conflicted
+++ resolved
@@ -958,21 +958,12 @@
       auto charmbaryonChi2OverNdf = kfOmegac0Candidate.chi2GeoOmegac / charmbaryonNDF;
 
       kfOmegac0Candidate.chi2MassV0 = kfV0MassConstrained.GetChi2();
-<<<<<<< HEAD
       auto v0Ndfm = kfV0MassConstrained.GetNDF();
       auto v0Chi2OverNdfm = kfOmegac0Candidate.chi2MassV0 / v0Ndfm;
 
       kfOmegac0Candidate.chi2MassCasc = kfOmegaMassConstrained.GetChi2();
       auto cascNdfm = kfOmegaMassConstrained.GetNDF();
       auto cascChi2OverNdfm = kfOmegac0Candidate.chi2MassCasc / cascNdfm;
-=======
-      auto v0Ndf_m = kfV0MassConstrained.GetNDF();
-      auto v0Chi2OverNdf_m = kfOmegac0Candidate.chi2MassV0 / v0Ndf_m;
-
-      kfOmegac0Candidate.chi2MassCasc = kfOmegaMassConstrained.GetChi2();
-      auto cascNdf_m = kfOmegaMassConstrained.GetNDF();
-      auto cascChi2OverNdf_m = kfOmegac0Candidate.chi2MassCasc / cascNdf_m;
->>>>>>> cb3f53cd
 
       // KF topo Chi2
       kfOmegac0Candidate.chi2TopoV0ToPv = kfV0ToPv.GetChi2();
@@ -1095,13 +1086,8 @@
                       kfOmegac0Candidate.cosPaV0ToCasc, kfOmegac0Candidate.cosPaCascToOmegac, kfOmegac0Candidate.cosPaXYV0ToCasc, kfOmegac0Candidate.cosPaXYCascToOmegac,
                       kfOmegac0Candidate.rapOmegac, kfOmegac0Candidate.ptPiFromOmegac, kfOmegac0Candidate.ptOmegac,
                       kfOmegac0Candidate.cosThetaStarPiFromOmegac,
-<<<<<<< HEAD
                       v0NDF, cascNDF, charmbaryonNDF, v0Ndfm, cascNdfm,
                       v0Chi2OverNdf, cascChi2OverNdf, charmbaryonChi2OverNdf, v0Chi2OverNdfm, cascChi2OverNdfm);
-=======
-                      v0NDF, cascNDF, charmbaryonNDF, v0Ndf_m, cascNdf_m,
-                      v0Chi2OverNdf, cascChi2OverNdf, charmbaryonChi2OverNdf, v0Chi2OverNdf_m, cascChi2OverNdf_m);
->>>>>>> cb3f53cd
 
     } // loop over LF Cascade-bachelor candidates
   } // end of run function
@@ -1154,15 +1140,8 @@
       auto trackParCovV0Dau0 = getTrackParCov(trackV0Dau0);
       auto trackParCovV0Dau1 = getTrackParCov(trackV0Dau1);
       // pion <- casc TrackParCov
-<<<<<<< HEAD
-<<<<<<< HEAD
       auto xiDauChargedTrackParCov = getTrackParCov(trackCascDauCharged);
-=======
-      auto XiDauChargedTrackParCov = getTrackParCov(trackCascDauCharged);
->>>>>>> f6fc605286ade4311cb673e3d39dad54d3f04a33
-=======
-      auto xiDauChargedTrackParCov = getTrackParCov(trackCascDauCharged);
->>>>>>> cb3f53cd
+
       // convert tracks into KFParticle object
       KFPTrack kfTrack0 = createKFPTrackFromTrack(trackV0Dau0);
       KFPTrack kfTrack1 = createKFPTrackFromTrack(trackV0Dau1);
@@ -1538,18 +1517,9 @@
                          kfXic0Candidate.cosPaV0ToCasc, kfXic0Candidate.cosPaCascToXic, kfXic0Candidate.cosPaXYV0ToCasc, kfXic0Candidate.cosPaXYCascToXic,
                          kfXic0Candidate.rapXic, kfXic0Candidate.ptPiFromXic, kfXic0Candidate.ptXic,
                          kfXic0Candidate.cosThetaStarPiFromXic,
-<<<<<<< HEAD
-<<<<<<< HEAD
                          v0NDF, cascNDF, charmbaryonNDF, v0Ndfm, cascNdfm,
                          v0Chi2OverNdf, cascChi2OverNdf, charmbaryonChi2OverNdf, v0Chi2OverNdfm, cascChi2OverNdfm);
-=======
-                         v0NDF, cascNDF, charmbaryonNDF, v0NDF_m, cascNDF_m,
-                         v0Chi2OverNdf, cascChi2OverNdf, charmbaryonChi2OverNdf, v0Chi2OverNdf_m, cascChi2OverNdf_m);
->>>>>>> f6fc605286ade4311cb673e3d39dad54d3f04a33
-=======
-                         v0NDF, cascNDF, charmbaryonNDF, v0Ndfm, cascNdfm,
-                         v0Chi2OverNdf, cascChi2OverNdf, charmbaryonChi2OverNdf, v0Chi2OverNdfm, cascChi2OverNdfm);
->>>>>>> cb3f53cd
+
 
     } // loop over LF Cascade-bachelor candidates
   }
