// Copyright 2019-2020 CERN and copyright holders of ALICE O2.
// See https://alice-o2.web.cern.ch/copyright for details of the copyright holders.
// All rights not expressly granted are reserved.
//
// This software is distributed under the terms of the GNU General Public
// License v3 (GPL Version 3), copied verbatim in the file "COPYING".
//
// In applying this license CERN does not waive the privileges and immunities
// granted to it by virtue of its status as an Intergovernmental Organization
// or submit itself to any jurisdiction.

/// \file trackIndexSkimCreator.cxx
/// \brief Pre-selection of 2-prong and 3-prong secondary vertices of heavy-flavour decay candidates
///
/// \author Gian Michele Innocenti <gian.michele.innocenti@cern.ch>, CERN
/// \author Vít Kučera <vit.kucera@cern.ch>, CERN
/// \author Nima Zardoshti <nima.zardoshti@cern.ch>, CERN
/// \author Mattia Faggin <mfaggin@cern.ch>, University and INFN Padova
/// \author Jinjoo Seo <jseo@cern.ch>, Inha University
/// \author Fabrizio Grosa <fgrosa@cern.ch>, CERN

#include "Framework/AnalysisTask.h"
#include "Framework/HistogramRegistry.h"
#include "DCAFitter/DCAFitterN.h"
#include "PWGHF/DataModel/CandidateReconstructionTables.h"
#include "Common/Core/trackUtilities.h"
#include "Common/DataModel/EventSelection.h"
// #include "Common/DataModel/Centrality.h"
#include "PWGLF/DataModel/LFStrangenessTables.h"
#include "Common/DataModel/TrackSelectionTables.h"
#include "ReconstructionDataFormats/V0.h"
#include "PWGHF/Utils/utilsDebugLcToK0sP.h"
#include "DetectorsVertexing/PVertexer.h"      // for PV refit
#include "ReconstructionDataFormats/Vertex.h"  // for PV refit
#include "CCDB/BasicCCDBManager.h"             // for PV refit
#include "DataFormatsParameters/GRPObject.h"   // for PV refit
#include "DetectorsBase/Propagator.h"          // for PV refit
#include "DetectorsBase/GeometryManager.h"     // for PV refit
#include "DataFormatsParameters/GRPMagField.h" // for PV refit
#include "PWGHF/Utils/utilsBfieldCCDB.h"

#include <algorithm>

using namespace o2;
using namespace o2::framework;
using namespace o2::framework::expressions;
using namespace o2::aod;
using namespace o2::analysis::hf_cuts_single_track;

// enum for candidate type
enum CandidateType {
  Cand2Prong = 0,
  Cand3Prong,
  CandV0bachelor,
  NCandidateTypes
};

// event rejection types
enum EventRejection {
  Trigger = 0,
  PositionX,
  PositionY,
  PositionZ,
  NContrib,
  Chi2,
  NEventRejection
};

static const double massPi = RecoDecay::getMassPDG(kPiPlus);
static const double massK = RecoDecay::getMassPDG(kKPlus);
static const double massProton = RecoDecay::getMassPDG(kProton);
static const double massElectron = RecoDecay::getMassPDG(kElectron);
static const double massMuon = RecoDecay::getMassPDG(kMuonPlus);

void customize(std::vector<o2::framework::ConfigParamSpec>& workflowOptions)
{
  ConfigParamSpec optionEvSel{"doTrigSel", VariantType::Bool, false, {"Apply trigger selection"}};
  workflowOptions.push_back(optionEvSel);
}

#include "Framework/runDataProcessing.h"

// #define MY_DEBUG

#ifdef MY_DEBUG
using TracksWithSelAndDCA = soa::Join<aod::BigTracks, aod::TracksDCA, aod::TrackSelection, aod::McTrackLabels>;
#define MY_DEBUG_MSG(condition, cmd) \
  if (condition) {                   \
    cmd;                             \
  }
#else
using TracksWithSelAndDCA = soa::Join<aod::BigTracks, aod::TracksDCA, aod::TrackSelection>;
#define MY_DEBUG_MSG(condition, cmd)
#endif

/// Event selection
struct HfTrackIndexSkimCreatorTagSelCollisions {
  Produces<aod::HfSelCollision> rowSelectedCollision;

  Configurable<bool> fillHistograms{"fillHistograms", true, "fill histograms"};
  Configurable<double> xVertexMin{"xVertexMin", -100., "min. x of primary vertex [cm]"};
  Configurable<double> xVertexMax{"xVertexMax", 100., "max. x of primary vertex [cm]"};
  Configurable<double> yVertexMin{"yVertexMin", -100., "min. y of primary vertex [cm]"};
  Configurable<double> yVertexMax{"yVertexMax", 100., "max. y of primary vertex [cm]"};
  Configurable<double> zVertexMin{"zVertexMin", -100., "min. z of primary vertex [cm]"};
  Configurable<double> zVertexMax{"zVertexMax", 100., "max. z of primary vertex [cm]"};
  Configurable<int> nContribMin{"nContribMin", 0, "min. number of contributors to primary-vertex reconstruction"};
  Configurable<double> chi2Max{"chi2Max", 0., "max. chi^2 of primary-vertex reconstruction"};
  Configurable<std::string> triggerClassName{"triggerClassName", "kINT7", "trigger class"};
  Configurable<bool> useSel8Trigger{"useSel8Trigger", false, "use sel8 trigger condition, for Run3 studies"};

  ConfigurableAxis axisNumContributors{"axisNumContributors", {200, -0.5f, 199.5f}, "Number of PV contributors"};

  int triggerClass;

  HistogramRegistry registry{"registry"};

  void init(InitContext const&)
  {
    triggerClass = std::distance(aliasLabels, std::find(aliasLabels, aliasLabels + kNaliases, triggerClassName.value.data()));

    if (fillHistograms) {
      const int nBinsEvents = 2 + EventRejection::NEventRejection;
      std::string labels[nBinsEvents];
      labels[0] = "processed";
      labels[1] = "selected";
      labels[2 + EventRejection::Trigger] = "rej. trigger";
      labels[2 + EventRejection::PositionX] = "rej. #it{x}";
      labels[2 + EventRejection::PositionY] = "rej. #it{y}";
      labels[2 + EventRejection::PositionZ] = "rej. #it{z}";
      labels[2 + EventRejection::NContrib] = "rej. # of contributors";
      labels[2 + EventRejection::Chi2] = "rej. #it{#chi}^{2}";
      AxisSpec axisEvents = {nBinsEvents, 0.5, nBinsEvents + 0.5, ""};
      registry.add("hEvents", "Events;;entries", HistType::kTH1F, {axisEvents});
      for (int iBin = 0; iBin < nBinsEvents; iBin++) {
        registry.get<TH1>(HIST("hEvents"))->GetXaxis()->SetBinLabel(iBin + 1, labels[iBin].data());
      }
      // primary vertex histograms
      registry.add("hNContributors", "Number of PV contributors;entries", {HistType::kTH1F, {axisNumContributors}});
      registry.add("hPrimVtxX", "selected events;#it{x}_{prim. vtx.} (cm);entries", {HistType::kTH1F, {{400, -0.5, 0.5}}});
      registry.add("hPrimVtxY", "selected events;#it{y}_{prim. vtx.} (cm);entries", {HistType::kTH1F, {{400, -0.5, 0.5}}});
      registry.add("hPrimVtxZ", "selected events;#it{z}_{prim. vtx.} (cm);entries", {HistType::kTH1F, {{400, -20., 20.}}});
    }
  }

  /// Primary-vertex selection
  /// \param collision  collision table row
  /// \param statusCollision  bit map with rejection results
  template <typename Col>
  void selectVertex(const Col& collision, int& statusCollision)
  {
    if (fillHistograms) {
      registry.fill(HIST("hNContributors"), collision.numContrib());
    }

    // x position
    if (collision.posX() < xVertexMin || collision.posX() > xVertexMax) {
      SETBIT(statusCollision, EventRejection::PositionX);
      if (fillHistograms) {
        registry.fill(HIST("hEvents"), 3 + EventRejection::PositionX);
      }
    }
    // y position
    if (collision.posY() < yVertexMin || collision.posY() > yVertexMax) {
      SETBIT(statusCollision, EventRejection::PositionY);
      if (fillHistograms) {
        registry.fill(HIST("hEvents"), 3 + EventRejection::PositionY);
      }
    }
    // z position
    if (collision.posZ() < zVertexMin || collision.posZ() > zVertexMax) {
      SETBIT(statusCollision, EventRejection::PositionZ);
      if (fillHistograms) {
        registry.fill(HIST("hEvents"), 3 + EventRejection::PositionZ);
      }
    }
    // number of contributors
    if (collision.numContrib() < nContribMin) {
      SETBIT(statusCollision, EventRejection::NContrib);
      if (fillHistograms) {
        registry.fill(HIST("hEvents"), 3 + EventRejection::NContrib);
      }
    }
    // chi^2
    if (chi2Max > 0. && collision.chi2() > chi2Max) {
      SETBIT(statusCollision, EventRejection::Chi2);
      if (fillHistograms) {
        registry.fill(HIST("hEvents"), 3 + EventRejection::Chi2);
      }
    }
  }

  /// Event selection with trigger selection
  void processTrigSel(soa::Join<aod::Collisions, aod::EvSels>::iterator const& collision)
  {
    int statusCollision = 0;

    // processed events
    if (fillHistograms) {
      registry.fill(HIST("hEvents"), 1);
    }

    // trigger selection
    if ((!useSel8Trigger && !collision.alias()[triggerClass]) || (useSel8Trigger && !collision.sel8())) {
      SETBIT(statusCollision, EventRejection::Trigger);
      if (fillHistograms) {
        registry.fill(HIST("hEvents"), 3 + EventRejection::Trigger);
      }
    }

    // vertex selection
    selectVertex(collision, statusCollision);

    // TODO: add more event selection criteria

    // selected events
    if (fillHistograms && statusCollision == 0) {
      registry.fill(HIST("hEvents"), 2);
      registry.fill(HIST("hPrimVtxX"), collision.posX());
      registry.fill(HIST("hPrimVtxY"), collision.posY());
      registry.fill(HIST("hPrimVtxZ"), collision.posZ());
    }

    // fill table row
    rowSelectedCollision(statusCollision);
  };

  PROCESS_SWITCH(HfTrackIndexSkimCreatorTagSelCollisions, processTrigSel, "Use trigger selection", true);

  /// Event selection without trigger selection
  void processNoTrigSel(aod::Collision const& collision)
  {
    int statusCollision = 0;

    // processed events
    if (fillHistograms) {
      registry.fill(HIST("hEvents"), 1);
    }

    // vertex selection
    selectVertex(collision, statusCollision);

    // selected events
    if (fillHistograms && statusCollision == 0) {
      registry.fill(HIST("hEvents"), 2);
      registry.fill(HIST("hPrimVtxX"), collision.posX());
      registry.fill(HIST("hPrimVtxY"), collision.posY());
      registry.fill(HIST("hPrimVtxZ"), collision.posZ());
    }

    // fill table row
    rowSelectedCollision(statusCollision);
  };

  PROCESS_SWITCH(HfTrackIndexSkimCreatorTagSelCollisions, processNoTrigSel, "Do not use trigger selection", false);
};

/// Track selection
struct HfTrackIndexSkimCreatorTagSelTracks {
  Produces<aod::HfSelTrack> rowSelectedTrack;
  Produces<aod::HfPvRefitTrack> tabPvRefitTrack;

  Configurable<bool> isRun2{"isRun2", false, "enable Run 2 or Run 3 GRP objects for magnetic field"};
  Configurable<bool> doPvRefit{"doPvRefit", false, "do PV refit excluding the considered track"};
  Configurable<bool> fillHistograms{"fillHistograms", true, "fill histograms"};
  Configurable<bool> debug{"debug", true, "debug mode"};
  // Configurable<double> bz{"bz", 5., "bz field"};
  // quality cut
  Configurable<bool> doCutQuality{"doCutQuality", true, "apply quality cuts"};
  Configurable<bool> useIsGlobalTrack{"useIsGlobalTrack", false, "check isGlobalTrack status for tracks, for Run3 studies"};
  Configurable<bool> useIsGlobalTrackWoDCA{"useIsGlobalTrackWoDCA", false, "check isGlobalTrackWoDCA status for tracks, for Run3 studies"};
  Configurable<int> tpcNClsFoundMin{"tpcNClsFoundMin", 70, "min. number of found TPC clusters"};
  // pT bins for single-track cuts
  Configurable<std::vector<double>> binsPtTrack{"binsPtTrack", std::vector<double>{hf_cuts_single_track::vecBinsPtTrack}, "track pT bin limits for 2-prong DCA XY pT-dependent cut"};
  // 2-prong cuts
  Configurable<double> ptMinTrack2Prong{"ptMinTrack2Prong", -1., "min. track pT for 2 prong candidate"};
  Configurable<LabeledArray<double>> cutsTrack2Prong{"cutsTrack2Prong", {hf_cuts_single_track::cutsTrack[0], nBinsPtTrack, nCutVarsTrack, labelsPtTrack, labelsCutVarTrack}, "Single-track selections per pT bin for 2-prong candidates"};
  Configurable<double> etaMaxTrack2Prong{"etaMaxTrack2Prong", 4., "max. pseudorapidity for 2 prong candidate"};
  // 3-prong cuts
  Configurable<double> ptMinTrack3Prong{"ptMinTrack3Prong", -1., "min. track pT for 3 prong candidate"};
  Configurable<LabeledArray<double>> cutsTrack3Prong{"cutsTrack3Prong", {hf_cuts_single_track::cutsTrack[0], nBinsPtTrack, nCutVarsTrack, labelsPtTrack, labelsCutVarTrack}, "Single-track selections per pT bin for 3-prong candidates"};
  Configurable<double> etaMaxTrack3Prong{"etaMaxTrack3Prong", 4., "max. pseudorapidity for 3 prong candidate"};
  // bachelor cuts (when using cascades)
  Configurable<double> ptMinTrackBach{"ptMinTrackBach", 0.3, "min. track pT for bachelor in cascade candidate"}; // 0.5 for PbPb 2015?
  Configurable<LabeledArray<double>> cutsTrackBach{"cutsTrackBach", {hf_cuts_single_track::cutsTrack[0], nBinsPtTrack, nCutVarsTrack, labelsPtTrack, labelsCutVarTrack}, "Single-track selections per pT bin for the bachelor of V0-bachelor candidates"};
  Configurable<double> etaMaxTrackBach{"etaMaxTrackBach", 0.8, "max. pseudorapidity for bachelor in cascade candidate"};
  // CCDB
  Configurable<std::string> ccdbUrl{"ccdbUrl", "http://alice-ccdb.cern.ch", "url of the ccdb repository"};
  Configurable<std::string> ccdbPathLut{"ccdbPathLut", "GLO/Param/MatLUT", "Path for LUT parametrization"};
  Configurable<std::string> ccdbPathGrp{"ccdbPathGrp", "GLO/GRP/GRP", "Path of the grp file (Run 2)"};
  Configurable<std::string> ccdbPathGrpMag{"ccdbPathGrpMag", "GLO/Config/GRPMagField", "CCDB path of the GRPMagField object (Run 3)"};
  // for debugging
#ifdef MY_DEBUG
  Configurable<std::vector<int>> indexK0Spos{"indexK0Spos", {729, 2866, 4754, 5457, 6891, 7824, 9243, 9810}, "indices of K0S positive daughters, for debug"};
  Configurable<std::vector<int>> indexK0Sneg{"indexK0Sneg", {730, 2867, 4755, 5458, 6892, 7825, 9244, 9811}, "indices of K0S negative daughters, for debug"};
  Configurable<std::vector<int>> indexProton{"indexProton", {717, 2810, 4393, 5442, 6769, 7793, 9002, 9789}, "indices of protons, for debug"};
#endif

  // Needed for PV refitting
  Service<o2::ccdb::BasicCCDBManager> ccdb;
  o2::base::MatLayerCylSet* lut;
  o2::base::Propagator::MatCorrType noMatCorr = o2::base::Propagator::MatCorrType::USEMatCorrNONE;
  int runNumber;

  // single-track cuts
  static const int nCuts = 4;
  // array of 2-prong and 3-prong cuts
  std::array<LabeledArray<double>, 3> cutsSingleTrack;

  // QA of PV refit
  ConfigurableAxis axisPvRefitDeltaX{"axisPvRefitDeltaX", {1000, -0.5f, 0.5f}, "DeltaX binning PV refit"};
  ConfigurableAxis axisPvRefitDeltaY{"axisPvRefitDeltaY", {1000, -0.5f, 0.5f}, "DeltaY binning PV refit"};
  ConfigurableAxis axisPvRefitDeltaZ{"axisPvRefitDeltaZ", {1000, -0.5f, 0.5f}, "DeltaZ binning PV refit"};

  HistogramRegistry registry{"registry"};

  void init(InitContext const&)
  {
    cutsSingleTrack = {cutsTrack2Prong, cutsTrack3Prong, cutsTrackBach};

    if (fillHistograms) {
      // general tracks
      registry.add("hRejTracks", "Tracks;;entries", {HistType::kTH1F, {{15, 0.5, 15.5}}});
      registry.add("hPtNoCuts", "all tracks;#it{p}_{T}^{track} (GeV/#it{c});entries", {HistType::kTH1F, {{360, 0., 36.}}});

      // 2-prong histograms
      registry.add("hPtCuts2Prong", "tracks selected for 2-prong vertexing;#it{p}_{T}^{track} (GeV/#it{c});entries", {HistType::kTH1F, {{360, 0., 36.}}});
      registry.add("hDCAToPrimXYVsPtCuts2Prong", "tracks selected for 2-prong vertexing;#it{p}_{T}^{track} (GeV/#it{c});DCAxy to prim. vtx. (cm);entries", {HistType::kTH2F, {{360, 0., 36.}, {400, -2., 2.}}});
      registry.add("hEtaCuts2Prong", "tracks selected for 2-prong vertexing;#it{#eta};entries", {HistType::kTH1F, {{static_cast<int>(1.2 * etaMaxTrack2Prong * 100), -1.2 * etaMaxTrack2Prong, 1.2 * etaMaxTrack2Prong}}});
      // 3-prong histograms
      registry.add("hPtCuts3Prong", "tracks selected for 3-prong vertexing;#it{p}_{T}^{track} (GeV/#it{c});entries", {HistType::kTH1F, {{360, 0., 36.}}});
      registry.add("hDCAToPrimXYVsPtCuts3Prong", "tracks selected for 3-prong vertexing;#it{p}_{T}^{track} (GeV/#it{c});DCAxy to prim. vtx. (cm);entries", {HistType::kTH2F, {{360, 0., 36.}, {400, -2., 2.}}});
      registry.add("hEtaCuts3Prong", "tracks selected for 3-prong vertexing;#it{#eta};entries", {HistType::kTH1F, {{static_cast<int>(1.2 * etaMaxTrack3Prong * 100), -1.2 * etaMaxTrack3Prong, 1.2 * etaMaxTrack3Prong}}});
      // bachelor (for cascades) histograms
      registry.add("hPtCutsV0bachelor", "tracks selected for 3-prong vertexing;#it{p}_{T}^{track} (GeV/#it{c});entries", {HistType::kTH1F, {{360, 0., 36.}}});
      registry.add("hDCAToPrimXYVsPtCutsV0bachelor", "tracks selected for V0-bachelor vertexing;#it{p}_{T}^{track} (GeV/#it{c});DCAxy to prim. vtx. (cm);entries", {HistType::kTH2F, {{360, 0., 36.}, {400, -2., 2.}}});
      registry.add("hEtaCutsV0bachelor", "tracks selected for 3-prong vertexing;#it{#eta};entries", {HistType::kTH1F, {{static_cast<int>(1.2 * etaMaxTrackBach * 100), -1.2 * etaMaxTrackBach, 1.2 * etaMaxTrackBach}}});

      std::string cutNames[nCuts + 1] = {"selected", "rej pT", "rej eta", "rej track quality", "rej dca"};
      std::string candNames[CandidateType::NCandidateTypes] = {"2-prong", "3-prong", "bachelor"};
      for (int iCandType = 0; iCandType < CandidateType::NCandidateTypes; iCandType++) {
        for (int iCut = 0; iCut < nCuts + 1; iCut++) {
          registry.get<TH1>(HIST("hRejTracks"))->GetXaxis()->SetBinLabel((nCuts + 1) * iCandType + iCut + 1, Form("%s %s", candNames[iCandType].data(), cutNames[iCut].data()));
        }
      }
    }

    // Needed for PV refitting
    if (doPvRefit) {
      if (fillHistograms) {
        AxisSpec axisCollisionX{100, -20.f, 20.f, "X (cm)"};
        AxisSpec axisCollisionY{100, -20.f, 20.f, "Y (cm)"};
        AxisSpec axisCollisionZ{100, -20.f, 20.f, "Z (cm)"};
        AxisSpec axisCollisionXOriginal{1000, -20.f, 20.f, "X original PV (cm)"};
        AxisSpec axisCollisionYOriginal{1000, -20.f, 20.f, "Y original PV (cm)"};
        AxisSpec axisCollisionZOriginal{1000, -20.f, 20.f, "Z original PV (cm)"};
        AxisSpec axisCollisionNContrib{1000, 0, 1000, "Number of contributors"};
        AxisSpec axisCollisionDeltaX{axisPvRefitDeltaX, "#Delta x_{PV} (cm)"};
        AxisSpec axisCollisionDeltaY{axisPvRefitDeltaY, "#Delta y_{PV} (cm)"};
        AxisSpec axisCollisionDeltaZ{axisPvRefitDeltaZ, "#Delta z_{PV} (cm)"};

        registry.add("PvRefit/hVerticesPerTrack", "", kTH1F, {{3, 0.5f, 3.5f, ""}});
        registry.get<TH1>(HIST("PvRefit/hVerticesPerTrack"))->GetXaxis()->SetBinLabel(1, "All PV");
        registry.get<TH1>(HIST("PvRefit/hVerticesPerTrack"))->GetXaxis()->SetBinLabel(2, "PV refit doable");
        registry.get<TH1>(HIST("PvRefit/hVerticesPerTrack"))->GetXaxis()->SetBinLabel(3, "PV refit #chi^{2}!=-1");
        registry.add("PvRefit/hPvDeltaXvsNContrib", "", kTH2F, {axisCollisionNContrib, axisCollisionDeltaX});
        registry.add("PvRefit/hPvDeltaYvsNContrib", "", kTH2F, {axisCollisionNContrib, axisCollisionDeltaY});
        registry.add("PvRefit/hPvDeltaZvsNContrib", "", kTH2F, {axisCollisionNContrib, axisCollisionDeltaZ});
        registry.add("PvRefit/hChi2vsNContrib", "", kTH2F, {axisCollisionNContrib, {102, -1.5, 100.5, "#chi^{2} PV refit"}});
        registry.add("PvRefit/hPvRefitXChi2Minus1", "PV refit with #it{#chi}^{2}==#minus1", kTH2F, {axisCollisionX, axisCollisionXOriginal});
        registry.add("PvRefit/hPvRefitYChi2Minus1", "PV refit with #it{#chi}^{2}==#minus1", kTH2F, {axisCollisionY, axisCollisionYOriginal});
        registry.add("PvRefit/hPvRefitZChi2Minus1", "PV refit with #it{#chi}^{2}==#minus1", kTH2F, {axisCollisionZ, axisCollisionZOriginal});
        registry.add("PvRefit/hNContribPvRefitNotDoable", "N. contributors for PV refit not doable", kTH1F, {axisCollisionNContrib});
        registry.add("PvRefit/hNContribPvRefitChi2Minus1", "N. contributors original PV for PV refit #it{#chi}^{2}==#minus1", kTH1F, {axisCollisionNContrib});
      }

      ccdb->setURL(ccdbUrl);
      ccdb->setCaching(true);
      ccdb->setLocalObjectValidityChecking();

      lut = o2::base::MatLayerCylSet::rectifyPtrFromFile(ccdb->get<o2::base::MatLayerCylSet>(ccdbPathLut));
      runNumber = 0;
    }
  }

  /// Single-track cuts for 2-prongs, 3-prongs, or cascades
  /// \param trackPt is the track pt
  /// \param dca is a 2-element array with dca in transverse and longitudinal directions
  /// \param candType is the flag to decide which cuts to be applied (either for 2-prong, 3-prong, or cascade decays)
  /// \return true if track passes all cuts
  bool isSelectedTrackDCA(const float& trackPt, const array<float, 2>& dca, const int candType)
  {
    auto pTBinTrack = findBin(binsPtTrack, trackPt);
    if (pTBinTrack == -1) {
      return false;
    }

    if (std::abs(dca[0]) < cutsSingleTrack[candType].get(pTBinTrack, "min_dcaxytoprimary")) {
      return false; // minimum DCAxy
    }
    if (std::abs(dca[0]) > cutsSingleTrack[candType].get(pTBinTrack, "max_dcaxytoprimary")) {
      return false; // maximum DCAxy
    }
    return true;
  }

  /// Single-track cuts for 2-prongs or 3-prongs
  /// \param hfTrack is a track
  /// \param trackPt is the track pt
  /// \param trackEta is the track eta
  /// \param dca is a 2-element array with dca in transverse and longitudinal directions
  /// \param statusProng is the selection flag
  template <typename T>
  void isSelectedTrack(const T& hfTrack, const float& trackPt, const float& trackEta, const std::array<float, 2>& dca, int& statusProng)
  {
    if (fillHistograms) {
      registry.fill(HIST("hPtNoCuts"), trackPt);
    }

    int iDebugCut = 2;
    // pT cut
    if (trackPt < ptMinTrack2Prong) {
      CLRBIT(statusProng, CandidateType::Cand2Prong); // set the nth bit to 0
      if (debug) {
        // cutStatus[CandidateType::Cand2Prong][0] = false;
        if (fillHistograms) {
          registry.fill(HIST("hRejTracks"), (nCuts + 1) * CandidateType::Cand2Prong + iDebugCut);
        }
      }
    }
    if (trackPt < ptMinTrack3Prong) {
      CLRBIT(statusProng, CandidateType::Cand3Prong);
      if (debug) {
        // cutStatus[CandidateType::Cand3Prong][0] = false;
        if (fillHistograms) {
          registry.fill(HIST("hRejTracks"), (nCuts + 1) * CandidateType::Cand3Prong + iDebugCut);
        }
      }
    }
    MY_DEBUG_MSG(isProtonFromLc, LOG(info) << "proton " << indexBach << " pt = " << trackPt << " (cut " << ptMinTrackBach << ")");

    if (trackPt < ptMinTrackBach) {
      CLRBIT(statusProng, CandidateType::CandV0bachelor);
      if (debug) {
        // cutStatus[CandidateType::CandV0bachelor][0] = false;
        if (fillHistograms) {
          registry.fill(HIST("hRejTracks"), (nCuts + 1) * CandidateType::CandV0bachelor + iDebugCut);
        }
      }
    }

    iDebugCut = 3;
    // eta cut
    if ((debug || TESTBIT(statusProng, CandidateType::Cand2Prong)) && std::abs(trackEta) > etaMaxTrack2Prong) {
      CLRBIT(statusProng, CandidateType::Cand2Prong);
      if (debug) {
        // cutStatus[CandidateType::Cand2Prong][1] = false;
        if (fillHistograms) {
          registry.fill(HIST("hRejTracks"), (nCuts + 1) * CandidateType::Cand2Prong + iDebugCut);
        }
      }
    }
    if ((debug || TESTBIT(statusProng, CandidateType::Cand3Prong)) && std::abs(trackEta) > etaMaxTrack3Prong) {
      CLRBIT(statusProng, CandidateType::Cand3Prong);
      if (debug) {
        // cutStatus[CandidateType::Cand3Prong][1] = false;
        if (fillHistograms) {
          registry.fill(HIST("hRejTracks"), (nCuts + 1) * CandidateType::Cand3Prong + iDebugCut);
        }
      }
    }
    MY_DEBUG_MSG(isProtonFromLc, LOG(info) << "proton " << indexBach << " eta = " << trackEta << " (cut " << etaMaxTrackBach << ")");

    if ((debug || TESTBIT(statusProng, CandidateType::CandV0bachelor)) && std::abs(trackEta) > etaMaxTrackBach) {
      CLRBIT(statusProng, CandidateType::CandV0bachelor);
      if (debug) {
        // cutStatus[CandidateType::CandV0bachelor][1] = false;
        if (fillHistograms) {
          registry.fill(HIST("hRejTracks"), (nCuts + 1) * CandidateType::CandV0bachelor + iDebugCut);
        }
      }
    }

    // quality cut
    MY_DEBUG_MSG(isProtonFromLc, LOG(info) << "proton " << indexBach << " tpcNClsFound = " << hfTrack.tpcNClsFound() << " (cut " << tpcNClsFoundMin.value << ")");

    iDebugCut = 4;
    if (doCutQuality.value && (debug || statusProng > 0)) { // FIXME to make a more complete selection e.g track.flags() & o2::aod::track::TPCrefit && track.flags() & o2::aod::track::GoldenChi2 &&
      bool hasGoodQuality = true;
      if (useIsGlobalTrack) {
        if (hfTrack.isGlobalTrack() != (uint8_t) true) {
          hasGoodQuality = false;
        }
      } else if (useIsGlobalTrackWoDCA) {
        if (hfTrack.isGlobalTrackWoDCA() != (uint8_t) true) {
          hasGoodQuality = false;
        }
      } else {
        UChar_t clustermap = hfTrack.itsClusterMap();
        if (!(hfTrack.tpcNClsFound() >= tpcNClsFoundMin.value && // is this the number of TPC clusters? It should not be used
              hfTrack.flags() & o2::aod::track::ITSrefit &&
              (TESTBIT(clustermap, 0) || TESTBIT(clustermap, 1)))) {
          hasGoodQuality = false;
        }
      }
      if (!hasGoodQuality) {
        statusProng = 0;
        MY_DEBUG_MSG(isProtonFromLc, LOG(info) << "proton " << indexBach << " did not pass clusters cut");
        if (debug) {
          for (int iCandType = 0; iCandType < CandidateType::NCandidateTypes; iCandType++) {
            // cutStatus[iCandType][2] = false;
            if (fillHistograms) {
              registry.fill(HIST("hRejTracks"), (nCuts + 1) * iCandType + iDebugCut);
            }
          }
        }
      }
    }

    iDebugCut = 5;
    // DCA cut
    if ((debug || statusProng > 0)) {
      if ((debug || TESTBIT(statusProng, CandidateType::Cand2Prong)) && !isSelectedTrackDCA(trackPt, dca, CandidateType::Cand2Prong)) {
        CLRBIT(statusProng, CandidateType::Cand2Prong);
        if (debug) {
          // cutStatus[CandidateType::Cand2Prong][3] = false;
          if (fillHistograms) {
            registry.fill(HIST("hRejTracks"), (nCuts + 1) * CandidateType::Cand2Prong + iDebugCut);
          }
        }
      }
      if ((debug || TESTBIT(statusProng, CandidateType::Cand3Prong)) && !isSelectedTrackDCA(trackPt, dca, CandidateType::Cand3Prong)) {
        CLRBIT(statusProng, CandidateType::Cand3Prong);
        if (debug) {
          // cutStatus[CandidateType::Cand3Prong][3] = false;
          if (fillHistograms) {
            registry.fill(HIST("hRejTracks"), (nCuts + 1) * CandidateType::Cand3Prong + iDebugCut);
          }
        }
      }
      if ((debug || TESTBIT(statusProng, CandidateType::CandV0bachelor)) && !isSelectedTrackDCA(trackPt, dca, CandidateType::CandV0bachelor)) {
        CLRBIT(statusProng, CandidateType::CandV0bachelor);
        if (debug) {
          // cutStatus[CandidateType::CandV0bachelor][3] = false;
          if (fillHistograms) {
            registry.fill(HIST("hRejTracks"), (nCuts + 1) * CandidateType::CandV0bachelor + iDebugCut);
          }
        }
      }
    }
    MY_DEBUG_MSG(isProtonFromLc, LOG(info) << "statusProng = " << statusProng; printf("\n"));

    // fill histograms
    if (fillHistograms) {
      iDebugCut = 1;
      if (TESTBIT(statusProng, CandidateType::Cand2Prong)) {
        registry.fill(HIST("hPtCuts2Prong"), trackPt);
        registry.fill(HIST("hEtaCuts2Prong"), trackEta);
        registry.fill(HIST("hDCAToPrimXYVsPtCuts2Prong"), trackPt, dca[0]);
        if (debug) {
          registry.fill(HIST("hRejTracks"), (nCuts + 1) * CandidateType::Cand2Prong + iDebugCut);
        }
      }
      if (TESTBIT(statusProng, CandidateType::Cand3Prong)) {
        registry.fill(HIST("hPtCuts3Prong"), trackPt);
        registry.fill(HIST("hEtaCuts3Prong"), trackEta);
        registry.fill(HIST("hDCAToPrimXYVsPtCuts3Prong"), trackPt, dca[0]);
        if (debug) {
          registry.fill(HIST("hRejTracks"), (nCuts + 1) * CandidateType::Cand3Prong + iDebugCut);
        }
      }
      if (TESTBIT(statusProng, CandidateType::CandV0bachelor)) {
        MY_DEBUG_MSG(isProtonFromLc, LOG(info) << "Will be kept: Proton from Lc " << indexBach);
        registry.fill(HIST("hPtCutsV0bachelor"), trackPt);
        registry.fill(HIST("hEtaCutsV0bachelor"), trackEta);
        registry.fill(HIST("hDCAToPrimXYVsPtCutsV0bachelor"), trackPt, dca[0]);
        if (debug) {
          registry.fill(HIST("hRejTracks"), (nCuts + 1) * CandidateType::CandV0bachelor + iDebugCut);
        }
      }
    }
  }

  /// Method for the PV refit and DCA recalculation for tracks with a collision assigned
  /// \param collision is a collision
  /// \param bcWithTimeStamps is a table of bunch crossing joined with timestamps used to query the CCDB for B and material budget
  /// \param vecPvContributorGlobId is a vector containing the global ID of PV contributors for the current collision
  /// \param vecPvContributorTrackParCov is a vector containing the TrackParCov of PV contributors for the current collision
  /// \param myTrack is the track to be removed, if contributor, from the PV refit
  /// \param pvCoord is an array containing the coordinates of the refitted PV
  /// \param pvCovMatrix is an array containing the covariance matrix values of the refitted PV
  /// \param dcaXYdcaZ is an array containing the dcaXY and dcaZ of myTrack with respect to the refitted PV
  void performPvRefitTrack(aod::Collision const& collision,
                           aod::BCsWithTimestamps const& bcWithTimeStamps,
                           std::vector<int64_t> vecPvContributorGlobId,
                           std::vector<o2::track::TrackParCov> vecPvContributorTrackParCov,
                           TracksWithSelAndDCA::iterator const& myTrack,
                           std::array<float, 3>& pvCoord,
                           std::array<float, 6>& pvCovMatrix,
                           std::array<float, 2>& dcaXYdcaZ)
  {
    std::vector<bool> vecPvRefitContributorUsed(vecPvContributorGlobId.size(), true);

    /// Prepare the vertex refitting
    // set the magnetic field from CCDB
    auto bc = collision.bc_as<o2::aod::BCsWithTimestamps>();
    initCCDB(bc, runNumber, ccdb, isRun2 ? ccdbPathGrp : ccdbPathGrpMag, lut, isRun2);
    /*if (runNumber != bc.runNumber()) {

      if (isRun2) { // Run 2 GRP object
        o2::parameters::GRPObject* grpo = ccdb->getForTimeStamp<o2::parameters::GRPObject>(ccdbPathGrp, bc.timestamp());
        if (grpo != nullptr) {
          o2::base::Propagator::initFieldFromGRP(grpo);
          o2::base::Propagator::Instance()->setMatLUT(lut);
          LOGF(info, "Setting magnetic field to %d kG for run %d from its GRP CCDB object (type o2::parameters::GRPObject)", grpo->getNominalL3Field(), bc.runNumber());
        } else {
          LOGF(fatal, "Run 2 GRP object (type o2::parameters::GRPObject) is not available in CCDB for run=%d at timestamp=%llu", bc.runNumber(), bc.timestamp());
        }
      } else { // Run 3 GRP object
        o2::parameters::GRPMagField* grpo = ccdb->getForTimeStamp<o2::parameters::GRPMagField>(ccdbPathGrpMag, bc.timestamp());
        if (grpo != nullptr) {
          o2::base::Propagator::initFieldFromGRP(grpo);
          o2::base::Propagator::Instance()->setMatLUT(lut);
          LOG(info) << "Setting magnetic field to current" << grpo->getL3Current() << " A for run" << bc.runNumber() << " from its GRP CCDB object (type o2::parameters::GRPMagField)";
        } else {
          LOGF(fatal, "Run 3 GRP object (type o2::parameters::GRPMagField) is not available in CCDB for run=%d at timestamp=%llu", bc.runNumber(), bc.timestamp());
        }
      }

      runNumber = bc.runNumber();
    }*/

    // build the VertexBase to initialize the vertexer
    o2::dataformats::VertexBase primVtx;
    primVtx.setX(collision.posX());
    primVtx.setY(collision.posY());
    primVtx.setZ(collision.posZ());
    primVtx.setCov(collision.covXX(), collision.covXY(), collision.covYY(), collision.covXZ(), collision.covYZ(), collision.covZZ());
    // configure PVertexer
    o2::vertexing::PVertexer vertexer;
    o2::conf::ConfigurableParam::updateFromString("pvertexer.useMeanVertexConstraint=false"); /// remove diamond constraint (let's keep it at the moment...)
    vertexer.init();
    bool pvRefitDoable = vertexer.prepareVertexRefit(vecPvContributorTrackParCov, primVtx);
    if (!pvRefitDoable) {
      LOG(info) << "Not enough tracks accepted for the refit";
      if (doPvRefit && fillHistograms) {
        registry.fill(HIST("PvRefit/hNContribPvRefitNotDoable"), collision.numContrib());
      }
    }
    if (debug) {
      LOG(info) << "prepareVertexRefit = " << pvRefitDoable << " Ncontrib= " << vecPvContributorTrackParCov.size() << " Ntracks= " << collision.numContrib() << " Vtx= " << primVtx.asString();
    }

    if (fillHistograms) {
      registry.fill(HIST("PvRefit/hVerticesPerTrack"), 1);
      if (pvRefitDoable) {
        registry.fill(HIST("PvRefit/hVerticesPerTrack"), 2);
      }
    }
    /// PV refitting, if the tracks contributed to this at the beginning
    o2::dataformats::VertexBase primVtxBaseRecalc;
    bool recalcImpPar = false;
    if (doPvRefit && pvRefitDoable) {
      recalcImpPar = true;
      auto trackIterator = std::find(vecPvContributorGlobId.begin(), vecPvContributorGlobId.end(), myTrack.globalIndex()); /// track global index
      if (trackIterator != vecPvContributorGlobId.end()) {

        /// this track contributed to the PV fit: let's do the refit without it
        const int entry = std::distance(vecPvContributorGlobId.begin(), trackIterator);

        vecPvRefitContributorUsed[entry] = false; /// remove the track from the PV refitting

        auto primVtxRefitted = vertexer.refitVertex(vecPvRefitContributorUsed, primVtx); // vertex refit
        // LOG(info) << "refit " << cnt << "/" << ntr << " result = " << primVtxRefitted.asString();
        if (debug) {
          LOG(info) << "refit for track with global index " << (int)myTrack.globalIndex() << " " << primVtxRefitted.asString();
        }
        if (primVtxRefitted.getChi2() < 0) {
          if (debug) {
            LOG(info) << "---> Refitted vertex has bad chi2 = " << primVtxRefitted.getChi2();
          }
          if (fillHistograms) {
            registry.fill(HIST("PvRefit/hPvRefitXChi2Minus1"), primVtxRefitted.getX(), collision.posX());
            registry.fill(HIST("PvRefit/hPvRefitYChi2Minus1"), primVtxRefitted.getY(), collision.posY());
            registry.fill(HIST("PvRefit/hPvRefitZChi2Minus1"), primVtxRefitted.getZ(), collision.posZ());
            registry.fill(HIST("PvRefit/hNContribPvRefitChi2Minus1"), collision.numContrib());
          }
          recalcImpPar = false;
        } else if (fillHistograms) {
          registry.fill(HIST("PvRefit/hVerticesPerTrack"), 3);
        }
        if (fillHistograms) {
          registry.fill(HIST("PvRefit/hChi2vsNContrib"), primVtxRefitted.getNContributors(), primVtxRefitted.getChi2());
        }

        vecPvRefitContributorUsed[entry] = true; /// restore the track for the next PV refitting (probably not necessary here)

        if (recalcImpPar) {
          // fill the histograms for refitted PV with good Chi2
          const double deltaX = primVtx.getX() - primVtxRefitted.getX();
          const double deltaY = primVtx.getY() - primVtxRefitted.getY();
          const double deltaZ = primVtx.getZ() - primVtxRefitted.getZ();
          if (fillHistograms) {
            registry.fill(HIST("PvRefit/hPvDeltaXvsNContrib"), primVtxRefitted.getNContributors(), deltaX);
            registry.fill(HIST("PvRefit/hPvDeltaYvsNContrib"), primVtxRefitted.getNContributors(), deltaY);
            registry.fill(HIST("PvRefit/hPvDeltaZvsNContrib"), primVtxRefitted.getNContributors(), deltaZ);
          }

          // fill the newly calculated PV
          primVtxBaseRecalc.setX(primVtxRefitted.getX());
          primVtxBaseRecalc.setY(primVtxRefitted.getY());
          primVtxBaseRecalc.setZ(primVtxRefitted.getZ());
          primVtxBaseRecalc.setCov(primVtxRefitted.getSigmaX2(), primVtxRefitted.getSigmaXY(), primVtxRefitted.getSigmaY2(), primVtxRefitted.getSigmaXZ(), primVtxRefitted.getSigmaYZ(), primVtxRefitted.getSigmaZ2());
        }

        // cnt++;
      }
    } /// end 'if (doPvRefit && pvRefitDoable)'

    // updated value after PV recalculation
    if (recalcImpPar) {

      /// Track propagation to the PV refit considering also the material budget
      /// Mandatory for tracks updated at most only to the innermost ITS layer
      auto trackPar = getTrackPar(myTrack);
      o2::gpu::gpustd::array<float, 2> dcaInfo{-999., -999.};
      if (o2::base::Propagator::Instance()->propagateToDCABxByBz({primVtxBaseRecalc.getX(), primVtxBaseRecalc.getY(), primVtxBaseRecalc.getZ()}, trackPar, 2.f, noMatCorr, &dcaInfo)) {
        pvCoord[0] = primVtxBaseRecalc.getX();
        pvCoord[1] = primVtxBaseRecalc.getY();
        pvCoord[2] = primVtxBaseRecalc.getZ();
        pvCovMatrix[0] = primVtxBaseRecalc.getSigmaX2();
        pvCovMatrix[1] = primVtxBaseRecalc.getSigmaXY();
        pvCovMatrix[2] = primVtxBaseRecalc.getSigmaY2();
        pvCovMatrix[3] = primVtxBaseRecalc.getSigmaXZ();
        pvCovMatrix[4] = primVtxBaseRecalc.getSigmaYZ();
        pvCovMatrix[5] = primVtxBaseRecalc.getSigmaZ2();
        dcaXYdcaZ[0] = dcaInfo[0]; // [cm]
        dcaXYdcaZ[1] = dcaInfo[1]; // [cm]
        // TODO: add DCAxy and DCAz uncertainties?
      }

      /// Track propagation to the PV refit done only ia geometrical way
      /// Correct only if no further material budget is crossed, namely for tracks already propagated to the original PV
      // o2::dataformats::DCA impactParameter;
      // if (getTrackParCov(myTrack).propagateToDCA(primVtxBaseRecalc, o2::base::Propagator::Instance()->getNominalBz(), &impactParameter)) {
      //   if (debug) {
      //     LOG(info) << "===> nominal Bz: " << o2::base::Propagator::Instance()->getNominalBz();
      //   }
      //   pvCoord[0] = primVtxBaseRecalc.getX();
      //   pvCoord[1] = primVtxBaseRecalc.getY();
      //   pvCoord[2] = primVtxBaseRecalc.getZ();
      //   pvCovMatrix[0] = primVtxBaseRecalc.getSigmaX2();
      //   pvCovMatrix[1] = primVtxBaseRecalc.getSigmaXY();
      //   pvCovMatrix[2] = primVtxBaseRecalc.getSigmaY2();
      //   pvCovMatrix[3] = primVtxBaseRecalc.getSigmaXZ();
      //   pvCovMatrix[4] = primVtxBaseRecalc.getSigmaYZ();
      //   pvCovMatrix[5] = primVtxBaseRecalc.getSigmaZ2();
      //   dcaXYdcaZ[0] = impactParameter.getY(); // [cm]
      //   dcaXYdcaZ[1] = impactParameter.getZ();    // [cm]
      //   // TODO: add DCAxy and DCAz uncertainties?
      // }
    }

    return;
  } /// end of performPvRefitTrack function

  /// Partition for PV contributors

  Preslice<HfTrackAssoc> trackIndicesPerCollision = aod::hf_track_association::collisionId;
  Partition<TracksWithSelAndDCA> pvContributors = ((aod::track::flags & (uint32_t)aod::track::PVContributor) == (uint32_t)aod::track::PVContributor);

  void process(aod::Collisions const& collisions,
               HfTrackAssoc const& trackIndices,
               TracksWithSelAndDCA const& tracks,
               aod::BCsWithTimestamps const& bcWithTimeStamps // for PV refit
#ifdef MY_DEBUG
               ,
               aod::McParticles& mcParticles
#endif
  )
  {

    if (doPvRefit && debug) {
      LOG(info) << ">>> number of tracks: " << tracks.size();
      LOG(info) << ">>> number of collisions: " << collisions.size();
    }

    // prepare vectors to cache quantities needed for PV refit
    std::vector<std::array<float, 2>> pvRefitDcaPerTrack(tracks.size());
    std::vector<std::array<float, 3>> pvRefitPvCoordPerTrack(tracks.size());
    std::vector<std::array<float, 6>> pvRefitPvCovMatrixPerTrack(tracks.size());

    for (const auto& collision : collisions) {
      auto thisCollId = collision.globalIndex();
      auto groupedTrackIndices = trackIndices.sliceBy(trackIndicesPerCollision, thisCollId);

      for (const auto& trackId : groupedTrackIndices) {
        int statusProng = BIT(CandidateType::NCandidateTypes) - 1; // all bits on
        auto track = trackId.track_as<TracksWithSelAndDCA>();
        auto trackIdx = track.globalIndex();
        float trackPt = track.pt();
        float trackEta = track.eta();

        std::array<float, 2> pvRefitDcaXYDcaZ{track.dcaXY(), track.dcaZ()};
        std::array<float, 3> pvRefitPvCoord{0.f, 0.f, 0.f};
        std::array<float, 6> pvRefitPvCovMatrix{1e10f, 1e10f, 1e10f, 1e10f, 1e10f, 1e10f};

#ifdef MY_DEBUG
        auto indexBach = track.mcParticleId();
        //      LOG(info) << "Checking label " << indexBach;
        bool isProtonFromLc = isProtonFromLcFunc(indexBach, indexProton);
#endif
        // PV refit and DCA recalculation only for tracks with an assigned collision
        if (doPvRefit && track.has_collision() && track.collisionId() == thisCollId && track.isPVContributor()) {
          pvRefitPvCoord = {collision.posX(), collision.posY(), collision.posZ()};
          pvRefitPvCovMatrix = {collision.covXX(), collision.covXY(), collision.covYY(), collision.covXZ(), collision.covYZ(), collision.covZZ()};

          /// retrieve PV contributors for the current collision
          std::vector<int64_t> vecPvContributorGlobId = {};
          std::vector<o2::track::TrackParCov> vecPvContributorTrackParCov = {};

          /// contributors for the current collision
          auto pvContrCollision = pvContributors->sliceByCached(aod::track::collisionId, thisCollId);
          for (auto contributor : pvContrCollision) {
            vecPvContributorGlobId.push_back(contributor.globalIndex());
            vecPvContributorTrackParCov.push_back(getTrackParCov(contributor));
          }
          if (debug) {
            LOG(info) << "### vecPvContributorGlobId.size()=" << vecPvContributorGlobId.size() << ", vecPvContributorTrackParCov.size()=" << vecPvContributorTrackParCov.size() << ", N. original contributors=" << collision.numContrib();
          }

          /// Perform the PV refit only for tracks with an assigned collision
          if (debug) {
            LOG(info) << "[BEFORE performPvRefitTrack] track.collision().globalIndex(): " << collision.globalIndex();
          }
          performPvRefitTrack(collision, bcWithTimeStamps, vecPvContributorGlobId, vecPvContributorTrackParCov, track, pvRefitPvCoord, pvRefitPvCovMatrix, pvRefitDcaXYDcaZ);
        } else if (track.collisionId() != thisCollId) {
          auto bc = collision.bc_as<o2::aod::BCsWithTimestamps>();
          initCCDB(bc, runNumber, ccdb, isRun2 ? ccdbPathGrp : ccdbPathGrpMag, lut, isRun2);
          auto trackPar = getTrackPar(track);
          o2::gpu::gpustd::array<float, 2> dcaInfo{-999., -999.};
          o2::base::Propagator::Instance()->propagateToDCABxByBz({collision.posX(), collision.posY(), collision.posZ()}, trackPar, 2.f, noMatCorr, &dcaInfo);
          trackPt = trackPar.getPt();
          trackEta = trackPar.getEta();
          pvRefitDcaXYDcaZ[0] = dcaInfo[0];
          pvRefitDcaXYDcaZ[1] = dcaInfo[1];
        }

        MY_DEBUG_MSG(isProtonFromLc, LOG(info) << "\nWe found the proton " << indexBach);

        // bool cutStatus[CandidateType::NCandidateTypes][nCuts];
        // if (debug) {
        //   for (int iCandType = 0; iCandType < CandidateType::NCandidateTypes; iCandType++) {
        //     for (int iCut = 0; iCut < nCuts; iCut++) {
        //       cutStatus[iCandType][iCut] = true;
        //     }
        //   }
        // }

        isSelectedTrack(track, trackPt, trackEta, pvRefitDcaXYDcaZ, statusProng);
        rowSelectedTrack(statusProng);

        pvRefitDcaPerTrack[trackIdx] = pvRefitDcaXYDcaZ;
        pvRefitPvCoordPerTrack[trackIdx] = pvRefitPvCoord;
        pvRefitPvCovMatrixPerTrack[trackIdx] = pvRefitPvCovMatrix;
      }
    }

    /// fill table with PV refit info (it has to be filled per track)
    for (auto iTrack{0u}; iTrack < tracks.size(); ++iTrack) {
      tabPvRefitTrack(pvRefitPvCoordPerTrack[iTrack][0], pvRefitPvCoordPerTrack[iTrack][1], pvRefitPvCoordPerTrack[iTrack][2],
                      pvRefitPvCovMatrixPerTrack[iTrack][0], pvRefitPvCovMatrixPerTrack[iTrack][1], pvRefitPvCovMatrixPerTrack[iTrack][2], pvRefitPvCovMatrixPerTrack[iTrack][3], pvRefitPvCovMatrixPerTrack[iTrack][4], pvRefitPvCovMatrixPerTrack[iTrack][5],
                      pvRefitDcaPerTrack[iTrack][0], pvRefitDcaPerTrack[iTrack][1]);
    }
  }
};

//____________________________________________________________________________________________________________________________________________

/// Pre-selection of 2-prong and 3-prong secondary vertices
struct HfTrackIndexSkimCreator {
  Produces<aod::Hf2Prongs> rowTrackIndexProng2;
  Produces<aod::HfCutStatus2Prong> rowProng2CutStatus;
  Produces<aod::HfPvRefit2Prong> rowProng2PVrefit;
  Produces<aod::Hf3Prongs> rowTrackIndexProng3;
  Produces<aod::HfCutStatus3Prong> rowProng3CutStatus;
  Produces<aod::HfPvRefit3Prong> rowProng3PVrefit;

  Configurable<bool> isRun2{"isRun2", false, "enable Run 2 or Run 3 GRP objects for magnetic field"};
  Configurable<int> do3Prong{"do3Prong", 0, "do 3 prong"};
  Configurable<bool> doPvRefit{"doPvRefit", false, "do PV refit excluding the considered track"};
  Configurable<bool> debug{"debug", false, "debug mode"};
  Configurable<bool> fillHistograms{"fillHistograms", true, "fill histograms"};
  ConfigurableAxis axisNumTracks{"axisNumTracks", {250, -0.5f, 249.5f}, "Number of tracks"};
  ConfigurableAxis axisNumCands{"axisNumCands", {200, -0.5f, 199.f}, "Number of candidates"};
  // Configurable<int> nCollsMax{"nCollsMax", -1, "Max collisions per file"}; //can be added to run over limited collisions per file - for tesing purposes
  // preselection
  Configurable<double> ptTolerance{"ptTolerance", 0.1, "pT tolerance in GeV/c for applying preselections before vertex reconstruction"};
  // vertexing
  // Configurable<double> bz{"bz", 5., "magnetic field kG"};
  Configurable<bool> propagateToPCA{"propagateToPCA", true, "create tracks version propagated to PCA"};
  Configurable<bool> useAbsDCA{"useAbsDCA", true, "Minimise abs. distance rather than chi2"};
  Configurable<double> maxR{"maxR", 200., "reject PCA's above this radius"};
  Configurable<double> maxDZIni{"maxDZIni", 4., "reject (if>0) PCA candidate if tracks DZ exceeds threshold"};
  Configurable<double> minParamChange{"minParamChange", 1.e-3, "stop iterations if largest change of any X is smaller than this"};
  Configurable<double> minRelChi2Change{"minRelChi2Change", 0.9, "stop iterations if chi2/chi2old > this"};
  // CCDB
  Configurable<std::string> ccdbUrl{"ccdbUrl", "http://alice-ccdb.cern.ch", "url of the ccdb repository"};
  Configurable<std::string> ccdbPathLut{"ccdbPathLut", "GLO/Param/MatLUT", "Path for LUT parametrization"};
  Configurable<std::string> ccdbPathGrp{"ccdbPathGrp", "GLO/GRP/GRP", "Path of the grp file (Run 2)"};
  Configurable<std::string> ccdbPathGrpMag{"ccdbPathGrpMag", "GLO/Config/GRPMagField", "CCDB path of the GRPMagField object (Run 3)"};

  // D0 cuts
  Configurable<std::vector<double>> binsPtD0ToPiK{"binsPtD0ToPiK", std::vector<double>{hf_cuts_presel_2prong::vecBinsPt}, "pT bin limits for D0->piK pT-dependent cuts"};
  Configurable<LabeledArray<double>> cutsD0ToPiK{"cutsD0ToPiK", {hf_cuts_presel_2prong::cuts[0], hf_cuts_presel_2prong::nBinsPt, hf_cuts_presel_2prong::nCutVars, hf_cuts_presel_2prong::labelsPt, hf_cuts_presel_2prong::labelsCutVar}, "D0->piK selections per pT bin"};
  // Jpsi -> ee cuts
  Configurable<std::vector<double>> binsPtJpsiToEE{"binsPtJpsiToEE", std::vector<double>{hf_cuts_presel_2prong::vecBinsPt}, "pT bin limits for Jpsi->ee pT-dependent cuts"};
  Configurable<LabeledArray<double>> cutsJpsiToEE{"cutsJpsiToEE", {hf_cuts_presel_2prong::cuts[0], hf_cuts_presel_2prong::nBinsPt, hf_cuts_presel_2prong::nCutVars, hf_cuts_presel_2prong::labelsPt, hf_cuts_presel_2prong::labelsCutVar}, "Jpsi->ee selections per pT bin"};
  // Jpsi -> mumu cuts
  Configurable<std::vector<double>> binsPtJpsiToMuMu{"binsPtJpsiToMuMu", std::vector<double>{hf_cuts_presel_2prong::vecBinsPt}, "pT bin limits for Jpsi->mumu pT-dependent cuts"};
  Configurable<LabeledArray<double>> cutsJpsiToMuMu{"cutsJpsiToMuMu", {hf_cuts_presel_2prong::cuts[0], hf_cuts_presel_2prong::nBinsPt, hf_cuts_presel_2prong::nCutVars, hf_cuts_presel_2prong::labelsPt, hf_cuts_presel_2prong::labelsCutVar}, "Jpsi->mumu selections per pT bin"};
  // D+ cuts
  Configurable<std::vector<double>> binsPtDplusToPiKPi{"binsPtDplusToPiKPi", std::vector<double>{hf_cuts_presel_3prong::vecBinsPt}, "pT bin limits for D+->piKpi pT-dependent cuts"};
  Configurable<LabeledArray<double>> cutsDplusToPiKPi{"cutsDplusToPiKPi", {hf_cuts_presel_3prong::cuts[0], hf_cuts_presel_3prong::nBinsPt, hf_cuts_presel_3prong::nCutVars, hf_cuts_presel_3prong::labelsPt, hf_cuts_presel_3prong::labelsCutVar}, "D+->piKpi selections per pT bin"};
  // Ds+ cuts
  Configurable<std::vector<double>> binsPtDsToKKPi{"binsPtDsToKKPi", std::vector<double>{hf_cuts_presel_3prong::vecBinsPt}, "pT bin limits for Ds+->KKPi pT-dependent cuts"};
  Configurable<LabeledArray<double>> cutsDsToKKPi{"cutsDsToKKPi", {hf_cuts_presel_3prong::cuts[0], hf_cuts_presel_3prong::nBinsPt, hf_cuts_presel_3prong::nCutVars, hf_cuts_presel_3prong::labelsPt, hf_cuts_presel_3prong::labelsCutVar}, "Ds+->KKPi selections per pT bin"};
  // Lc+ cuts
  Configurable<std::vector<double>> binsPtLcToPKPi{"binsPtLcToPKPi", std::vector<double>{hf_cuts_presel_3prong::vecBinsPt}, "pT bin limits for Lc->pKpi pT-dependent cuts"};
  Configurable<LabeledArray<double>> cutsLcToPKPi{"cutsLcToPKPi", {hf_cuts_presel_3prong::cuts[0], hf_cuts_presel_3prong::nBinsPt, hf_cuts_presel_3prong::nCutVars, hf_cuts_presel_3prong::labelsPt, hf_cuts_presel_3prong::labelsCutVar}, "Lc->pKpi selections per pT bin"};
  // Xic+ cuts
  Configurable<std::vector<double>> binsPtXicToPKPi{"binsPtXicToPKPi", std::vector<double>{hf_cuts_presel_3prong::vecBinsPt}, "pT bin limits for Xic->pKpi pT-dependent cuts"};
  Configurable<LabeledArray<double>> cutsXicToPKPi{"cutsXicToPKPi", {hf_cuts_presel_3prong::cuts[0], hf_cuts_presel_3prong::nBinsPt, hf_cuts_presel_3prong::nCutVars, hf_cuts_presel_3prong::labelsPt, hf_cuts_presel_3prong::labelsCutVar}, "Xic->pKpi selections per pT bin"};

  // Needed for PV refitting
  Service<o2::ccdb::BasicCCDBManager> ccdb;
  o2::base::MatLayerCylSet* lut;
  o2::base::Propagator::MatCorrType noMatCorr = o2::base::Propagator::MatCorrType::USEMatCorrNONE;
  int runNumber;

  // int nColls{0}; //can be added to run over limited collisions per file - for tesing purposes

  static const int n2ProngDecays = hf_cand_2prong::DecayType::N2ProngDecays; // number of 2-prong hadron types
  static const int n3ProngDecays = hf_cand_3prong::DecayType::N3ProngDecays; // number of 3-prong hadron types
  static const int nCuts2Prong = 4;                                          // how many different selections are made on 2-prongs
  static const int nCuts3Prong = 4;                                          // how many different selections are made on 3-prongs
  std::array<std::array<std::array<double, 2>, 2>, n2ProngDecays> arrMass2Prong;
  std::array<std::array<std::array<double, 3>, 2>, n3ProngDecays> arrMass3Prong;
  // arrays of 2-prong and 3-prong cuts
  std::array<LabeledArray<double>, n2ProngDecays> cut2Prong;
  std::array<std::vector<double>, n2ProngDecays> pTBins2Prong;
  std::array<LabeledArray<double>, n3ProngDecays> cut3Prong;
  std::array<std::vector<double>, n3ProngDecays> pTBins3Prong;

  using SelectedCollisions = soa::Filtered<soa::Join<aod::Collisions, aod::HfSelCollision>>;
  using TracksWithPVRefitAndDCA = soa::Join<aod::BigTracks, aod::TracksDCA, aod::HfPvRefitTrack>;

  Filter filterSelectCollisions = (aod::hf_sel_collision::whyRejectColl == 0);
  Filter filterSelectedTrackIds = aod::hf_sel_track::isSelProng > 0;

  // FIXME
  // Partition<TracksWithPVRefitAndDCA> tracksPos = aod::track::signed1Pt > 0.f;
  // Partition<TracksWithPVRefitAndDCA> tracksNeg = aod::track::signed1Pt < 0.f;

  // QA of PV refit
  ConfigurableAxis axisPvRefitDeltaX{"axisPvRefitDeltaX", {1000, -0.5f, 0.5f}, "DeltaX binning PV refit"};
  ConfigurableAxis axisPvRefitDeltaY{"axisPvRefitDeltaY", {1000, -0.5f, 0.5f}, "DeltaY binning PV refit"};
  ConfigurableAxis axisPvRefitDeltaZ{"axisPvRefitDeltaZ", {1000, -0.5f, 0.5f}, "DeltaZ binning PV refit"};

  HistogramRegistry registry{"registry"};

  void init(InitContext const& context)
  {
    if (!(context.mOptions.get<bool>("processSkimCreator"))) {
      return;
    }

    arrMass2Prong[hf_cand_2prong::DecayType::D0ToPiK] = array{array{massPi, massK},
                                                              array{massK, massPi}};

    arrMass2Prong[hf_cand_2prong::DecayType::JpsiToEE] = array{array{massElectron, massElectron},
                                                               array{massElectron, massElectron}};

    arrMass2Prong[hf_cand_2prong::DecayType::JpsiToMuMu] = array{array{massMuon, massMuon},
                                                                 array{massMuon, massMuon}};

    arrMass3Prong[hf_cand_3prong::DecayType::DplusToPiKPi] = array{array{massPi, massK, massPi},
                                                                   array{massPi, massK, massPi}};

    arrMass3Prong[hf_cand_3prong::DecayType::LcToPKPi] = array{array{massProton, massK, massPi},
                                                               array{massPi, massK, massProton}};

    arrMass3Prong[hf_cand_3prong::DecayType::DsToKKPi] = array{array{massK, massK, massPi},
                                                               array{massPi, massK, massK}};

    arrMass3Prong[hf_cand_3prong::DecayType::XicToPKPi] = array{array{massProton, massK, massPi},
                                                                array{massPi, massK, massProton}};

    // cuts for 2-prong decays retrieved by json. the order must be then one in hf_cand_2prong::DecayType
    cut2Prong = {cutsD0ToPiK, cutsJpsiToEE, cutsJpsiToMuMu};
    pTBins2Prong = {binsPtD0ToPiK, binsPtJpsiToEE, binsPtJpsiToMuMu};
    // cuts for 3-prong decays retrieved by json. the order must be then one in hf_cand_3prong::DecayType
    cut3Prong = {cutsDplusToPiKPi, cutsLcToPKPi, cutsDsToKKPi, cutsXicToPKPi};
    pTBins3Prong = {binsPtDplusToPiKPi, binsPtLcToPKPi, binsPtDsToKKPi, binsPtXicToPKPi};

    if (fillHistograms) {
      registry.add("hNTracks", "Number of selected tracks;# of selected tracks;entries", {HistType::kTH1F, {axisNumTracks}});
      // 2-prong histograms
      registry.add("hVtx2ProngX", "2-prong candidates;#it{x}_{sec. vtx.} (cm);entries", {HistType::kTH1F, {{1000, -2., 2.}}});
      registry.add("hVtx2ProngY", "2-prong candidates;#it{y}_{sec. vtx.} (cm);entries", {HistType::kTH1F, {{1000, -2., 2.}}});
      registry.add("hVtx2ProngZ", "2-prong candidates;#it{z}_{sec. vtx.} (cm);entries", {HistType::kTH1F, {{1000, -2., 2.}}});
      registry.add("hNCand2Prong", "2-prong candidates preselected;# of candidates;entries", {HistType::kTH1F, {axisNumCands}});
      registry.add("hNCand2ProngVsNTracks", "2-prong candidates preselected;# of selected tracks;# of candidates;entries", {HistType::kTH2F, {axisNumTracks, axisNumCands}});
      registry.add("hMassD0ToPiK", "D^{0} candidates;inv. mass (#pi K) (GeV/#it{c}^{2});entries", {HistType::kTH1F, {{500, 0., 5.}}});
      registry.add("hMassJpsiToEE", "J/#psi candidates;inv. mass (e^{#plus} e^{#minus}) (GeV/#it{c}^{2});entries", {HistType::kTH1F, {{500, 0., 5.}}});
      registry.add("hMassJpsiToMuMu", "J/#psi candidates;inv. mass (#mu^{#plus} #mu^{#minus}) (GeV/#it{c}^{2});entries", {HistType::kTH1F, {{500, 0., 5.}}});
      // 3-prong histograms
      registry.add("hVtx3ProngX", "3-prong candidates;#it{x}_{sec. vtx.} (cm);entries", {HistType::kTH1F, {{1000, -2., 2.}}});
      registry.add("hVtx3ProngY", "3-prong candidates;#it{y}_{sec. vtx.} (cm);entries", {HistType::kTH1F, {{1000, -2., 2.}}});
      registry.add("hVtx3ProngZ", "3-prong candidates;#it{z}_{sec. vtx.} (cm);entries", {HistType::kTH1F, {{1000, -2., 2.}}});
      registry.add("hNCand3Prong", "3-prong candidates preselected;# of candidates;entries", {HistType::kTH1F, {axisNumCands}});
      registry.add("hNCand3ProngVsNTracks", "3-prong candidates preselected;# of selected tracks;# of candidates;entries", {HistType::kTH2F, {axisNumTracks, axisNumCands}});
      registry.add("hMassDPlusToPiKPi", "D^{#plus} candidates;inv. mass (#pi K #pi) (GeV/#it{c}^{2});entries", {HistType::kTH1F, {{500, 0., 5.}}});
      registry.add("hMassLcToPKPi", "#Lambda_{c}^{#plus} candidates;inv. mass (p K #pi) (GeV/#it{c}^{2});entries", {HistType::kTH1F, {{500, 0., 5.}}});
      registry.add("hMassDsToKKPi", "D_{s}^{#plus} candidates;inv. mass (K K #pi) (GeV/#it{c}^{2});entries", {HistType::kTH1F, {{500, 0., 5.}}});
      registry.add("hMassXicToPKPi", "#Xi_{c}^{#plus} candidates;inv. mass (p K #pi) (GeV/#it{c}^{2});entries", {HistType::kTH1F, {{500, 0., 5.}}});
    }

    // needed for PV refitting
    if (doPvRefit) {
      if (fillHistograms) {
        AxisSpec axisCollisionX{100, -20.f, 20.f, "X (cm)"};
        AxisSpec axisCollisionY{100, -20.f, 20.f, "Y (cm)"};
        AxisSpec axisCollisionZ{100, -20.f, 20.f, "Z (cm)"};
        AxisSpec axisCollisionXOriginal{1000, -20.f, 20.f, "X original PV (cm)"};
        AxisSpec axisCollisionYOriginal{1000, -20.f, 20.f, "Y original PV (cm)"};
        AxisSpec axisCollisionZOriginal{1000, -20.f, 20.f, "Z original PV (cm)"};
        AxisSpec axisCollisionNContrib{1000, 0, 1000, "Number of contributors"};
        AxisSpec axisCollisionDeltaX{axisPvRefitDeltaX, "#Delta x_{PV} (cm)"};
        AxisSpec axisCollisionDeltaY{axisPvRefitDeltaY, "#Delta y_{PV} (cm)"};
        AxisSpec axisCollisionDeltaZ{axisPvRefitDeltaZ, "#Delta z_{PV} (cm)"};
        registry.add("PvRefit/verticesPerCandidate", "", kTH1F, {{6, 0.5f, 6.5f, ""}});
        registry.get<TH1>(HIST("PvRefit/verticesPerCandidate"))->GetXaxis()->SetBinLabel(1, "All PV");
        registry.get<TH1>(HIST("PvRefit/verticesPerCandidate"))->GetXaxis()->SetBinLabel(2, "PV refit doable");
        registry.get<TH1>(HIST("PvRefit/verticesPerCandidate"))->GetXaxis()->SetBinLabel(3, "PV refit #chi^{2}!=-1");
        registry.get<TH1>(HIST("PvRefit/verticesPerCandidate"))->GetXaxis()->SetBinLabel(4, "PV refit #it{#chi}^{2}==#minus1");
        registry.get<TH1>(HIST("PvRefit/verticesPerCandidate"))->GetXaxis()->SetBinLabel(5, "1 daughter contr.");
        registry.get<TH1>(HIST("PvRefit/verticesPerCandidate"))->GetXaxis()->SetBinLabel(6, "no PV refit");
        registry.add("PvRefit/hPvDeltaXvsNContrib", "", kTH2F, {axisCollisionNContrib, axisCollisionDeltaX});
        registry.add("PvRefit/hPvDeltaYvsNContrib", "", kTH2F, {axisCollisionNContrib, axisCollisionDeltaY});
        registry.add("PvRefit/hPvDeltaZvsNContrib", "", kTH2F, {axisCollisionNContrib, axisCollisionDeltaZ});
        registry.add("PvRefit/hChi2vsNContrib", "", kTH2F, {axisCollisionNContrib, {102, -1.5, 100.5, "#chi^{2} PV refit"}});
        registry.add("PvRefit/hPvRefitXChi2Minus1", "PV refit with #it{#chi}^{2}==#minus1", kTH2F, {axisCollisionX, axisCollisionXOriginal});
        registry.add("PvRefit/hPvRefitYChi2Minus1", "PV refit with #it{#chi}^{2}==#minus1", kTH2F, {axisCollisionY, axisCollisionYOriginal});
        registry.add("PvRefit/hPvRefitZChi2Minus1", "PV refit with #it{#chi}^{2}==#minus1", kTH2F, {axisCollisionZ, axisCollisionZOriginal});
        registry.add("PvRefit/hNContribPvRefitNotDoable", "N. contributors for PV refit not doable", kTH1F, {axisCollisionNContrib});
        registry.add("PvRefit/hNContribPvRefitChi2Minus1", "N. contributors original PV for PV refit #it{#chi}^{2}==#minus1", kTH1F, {axisCollisionNContrib});
      }
    }

    ccdb->setURL(ccdbUrl);
    ccdb->setCaching(true);
    ccdb->setLocalObjectValidityChecking();
    lut = o2::base::MatLayerCylSet::rectifyPtrFromFile(ccdb->get<o2::base::MatLayerCylSet>(ccdbPathLut));
    runNumber = 0;
  }

  /// Method to perform selections for 2-prong candidates before vertex reconstruction
  /// \param pVecTrack0 is the momentum array of the first daughter track
  /// \param pVecTrack1 is the momentum array of the second daughter track
  /// \param dcaTrack0 is the dcaXY of the first daughter track
  /// \param dcaTrack1 is the dcaXY of the second daughter track
  /// \param cutStatus is a 2D array with outcome of each selection (filled only in debug mode)
  /// \param whichHypo information of the mass hypoteses that were selected
  /// \param isSelected ia s bitmap with selection outcome
  template <typename T1, typename T2, typename T3, typename T4>
  void is2ProngPreselected(T1 const& pVecTrack0, T1 const& pVecTrack1, T2 const& dcaTrack0, T2 const& dcaTrack1, T3& cutStatus, T4& whichHypo, int& isSelected)
  {
    /// FIXME: this would be better fixed by having a convention on the position of min and max in the 2D Array
    static std::vector<int> massMinIndex;
    static std::vector<int> massMaxIndex;
    static std::vector<int> d0d0Index;
    static auto cacheIndices = [](std::array<LabeledArray<double>, n2ProngDecays>& cut2Prong, std::vector<int>& mins, std::vector<int>& maxs, std::vector<int>& d0d0) {
      mins.resize(cut2Prong.size());
      maxs.resize(cut2Prong.size());
      d0d0.resize(cut2Prong.size());
      for (size_t i = 0; i < cut2Prong.size(); ++i) {
        mins[i] = cut2Prong[i].colmap.find("massMin")->second;
        maxs[i] = cut2Prong[i].colmap.find("massMax")->second;
        d0d0[i] = cut2Prong[i].colmap.find("d0d0")->second;
      }
      return true;
    };
    cacheIndices(cut2Prong, massMinIndex, massMaxIndex, d0d0Index);

    auto arrMom = array{pVecTrack0, pVecTrack1};
    auto pT = RecoDecay::pt(pVecTrack0, pVecTrack1) + ptTolerance; // add tolerance because of no reco decay vertex

    for (int iDecay2P = 0; iDecay2P < n2ProngDecays; iDecay2P++) {

      // pT
      auto pTBin = findBin(&pTBins2Prong[iDecay2P], pT);
      // return immediately if it is outside the defined pT bins
      if (pTBin == -1) {
        CLRBIT(isSelected, iDecay2P);
        if (debug) {
          cutStatus[iDecay2P][0] = false;
        }
        continue;
      }

      // invariant mass
      double massHypos[2];
      whichHypo[iDecay2P] = 3;
      double min2 = pow(cut2Prong[iDecay2P].get(pTBin, massMinIndex[iDecay2P]), 2);
      double max2 = pow(cut2Prong[iDecay2P].get(pTBin, massMaxIndex[iDecay2P]), 2);

      if ((debug || TESTBIT(isSelected, iDecay2P)) && cut2Prong[iDecay2P].get(pTBin, massMinIndex[iDecay2P]) >= 0. && cut2Prong[iDecay2P].get(pTBin, massMaxIndex[iDecay2P]) > 0.) {
        massHypos[0] = RecoDecay::m2(arrMom, arrMass2Prong[iDecay2P][0]);
        massHypos[1] = RecoDecay::m2(arrMom, arrMass2Prong[iDecay2P][1]);
        if (massHypos[0] < min2 || massHypos[0] >= max2) {
          whichHypo[iDecay2P] -= 1;
        }
        if (massHypos[1] < min2 || massHypos[1] >= max2) {
          whichHypo[iDecay2P] -= 2;
        }
        if (whichHypo[iDecay2P] == 0) {
          CLRBIT(isSelected, iDecay2P);
          if (debug) {
            cutStatus[iDecay2P][1] = false;
          }
        }
      }

      // imp. par. product cut
      if (debug || TESTBIT(isSelected, iDecay2P)) {
        auto impParProduct = dcaTrack0 * dcaTrack1;
        if (impParProduct > cut2Prong[iDecay2P].get(pTBin, d0d0Index[iDecay2P])) {
          CLRBIT(isSelected, iDecay2P);
          if (debug) {
            cutStatus[iDecay2P][2] = false;
          }
        }
      }
    }
  }

  /// Method to perform selections for 3-prong candidates before vertex reconstruction
  /// \param pVecTrack0 is the momentum array of the first daughter track
  /// \param pVecTrack1 is the momentum array of the second daughter track
  /// \param pVecTrack2 is the momentum array of the third daughter track
  /// \param cutStatus is a 2D array with outcome of each selection (filled only in debug mode)
  /// \param whichHypo information of the mass hypoteses that were selected
  /// \param isSelected ia s bitmap with selection outcome
  template <typename T1, typename T2, typename T3>
  void is3ProngPreselected(T1 const& pVecTrack0, T1 const& pVecTrack1, T1 const& pVecTrack2, T2& cutStatus, T3& whichHypo, int& isSelected)
  {
    /// FIXME: this would be better fixed by having a convention on the position of min and max in the 2D Array
    static std::vector<int> massMinIndex;
    static std::vector<int> massMaxIndex;
    static auto cacheIndices = [](std::array<LabeledArray<double>, n3ProngDecays>& cut3Prong, std::vector<int>& mins, std::vector<int>& maxs) {
      mins.resize(cut3Prong.size());
      maxs.resize(cut3Prong.size());
      for (size_t iDecay3P = 0; iDecay3P < cut3Prong.size(); ++iDecay3P) {
        mins[iDecay3P] = cut3Prong[iDecay3P].colmap.find("massMin")->second;
        maxs[iDecay3P] = cut3Prong[iDecay3P].colmap.find("massMax")->second;
      }
      return true;
    };
    cacheIndices(cut3Prong, massMinIndex, massMaxIndex);

    auto arrMom = array{pVecTrack0, pVecTrack1, pVecTrack2};
    auto pT = RecoDecay::pt(pVecTrack0, pVecTrack1, pVecTrack2) + ptTolerance; // add tolerance because of no reco decay vertex

    for (int iDecay3P = 0; iDecay3P < n3ProngDecays; iDecay3P++) {

      // pT
      auto pTBin = findBin(&pTBins3Prong[iDecay3P], pT);
      // return immediately if it is outside the defined pT bins
      if (pTBin == -1) {
        CLRBIT(isSelected, iDecay3P);
        if (debug) {
          cutStatus[iDecay3P][0] = false;
        }
        continue;
      }

      // invariant mass
      double massHypos[2];
      whichHypo[iDecay3P] = 3;
      double min2 = pow(cut3Prong[iDecay3P].get(pTBin, massMinIndex[iDecay3P]), 2);
      double max2 = pow(cut3Prong[iDecay3P].get(pTBin, massMaxIndex[iDecay3P]), 2);

      if ((debug || TESTBIT(isSelected, iDecay3P)) && cut3Prong[iDecay3P].get(pTBin, massMinIndex[iDecay3P]) >= 0. && cut3Prong[iDecay3P].get(pTBin, massMaxIndex[iDecay3P]) > 0.) { // no need to check isSelected but to avoid mistakes
        massHypos[0] = RecoDecay::m2(arrMom, arrMass3Prong[iDecay3P][0]);
        massHypos[1] = RecoDecay::m2(arrMom, arrMass3Prong[iDecay3P][1]);
        if (massHypos[0] < min2 || massHypos[0] >= max2) {
          whichHypo[iDecay3P] -= 1;
        }
        if (massHypos[1] < min2 || massHypos[1] >= max2) {
          whichHypo[iDecay3P] -= 2;
        }
        if (whichHypo[iDecay3P] == 0) {
          CLRBIT(isSelected, iDecay3P);
          if (debug) {
            cutStatus[iDecay3P][1] = false;
          }
        }
      }
    }
  }

  /// Method to perform selections for 2-prong candidates after vertex reconstruction
  /// \param pVecCand is the array for the candidate momentum after reconstruction of secondary vertex
  /// \param secVtx is the secondary vertex
  /// \param primVtx is the primary vertex
  /// \param cutStatus is a 2D array with outcome of each selection (filled only in debug mode)
  /// \param isSelected ia s bitmap with selection outcome
  template <typename T1, typename T2, typename T3, typename T4>
  void is2ProngSelected(const T1& pVecCand, const T2& secVtx, const T3& primVtx, T4& cutStatus, int& isSelected)
  {
    if (debug || isSelected > 0) {

      /// FIXME: this would be better fixed by having a convention on the position of min and max in the 2D Array
      static std::vector<int> cospIndex;
      static auto cacheIndices = [](std::array<LabeledArray<double>, n2ProngDecays>& cut2Prong, std::vector<int>& cosp) {
        cosp.resize(cut2Prong.size());
        for (size_t iDecay2P = 0; iDecay2P < cut2Prong.size(); ++iDecay2P) {
          cosp[iDecay2P] = cut2Prong[iDecay2P].colmap.find("cosp")->second;
        }
        return true;
      };
      cacheIndices(cut2Prong, cospIndex);

      for (int iDecay2P = 0; iDecay2P < n2ProngDecays; iDecay2P++) {

        // pT
        auto pTBin = findBin(&pTBins2Prong[iDecay2P], RecoDecay::pt(pVecCand));
        if (pTBin == -1) { // cut if it is outside the defined pT bins
          CLRBIT(isSelected, iDecay2P);
          if (debug) {
            cutStatus[iDecay2P][0] = false;
          }
          continue;
        }

        // cosp
        if (debug || TESTBIT(isSelected, iDecay2P)) {
          auto cpa = RecoDecay::cpa(primVtx, secVtx, pVecCand);
          if (cpa < cut2Prong[iDecay2P].get(pTBin, cospIndex[iDecay2P])) {
            CLRBIT(isSelected, iDecay2P);
            if (debug) {
              cutStatus[iDecay2P][3] = false;
            }
          }
        }
      }
    }
  }

  /// Method to perform selections for 3-prong candidates after vertex reconstruction
  /// \param pVecCand is the array for the candidate momentum after reconstruction of secondary vertex
  /// \param secVtx is the secondary vertex
  /// \param primVtx is the primary vertex
  /// \param cutStatus is a 2D array with outcome of each selection (filled only in debug mode)
  /// \param isSelected ia s bitmap with selection outcome
  template <typename T1, typename T2, typename T3, typename T4>
  void is3ProngSelected(const T1& pVecCand, const T2& secVtx, const T3& primVtx, T4& cutStatus, int& isSelected)
  {
    if (debug || isSelected > 0) {

      /// FIXME: this would be better fixed by having a convention on the position of min and max in the 2D Array
      static std::vector<int> cospIndex;
      static std::vector<int> decLenIndex;
      static auto cacheIndices = [](std::array<LabeledArray<double>, n3ProngDecays>& cut3Prong, std::vector<int>& cosp, std::vector<int>& decL) {
        cosp.resize(cut3Prong.size());
        decL.resize(cut3Prong.size());
        for (size_t iDecay3P = 0; iDecay3P < cut3Prong.size(); ++iDecay3P) {
          cosp[iDecay3P] = cut3Prong[iDecay3P].colmap.find("cosp")->second;
          decL[iDecay3P] = cut3Prong[iDecay3P].colmap.find("decL")->second;
        }
        return true;
      };
      cacheIndices(cut3Prong, cospIndex, decLenIndex);

      for (int iDecay3P = 0; iDecay3P < n3ProngDecays; iDecay3P++) {

        // pT
        auto pTBin = findBin(&pTBins3Prong[iDecay3P], RecoDecay::pt(pVecCand));
        if (pTBin == -1) { // cut if it is outside the defined pT bins
          CLRBIT(isSelected, iDecay3P);
          if (debug) {
            cutStatus[iDecay3P][0] = false;
          }
          continue;
        }

        // cosp
        if ((debug || TESTBIT(isSelected, iDecay3P))) {
          auto cpa = RecoDecay::cpa(primVtx, secVtx, pVecCand);
          if (cpa < cut3Prong[iDecay3P].get(pTBin, cospIndex[iDecay3P])) {
            CLRBIT(isSelected, iDecay3P);
            if (debug) {
              cutStatus[iDecay3P][2] = false;
            }
          }
        }

        // decay length
        if ((debug || TESTBIT(isSelected, iDecay3P))) {
          auto decayLength = RecoDecay::distance(primVtx, secVtx);
          if (decayLength < cut3Prong[iDecay3P].get(pTBin, decLenIndex[iDecay3P])) {
            CLRBIT(isSelected, iDecay3P);
            if (debug) {
              cutStatus[iDecay3P][3] = false;
            }
          }
        }
      }
    }
  }

  /// Method for the PV refit excluding the candidate daughters
  /// \param collision is a collision
  /// \param bcWithTimeStamps is a table of bunch crossing joined with timestamps used to query the CCDB for B and material budget
  /// \param vecPvContributorGlobId is a vector containing the global ID of PV contributors for the current collision
  /// \param vecPvContributorTrackParCov is a vector containing the TrackParCov of PV contributors for the current collision
  /// \param vecCandPvContributorGlobId is a vector containing the global indices of daughter tracks that contributed to the original PV refit
  /// \param pvCoord is a vector where to store X, Y and Z values of refitted PV
  /// \param pvCovMatrix is a vector where to store the covariance matrix values of refitted PV
  void performPvRefitCandProngs(SelectedCollisions::iterator const& collision,
                                aod::BCsWithTimestamps const& bcWithTimeStamps,
                                std::vector<int64_t> vecPvContributorGlobId,
                                std::vector<o2::track::TrackParCov> vecPvContributorTrackParCov,
                                std::vector<int64_t> vecCandPvContributorGlobId,
                                std::array<float, 3>& pvCoord,
                                std::array<float, 6>& pvCovMatrix)
  {
    std::vector<bool> vecPvRefitContributorUsed(vecPvContributorGlobId.size(), true);

    /// Prepare the vertex refitting
    // set the magnetic field from CCDB
    auto bc = collision.bc_as<o2::aod::BCsWithTimestamps>();
    initCCDB(bc, runNumber, ccdb, isRun2 ? ccdbPathGrp : ccdbPathGrpMag, lut, isRun2);

    // build the VertexBase to initialize the vertexer
    o2::dataformats::VertexBase primVtx;
    primVtx.setX(collision.posX());
    primVtx.setY(collision.posY());
    primVtx.setZ(collision.posZ());
    primVtx.setCov(collision.covXX(), collision.covXY(), collision.covYY(), collision.covXZ(), collision.covYZ(), collision.covZZ());
    // configure PVertexer
    o2::vertexing::PVertexer vertexer;
    o2::conf::ConfigurableParam::updateFromString("pvertexer.useMeanVertexConstraint=false"); /// remove diamond constraint (let's keep it at the moment...)
    vertexer.init();
    bool pvRefitDoable = vertexer.prepareVertexRefit(vecPvContributorTrackParCov, primVtx);
    if (!pvRefitDoable) {
      LOG(info) << "Not enough tracks accepted for the refit";
      if (doPvRefit && fillHistograms) {
        registry.fill(HIST("PvRefit/hNContribPvRefitNotDoable"), collision.numContrib());
      }
    }
    if (debug) {
      LOG(info) << "prepareVertexRefit = " << pvRefitDoable << " Ncontrib= " << vecPvContributorTrackParCov.size() << " Ntracks= " << collision.numContrib() << " Vtx= " << primVtx.asString();
    }

    // registry.fill(HIST("PvRefit/verticesPerCandidate"), 1);
    if (pvRefitDoable && fillHistograms) {
      registry.fill(HIST("PvRefit/verticesPerCandidate"), 2);
    }
    /// PV refitting, if the tracks contributed to this at the beginning
    o2::dataformats::VertexBase primVtxBaseRecalc;
    bool recalcPvRefit = false;
    if (doPvRefit && pvRefitDoable) {
      recalcPvRefit = true;
      int nCandContr = 0;
      for (uint64_t myGlobalID : vecCandPvContributorGlobId) {
        auto trackIterator = std::find(vecPvContributorGlobId.begin(), vecPvContributorGlobId.end(), myGlobalID); /// track global index
        if (trackIterator != vecPvContributorGlobId.end()) {
          /// this is a contributor, let's remove it for the PV refit
          const int entry = std::distance(vecPvContributorGlobId.begin(), trackIterator);
          vecPvRefitContributorUsed[entry] = false; /// remove the track from the PV refitting
          nCandContr++;
        }
      }

      /// do the PV refit excluding the candidate daughters that originally contributed to fit it
      if (debug) {
        LOG(info) << "### PV refit after removing " << nCandContr << " tracks";
      }
      auto primVtxRefitted = vertexer.refitVertex(vecPvRefitContributorUsed, primVtx); // vertex refit
      // LOG(info) << "refit " << cnt << "/" << ntr << " result = " << primVtxRefitted.asString();
      // LOG(info) << "refit for track with global index " << (int) myTrack.globalIndex() << " " << primVtxRefitted.asString();
      if (primVtxRefitted.getChi2() < 0) {
        if (debug) {
          LOG(info) << "---> Refitted vertex has bad chi2 = " << primVtxRefitted.getChi2();
        }
        if (fillHistograms) {
          registry.fill(HIST("PvRefit/verticesPerCandidate"), 4);
          registry.fill(HIST("PvRefit/hPvRefitXChi2Minus1"), primVtxRefitted.getX(), collision.posX());
          registry.fill(HIST("PvRefit/hPvRefitYChi2Minus1"), primVtxRefitted.getY(), collision.posY());
          registry.fill(HIST("PvRefit/hPvRefitZChi2Minus1"), primVtxRefitted.getZ(), collision.posZ());
          registry.fill(HIST("PvRefit/hNContribPvRefitChi2Minus1"), collision.numContrib());
        }
        recalcPvRefit = false;
      } else if (fillHistograms) {
        registry.fill(HIST("PvRefit/verticesPerCandidate"), 3);
      }
      if (fillHistograms) {
        registry.fill(HIST("PvRefit/hChi2vsNContrib"), primVtxRefitted.getNContributors(), primVtxRefitted.getChi2());
      }

      for (int i = 0; i < (int)vecPvContributorGlobId.size(); i++) {
        vecPvRefitContributorUsed[i] = true; /// restore the tracks for the next PV refitting (probably not necessary here)
      }

      if (recalcPvRefit) {
        // fill the histograms for refitted PV with good Chi2
        const double deltaX = primVtx.getX() - primVtxRefitted.getX();
        const double deltaY = primVtx.getY() - primVtxRefitted.getY();
        const double deltaZ = primVtx.getZ() - primVtxRefitted.getZ();
        if (fillHistograms) {
          registry.fill(HIST("PvRefit/hPvDeltaXvsNContrib"), primVtxRefitted.getNContributors(), deltaX);
          registry.fill(HIST("PvRefit/hPvDeltaYvsNContrib"), primVtxRefitted.getNContributors(), deltaY);
          registry.fill(HIST("PvRefit/hPvDeltaZvsNContrib"), primVtxRefitted.getNContributors(), deltaZ);
        }

        // fill the newly calculated PV
        primVtxBaseRecalc.setX(primVtxRefitted.getX());
        primVtxBaseRecalc.setY(primVtxRefitted.getY());
        primVtxBaseRecalc.setZ(primVtxRefitted.getZ());
        primVtxBaseRecalc.setCov(primVtxRefitted.getSigmaX2(), primVtxRefitted.getSigmaXY(), primVtxRefitted.getSigmaY2(), primVtxRefitted.getSigmaXZ(), primVtxRefitted.getSigmaYZ(), primVtxRefitted.getSigmaZ2());

      } else {
        /// copy the original collision PV
        primVtxBaseRecalc.setX(primVtx.getX());
        primVtxBaseRecalc.setY(primVtx.getY());
        primVtxBaseRecalc.setZ(primVtx.getZ());
        primVtxBaseRecalc.setCov(primVtx.getSigmaX2(), primVtx.getSigmaXY(), primVtx.getSigmaY2(), primVtx.getSigmaXZ(), primVtx.getSigmaYZ(), primVtx.getSigmaZ2());
      }

      // fill the output
      pvCoord[0] = primVtxBaseRecalc.getX();
      pvCoord[1] = primVtxBaseRecalc.getY();
      pvCoord[2] = primVtxBaseRecalc.getZ();
      pvCovMatrix[0] = primVtxBaseRecalc.getSigmaX2();
      pvCovMatrix[1] = primVtxBaseRecalc.getSigmaXY();
      pvCovMatrix[2] = primVtxBaseRecalc.getSigmaY2();
      pvCovMatrix[3] = primVtxBaseRecalc.getSigmaXZ();
      pvCovMatrix[4] = primVtxBaseRecalc.getSigmaYZ();
      pvCovMatrix[5] = primVtxBaseRecalc.getSigmaZ2();

      // cnt++;

    } /// end 'if (doPvRefit && pvRefitDoable)'

    return;
  } /// end of performPvRefitCandProngs function

<<<<<<< HEAD
  void processSkimCreator( // soa::Join<aod::Collisions, aod::CentV0Ms>::iterator const& collision, //FIXME add centrality when option for variations to the process function appears
    SelectedCollisions::iterator const& collision,
    aod::Collisions const&,
=======
  // define slice of track indices per collisions
  Preslice<TracksWithPVRefitAndDCA> tracksPerCollision = aod::track::collisionId; // needed for PV refit

  Filter filterSelectTrackIds = (aod::hf_sel_track::isSelProng > 0);
  using FilteredHfTrackAssocSel = soa::Filtered<soa::Join<aod::HfTrackAssoc, aod::HfSelTrack>>;
  Preslice<FilteredHfTrackAssocSel> trackIndicesPerCollision = aod::hf_track_association::collisionId;

  void process( // soa::Join<aod::Collisions, aod::CentV0Ms>::iterator const& collision, //FIXME add centrality when option for variations to the process function appears
    SelectedCollisions const& collisions,
>>>>>>> d99fed6e
    aod::BCsWithTimestamps const& bcWithTimeStamps,
    FilteredHfTrackAssocSel const& trackIndices,
    TracksWithPVRefitAndDCA const& tracks)
  {

    // can be added to run over limited collisions per file - for tesing purposes
    /*
    if (nCollsMax > -1){
      if (nColls == nCollMax){
        return;
        //can be added to run over limited collisions per file - for tesing purposes
      }
      nColls++;
    }
    */

    for (const auto& collision : collisions) {

      /// retrieve PV contributors for the current collision
      std::vector<int64_t> vecPvContributorGlobId = {};
      std::vector<o2::track::TrackParCov> vecPvContributorTrackParCov = {};
      auto groupedTracksUnfiltered = tracks.sliceBy(tracksPerCollision, collision.globalIndex());
      if (doPvRefit) {
        const int nTrk = groupedTracksUnfiltered.size();
        int nContrib = 0;
        int nNonContrib = 0;
        for (const auto& trackUnfiltered : groupedTracksUnfiltered) {
          if (!trackUnfiltered.isPVContributor()) {
            /// the track did not contribute to fit the primary vertex
            nNonContrib++;
            continue;
          } else {
            vecPvContributorGlobId.push_back(trackUnfiltered.globalIndex());
            vecPvContributorTrackParCov.push_back(getTrackParCov(trackUnfiltered));
            nContrib++;
            if (debug) {
              LOG(info) << "---> a contributor! stuff saved";
              LOG(info) << "vec_contrib size: " << vecPvContributorTrackParCov.size() << ", nContrib: " << nContrib;
            }
          }
        }
        if (debug) {
          LOG(info) << "===> nTrk: " << nTrk << ",   nContrib: " << nContrib << ",   nNonContrib: " << nNonContrib;
          if ((uint16_t)vecPvContributorTrackParCov.size() != collision.numContrib() || (uint16_t)nContrib != collision.numContrib()) {
            LOG(info) << "!!! Some problem here !!! vecPvContributorTrackParCov.size()= " << vecPvContributorTrackParCov.size() << ", nContrib=" << nContrib << ", collision.numContrib()" << collision.numContrib();
          }
        }
      }
      std::vector<bool> vecPvRefitContributorUsed(vecPvContributorGlobId.size(), true);

      // auto centrality = collision.centV0M(); //FIXME add centrality when option for variations to the process function appears

      int n2ProngBit = BIT(n2ProngDecays) - 1; // bit value for 2-prong candidates where each candidate is one bit and they are all set to 1
      int n3ProngBit = BIT(n3ProngDecays) - 1; // bit value for 3-prong candidates where each candidate is one bit and they are all set to 1

      bool cutStatus2Prong[n2ProngDecays][nCuts2Prong];
      bool cutStatus3Prong[n3ProngDecays][nCuts3Prong];
      int nCutStatus2ProngBit = BIT(nCuts2Prong) - 1; // bit value for selection status for each 2-prong candidate where each selection is one bit and they are all set to 1
      int nCutStatus3ProngBit = BIT(nCuts3Prong) - 1; // bit value for selection status for each 3-prong candidate where each selection is one bit and they are all set to 1

      int whichHypo2Prong[n2ProngDecays];
      int whichHypo3Prong[n3ProngDecays];

      // set the magnetic field from CCDB
      auto bc = collision.bc_as<o2::aod::BCsWithTimestamps>();
      initCCDB(bc, runNumber, ccdb, isRun2 ? ccdbPathGrp : ccdbPathGrpMag, lut, isRun2);

      // 2-prong vertex fitter
      o2::vertexing::DCAFitterN<2> df2;
      df2.setBz(o2::base::Propagator::Instance()->getNominalBz());
      df2.setPropagateToPCA(propagateToPCA);
      df2.setMaxR(maxR);
      df2.setMaxDZIni(maxDZIni);
      df2.setMinParamChange(minParamChange);
      df2.setMinRelChi2Change(minRelChi2Change);
      df2.setUseAbsDCA(useAbsDCA);

      // 3-prong vertex fitter
      o2::vertexing::DCAFitterN<3> df3;
      df3.setBz(o2::base::Propagator::Instance()->getNominalBz());
      df3.setPropagateToPCA(propagateToPCA);
      df3.setMaxR(maxR);
      df3.setMaxDZIni(maxDZIni);
      df3.setMinParamChange(minParamChange);
      df3.setMinRelChi2Change(minRelChi2Change);
      df3.setUseAbsDCA(useAbsDCA);

      // used to calculate number of candidiates per event
      auto nCand2 = rowTrackIndexProng2.lastIndex();
      auto nCand3 = rowTrackIndexProng3.lastIndex();

      // if there isn't at least a positive and a negative track, continue immediately
      // if (tracksPos.size() < 1 || tracksNeg.size() < 1) {
      //  return;
      //}

      // first loop over positive tracks
      // for (auto trackPos1 = tracksPos.begin(); trackPos1 != tracksPos.end(); ++trackPos1) {

      auto thisCollId = collision.globalIndex();
      auto groupedTrackIndices = trackIndices.sliceBy(trackIndicesPerCollision, thisCollId);

      for (auto trackIndexPos1 = groupedTrackIndices.begin(); trackIndexPos1 != groupedTrackIndices.end(); ++trackIndexPos1) {
        auto trackPos1 = trackIndexPos1.track_as<TracksWithPVRefitAndDCA>();

        if (trackPos1.signed1Pt() < 0) {
          continue;
        }

        // retrieve the selection flag that corresponds to this collision
        auto isSelProngPos1 = trackIndexPos1.isSelProng();
        bool sel2ProngStatusPos = TESTBIT(isSelProngPos1, CandidateType::Cand2Prong);
        bool sel3ProngStatusPos1 = TESTBIT(isSelProngPos1, CandidateType::Cand3Prong);
        if (!sel2ProngStatusPos && !sel3ProngStatusPos1) {
          continue;
        }

        auto trackParVarPos1 = getTrackParCov(trackPos1);
        std::array<float, 3> pVecTrackPos1{trackPos1.px(), trackPos1.py(), trackPos1.pz()};
        o2::gpu::gpustd::array<float, 2> dcaInfoPos1{trackPos1.dcaXY(), trackPos1.dcaZ()};
        if (thisCollId != trackPos1.collisionId()) { // this is not the "default" collision for this track, we have to re-propagate it
          o2::base::Propagator::Instance()->propagateToDCABxByBz({collision.posX(), collision.posY(), collision.posZ()}, trackParVarPos1, 2.f, noMatCorr, &dcaInfoPos1);
          getPxPyPz(trackParVarPos1, pVecTrackPos1);
        }

        // first loop over negative tracks
        // for (auto trackNeg1 = tracksNeg.begin(); trackNeg1 != tracksNeg.end(); ++trackNeg1) {
        for (auto trackIndexNeg1 = groupedTrackIndices.begin(); trackIndexNeg1 != groupedTrackIndices.end(); ++trackIndexNeg1) {
          auto trackNeg1 = trackIndexNeg1.track_as<TracksWithPVRefitAndDCA>();
          if (trackNeg1.signed1Pt() > 0) {
            continue;
          }

          // retrieve the selection flag that corresponds to this collision
          auto isSelProngNeg1 = trackIndexNeg1.isSelProng();
          bool sel2ProngStatusNeg = TESTBIT(isSelProngNeg1, CandidateType::Cand2Prong);
          bool sel3ProngStatusNeg1 = TESTBIT(isSelProngNeg1, CandidateType::Cand3Prong);
          if (!sel2ProngStatusNeg && !sel3ProngStatusNeg1) {
            continue;
          }

          auto trackParVarNeg1 = getTrackParCov(trackNeg1);
          std::array<float, 3> pVecTrackNeg1{trackNeg1.px(), trackNeg1.py(), trackNeg1.pz()};
          o2::gpu::gpustd::array<float, 2> dcaInfoNeg1{trackNeg1.dcaXY(), trackNeg1.dcaZ()};
          if (thisCollId != trackNeg1.collisionId()) { // this is not the "default" collision for this track, we have to re-propagate it
            o2::base::Propagator::Instance()->propagateToDCABxByBz({collision.posX(), collision.posY(), collision.posZ()}, trackParVarNeg1, 2.f, noMatCorr, &dcaInfoNeg1);
            getPxPyPz(trackParVarNeg1, pVecTrackNeg1);
          }

          int isSelected2ProngCand = n2ProngBit; // bitmap for checking status of two-prong candidates (1 is true, 0 is rejected)

          if (debug) {
            for (int iDecay2P = 0; iDecay2P < n2ProngDecays; iDecay2P++) {
              for (int iCut = 0; iCut < nCuts2Prong; iCut++) {
                cutStatus2Prong[iDecay2P][iCut] = true;
              }
            }
          }

          // 2-prong vertex reconstruction
          if (sel2ProngStatusPos && sel2ProngStatusNeg) {

            // 2-prong preselections
            // TODO: in case of PV refit, the single-track DCA is calculated wrt two different PV vertices (only 1 track excluded)
            is2ProngPreselected(pVecTrackPos1, pVecTrackNeg1, dcaInfoPos1[0], dcaInfoNeg1[0], cutStatus2Prong, whichHypo2Prong, isSelected2ProngCand);

            // secondary vertex reconstruction and further 2-prong selections
            if (isSelected2ProngCand > 0 && df2.process(trackParVarPos1, trackParVarNeg1) > 0) { // should it be this or > 0 or are they equivalent
              // get secondary vertex
              const auto& secondaryVertex2 = df2.getPCACandidate();
              // get track momenta
              array<float, 3> pvec0;
              array<float, 3> pvec1;
              df2.getTrack(0).getPxPyPzGlo(pvec0);
              df2.getTrack(1).getPxPyPzGlo(pvec1);

              /// PV refit excluding the candidate daughters, if contributors
              array<float, 3> pvRefitCoord2Prong = {collision.posX(), collision.posY(), collision.posZ()}; /// initialize to the original PV
              array<float, 6> pvRefitCovMatrix2Prong = getPrimaryVertex(collision).getCov();               /// initialize to the original PV
              if (doPvRefit) {
                if (fillHistograms) {
                  registry.fill(HIST("PvRefit/verticesPerCandidate"), 1);
                }
                int nCandContr = 2;
                auto trackFirstIt = std::find(vecPvContributorGlobId.begin(), vecPvContributorGlobId.end(), trackPos1.globalIndex());
                auto trackSecondIt = std::find(vecPvContributorGlobId.begin(), vecPvContributorGlobId.end(), trackNeg1.globalIndex());
                bool isTrackFirstContr = true;
                bool isTrackSecondContr = true;
                if (trackFirstIt == vecPvContributorGlobId.end()) {
                  /// This track did not contribute to the original PV refit
                  if (debug) {
                    LOG(info) << "--- [2 Prong] trackPos1 with globalIndex " << trackPos1.globalIndex() << " was not a PV contributor";
                  }
                  nCandContr--;
                  isTrackFirstContr = false;
                }
                if (trackSecondIt == vecPvContributorGlobId.end()) {
                  /// This track did not contribute to the original PV refit
                  if (debug) {
                    LOG(info) << "--- [2 Prong] trackNeg1 with globalIndex " << trackNeg1.globalIndex() << " was not a PV contributor";
                  }
                  nCandContr--;
                  isTrackSecondContr = false;
                }
                if (nCandContr == 2) {
                  /// Both the daughter tracks were used for the original PV refit, let's refit it after excluding them
                  if (debug) {
                    LOG(info) << "### [2 Prong] Calling performPvRefitCandProngs for HF 2 prong candidate";
                  }
                  performPvRefitCandProngs(collision, bcWithTimeStamps, vecPvContributorGlobId, vecPvContributorTrackParCov, {trackPos1.globalIndex(), trackNeg1.globalIndex()}, pvRefitCoord2Prong, pvRefitCovMatrix2Prong);
                } else if (nCandContr == 1) {
                  /// Only one daughter was a contributor, let's use then the PV recalculated by excluding only it
                  if (debug) {
                    LOG(info) << "####### [2 Prong] nCandContr==" << nCandContr << " ---> just 1 contributor!";
                  }
                  if (fillHistograms) {
                    registry.fill(HIST("PvRefit/verticesPerCandidate"), 5);
                  }
                  if (isTrackFirstContr && !isTrackSecondContr) {
                    /// the first daughter is contributor, the second is not
                    pvRefitCoord2Prong = {trackPos1.pvRefitX(), trackPos1.pvRefitY(), trackPos1.pvRefitZ()};
                    pvRefitCovMatrix2Prong = {trackPos1.pvRefitSigmaX2(), trackPos1.pvRefitSigmaXY(), trackPos1.pvRefitSigmaY2(), trackPos1.pvRefitSigmaXZ(), trackPos1.pvRefitSigmaYZ(), trackPos1.pvRefitSigmaZ2()};
                  } else if (!isTrackFirstContr && isTrackSecondContr) {
                    ///  the second daughter is contributor, the first is not
                    pvRefitCoord2Prong = {trackNeg1.pvRefitX(), trackNeg1.pvRefitY(), trackNeg1.pvRefitZ()};
                    pvRefitCovMatrix2Prong = {trackNeg1.pvRefitSigmaX2(), trackNeg1.pvRefitSigmaXY(), trackNeg1.pvRefitSigmaY2(), trackNeg1.pvRefitSigmaXZ(), trackNeg1.pvRefitSigmaYZ(), trackNeg1.pvRefitSigmaZ2()};
                  }
                } else {
                  /// 0 contributors among the HF candidate daughters
                  registry.fill(HIST("PvRefit/verticesPerCandidate"), 6);
                  if (debug) {
                    LOG(info) << "####### [2 Prong] nCandContr==" << nCandContr << " ---> some of the candidate daughters did not contribute to the original PV fit, PV refit not redone";
                  }
                }
              }

              auto pVecCandProng2 = RecoDecay::pVec(pvec0, pvec1);
              // 2-prong selections after secondary vertex
              array<float, 3> pvCoord2Prong = {collision.posX(), collision.posY(), collision.posZ()};
              if (doPvRefit) {
                pvCoord2Prong[0] = pvRefitCoord2Prong[0];
                pvCoord2Prong[1] = pvRefitCoord2Prong[1];
                pvCoord2Prong[2] = pvRefitCoord2Prong[2];
              }
              is2ProngSelected(pVecCandProng2, secondaryVertex2, pvCoord2Prong, cutStatus2Prong, isSelected2ProngCand);

              if (isSelected2ProngCand > 0) {
                // fill table row
                rowTrackIndexProng2(thisCollId, trackPos1.globalIndex(), trackNeg1.globalIndex(), isSelected2ProngCand);
                // fill table row with coordinates of PV refit
                rowProng2PVrefit(pvRefitCoord2Prong[0], pvRefitCoord2Prong[1], pvRefitCoord2Prong[2],
                                 pvRefitCovMatrix2Prong[0], pvRefitCovMatrix2Prong[1], pvRefitCovMatrix2Prong[2], pvRefitCovMatrix2Prong[3], pvRefitCovMatrix2Prong[4], pvRefitCovMatrix2Prong[5]);

                if (debug) {
                  int Prong2CutStatus[n2ProngDecays];
                  for (int iDecay2P = 0; iDecay2P < n2ProngDecays; iDecay2P++) {
                    Prong2CutStatus[iDecay2P] = nCutStatus2ProngBit;
                    for (int iCut = 0; iCut < nCuts2Prong; iCut++) {
                      if (!cutStatus2Prong[iDecay2P][iCut]) {
                        CLRBIT(Prong2CutStatus[iDecay2P], iCut);
                      }
                    }
                  }
                  rowProng2CutStatus(Prong2CutStatus[0], Prong2CutStatus[1], Prong2CutStatus[2]); // FIXME when we can do this by looping over n2ProngDecays
                }

                // fill histograms
                if (fillHistograms) {
                  registry.fill(HIST("hVtx2ProngX"), secondaryVertex2[0]);
                  registry.fill(HIST("hVtx2ProngY"), secondaryVertex2[1]);
                  registry.fill(HIST("hVtx2ProngZ"), secondaryVertex2[2]);
                  array<array<float, 3>, 2> arrMom = {pvec0, pvec1};
                  for (int iDecay2P = 0; iDecay2P < n2ProngDecays; iDecay2P++) {
                    if (TESTBIT(isSelected2ProngCand, iDecay2P)) {
                      if (whichHypo2Prong[iDecay2P] == 1 || whichHypo2Prong[iDecay2P] == 3) {
                        auto mass2Prong = RecoDecay::m(arrMom, arrMass2Prong[iDecay2P][0]);
                        switch (iDecay2P) {
                          case hf_cand_2prong::DecayType::D0ToPiK:
                            registry.fill(HIST("hMassD0ToPiK"), mass2Prong);
                            break;
                          case hf_cand_2prong::DecayType::JpsiToEE:
                            registry.fill(HIST("hMassJpsiToEE"), mass2Prong);
                            break;
                          case hf_cand_2prong::DecayType::JpsiToMuMu:
                            registry.fill(HIST("hMassJpsiToMuMu"), mass2Prong);
                            break;
                        }
                      }
                      if (whichHypo2Prong[iDecay2P] >= 2) {
                        auto mass2Prong = RecoDecay::m(arrMom, arrMass2Prong[iDecay2P][1]);
                        if (iDecay2P == hf_cand_2prong::DecayType::D0ToPiK) {
                          registry.fill(HIST("hMassD0ToPiK"), mass2Prong);
                        }
                      }
                    }
                  }
                }
              }
            }
          }

          // 3-prong vertex reconstruction
          if (do3Prong == 1) {
            if (!sel3ProngStatusPos1 || !sel3ProngStatusNeg1) {
              continue;
            }

            if (tracks.size() < 2) {
              continue;
            }
            // second loop over positive tracks
            // for (auto trackPos2 = trackPos1 + 1; trackPos2 != tracksPos.end(); ++trackPos2) {
            for (auto trackIndexPos2 = trackIndexPos1 + 1; trackIndexPos2 != groupedTrackIndices.end(); ++trackIndexPos2) {
              auto trackPos2 = trackIndexPos2.track_as<TracksWithPVRefitAndDCA>();
              if (trackPos2.signed1Pt() < 0) {
                continue;
              }

              // retrieve the selection flag that corresponds to this collision
              auto isSelProngPos2 = trackIndexPos2.isSelProng();
              if (!TESTBIT(isSelProngPos2, CandidateType::Cand3Prong)) {
                continue;
              }

              auto trackParVarPos2 = getTrackParCov(trackPos2);
              std::array<float, 3> pVecTrackPos2{trackPos2.px(), trackPos2.py(), trackPos2.pz()};
              o2::gpu::gpustd::array<float, 2> dcaInfoPos2{trackPos2.dcaXY(), trackPos2.dcaZ()};
              if (thisCollId != trackPos2.collisionId()) { // this is not the "default" collision for this track, we have to re-propagate it
                o2::base::Propagator::Instance()->propagateToDCABxByBz({collision.posX(), collision.posY(), collision.posZ()}, trackParVarPos2, 2.f, noMatCorr, &dcaInfoPos2);
                getPxPyPz(trackParVarPos2, pVecTrackPos2);
              }

              int isSelected3ProngCand = n3ProngBit;

              if (debug) {
                for (int iDecay3P = 0; iDecay3P < n3ProngDecays; iDecay3P++) {
                  for (int iCut = 0; iCut < nCuts3Prong; iCut++) {
                    cutStatus3Prong[iDecay3P][iCut] = true;
                  }
                }
              }

              // 3-prong preselections
              is3ProngPreselected(pVecTrackPos1, pVecTrackNeg1, pVecTrackPos2, cutStatus3Prong, whichHypo3Prong, isSelected3ProngCand);
              if (!debug && isSelected3ProngCand == 0) {
                continue;
              }

              // reconstruct the 3-prong secondary vertex
              if (df3.process(trackParVarPos1, trackParVarNeg1, trackParVarPos2) == 0) {
                continue;
              }
              // get secondary vertex
              const auto& secondaryVertex3 = df3.getPCACandidate();
              // get track momenta
              array<float, 3> pvec0;
              array<float, 3> pvec1;
              array<float, 3> pvec2;
              df3.getTrack(0).getPxPyPzGlo(pvec0);
              df3.getTrack(1).getPxPyPzGlo(pvec1);
              df3.getTrack(2).getPxPyPzGlo(pvec2);

              /// PV refit excluding the candidate daughters, if contributors
              array<float, 3> pvRefitCoord3Prong2Pos1Neg = {collision.posX(), collision.posY(), collision.posZ()}; /// initialize to the original PV
              array<float, 6> pvRefitCovMatrix3Prong2Pos1Neg = getPrimaryVertex(collision).getCov();               /// initialize to the original PV
              if (doPvRefit) {
                if (fillHistograms) {
                  registry.fill(HIST("PvRefit/verticesPerCandidate"), 1);
                }
                int nCandContr = 3;
                auto trackFirstIt = std::find(vecPvContributorGlobId.begin(), vecPvContributorGlobId.end(), trackPos1.globalIndex());
                auto trackSecondIt = std::find(vecPvContributorGlobId.begin(), vecPvContributorGlobId.end(), trackNeg1.globalIndex());
                auto trackThirdIt = std::find(vecPvContributorGlobId.begin(), vecPvContributorGlobId.end(), trackPos2.globalIndex());
                bool isTrackFirstContr = true;
                bool isTrackSecondContr = true;
                bool isTrackThirdContr = true;
                if (trackFirstIt == vecPvContributorGlobId.end()) {
                  /// This track did not contribute to the original PV refit
                  if (debug) {
                    LOG(info) << "--- [3 prong] trackPos1 with globalIndex " << trackPos1.globalIndex() << " was not a PV contributor";
                  }
                  nCandContr--;
                  isTrackFirstContr = false;
                }
                if (trackSecondIt == vecPvContributorGlobId.end()) {
                  /// This track did not contribute to the original PV refit
                  if (debug) {
                    LOG(info) << "--- [3 prong] trackNeg1 with globalIndex " << trackNeg1.globalIndex() << " was not a PV contributor";
                  }
                  nCandContr--;
                  isTrackSecondContr = false;
                }
                if (trackThirdIt == vecPvContributorGlobId.end()) {
                  /// This track did not contribute to the original PV refit
                  if (debug) {
                    LOG(info) << "--- [3 prong] trackPos2 with globalIndex " << trackPos2.globalIndex() << " was not a PV contributor";
                  }
                  nCandContr--;
                  isTrackThirdContr = false;
                }

                // Fill a vector with global ID of candidate daughters that are contributors
                std::vector<int64_t> vecCandPvContributorGlobId = {};
                if (isTrackFirstContr) {
                  vecCandPvContributorGlobId.push_back(trackPos1.globalIndex());
                }
                if (isTrackSecondContr) {
                  vecCandPvContributorGlobId.push_back(trackNeg1.globalIndex());
                }
                if (isTrackThirdContr) {
                  vecCandPvContributorGlobId.push_back(trackPos2.globalIndex());
                }

                if (nCandContr == 3 || nCandContr == 2) {
                  /// At least two of the daughter tracks were used for the original PV refit, let's refit it after excluding them
                  if (debug) {
                    LOG(info) << "### [3 prong] Calling performPvRefitCandProngs for HF 3 prong candidate, removing " << nCandContr << " daughters";
                  }
                  performPvRefitCandProngs(collision, bcWithTimeStamps, vecPvContributorGlobId, vecPvContributorTrackParCov, vecCandPvContributorGlobId, pvRefitCoord3Prong2Pos1Neg, pvRefitCovMatrix3Prong2Pos1Neg);
                } else if (nCandContr == 1) {
                  /// Only one daughter was a contributor, let's use then the PV recalculated by excluding only it
                  if (debug) {
                    LOG(info) << "####### [3 Prong] nCandContr==" << nCandContr << " ---> just 1 contributor!";
                  }
                  if (fillHistograms) {
                    registry.fill(HIST("PvRefit/verticesPerCandidate"), 5);
                  }
                  if (isTrackFirstContr && !isTrackSecondContr && !isTrackThirdContr) {
                    /// the first daughter is contributor, the second and the third are not
                    pvRefitCoord3Prong2Pos1Neg = {trackPos1.pvRefitX(), trackPos1.pvRefitY(), trackPos1.pvRefitZ()};
                    pvRefitCovMatrix3Prong2Pos1Neg = {trackPos1.pvRefitSigmaX2(), trackPos1.pvRefitSigmaXY(), trackPos1.pvRefitSigmaY2(), trackPos1.pvRefitSigmaXZ(), trackPos1.pvRefitSigmaYZ(), trackPos1.pvRefitSigmaZ2()};
                  } else if (!isTrackFirstContr && isTrackSecondContr && !isTrackThirdContr) {
                    /// the second daughter is contributor, the first and the third are not
                    pvRefitCoord3Prong2Pos1Neg = {trackNeg1.pvRefitX(), trackNeg1.pvRefitY(), trackNeg1.pvRefitZ()};
                    pvRefitCovMatrix3Prong2Pos1Neg = {trackNeg1.pvRefitSigmaX2(), trackNeg1.pvRefitSigmaXY(), trackNeg1.pvRefitSigmaY2(), trackNeg1.pvRefitSigmaXZ(), trackNeg1.pvRefitSigmaYZ(), trackNeg1.pvRefitSigmaZ2()};
                  } else if (!isTrackFirstContr && !isTrackSecondContr && isTrackThirdContr) {
                    /// the third daughter is contributor, the first and the second are not
                    pvRefitCoord3Prong2Pos1Neg = {trackPos2.pvRefitX(), trackPos2.pvRefitY(), trackPos2.pvRefitZ()};
                    pvRefitCovMatrix3Prong2Pos1Neg = {trackPos2.pvRefitSigmaX2(), trackPos2.pvRefitSigmaXY(), trackPos2.pvRefitSigmaY2(), trackPos2.pvRefitSigmaXZ(), trackPos2.pvRefitSigmaYZ(), trackPos2.pvRefitSigmaZ2()};
                  }
                } else {
                  /// 0 contributors among the HF candidate daughters
                  if (fillHistograms) {
                    registry.fill(HIST("PvRefit/verticesPerCandidate"), 6);
                  }
                  if (debug) {
                    LOG(info) << "####### [3 prong] nCandContr==" << nCandContr << " ---> some of the candidate daughters did not contribute to the original PV fit, PV refit not redone";
                  }
                }
              }

              auto pVecCandProng3Pos = RecoDecay::pVec(pvec0, pvec1, pvec2);
              // 3-prong selections after secondary vertex
              array<float, 3> pvCoord3Prong2Pos1Neg = {collision.posX(), collision.posY(), collision.posZ()};
              if (doPvRefit) {
                pvCoord3Prong2Pos1Neg[0] = pvRefitCoord3Prong2Pos1Neg[0];
                pvCoord3Prong2Pos1Neg[1] = pvRefitCoord3Prong2Pos1Neg[1];
                pvCoord3Prong2Pos1Neg[2] = pvRefitCoord3Prong2Pos1Neg[2];
              }
              is3ProngSelected(pVecCandProng3Pos, secondaryVertex3, pvCoord3Prong2Pos1Neg, cutStatus3Prong, isSelected3ProngCand);
              if (!debug && isSelected3ProngCand == 0) {
                continue;
              }

              // fill table row
              rowTrackIndexProng3(thisCollId, trackPos1.globalIndex(), trackNeg1.globalIndex(), trackPos2.globalIndex(), isSelected3ProngCand);
              // fill table row of coordinates of PV refit
              rowProng3PVrefit(pvRefitCoord3Prong2Pos1Neg[0], pvRefitCoord3Prong2Pos1Neg[1], pvRefitCoord3Prong2Pos1Neg[2],
                               pvRefitCovMatrix3Prong2Pos1Neg[0], pvRefitCovMatrix3Prong2Pos1Neg[1], pvRefitCovMatrix3Prong2Pos1Neg[2], pvRefitCovMatrix3Prong2Pos1Neg[3], pvRefitCovMatrix3Prong2Pos1Neg[4], pvRefitCovMatrix3Prong2Pos1Neg[5]);

              if (debug) {
                int Prong3CutStatus[n3ProngDecays];
                for (int iDecay3P = 0; iDecay3P < n3ProngDecays; iDecay3P++) {
                  Prong3CutStatus[iDecay3P] = nCutStatus3ProngBit;
                  for (int iCut = 0; iCut < nCuts3Prong; iCut++) {
                    if (!cutStatus3Prong[iDecay3P][iCut]) {
                      CLRBIT(Prong3CutStatus[iDecay3P], iCut);
                    }
                  }
                }
                rowProng3CutStatus(Prong3CutStatus[0], Prong3CutStatus[1], Prong3CutStatus[2], Prong3CutStatus[3]); // FIXME when we can do this by looping over n3ProngDecays
              }

              // fill histograms
              if (fillHistograms) {
                registry.fill(HIST("hVtx3ProngX"), secondaryVertex3[0]);
                registry.fill(HIST("hVtx3ProngY"), secondaryVertex3[1]);
                registry.fill(HIST("hVtx3ProngZ"), secondaryVertex3[2]);
                array<array<float, 3>, 3> arr3Mom = {pvec0, pvec1, pvec2};
                for (int iDecay3P = 0; iDecay3P < n3ProngDecays; iDecay3P++) {
                  if (TESTBIT(isSelected3ProngCand, iDecay3P)) {
                    if (whichHypo3Prong[iDecay3P] == 1 || whichHypo3Prong[iDecay3P] == 3) {
                      auto mass3Prong = RecoDecay::m(arr3Mom, arrMass3Prong[iDecay3P][0]);
                      switch (iDecay3P) {
                        case hf_cand_3prong::DecayType::DplusToPiKPi:
                          registry.fill(HIST("hMassDPlusToPiKPi"), mass3Prong);
                          break;
                        case hf_cand_3prong::DecayType::DsToKKPi:
                          registry.fill(HIST("hMassDsToKKPi"), mass3Prong);
                          break;
                        case hf_cand_3prong::DecayType::LcToPKPi:
                          registry.fill(HIST("hMassLcToPKPi"), mass3Prong);
                          break;
                        case hf_cand_3prong::DecayType::XicToPKPi:
                          registry.fill(HIST("hMassXicToPKPi"), mass3Prong);
                          break;
                      }
                    }
                    if (whichHypo3Prong[iDecay3P] >= 2) {
                      auto mass3Prong = RecoDecay::m(arr3Mom, arrMass3Prong[iDecay3P][1]);
                      switch (iDecay3P) {
                        case hf_cand_3prong::DecayType::DsToKKPi:
                          registry.fill(HIST("hMassDsToKKPi"), mass3Prong);
                          break;
                        case hf_cand_3prong::DecayType::LcToPKPi:
                          registry.fill(HIST("hMassLcToPKPi"), mass3Prong);
                          break;
                        case hf_cand_3prong::DecayType::XicToPKPi:
                          registry.fill(HIST("hMassXicToPKPi"), mass3Prong);
                          break;
                      }
                    }
                  }
                }
              }
            }

            // second loop over negative tracks
            // for (auto trackNeg2 = trackNeg1 + 1; trackNeg2 != tracksNeg.end(); ++trackNeg2) {
            for (auto trackIndexNeg2 = trackIndexNeg1 + 1; trackIndexNeg2 != groupedTrackIndices.end(); ++trackIndexNeg2) {
              auto trackNeg2 = trackIndexNeg2.track_as<TracksWithPVRefitAndDCA>();
              if (trackNeg2.signed1Pt() > 0) {
                continue;
              }

              // retrieve the selection flag that corresponds to this collision
              auto isSelProngNeg2 = trackIndexNeg2.isSelProng();
              if (!TESTBIT(isSelProngNeg2, CandidateType::Cand3Prong)) {
                continue;
              }

              auto trackParVarNeg2 = getTrackParCov(trackNeg2);
              std::array<float, 3> pVecTrackNeg2{trackNeg2.px(), trackNeg2.py(), trackNeg2.pz()};
              o2::gpu::gpustd::array<float, 2> dcaInfoNeg2{trackNeg2.dcaXY(), trackNeg2.dcaZ()};
              if (thisCollId != trackNeg2.collisionId()) { // this is not the "default" collision for this track, we have to re-propagate it
                o2::base::Propagator::Instance()->propagateToDCABxByBz({collision.posX(), collision.posY(), collision.posZ()}, trackParVarNeg2, 2.f, noMatCorr, &dcaInfoNeg2);
                getPxPyPz(trackParVarNeg2, pVecTrackNeg2);
              }

              int isSelected3ProngCand = n3ProngBit;

              if (debug) {
                for (int iDecay3P = 0; iDecay3P < n3ProngDecays; iDecay3P++) {
                  for (int iCut = 0; iCut < nCuts3Prong; iCut++) {
                    cutStatus3Prong[iDecay3P][iCut] = true;
                  }
                }
              }

              // 3-prong preselections
              is3ProngPreselected(pVecTrackNeg1, pVecTrackPos1, pVecTrackNeg2, cutStatus3Prong, whichHypo3Prong, isSelected3ProngCand);
              if (!debug && isSelected3ProngCand == 0) {
                continue;
              }

              // reconstruct the 3-prong secondary vertex
              if (df3.process(trackParVarNeg1, trackParVarPos1, trackParVarNeg2) == 0) {
                continue;
              }

              // get secondary vertex
              const auto& secondaryVertex3 = df3.getPCACandidate();
              // get track momenta
              array<float, 3> pvec0;
              array<float, 3> pvec1;
              array<float, 3> pvec2;
              df3.getTrack(0).getPxPyPzGlo(pvec0);
              df3.getTrack(1).getPxPyPzGlo(pvec1);
              df3.getTrack(2).getPxPyPzGlo(pvec2);

              /// PV refit excluding the candidate daughters, if contributors
              array<float, 3> pvRefitCoord3Prong1Pos2Neg = {collision.posX(), collision.posY(), collision.posZ()}; /// initialize to the original PV
              array<float, 6> pvRefitCovMatrix3Prong1Pos2Neg = getPrimaryVertex(collision).getCov();               /// initialize to the original PV
              if (doPvRefit) {
                if (fillHistograms) {
                  registry.fill(HIST("PvRefit/verticesPerCandidate"), 1);
                }
                int nCandContr = 3;
                auto trackFirstIt = std::find(vecPvContributorGlobId.begin(), vecPvContributorGlobId.end(), trackPos1.globalIndex());
                auto trackSecondIt = std::find(vecPvContributorGlobId.begin(), vecPvContributorGlobId.end(), trackNeg1.globalIndex());
                auto trackThirdIt = std::find(vecPvContributorGlobId.begin(), vecPvContributorGlobId.end(), trackNeg2.globalIndex());
                bool isTrackFirstContr = true;
                bool isTrackSecondContr = true;
                bool isTrackThirdContr = true;
                if (trackFirstIt == vecPvContributorGlobId.end()) {
                  /// This track did not contribute to the original PV refit
                  if (debug) {
                    LOG(info) << "--- [3 prong] trackPos1 with globalIndex " << trackPos1.globalIndex() << " was not a PV contributor";
                  }
                  nCandContr--;
                  isTrackFirstContr = false;
                }
                if (trackSecondIt == vecPvContributorGlobId.end()) {
                  /// This track did not contribute to the original PV refit
                  if (debug) {
                    LOG(info) << "--- [3 prong] trackNeg1 with globalIndex " << trackNeg1.globalIndex() << " was not a PV contributor";
                  }
                  nCandContr--;
                  isTrackSecondContr = false;
                }
                if (trackThirdIt == vecPvContributorGlobId.end()) {
                  /// This track did not contribute to the original PV refit
                  if (debug) {
                    LOG(info) << "--- [3 prong] trackNeg2 with globalIndex " << trackNeg2.globalIndex() << " was not a PV contributor";
                  }
                  nCandContr--;
                  isTrackThirdContr = false;
                }

                // Fill a vector with global ID of candidate daughters that are contributors
                std::vector<int64_t> vecCandPvContributorGlobId = {};
                if (isTrackFirstContr) {
                  vecCandPvContributorGlobId.push_back(trackPos1.globalIndex());
                }
                if (isTrackSecondContr) {
                  vecCandPvContributorGlobId.push_back(trackNeg1.globalIndex());
                }
                if (isTrackThirdContr) {
                  vecCandPvContributorGlobId.push_back(trackNeg2.globalIndex());
                }

                if (nCandContr == 3 || nCandContr == 2) {
                  /// At least two of the daughter tracks were used for the original PV refit, let's refit it after excluding them
                  if (debug) {
                    LOG(info) << "### [3 prong] Calling performPvRefitCandProngs for HF 3 prong candidate, removing " << nCandContr << " daughters";
                  }
                  performPvRefitCandProngs(collision, bcWithTimeStamps, vecPvContributorGlobId, vecPvContributorTrackParCov, vecCandPvContributorGlobId, pvRefitCoord3Prong1Pos2Neg, pvRefitCovMatrix3Prong1Pos2Neg);
                } else if (nCandContr == 1) {
                  /// Only one daughter was a contributor, let's use then the PV recalculated by excluding only it
                  if (debug) {
                    LOG(info) << "####### [3 Prong] nCandContr==" << nCandContr << " ---> just 1 contributor!";
                  }
                  if (fillHistograms) {
                    registry.fill(HIST("PvRefit/verticesPerCandidate"), 5);
                  }
                  if (isTrackFirstContr && !isTrackSecondContr && !isTrackThirdContr) {
                    /// the first daughter is contributor, the second and the third are not
                    pvRefitCoord3Prong1Pos2Neg = {trackPos1.pvRefitX(), trackPos1.pvRefitY(), trackPos1.pvRefitZ()};
                    pvRefitCovMatrix3Prong1Pos2Neg = {trackPos1.pvRefitSigmaX2(), trackPos1.pvRefitSigmaXY(), trackPos1.pvRefitSigmaY2(), trackPos1.pvRefitSigmaXZ(), trackPos1.pvRefitSigmaYZ(), trackPos1.pvRefitSigmaZ2()};
                  } else if (!isTrackFirstContr && isTrackSecondContr && !isTrackThirdContr) {
                    /// the second daughter is contributor, the first and the third are not
                    pvRefitCoord3Prong1Pos2Neg = {trackNeg1.pvRefitX(), trackNeg1.pvRefitY(), trackNeg1.pvRefitZ()};
                    pvRefitCovMatrix3Prong1Pos2Neg = {trackNeg1.pvRefitSigmaX2(), trackNeg1.pvRefitSigmaXY(), trackNeg1.pvRefitSigmaY2(), trackNeg1.pvRefitSigmaXZ(), trackNeg1.pvRefitSigmaYZ(), trackNeg1.pvRefitSigmaZ2()};
                  } else if (!isTrackFirstContr && !isTrackSecondContr && isTrackThirdContr) {
                    /// the third daughter is contributor, the first and the second are not
                    pvRefitCoord3Prong1Pos2Neg = {trackNeg2.pvRefitX(), trackNeg2.pvRefitY(), trackNeg2.pvRefitZ()};
                    pvRefitCovMatrix3Prong1Pos2Neg = {trackNeg2.pvRefitSigmaX2(), trackNeg2.pvRefitSigmaXY(), trackNeg2.pvRefitSigmaY2(), trackNeg2.pvRefitSigmaXZ(), trackNeg2.pvRefitSigmaYZ(), trackNeg2.pvRefitSigmaZ2()};
                  }
                } else {
                  /// 0 contributors among the HF candidate daughters
                  if (fillHistograms) {
                    registry.fill(HIST("PvRefit/verticesPerCandidate"), 6);
                  }
                  if (debug) {
                    LOG(info) << "####### [3 prong] nCandContr==" << nCandContr << " ---> some of the candidate daughters did not contribute to the original PV fit, PV refit not redone";
                  }
                }
              }

              auto pVecCandProng3Neg = RecoDecay::pVec(pvec0, pvec1, pvec2);
              // 3-prong selections after secondary vertex
              array<float, 3> pvCoord3Prong1Pos2Neg = {collision.posX(), collision.posY(), collision.posZ()};
              if (doPvRefit) {
                pvCoord3Prong1Pos2Neg[0] = pvRefitCoord3Prong1Pos2Neg[0];
                pvCoord3Prong1Pos2Neg[1] = pvRefitCoord3Prong1Pos2Neg[1];
                pvCoord3Prong1Pos2Neg[2] = pvRefitCoord3Prong1Pos2Neg[2];
              }
              is3ProngSelected(pVecCandProng3Neg, secondaryVertex3, pvCoord3Prong1Pos2Neg, cutStatus3Prong, isSelected3ProngCand);
              if (!debug && isSelected3ProngCand == 0) {
                continue;
              }

              // fill table row
              rowTrackIndexProng3(thisCollId, trackNeg1.globalIndex(), trackPos1.globalIndex(), trackNeg2.globalIndex(), isSelected3ProngCand);
              // fill table row of coordinates of PV refit
              rowProng3PVrefit(pvRefitCoord3Prong1Pos2Neg[0], pvRefitCoord3Prong1Pos2Neg[1], pvRefitCoord3Prong1Pos2Neg[2],
                               pvRefitCovMatrix3Prong1Pos2Neg[0], pvRefitCovMatrix3Prong1Pos2Neg[1], pvRefitCovMatrix3Prong1Pos2Neg[2], pvRefitCovMatrix3Prong1Pos2Neg[3], pvRefitCovMatrix3Prong1Pos2Neg[4], pvRefitCovMatrix3Prong1Pos2Neg[5]);

              if (debug) {
                int Prong3CutStatus[n3ProngDecays];
                for (int iDecay3P = 0; iDecay3P < n3ProngDecays; iDecay3P++) {
                  Prong3CutStatus[iDecay3P] = nCutStatus3ProngBit;
                  for (int iCut = 0; iCut < nCuts3Prong; iCut++) {
                    if (!cutStatus3Prong[iDecay3P][iCut]) {
                      CLRBIT(Prong3CutStatus[iDecay3P], iCut);
                    }
                  }
                }
                rowProng3CutStatus(Prong3CutStatus[0], Prong3CutStatus[1], Prong3CutStatus[2], Prong3CutStatus[3]); // FIXME when we can do this by looping over n3ProngDecays
              }

              // fill histograms
              if (fillHistograms) {
                registry.fill(HIST("hVtx3ProngX"), secondaryVertex3[0]);
                registry.fill(HIST("hVtx3ProngY"), secondaryVertex3[1]);
                registry.fill(HIST("hVtx3ProngZ"), secondaryVertex3[2]);
                array<array<float, 3>, 3> arr3Mom = {pvec0, pvec1, pvec2};
                for (int iDecay3P = 0; iDecay3P < n3ProngDecays; iDecay3P++) {
                  if (TESTBIT(isSelected3ProngCand, iDecay3P)) {
                    if (whichHypo3Prong[iDecay3P] == 1 || whichHypo3Prong[iDecay3P] == 3) {
                      auto mass3Prong = RecoDecay::m(arr3Mom, arrMass3Prong[iDecay3P][0]);
                      switch (iDecay3P) {
                        case hf_cand_3prong::DecayType::DplusToPiKPi:
                          registry.fill(HIST("hMassDPlusToPiKPi"), mass3Prong);
                          break;
                        case hf_cand_3prong::DecayType::DsToKKPi:
                          registry.fill(HIST("hMassDsToKKPi"), mass3Prong);
                          break;
                        case hf_cand_3prong::DecayType::LcToPKPi:
                          registry.fill(HIST("hMassLcToPKPi"), mass3Prong);
                          break;
                        case hf_cand_3prong::DecayType::XicToPKPi:
                          registry.fill(HIST("hMassXicToPKPi"), mass3Prong);
                          break;
                      }
                    }
                    if (whichHypo3Prong[iDecay3P] >= 2) {
                      auto mass3Prong = RecoDecay::m(arr3Mom, arrMass3Prong[iDecay3P][1]);
                      switch (iDecay3P) {
                        case hf_cand_3prong::DecayType::DsToKKPi:
                          registry.fill(HIST("hMassDsToKKPi"), mass3Prong);
                          break;
                        case hf_cand_3prong::DecayType::LcToPKPi:
                          registry.fill(HIST("hMassLcToPKPi"), mass3Prong);
                          break;
                        case hf_cand_3prong::DecayType::XicToPKPi:
                          registry.fill(HIST("hMassXicToPKPi"), mass3Prong);
                          break;
                      }
                    }
                  }
                }
              }
            }
          }
        }
      }

      int nTracks = 0;
      // auto nTracks = trackIndicesPerCollision.lastIndex() - trackIndicesPerCollision.firstIndex(); // number of tracks passing 2 and 3 prong selection in this collision
      nCand2 = rowTrackIndexProng2.lastIndex() - nCand2; // number of 2-prong candidates in this collision
      nCand3 = rowTrackIndexProng3.lastIndex() - nCand3; // number of 3-prong candidates in this collision

      if (fillHistograms) {
        registry.fill(HIST("hNTracks"), nTracks);
        registry.fill(HIST("hNCand2Prong"), nCand2);
        registry.fill(HIST("hNCand3Prong"), nCand3);
        registry.fill(HIST("hNCand2ProngVsNTracks"), nTracks, nCand2);
        registry.fill(HIST("hNCand3ProngVsNTracks"), nTracks, nCand3);
      }
    }
  }

  PROCESS_SWITCH(HfTrackIndexSkimCreator, processSkimCreator, "Process 2-prong and 3-prong skim", true);

  void processNoSkimCreator(SelectedCollisions const&){
    // dummy
  };

  PROCESS_SWITCH(HfTrackIndexSkimCreator, processNoSkimCreator, "Do not process 2-prongs and 3-prongs", false);
};

//________________________________________________________________________________________________________________________

/// Pre-selection of cascade secondary vertices
/// It will produce in any case a Hf2Prongs object, but mixing a V0
/// with a track, instead of 2 tracks

/// to run: o2-analysis-weak-decay-indices --aod-file AO2D.root -b | o2-analysis-lambdakzerobuilder -b |
///         o2-analysis-trackextension -b | o2-analysis-hf-track-index-skim-creator -b

struct HfTrackIndexSkimCreatorCascades {
  Produces<aod::HfCascades> rowTrackIndexCasc;

  Configurable<bool> isRun2{"isRun2", false, "enable Run 2 or Run 3 GRP objects for magnetic field"};
  Configurable<bool> fillHistograms{"fillHistograms", true, "fill histograms"};
  // event selection
  // Configurable<int> triggerindex{"triggerindex", -1, "trigger index"};
  // vertexing
  // Configurable<double> bz{"bz", 5., "magnetic field"};
  Configurable<bool> propagateToPCA{"propagateToPCA", true, "create tracks version propagated to PCA"};
  Configurable<double> maxR{"maxR", 200., "reject PCA's above this radius"};
  Configurable<double> maxDZIni{"maxDZIni", 4., "reject (if>0) PCA candidate if tracks DZ exceeds threshold"};
  Configurable<double> minParamChange{"minParamChange", 1.e-3, "stop iterations if largest change of any X is smaller than this"};
  Configurable<double> minRelChi2Change{"minRelChi2Change", 0.9, "stop iterations if chi2/chi2old > this"};
  Configurable<bool> useAbsDCA{"useAbsDCA", true, "Use Abs DCAs"};
  // quality cut
  Configurable<bool> doCutQuality{"doCutQuality", true, "apply quality cuts"};
  // track cuts for bachelor
  Configurable<bool> tpcRefitBach{"tpcRefitBach", true, "request TPC refit bachelor"};
  Configurable<int> nCrossedRowsMinBach{"nCrossedRowsMinBach", 50, "min crossed rows bachelor"};
  // track cuts for V0 daughters
  Configurable<bool> tpcRefitV0Daugh{"tpcRefitV0Daugh", true, "request TPC refit V0 daughters"};
  Configurable<int> nCrossedRowsMinV0Daugh{"nCrossedRowsMinV0Daugh", 50, "min crossed rows V0 daughters"};
  Configurable<double> etaMaxV0Daugh{"etaMaxV0Daugh", 1.1, "max. pseudorapidity V0 daughters"};
  Configurable<double> ptMinV0Daugh{"ptMinV0Daugh", 0.05, "min. pT V0 daughters"};
  // bachelor cuts
  //  Configurable<float> dcabachtopv{"dcabachtopv", .1, "DCA Bach To PV"};
  //  Configurable<double> ptminbach{"ptminbach", -1., "min. track pT bachelor"};
  // v0 cuts
  Configurable<double> cpaV0Min{"cpaV0Min", .995, "min. cos PA V0"};                    // as in the task that create the V0s
  Configurable<double> dcaXYNegToPvMin{"dcaXYNegToPvMin", .1, "min. DCA_XY Neg To PV"}; // check: in HF Run 2, it was 0 at filtering
  Configurable<double> dcaXYPosToPvMin{"dcaXYPosToPvMin", .1, "min. DCA_XY Pos To PV"}; // check: in HF Run 2, it was 0 at filtering
  Configurable<double> cutInvMassV0{"cutInvMassV0", 0.05, "V0 candidate invariant mass difference wrt PDG"};
  // cascade cuts
  Configurable<double> ptCascCandMin{"ptCascCandMin", -1., "min. pT of the cascade candidate"};                    // PbPb 2018: use 1
  Configurable<double> cutInvMassCascLc{"cutInvMassCascLc", 1., "Lc candidate invariant mass difference wrt PDG"}; // for PbPb 2018: use 0.2
  // Configurable<double> cutCascDCADaughters{"cutCascDCADaughters", .1, "DCA between V0 and bachelor in cascade"};
  // CCDB
  Configurable<std::string> ccdbUrl{"ccdbUrl", "http://alice-ccdb.cern.ch", "url of the ccdb repository"};
  Configurable<std::string> ccdbPathLut{"ccdbPathLut", "GLO/Param/MatLUT", "Path for LUT parametrization"};
  Configurable<std::string> ccdbPathGrp{"ccdbPathGrp", "GLO/GRP/GRP", "Path of the grp file (Run 2)"};
  Configurable<std::string> ccdbPathGrpMag{"ccdbPathGrpMag", "GLO/Config/GRPMagField", "CCDB path of the GRPMagField object (Run 3)"};
  // for debugging
#ifdef MY_DEBUG
  Configurable<std::vector<int>> indexK0Spos{"indexK0Spos", {729, 2866, 4754, 5457, 6891, 7824, 9243, 9810}, "indices of K0S positive daughters, for debug"};
  Configurable<std::vector<int>> indexK0Sneg{"indexK0Sneg", {730, 2867, 4755, 5458, 6892, 7825, 9244, 9811}, "indices of K0S negative daughters, for debug"};
  Configurable<std::vector<int>> indexProton{"indexProton", {717, 2810, 4393, 5442, 6769, 7793, 9002, 9789}, "indices of protons, for debug"};
#endif

  // Needed for PV refitting
  Service<o2::ccdb::BasicCCDBManager> ccdb;
  o2::base::MatLayerCylSet* lut;
  o2::base::Propagator::MatCorrType noMatCorr = o2::base::Propagator::MatCorrType::USEMatCorrNONE;
  int runNumber;

  double massP = RecoDecay::getMassPDG(kProton);
  double massK0s = RecoDecay::getMassPDG(kK0Short);
  double massPi = RecoDecay::getMassPDG(kPiPlus);
  double massLc = RecoDecay::getMassPDG(pdg::Code::kLambdaCPlus);
  double mass2K0sP{0.}; // WHY HERE?

  using SelectedCollisions = soa::Filtered<soa::Join<aod::Collisions, aod::HfSelCollision>>;
  using TracksWithPVRefitAndDCA = soa::Join<aod::BigTracks, aod::TracksDCA, aod::HfPvRefitTrack>;

  Filter filterSelectCollisions = (aod::hf_sel_collision::whyRejectColl == 0);
  Filter filterSelectTrackIds = (aod::hf_sel_track::isSelProng >= 4);
  // Partition<MyTracks> TracksWithPVRefitAndDCA = aod::hf_sel_track::isSelProng >= 4;

  Preslice<TracksWithPVRefitAndDCA> tracksPerCollision = aod::track::collisionId; // needed for PV refit
  using FilteredHfTrackAssocSel = soa::Filtered<soa::Join<aod::HfTrackAssoc, aod::HfSelTrack>>;
  Preslice<FilteredHfTrackAssocSel> trackIndicesPerCollision = aod::hf_track_association::collisionId;
  Preslice<aod::V0Datas> v0sPerCollision = aod::v0data::collisionId;

  // histograms
  HistogramRegistry registry{"registry"};

  void init(InitContext const& context)
  {
    if (!(context.mOptions.get<bool>("processCascades"))) {
      return;
    }
    ccdb->setURL(ccdbUrl);
    ccdb->setCaching(true);
    ccdb->setLocalObjectValidityChecking();
    lut = o2::base::MatLayerCylSet::rectifyPtrFromFile(ccdb->get<o2::base::MatLayerCylSet>(ccdbPathLut));
    runNumber = 0;

    if (fillHistograms) {
      registry.add("hVtx2ProngX", "2-prong candidates;#it{x}_{sec. vtx.} (cm);entries", {HistType::kTH1F, {{1000, -2., 2.}}});
      registry.add("hVtx2ProngY", "2-prong candidates;#it{y}_{sec. vtx.} (cm);entries", {HistType::kTH1F, {{1000, -2., 2.}}});
      registry.add("hVtx2ProngZ", "2-prong candidates;#it{z}_{sec. vtx.} (cm);entries", {HistType::kTH1F, {{1000, -2., 2.}}});
      registry.add("hMassLcToPK0S", "#Lambda_{c}^ candidates;inv. mass (p K_{S}^{0}) (GeV/#it{c}^{2});entries", {HistType::kTH1F, {{500, 0., 5.}}});
    }
  }

  void processNoCascades(SelectedCollisions const&)
  {
    // dummy
  }

  PROCESS_SWITCH(HfTrackIndexSkimCreatorCascades, processNoCascades, "Do not do v0", true);

  void processCascades(SelectedCollisions const& collisions,
                       aod::BCsWithTimestamps const&,
                       // soa::Filtered<aod::V0Datas> const& V0s,
                       aod::V0Datas const& V0s,
                       FilteredHfTrackAssocSel const& trackIndices,
                       TracksWithPVRefitAndDCA const& tracks
#ifdef MY_DEBUG
                       ,
                       aod::McParticles& mcParticles
#endif
                       ) // TODO: I am now assuming that the V0s are already filtered with my cuts (David's work to come)
  {
    // set the magnetic field from CCDB
    for (const auto& collision : collisions) {
      auto bc = collision.bc_as<o2::aod::BCsWithTimestamps>();
      initCCDB(bc, runNumber, ccdb, isRun2 ? ccdbPathGrp : ccdbPathGrpMag, lut, isRun2);

      // Define o2 fitter, 2-prong
      o2::vertexing::DCAFitterN<2> fitter;
      fitter.setBz(o2::base::Propagator::Instance()->getNominalBz());
      fitter.setPropagateToPCA(propagateToPCA);
      fitter.setMaxR(maxR);
      fitter.setMinParamChange(minParamChange);
      fitter.setMinRelChi2Change(minRelChi2Change);
      // fitter.setMaxDZIni(1e9); // used in cascadeproducer.cxx, but not for the 2 prongs
      // fitter.setMaxChi2(1e9);  // used in cascadeproducer.cxx, but not for the 2 prongs
      fitter.setUseAbsDCA(useAbsDCA);

      // fist we loop over the bachelor candidate

      const auto thisCollId = collision.globalIndex();
      auto groupedBachTrackIndices = trackIndices.sliceBy(trackIndicesPerCollision, thisCollId);

      // for (const auto& bach : selectedTracks) {
      for (const auto& bachIdx : groupedBachTrackIndices) {
        auto bach = bachIdx.track_as<TracksWithPVRefitAndDCA>();

        MY_DEBUG_MSG(1, printf("\n"); LOG(info) << "Bachelor loop");
#ifdef MY_DEBUG
        auto indexBach = bach.mcParticleId();
        bool isProtonFromLc = isProtonFromLcFunc(indexBach, indexProton);
#endif
        // selections on the bachelor

        // // retrieve the selection flag that corresponds to this collision
        auto isSelProngBach = bachIdx.isSelProng();

        // pT cut
        if (!TESTBIT(isSelProngBach, CandidateType::CandV0bachelor)) {
          MY_DEBUG_MSG(isProtonFromLc, LOG(info) << "proton " << indexBach << ": rejected due to HFsel");
          continue;
        }
        if (tpcRefitBach) {
          if (!(bach.trackType() & o2::aod::track::TPCrefit)) {
            MY_DEBUG_MSG(isProtonFromLc, LOG(info) << "proton " << indexBach << ": rejected due to TPCrefit");
            continue;
          }
        }
        if (bach.tpcNClsCrossedRows() < nCrossedRowsMinBach) {
          MY_DEBUG_MSG(isProtonFromLc, LOG(info) << "proton " << indexBach << ": rejected due to minNUmberOfCrossedRows " << bach.tpcNClsCrossedRows() << " (cut " << nCrossedRowsMinBach << ")");
          continue;
        }
        MY_DEBUG_MSG(isProtonFromLc, LOG(info) << "KEPT! proton from Lc with daughters " << indexBach);

        auto trackBach = getTrackParCov(bach);

        auto groupedV0s = V0s.sliceBy(v0sPerCollision, thisCollId);
        // now we loop over the V0s
        for (const auto& v0 : groupedV0s) {
          MY_DEBUG_MSG(1, LOG(info) << "*** Checking next K0S");
          // selections on the V0 daughters
          const auto& trackV0DaughPos = v0.posTrack_as<TracksWithPVRefitAndDCA>();
          const auto& trackV0DaughNeg = v0.negTrack_as<TracksWithPVRefitAndDCA>();
#ifdef MY_DEBUG
          auto indexV0DaughPos = trackV0DaughPos.mcParticleId();
          auto indexV0DaughNeg = trackV0DaughNeg.mcParticleId();
          bool isK0SfromLc = isK0SfromLcFunc(indexV0DaughPos, indexV0DaughNeg, indexK0Spos, indexK0Sneg);

          bool isLc = isLcK0SpFunc(indexBach, indexV0DaughPos, indexV0DaughNeg, indexProton, indexK0Spos, indexK0Sneg);
#endif
          MY_DEBUG_MSG(isK0SfromLc, LOG(info) << "K0S from Lc found, trackV0DaughPos --> " << indexV0DaughPos << ", trackV0DaughNeg --> " << indexV0DaughNeg);

          MY_DEBUG_MSG(isK0SfromLc && isProtonFromLc,
                       LOG(info) << "ACCEPTED!!!";
                       LOG(info) << "proton belonging to a Lc found: label --> " << indexBach;
                       LOG(info) << "K0S belonging to a Lc found: trackV0DaughPos --> " << indexV0DaughPos << ", trackV0DaughNeg --> " << indexV0DaughNeg);

          MY_DEBUG_MSG(isLc, LOG(info) << "Combination of K0S and p which correspond to a Lc found!");

          if (tpcRefitV0Daugh) {
            if (!(trackV0DaughPos.trackType() & o2::aod::track::TPCrefit) ||
                !(trackV0DaughNeg.trackType() & o2::aod::track::TPCrefit)) {
              MY_DEBUG_MSG(isK0SfromLc, LOG(info) << "K0S with daughters " << indexV0DaughPos << " and " << indexV0DaughNeg << ": rejected due to TPCrefit");
              continue;
            }
          }
          if (trackV0DaughPos.tpcNClsCrossedRows() < nCrossedRowsMinV0Daugh ||
              trackV0DaughNeg.tpcNClsCrossedRows() < nCrossedRowsMinV0Daugh) {
            MY_DEBUG_MSG(isK0SfromLc, LOG(info) << "K0S with daughters " << indexV0DaughPos << " and " << indexV0DaughNeg << ": rejected due to minCrossedRows");
            continue;
          }
          //
          // if (trackV0DaughPos.dcaXY() < dcaXYPosToPvMin ||   // to the filters?
          //     trackV0DaughNeg.dcaXY() < dcaXYNegToPvMin) {
          //   continue;
          // }
          //
          if (trackV0DaughPos.pt() < ptMinV0Daugh || // to the filters? I can't for now, it is not in the tables
              trackV0DaughNeg.pt() < ptMinV0Daugh) {
            MY_DEBUG_MSG(isK0SfromLc, LOG(info) << "K0S with daughters " << indexV0DaughPos << " and " << indexV0DaughNeg << ": rejected due to minPt --> pos " << trackV0DaughPos.pt() << ", neg " << trackV0DaughNeg.pt() << " (cut " << ptMinV0Daugh << ")");
            continue;
          }
          if (std::abs(trackV0DaughPos.eta()) > etaMaxV0Daugh || // to the filters? I can't for now, it is not in the tables
              std::abs(trackV0DaughNeg.eta()) > etaMaxV0Daugh) {
            MY_DEBUG_MSG(isK0SfromLc, LOG(info) << "K0S with daughters " << indexV0DaughPos << " and " << indexV0DaughNeg << ": rejected due to eta --> pos " << trackV0DaughPos.eta() << ", neg " << trackV0DaughNeg.eta() << " (cut " << etaMaxV0Daugh << ")");
            continue;
          }

          // V0 invariant mass selection
          if (std::abs(v0.mK0Short() - massK0s) > cutInvMassV0) {
            MY_DEBUG_MSG(isK0SfromLc, LOG(info) << "K0S with daughters " << indexV0DaughPos << " and " << indexV0DaughNeg << ": rejected due to invMass --> " << v0.mK0Short() - massK0s << " (cut " << cutInvMassV0 << ")");
            continue; // should go to the filter, but since it is a dynamic column, I cannot use it there
          }

          // V0 cosPointingAngle selection
          if (v0.v0cosPA(collision.posX(), collision.posY(), collision.posZ()) < cpaV0Min) {
            MY_DEBUG_MSG(isK0SfromLc, LOG(info) << "K0S with daughters " << indexV0DaughPos << " and " << indexV0DaughNeg << ": rejected due to cosPA --> " << v0.v0cosPA(collision.posX(), collision.posY(), collision.posZ()) << " (cut " << cpaV0Min << ")");
            continue;
          }

          const std::array<float, 3> momentumV0 = {v0.px(), v0.py(), v0.pz()};

          // invariant-mass cut: we do it here, before updating the momenta of bach and V0 during the fitting to save CPU
          // TODO: but one should better check that the value here and after the fitter do not change significantly!!!
          mass2K0sP = RecoDecay::m(array{array{bach.px(), bach.py(), bach.pz()}, momentumV0}, array{massP, massK0s});
          if ((cutInvMassCascLc >= 0.) && (std::abs(mass2K0sP - massLc) > cutInvMassCascLc)) {
            MY_DEBUG_MSG(isK0SfromLc && isProtonFromLc, LOG(info) << "True Lc from proton " << indexBach << " and K0S pos " << indexV0DaughPos << " and neg " << indexV0DaughNeg << " rejected due to invMass cut: " << mass2K0sP << ", mass Lc " << massLc << " (cut " << cutInvMassCascLc << ")");
            continue;
          }

          MY_DEBUG_MSG(isK0SfromLc, LOG(info) << "KEPT! K0S from Lc with daughters " << indexV0DaughPos << " and " << indexV0DaughNeg);

          auto trackParCovV0DaughPos = getTrackParCov(trackV0DaughPos);
          trackParCovV0DaughPos.propagateTo(v0.posX(), o2::base::Propagator::Instance()->getNominalBz()); // propagate the track to the X closest to the V0 vertex
          auto trackParCovV0DaughNeg = getTrackParCov(trackV0DaughNeg);
          trackParCovV0DaughNeg.propagateTo(v0.negX(), o2::base::Propagator::Instance()->getNominalBz()); // propagate the track to the X closest to the V0 vertex
          std::array<float, 3> pVecV0 = {0., 0., 0.};
          std::array<float, 3> pVecBach = {0., 0., 0.};

          const std::array<float, 3> vertexV0 = {v0.x(), v0.y(), v0.z()};
          // we build the neutral track to then build the cascade
          auto trackV0 = o2::dataformats::V0(vertexV0, momentumV0, {0, 0, 0, 0, 0, 0}, trackParCovV0DaughPos, trackParCovV0DaughNeg, {0, 0}, {0, 0}); // build the V0 track

          // now we find the DCA between the V0 and the bachelor, for the cascade
          int nCand2 = fitter.process(trackV0, trackBach);
          MY_DEBUG_MSG(isK0SfromLc && isProtonFromLc, LOG(info) << "Fitter result = " << nCand2 << " proton = " << indexBach << " and K0S pos " << indexV0DaughPos << " and neg " << indexV0DaughNeg);
          MY_DEBUG_MSG(isLc, LOG(info) << "Fitter result for true Lc = " << nCand2);
          if (nCand2 == 0) {
            continue;
          }
          fitter.propagateTracksToVertex();        // propagate the bach and V0 to the Lc vertex
          fitter.getTrack(0).getPxPyPzGlo(pVecV0); // take the momentum at the Lc vertex
          fitter.getTrack(1).getPxPyPzGlo(pVecBach);

          // cascade candidate pT cut
          auto ptCascCand = RecoDecay::pt(pVecBach, pVecV0);
          if (ptCascCand < ptCascCandMin) {
            MY_DEBUG_MSG(isK0SfromLc && isProtonFromLc, LOG(info) << "True Lc from proton " << indexBach << " and K0S pos " << indexV0DaughPos << " and neg " << indexV0DaughNeg << " rejected due to pt cut: " << ptCascCand << " (cut " << ptCascCandMin << ")");
            continue;
          }

          // invariant mass
          // re-calculate invariant masses with updated momenta, to fill the histogram
          mass2K0sP = RecoDecay::m(array{pVecBach, pVecV0}, array{massP, massK0s});

          std::array<float, 3> posCasc = {0., 0., 0.};
          const auto& cascVtx = fitter.getPCACandidate();
          for (int i = 0; i < 3; i++) {
            posCasc[i] = cascVtx[i];
          }

          // fill table row
          rowTrackIndexCasc(thisCollId, bach.globalIndex(), v0.v0Id());
          // fill histograms
          if (fillHistograms) {
            MY_DEBUG_MSG(isK0SfromLc && isProtonFromLc && isLc, LOG(info) << "KEPT! True Lc from proton " << indexBach << " and K0S pos " << indexV0DaughPos << " and neg " << indexV0DaughNeg);
            registry.fill(HIST("hVtx2ProngX"), posCasc[0]);
            registry.fill(HIST("hVtx2ProngY"), posCasc[1]);
            registry.fill(HIST("hVtx2ProngZ"), posCasc[2]);
            registry.fill(HIST("hMassLcToPK0S"), mass2K0sP);
          }
        } // loop over V0s
      }   // loop over tracks
    }     // loop over collisions
  }       // process
  PROCESS_SWITCH(HfTrackIndexSkimCreatorCascades, processCascades, "Skim also V0", false);
};

struct HfTrackIndexSkimCreatorLfCascades {
  Produces<aod::HfCascLf2Prongs> rowTrackIndexCasc2Prong;
  Produces<aod::HfCascLf3Prongs> rowTrackIndexCasc3Prong;

  // whether to do or not validation plots
  Configurable<bool> fillHistograms{"fillHistograms", true, "fill histograms"};
  Configurable<bool> do3Prong{"do3Prong", false, "do 3-prong cascade"};

  // vertexing parameters
  Configurable<bool> propagateToPCA{"propagateToPCA", true, "create tracks version propagated to PCA"};
  Configurable<double> maxR{"maxR", 200., "reject PCA's above this radius"};
  Configurable<double> maxDZIni{"maxDZIni", 4., "reject (if>0) PCA candidate if tracks DZ exceeds threshold"};
  Configurable<double> minParamChange{"minParamChange", 1.e-3, "stop iterations if largest change of any X is smaller than this"};
  Configurable<double> minRelChi2Change{"minRelChi2Change", 0.9, "stop iterations if chi2/chi2old > this"};
  Configurable<bool> useAbsDCA{"useAbsDCA", true, "Use Abs DCAs"};
  Configurable<bool> rejDiffCollTrack{"rejDiffCollTrack", true, "Reject tracks coming from different collisions"};

  // quality cut
  Configurable<bool> doCutQuality{"doCutQuality", true, "apply quality cuts"};

  // Selection criteria
  Configurable<double> v0CosPA{"v0CosPA", 0.95, "V0 CosPA"};       // double -> N.B. dcos(x)/dx = 0 at x=0)
  Configurable<double> cascCosPA{"cascCosPA", 0.95, "Casc CosPA"}; // double -> N.B. dcos(x)/dx = 0 at x=0)
  Configurable<float> dcaV0Dau{"dcaV0Dau", 2.0, "DCA V0 Daughters"};
  Configurable<float> dcaCascDau{"dcaCascDau", 1.0, "DCA Casc Daughters"};
  Configurable<float> dcaNegToPv{"dcaNegToPv", .05, "DCA Neg To PV"};
  Configurable<float> dcaPosToPv{"dcaPosToPv", .05, "DCA Pos To PV"};
  Configurable<float> dcaBachToPv{"dcaBachToPv", .05, "DCA Bach To PV"};
  Configurable<float> dcaV0ToPv{"dcaV0ToPv", .05, "DCA V0 To PV"};
  Configurable<float> v0Radius{"v0Radius", 0.9, "V0 radius"};
  Configurable<float> cascRadius{"cascRadius", 0.5, "Casc radius"};
  Configurable<float> v0MassWindow{"v0MassWindow", 0.008, "V0 mass window"};

  // Track identification configurables
  Configurable<float> tpcNsigmaBachelor{"tpcNsigmaBachelor", 4, "TPC NSigma bachelor (>10 is no cut)"};
  Configurable<float> tpcNsigmaProton{"tpcNsigmaProton", 4, "TPC NSigma proton <- lambda (>10 is no cut)"};
  Configurable<float> tpcNsigmaPion{"tpcNsigmaPion", 4, "TPC NSigma pion <- lambda (>10 is no cut)"};

  // magnetic field setting from CCDB
  Configurable<bool> isRun2{"isRun2", false, "enable Run 2 or Run 3 GRP objects for magnetic field"};
  Configurable<std::string> ccdbUrl{"ccdbUrl", "http://alice-ccdb.cern.ch", "URL of the CCDB repository"};
  Configurable<std::string> ccdbPathLut{"ccdbPathLut", "GLO/Param/MatLUT", "Path for LUT parametrization"};
  Configurable<std::string> ccdbPathGeo{"ccdbPathGeo", "GLO/Config/GeometryAligned", "Path of the geometry file"};
  Configurable<std::string> ccdbPathGrp{"ccdbPathGrp", "GLO/GRP/GRP", "Path of the grp file (Run 2)"};
  Configurable<std::string> ccdbPathGrpMag{"ccdbPathGrpMag", "GLO/Config/GRPMagField", "CCDB path of the GRPMagField object (Run 3)"};

  Service<o2::ccdb::BasicCCDBManager> ccdb;
  o2::base::MatLayerCylSet* lut;
  o2::base::Propagator::MatCorrType matCorr = o2::base::Propagator::MatCorrType::USEMatCorrNONE;
  int runNumber;

  static const int n2ProngDecays = hf_cand_casc_lf_2prong::DecayType::N2ProngDecays; // number of 2-prong hadron types
  static const int n3ProngDecays = hf_cand_casc_lf_3prong::DecayType::N3ProngDecays; // number of 3-prong hadron types
  std::array<std::array<std::array<double, 2>, 2>, n2ProngDecays> arrMass2Prong;
  std::array<std::array<std::array<double, 3>, 2>, n3ProngDecays> arrMass3Prong;

  // histograms
  HistogramRegistry registry{"registry"};

  double massP = RecoDecay::getMassPDG(kProton);
  double massPi = RecoDecay::getMassPDG(kPiPlus);
  double massXi = RecoDecay::getMassPDG(kXiMinus);
  double massOmega = RecoDecay::getMassPDG(kOmegaMinus);
  double massXiczero = RecoDecay::getMassPDG(pdg::Code::kXiCZero);
  double massXicplus = RecoDecay::getMassPDG(pdg::Code::kXiCPlus);

  void init(InitContext const&)
  {
    arrMass2Prong[hf_cand_casc_lf_2prong::DecayType::XiczeroToXiPi] = array{array{massXi, massPi},
                                                                            array{massPi, massXi}};

    arrMass2Prong[hf_cand_casc_lf_2prong::DecayType::OmegaczeroToOmegaPi] = array{array{massOmega, massPi},
                                                                                  array{massPi, massOmega}};

    arrMass3Prong[hf_cand_casc_lf_3prong::DecayType::XicplusToXiPiPi] = array{array{massXi, massPi, massPi},
                                                                              array{massPi, massPi, massXi}};

    ccdb->setURL(ccdbUrl);
    ccdb->setCaching(true);
    ccdb->setLocalObjectValidityChecking();
    lut = o2::base::MatLayerCylSet::rectifyPtrFromFile(ccdb->get<o2::base::MatLayerCylSet>(ccdbPathLut));
    runNumber = 0;

    if (fillHistograms) {
      AxisSpec ptAxis = {200, 0.0f, 10.0f, "it{p}_{T} (GeV/c)"};
      AxisSpec massAxisXi = {200, 1.222f, 1.422f, "Inv. Mass (GeV/c^{2})"};
      AxisSpec massAxisOmega = {200, 1.572f, 1.772f, "Inv. Mass (GeV/c^{2})"};

      registry.add("hCandidateCounter", "hCandidateCounter", {HistType::kTH1F, {{10, 0.0f, 10.0f}}});

      // Cascade mass spectra
      registry.add("hMassXiMinus", "hMassXiMinus", {HistType::kTH1F, {{3000, 0.0f, 3.0f, "Inv. Mass (GeV/c^{2})"}}});
      registry.add("hMassXiPlus", "hMassXiPlus", {HistType::kTH1F, {{3000, 0.0f, 3.0f, "Inv. Mass (GeV/c^{2}²)"}}});
      registry.add("hMassOmegaMinus", "hMassOmegaMinus", {HistType::kTH1F, {{3000, 0.0f, 3.0f, "Inv. Mass (GeV/c^{2})"}}});
      registry.add("hMassOmegaPlus", "hMassOmegaPlus", {HistType::kTH1F, {{3000, 0.0f, 3.0f, "Inv. Mass (GeV/c^{2})"}}});
      registry.add("h2dMassXiMinus", "h2dMassXiMinus", {HistType::kTH2F, {ptAxis, massAxisXi}});
      registry.add("h2dMassXiPlus", "h2dMassXiPlus", {HistType::kTH2F, {ptAxis, massAxisXi}});
      registry.add("h2dMassOmegaMinus", "h2dMassOmegaMinus", {HistType::kTH2F, {ptAxis, massAxisOmega}});
      registry.add("h2dMassOmegaPlus", "h2dMassOmegaPlus", {HistType::kTH2F, {ptAxis, massAxisOmega}});

      // Cascade topology
      registry.add("hV0Radius", "hV0Radius", {HistType::kTH1F, {{1000, 0.0f, 100.0f, "cm"}}});
      registry.add("hCascRadius", "hCascRadius", {HistType::kTH1F, {{1000, 0.0f, 100.0f, "cm"}}});
      registry.add("hV0CosPA", "hV0CosPA", {HistType::kTH1F, {{1000, 0.95f, 1.0f}}});
      registry.add("hCascCosPA", "hCascCosPA", {HistType::kTH1F, {{1000, 0.95f, 1.0f}}});
      registry.add("hDCAPosToPV", "hDCAPosToPV", {HistType::kTH1F, {{1000, -10.0f, 10.0f, "cm"}}});
      registry.add("hDCANegToPV", "hDCANegToPV", {HistType::kTH1F, {{1000, -10.0f, 10.0f, "cm"}}});
      registry.add("hDCABachToPV", "hDCABachToPV", {HistType::kTH1F, {{1000, -10.0f, 10.0f, "cm"}}});
      registry.add("hDCAV0ToPV", "hDCAV0ToPV", {HistType::kTH1F, {{1000, -10.0f, 10.0f, "cm"}}});
      registry.add("hDCAV0Dau", "hDCAV0Dau", {HistType::kTH1F, {{1000, 0.0f, 10.0f, "cm^{2}"}}});
      registry.add("hDCACascDau", "hDCACascDau", {HistType::kTH1F, {{1000, 0.0f, 10.0f, "cm^{2}"}}});
      registry.add("hLambdaMass", "hLambdaMass", {HistType::kTH1F, {{1000, 0.0f, 10.0f, "Inv. Mass (GeV/c^{2})"}}});

      registry.add("hVtx2ProngX", "2-prong candidates;#it{x}_{sec. vtx.} (cm);entries", {HistType::kTH1F, {{1000, -2., 2.}}});
      registry.add("hVtx2ProngY", "2-prong candidates;#it{y}_{sec. vtx.} (cm);entries", {HistType::kTH1F, {{1000, -2., 2.}}});
      registry.add("hVtx2ProngZ", "2-prong candidates;#it{z}_{sec. vtx.} (cm);entries", {HistType::kTH1F, {{1000, -20., 20.}}});
      registry.add("hMassXicToXiPi", "2-prong candidates;inv. mass (#Xi pi) (GeV/#it{c}^{2});entries", {HistType::kTH1F, {{100, 2., 3.}}});
      registry.add("hVtx3ProngX", "3-prong candidates;#it{x}_{sec. vtx.} (cm);entries", {HistType::kTH1F, {{1000, -2., 2.}}});
      registry.add("hVtx3ProngY", "3-prong candidates;#it{y}_{sec. vtx.} (cm);entries", {HistType::kTH1F, {{1000, -2., 2.}}});
      registry.add("hVtx3ProngZ", "3-prong candidates;#it{z}_{sec. vtx.} (cm);entries", {HistType::kTH1F, {{1000, -20., 20.}}});

      // mass spectra
      registry.add("hMassXicZeroToXiPi", "2-prong candidates;inv. mass (#Xi #pi) (GeV/#it{c}^{2});entries", {HistType::kTH1F, {{100, 2., 3.}}});
      registry.add("hMassOmegacZeroToOmegaPi", "2-prong candidates;inv. mass (#Omega #pi) (GeV/#it{c}^{2});entries", {HistType::kTH1F, {{100, 2., 3.}}});
      registry.add("hMassXicPlusToXiPiPi", "3-prong candidates;inv. mass (#Xi #pi #pi) (GeV/#it{c}^{2});entries", {HistType::kTH1F, {{100, 2., 3.}}});
    }
  }

  Filter filterSelectCollisions = (aod::hf_sel_collision::whyRejectColl == 0);
  Filter filterSelectTrackIds = (aod::hf_sel_track::isSelProng > 0);

  using SelectedCollisions = soa::Filtered<soa::Join<aod::Collisions, aod::HfSelCollision>>;
  using TracksWithPVRefitAndDCA = soa::Join<aod::BigTracks, aod::TracksDCA, aod::HfPvRefitTrack>;
  using V0Full = soa::Join<aod::V0Datas, aod::V0Covs>;

  Preslice<TracksWithPVRefitAndDCA> tracksPerCollision = aod::track::collisionId; // needed for PV refit
  using FilteredHfTrackAssocSel = soa::Filtered<soa::Join<aod::HfTrackAssoc, aod::HfSelTrack>>;
  Preslice<FilteredHfTrackAssocSel> trackIndicesPerCollision = aod::hf_track_association::collisionId;
  Preslice<aod::CascDataFull> cascadesPerCollision = aod::cascdata::collisionId;

  /// Single-cascade cuts for 2-prongs or 3-prongs
  /// From cascadeanalysis.cxx w/o PID and Centrality study
  ///  Function to process cascades and generate corresponding invariant-mass distributions
  template <typename TCascade, typename T1, typename T2, typename T3>
  bool isPreselectedCascade(const TCascade& casc, const T1& bachTrackCast, const T2& posTrackCast, const T3& negTrackCast, const float& pvx, const float& pvy, const float& pvz)
  {
    // Logic: either you have enough TPC clusters, OR you enabled ITSSA and have enough ITS clusters as requested
    // N.B.: This will require dedicated studies!
    registry.fill(HIST("hCandidateCounter"), 2.5); // okay track quality

    if (casc.v0cosPA(pvx, pvy, pvz) > v0CosPA &&
        casc.casccosPA(pvx, pvy, pvz) > cascCosPA &&
        casc.dcacascdaughters() > dcaCascDau &&
        casc.dcaV0daughters() > dcaV0Dau &&
        casc.dcanegtopv() > dcaNegToPv &&
        casc.dcapostopv() > dcaPosToPv &&
        casc.dcabachtopv() > dcaBachToPv &&
        casc.dcav0topv(pvx, pvy, pvz) > dcaV0ToPv &&
        casc.v0radius() > v0Radius &&
        casc.cascradius() > cascRadius &&
        std::abs(casc.mLambda() - 1.115683) < v0MassWindow) {
      registry.fill(HIST("hCandidateCounter"), 3.5); // pass cascade selections
      if (casc.sign() < 0) {                         // FIXME: could be done better...
        registry.fill(HIST("hMassXiMinus"), casc.mXi());
        registry.fill(HIST("hMassOmegaMinus"), casc.mOmega());
      } else {
        registry.fill(HIST("hMassXiPlus"), casc.mXi());
        registry.fill(HIST("hMassOmegaPlus"), casc.mOmega());
      }

      if (fillHistograms) {
        // The basic eleven!
        registry.fill(HIST("hV0Radius"), casc.v0radius());
        registry.fill(HIST("hCascRadius"), casc.cascradius());
        registry.fill(HIST("hV0CosPA"), casc.v0cosPA(pvx, pvy, pvz));
        registry.fill(HIST("hCascCosPA"), casc.casccosPA(pvx, pvy, pvz));
        registry.fill(HIST("hDCAPosToPV"), casc.dcapostopv());
        registry.fill(HIST("hDCANegToPV"), casc.dcanegtopv());
        registry.fill(HIST("hDCABachToPV"), casc.dcabachtopv());
        registry.fill(HIST("hDCAV0ToPV"), casc.dcav0topv(pvx, pvy, pvz));
        registry.fill(HIST("hDCAV0Dau"), casc.dcaV0daughters());
        registry.fill(HIST("hDCACascDau"), casc.dcacascdaughters());
        registry.fill(HIST("hLambdaMass"), casc.mLambda());
      }
      return true;
    }
    return false;
  }

  void processNoCascades(SelectedCollisions const&)
  {
    // dummy
  }

  PROCESS_SWITCH(HfTrackIndexSkimCreatorLfCascades, processNoCascades, "Do not do cascade", true);

  void processCascades(SelectedCollisions const& collisions,
                       aod::BCsWithTimestamps const&,
                       aod::V0sLinked const&,
                       V0Full const&,
                       aod::CascDataFull const& cascades,
                       FilteredHfTrackAssocSel const& trackIndices,
                       TracksWithPVRefitAndDCA const& tracks)
  {
    for (const auto& collision : collisions) {

      // set the magnetic field from CCDB
      auto bc = collision.bc_as<o2::aod::BCsWithTimestamps>();
      initCCDB(bc, runNumber, ccdb, isRun2 ? ccdbPathGrp : ccdbPathGrpMag, lut, isRun2);
      auto magneticField = o2::base::Propagator::Instance()->getNominalBz(); // z component

      // Define o2 fitter, 2-prong
      o2::vertexing::DCAFitterN<2> df2;
      df2.setBz(magneticField);
      df2.setPropagateToPCA(propagateToPCA);
      df2.setMaxR(maxR);
      df2.setMaxDZIni(maxDZIni);
      df2.setMinParamChange(minParamChange);
      df2.setMinRelChi2Change(minRelChi2Change);
      df2.setUseAbsDCA(useAbsDCA);

      // 3-prong vertex fitter
      o2::vertexing::DCAFitterN<3> df3;
      df3.setBz(magneticField);
      df3.setPropagateToPCA(propagateToPCA);
      df3.setMaxR(maxR);
      df3.setMaxDZIni(maxDZIni);
      df3.setMinParamChange(minParamChange);
      df3.setMinRelChi2Change(minRelChi2Change);
      df3.setUseAbsDCA(useAbsDCA);

      // cascade loop
      auto thisCollId = collision.globalIndex();
      auto groupedCascades = cascades.sliceBy(cascadesPerCollision, thisCollId);
      for (const auto& casc : groupedCascades) {

        registry.fill(HIST("hCandidateCounter"), 0.5); // all candidates

        auto trackXiDauCharged = casc.bachelor_as<TracksWithPVRefitAndDCA>(); // pion <- xi track from TracksWithPVRefitAndDCA table
        // cascade daughter - V0
        if (!casc.v0_as<aod::V0sLinked>().has_v0Data()) { // check that V0 data are stored
          continue;
        }
        registry.fill(HIST("hCandidateCounter"), 1.5); // v0data exists
        auto v0index = casc.v0_as<aod::V0sLinked>();
        auto v0 = v0index.v0Data_as<V0Full>(); // V0 element from LF table containing V0 info
        // V0 positive daughter
        auto trackV0DauPos = v0.posTrack_as<TracksWithPVRefitAndDCA>(); // p <- V0 track (positive track) from TracksWithPVRefitAndDCA table
        // V0 negative daughter
        auto trackV0DauNeg = v0.negTrack_as<TracksWithPVRefitAndDCA>(); // pion <- V0 track (negative track) from TracksWithPVRefitAndDCA table

        // check that particles come from the same collision
        if (rejDiffCollTrack) {
          if (trackV0DauPos.collisionId() != trackV0DauNeg.collisionId()) {
            continue;
          }
          if (trackXiDauCharged.collisionId() != trackV0DauPos.collisionId()) {
            continue;
          }
        }

        if (!(isPreselectedCascade(casc, trackXiDauCharged, trackV0DauPos, trackV0DauNeg, collision.posX(), collision.posY(), collision.posZ()))) {
          continue;
        }

        o2::vertexing::DCAFitterN<2> dfc;
        dfc.setBz(magneticField);
        dfc.setPropagateToPCA(propagateToPCA);
        dfc.setMaxR(maxR);
        dfc.setMaxDZIni(maxDZIni);
        dfc.setMinParamChange(minParamChange);
        dfc.setMinRelChi2Change(minRelChi2Change);
        dfc.setUseAbsDCA(useAbsDCA);

        auto trackParVarXiDauCharged = getTrackParCov(trackXiDauCharged);

        // Set up covariance matrices (should in fact be optional)
        std::array<float, 21> covV = {0.};
        constexpr int MomInd[6] = {9, 13, 14, 18, 19, 20}; // cov matrix elements for momentum component
        for (int i = 0; i < 6; i++) {
          covV[MomInd[i]] = v0.momentumCovMat()[i];
          covV[i] = v0.positionCovMat()[i];
        }
        auto trackV0 = o2::track::TrackParCov(
          {v0.x(), v0.y(), v0.z()},
          {v0.pxpos() + v0.pxneg(), v0.pypos() + v0.pyneg(), v0.pzpos() + v0.pzneg()},
          covV, 0, true);
        trackV0.setAbsCharge(0);
        trackV0.setPID(o2::track::PID::Lambda);

        // reconstruct the cascade
        if (dfc.process(trackV0, trackParVarXiDauCharged) == 0) {
          continue;
        }

        array<float, 3> pvecV0;        // V0
        array<float, 3> pvecXiDauPion; // bach pion

        dfc.getTrack(0).getPxPyPzGlo(pvecV0);
        dfc.getTrack(1).getPxPyPzGlo(pvecXiDauPion);

        std::array<float, 3> coordVtxCasc = dfc.getPCACandidatePos();
        std::array<float, 6> covVtxCasc = dfc.calcPCACovMatrixFlat();
        std::array<float, 3> pvecCascAsM = {pvecV0[0] + pvecXiDauPion[0], pvecV0[1] + pvecXiDauPion[1], pvecV0[2] + pvecXiDauPion[2]};

        auto trackCasc = o2::dataformats::V0(coordVtxCasc, pvecCascAsM, covVtxCasc, trackV0, trackParVarXiDauCharged, {0, 0}, {0, 0});

        //-------------------combining cascade and pion tracks--------------------------
        // first loop over positive tracks
        auto groupedBachTrackIndices = trackIndices.sliceBy(trackIndicesPerCollision, thisCollId);
        for (auto trackIdPion1 = groupedBachTrackIndices.begin(); trackIdPion1 != groupedBachTrackIndices.end(); ++trackIdPion1) {
          auto trackPion1 = trackIdPion1.track_as<TracksWithPVRefitAndDCA>();

          if ((rejDiffCollTrack) && (trackXiDauCharged.collisionId() != trackPion1.collisionId())) {
            continue;
          }

          // ask for opposite sign daughters
          if (trackPion1.sign() * trackXiDauCharged.sign() >= 0) {
            continue;
          }

          // check not to take the same particle twice in the decay chain
          if (trackPion1.globalIndex() == trackXiDauCharged.globalIndex() || trackPion1.globalIndex() == trackV0DauPos.globalIndex() || trackPion1.globalIndex() == trackV0DauNeg.globalIndex() || trackPion1.globalIndex() == casc.globalIndex()) {
            continue;
          }

          // primary pion track to be processed with DCAFitter
          auto trackParVarPion1 = getTrackParCov(trackPion1);

          // first loop over tracks
          if (do3Prong) {
            // second loop over positive tracks
            for (auto trackIdPion2 = trackIdPion1 + 1; trackIdPion2 != groupedBachTrackIndices.end(); ++trackIdPion2) {
              auto trackPion2 = trackIdPion2.track_as<TracksWithPVRefitAndDCA>();

              if ((rejDiffCollTrack) && (trackXiDauCharged.collisionId() != trackPion2.collisionId())) {
                continue;
              }

              // ask for same sign daughters
              if (trackPion2.sign() * trackPion1.sign() <= 0) {
                continue;
              }

              // check not to take the same particle twice in the decay chain
              if (trackPion2.globalIndex() == trackXiDauCharged.globalIndex() || trackPion2.globalIndex() == trackV0DauPos.globalIndex() || trackPion2.globalIndex() == trackV0DauNeg.globalIndex() || trackPion2.globalIndex() == casc.globalIndex()) {
                continue;
              }

              // primary pion track to be processed with DCAFitter
              auto trackParVarPion2 = getTrackParCov(trackPion2);

              // reconstruct Xic with DCAFitter
              if (df3.process(trackCasc, trackParVarPion1, trackParVarPion2) == 0) {
                continue;
              }

              std::array<float, 3> pVec1 = {0.};
              std::array<float, 3> pVec2 = {0.};
              std::array<float, 3> pVec3 = {0.};

              df3.getTrack(0).getPxPyPzGlo(pVec1); // take the momentum at the Xic vertex
              df3.getTrack(1).getPxPyPzGlo(pVec2);
              df3.getTrack(2).getPxPyPzGlo(pVec3);

              // std::array<float, 3> secondaryVertex3 = {0., 0., 0.};
              const auto& secondaryVertex3 = df3.getPCACandidate();

              // fill table row
              rowTrackIndexCasc3Prong(casc.globalIndex(),
                                      trackPion1.globalIndex(),
                                      trackPion2.globalIndex());

              // fill histograms
              if (fillHistograms) {
                registry.fill(HIST("hVtx3ProngX"), secondaryVertex3[0]);
                registry.fill(HIST("hVtx3ProngY"), secondaryVertex3[1]);
                registry.fill(HIST("hVtx3ProngZ"), secondaryVertex3[2]);

                array<array<float, 3>, 3> arr3Mom = {pVec1, pVec2, pVec3};
                for (int iDecay3P = 0; iDecay3P < n3ProngDecays; iDecay3P++) {
                  auto mass3Prong = RecoDecay::m(arr3Mom, arrMass3Prong[iDecay3P][0]);
                  switch (iDecay3P) {
                    case hf_cand_casc_lf_3prong::DecayType::XicplusToXiPiPi:
                      registry.fill(HIST("hMassXicPlusToXiPiPi"), mass3Prong);
                      break;
                  }
                }
              }
            }
          }

          if (df2.process(trackCasc, trackParVarPion1) == 0) {
            continue;
          }

          std::array<float, 3> pVec1 = {0.};
          std::array<float, 3> pVec2 = {0.};

          df2.getTrack(0).getPxPyPzGlo(pVec1);
          df2.getTrack(1).getPxPyPzGlo(pVec2);

          const auto& secondaryVertex2 = df2.getPCACandidate();

          // fill table row
          rowTrackIndexCasc2Prong(casc.globalIndex(),
                                  trackPion1.globalIndex());

          // fill histograms
          if (fillHistograms) {
            registry.fill(HIST("hVtx2ProngX"), secondaryVertex2[0]);
            registry.fill(HIST("hVtx2ProngY"), secondaryVertex2[1]);
            registry.fill(HIST("hVtx2ProngZ"), secondaryVertex2[2]);

            array<array<float, 3>, 2> arrMom = {pVec1, pVec2};
            for (int iDecay2P = 0; iDecay2P < n2ProngDecays; iDecay2P++) {
              auto mass2Prong = RecoDecay::m(arrMom, arrMass2Prong[iDecay2P][0]);
              switch (iDecay2P) {
                case hf_cand_casc_lf_2prong::DecayType::XiczeroToXiPi:
                  registry.fill(HIST("hMassXicZeroToXiPi"), mass2Prong);
                  break;
                case hf_cand_casc_lf_2prong::DecayType::OmegaczeroToOmegaPi:
                  registry.fill(HIST("hMassOmegacZeroToXiPi"), mass2Prong);
                  break;
              }
            }
          }
        } // loop over pion
      }   // loop over cascade
    }     // loop over collisions
  }       // process
  PROCESS_SWITCH(HfTrackIndexSkimCreatorLfCascades, processCascades, "Skim also cascades", false);
};

//________________________________________________________________________________________________________________________
WorkflowSpec defineDataProcessing(ConfigContext const& cfgc)
{
  WorkflowSpec workflow{};

  const bool doTrigSel = cfgc.options().get<bool>("doTrigSel");
  if (doTrigSel) {
    workflow.push_back(adaptAnalysisTask<HfTrackIndexSkimCreatorTagSelCollisions>(cfgc));
  } else {
    workflow.push_back(adaptAnalysisTask<HfTrackIndexSkimCreatorTagSelCollisions>(cfgc, SetDefaultProcesses{{{"processTrigSel", false}, {"processNoTrigSel", true}}}));
  }

  workflow.push_back(adaptAnalysisTask<HfTrackIndexSkimCreatorTagSelTracks>(cfgc));
  workflow.push_back(adaptAnalysisTask<HfTrackIndexSkimCreator>(cfgc));
  workflow.push_back(adaptAnalysisTask<HfTrackIndexSkimCreatorCascades>(cfgc));
  workflow.push_back(adaptAnalysisTask<HfTrackIndexSkimCreatorLfCascades>(cfgc));

  return workflow;
}<|MERGE_RESOLUTION|>--- conflicted
+++ resolved
@@ -1457,11 +1457,6 @@
     return;
   } /// end of performPvRefitCandProngs function
 
-<<<<<<< HEAD
-  void processSkimCreator( // soa::Join<aod::Collisions, aod::CentV0Ms>::iterator const& collision, //FIXME add centrality when option for variations to the process function appears
-    SelectedCollisions::iterator const& collision,
-    aod::Collisions const&,
-=======
   // define slice of track indices per collisions
   Preslice<TracksWithPVRefitAndDCA> tracksPerCollision = aod::track::collisionId; // needed for PV refit
 
@@ -1469,9 +1464,8 @@
   using FilteredHfTrackAssocSel = soa::Filtered<soa::Join<aod::HfTrackAssoc, aod::HfSelTrack>>;
   Preslice<FilteredHfTrackAssocSel> trackIndicesPerCollision = aod::hf_track_association::collisionId;
 
-  void process( // soa::Join<aod::Collisions, aod::CentV0Ms>::iterator const& collision, //FIXME add centrality when option for variations to the process function appears
+  void processSkimCreator( // soa::Join<aod::Collisions, aod::CentV0Ms>::iterator const& collision, //FIXME add centrality when option for variations to the process function appears
     SelectedCollisions const& collisions,
->>>>>>> d99fed6e
     aod::BCsWithTimestamps const& bcWithTimeStamps,
     FilteredHfTrackAssocSel const& trackIndices,
     TracksWithPVRefitAndDCA const& tracks)
