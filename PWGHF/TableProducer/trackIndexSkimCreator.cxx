// Copyright 2019-2020 CERN and copyright holders of ALICE O2.
// See https://alice-o2.web.cern.ch/copyright for details of the copyright holders.
// All rights not expressly granted are reserved.
//
// This software is distributed under the terms of the GNU General Public
// License v3 (GPL Version 3), copied verbatim in the file "COPYING".
//
// In applying this license CERN does not waive the privileges and immunities
// granted to it by virtue of its status as an Intergovernmental Organization
// or submit itself to any jurisdiction.

/// \file trackIndexSkimCreator.cxx
/// \brief Pre-selection of 2-prong, 3-prong, D*, and cascade secondary vertices of heavy-flavour decay candidates
///
/// \author Gian Michele Innocenti <gian.michele.innocenti@cern.ch>, CERN
/// \author Vít Kučera <vit.kucera@cern.ch>, CERN
/// \author Nima Zardoshti <nima.zardoshti@cern.ch>, CERN
/// \author Mattia Faggin <mfaggin@cern.ch>, University and INFN Padova
/// \author Jinjoo Seo <jseo@cern.ch>, Inha University
/// \author Fabrizio Grosa <fgrosa@cern.ch>, CERN
/// \author Federica Zanone <federica.zanone@cern.ch>, Heidelberg University

#include <algorithm> // std::find
#include <iterator>  // std::distance
#include <string>    // std::string
#include <vector>    // std::vector

#include "CCDB/BasicCCDBManager.h"             // for PV refit
#include "DataFormatsParameters/GRPMagField.h" // for PV refit
#include "DataFormatsParameters/GRPObject.h"   // for PV refit
#include "DCAFitter/DCAFitterN.h"
#include "DetectorsBase/Propagator.h"     // for PV refit
#include "DetectorsVertexing/PVertexer.h" // for PV refit
#include "Framework/AnalysisTask.h"
#include "Framework/HistogramRegistry.h"
#include "Framework/runDataProcessing.h"
#include "ReconstructionDataFormats/V0.h"
#include "ReconstructionDataFormats/Vertex.h" // for PV refit

#include "Common/Core/TrackSelectorPID.h"
#include "Common/Core/trackUtilities.h"
#include "Common/DataModel/Centrality.h"
#include "Common/DataModel/CollisionAssociationTables.h"
#include "Common/DataModel/EventSelection.h"
#include "Common/DataModel/TrackSelectionTables.h"

#include "PWGLF/DataModel/LFStrangenessTables.h"

#include "PWGHF/DataModel/CandidateReconstructionTables.h"
#include "PWGHF/Utils/utilsAnalysis.h"
#include "PWGHF/Utils/utilsBfieldCCDB.h"

using namespace o2;
using namespace o2::analysis;
using namespace o2::aod;
using namespace o2::framework;
using namespace o2::framework::expressions;

// enum for candidate type
enum CandidateType {
  Cand2Prong = 0,
  Cand3Prong,
  CandV0bachelor,
  CandDstar,
  NCandidateTypes
};

// event rejection types
enum EventRejection {
  Trigger = 0,
  PositionX,
  PositionY,
  PositionZ,
  NContrib,
  Chi2,
  Centrality,
  NEventRejection
};

// event rejection types
enum CentralityEstimator {
  None = 0,
  FT0A,
  FT0C,
  FT0M,
  FV0A,
  NCentralityEstimators
};

// enum for proton PID strategy (only proton for baryons)
enum ProtonPidStrategy {
  NoPid = 0,
  PidTpcOnly,
  PidTofOnly,
  PidTpcOrTof,
  PidTpcAndTof,
  NPidStatus
};

// enum for proton PID channels
enum ChannelsProtonPid {
  LcToPKPi = 0,
  XicToPKPi,
  LcToPK0S,
  NChannelsProtonPid
};

using TracksWithSelAndDca = soa::Join<aod::TracksWCovDcaExtra, aod::TrackSelection>;
using TracksWithSelAndDcaAndPidTpc = soa::Join<aod::TracksWCovDcaExtra, aod::TrackSelection, aod::pidTPCFullPr>;
using TracksWithSelAndDcaAndPidTof = soa::Join<aod::TracksWCovDcaExtra, aod::TrackSelection, aod::pidTOFFullPr>;
using TracksWithSelAndDcaAndPidTpcTof = soa::Join<aod::TracksWCovDcaExtra, aod::TrackSelection, aod::pidTPCFullPr, aod::pidTOFFullPr>;

/// Event selection
struct HfTrackIndexSkimCreatorTagSelCollisions {
  Produces<aod::HfSelCollision> rowSelectedCollision;

  Configurable<bool> fillHistograms{"fillHistograms", true, "fill histograms"};
  Configurable<float> xVertexMin{"xVertexMin", -100., "min. x of primary vertex [cm]"};
  Configurable<float> xVertexMax{"xVertexMax", 100., "max. x of primary vertex [cm]"};
  Configurable<float> yVertexMin{"yVertexMin", -100., "min. y of primary vertex [cm]"};
  Configurable<float> yVertexMax{"yVertexMax", 100., "max. y of primary vertex [cm]"};
  Configurable<float> zVertexMin{"zVertexMin", -100., "min. z of primary vertex [cm]"};
  Configurable<float> zVertexMax{"zVertexMax", 100., "max. z of primary vertex [cm]"};
  Configurable<int> nContribMin{"nContribMin", 0, "min. number of contributors to primary-vertex reconstruction"};
  Configurable<float> chi2Max{"chi2Max", 0., "max. chi^2 of primary-vertex reconstruction"};
  Configurable<std::string> triggerClassName{"triggerClassName", "kINT7", "trigger class"};
  Configurable<bool> useSel8Trigger{"useSel8Trigger", false, "use sel8 trigger condition, for Run3 studies"};
  Configurable<float> centralityMin{"centralityMin", 0., "Minimum centrality"};
  Configurable<float> centralityMax{"centralityMax", 100., "Maximum centrality"};

  ConfigurableAxis axisNumContributors{"axisNumContributors", {200, -0.5f, 199.5f}, "Number of PV contributors"};

  int triggerClass;

  HistogramRegistry registry{"registry"};

  void init(InitContext const&)
  {
    std::array<int, 6> doProcess = {doprocessTrigAndCentFT0ASel, doprocessTrigAndCentFT0CSel, doprocessTrigAndCentFT0MSel, doprocessTrigAndCentFV0ASel, doprocessTrigSel, doprocessNoTrigSel};
    if (std::accumulate(doProcess.begin(), doProcess.end(), 0) != 1) {
      LOGP(fatal, "One and only one process function for collision selection can be enabled at a time!");
    }

    triggerClass = std::distance(aliasLabels, std::find(aliasLabels, aliasLabels + kNaliases, triggerClassName.value.data()));

    if (fillHistograms) {
      constexpr int kNBinsEvents = 2 + EventRejection::NEventRejection;
      std::string labels[kNBinsEvents];
      labels[0] = "processed";
      labels[1] = "selected";
      labels[2 + EventRejection::Trigger] = "rej. trigger";
      labels[2 + EventRejection::PositionX] = "rej. #it{x}";
      labels[2 + EventRejection::PositionY] = "rej. #it{y}";
      labels[2 + EventRejection::PositionZ] = "rej. #it{z}";
      labels[2 + EventRejection::NContrib] = "rej. # of contributors";
      labels[2 + EventRejection::Chi2] = "rej. #it{#chi}^{2}";
      labels[2 + EventRejection::Centrality] = "rej. centrality";
      AxisSpec axisEvents = {kNBinsEvents, 0.5, kNBinsEvents + 0.5, ""};
      registry.add("hEvents", "Events;;entries", HistType::kTH1F, {axisEvents});
      for (int iBin = 0; iBin < kNBinsEvents; iBin++) {
        registry.get<TH1>(HIST("hEvents"))->GetXaxis()->SetBinLabel(iBin + 1, labels[iBin].data());
      }
      // primary vertex histograms
      registry.add("hNContributors", "Number of PV contributors;entries", {HistType::kTH1F, {axisNumContributors}});
      registry.add("hPrimVtxX", "selected events;#it{x}_{prim. vtx.} (cm);entries", {HistType::kTH1F, {{200, -0.5, 0.5}}});
      registry.add("hPrimVtxY", "selected events;#it{y}_{prim. vtx.} (cm);entries", {HistType::kTH1F, {{200, -0.5, 0.5}}});
      registry.add("hPrimVtxZ", "selected events;#it{z}_{prim. vtx.} (cm);entries", {HistType::kTH1F, {{200, -20., 20.}}});

      if (doprocessTrigAndCentFT0ASel || doprocessTrigAndCentFT0CSel || doprocessTrigAndCentFT0MSel || doprocessTrigAndCentFV0ASel) {
        AxisSpec axisCentrality{200, 0., 100., "centrality percentile"};
        registry.add("hCentralitySelected", "Centrality percentile of selected events; centrality percentile;entries", {HistType::kTH1F, {axisCentrality}});
        registry.add("hCentralityRejected", "Centrality percentile of rejected events; centrality percentile;entries", {HistType::kTH1F, {axisCentrality}});
      }
    }
  }

  /// Primary-vertex selection
  /// \param collision  collision table row
  /// \param statusCollision  bit map with rejection results
  template <typename Col>
  void selectVertex(const Col& collision, int& statusCollision)
  {
    if (fillHistograms) {
      registry.fill(HIST("hNContributors"), collision.numContrib());
    }

    // x position
    if (collision.posX() < xVertexMin || collision.posX() > xVertexMax) {
      SETBIT(statusCollision, EventRejection::PositionX);
      if (fillHistograms) {
        registry.fill(HIST("hEvents"), 3 + EventRejection::PositionX);
      }
    }
    // y position
    if (collision.posY() < yVertexMin || collision.posY() > yVertexMax) {
      SETBIT(statusCollision, EventRejection::PositionY);
      if (fillHistograms) {
        registry.fill(HIST("hEvents"), 3 + EventRejection::PositionY);
      }
    }
    // z position
    if (collision.posZ() < zVertexMin || collision.posZ() > zVertexMax) {
      SETBIT(statusCollision, EventRejection::PositionZ);
      if (fillHistograms) {
        registry.fill(HIST("hEvents"), 3 + EventRejection::PositionZ);
      }
    }
    // number of contributors
    if (collision.numContrib() < nContribMin) {
      SETBIT(statusCollision, EventRejection::NContrib);
      if (fillHistograms) {
        registry.fill(HIST("hEvents"), 3 + EventRejection::NContrib);
      }
    }
    // chi^2
    if (chi2Max > 0. && collision.chi2() > chi2Max) {
      SETBIT(statusCollision, EventRejection::Chi2);
      if (fillHistograms) {
        registry.fill(HIST("hEvents"), 3 + EventRejection::Chi2);
      }
    }
  }

  /// Collision selection
  /// \param collision  collision table with
  template <bool applyTrigSel, int centEstimator, typename Col>
  void selectCollision(const Col& collision)
  {
    int statusCollision = 0;

    // processed events
    if (fillHistograms) {
      registry.fill(HIST("hEvents"), 1);
    }

    // trigger selection
    if constexpr (applyTrigSel) {
      if ((!useSel8Trigger && !collision.alias_bit(triggerClass)) || (useSel8Trigger && !collision.sel8())) {
        SETBIT(statusCollision, EventRejection::Trigger);
        if (fillHistograms) {
          registry.fill(HIST("hEvents"), 3 + EventRejection::Trigger);
        }
      }
    }

    float centrality = -1.;
    if constexpr (centEstimator != CentralityEstimator::None) {
      if constexpr (centEstimator == CentralityEstimator::FT0A) {
        centrality = collision.centFT0A();
      } else if constexpr (centEstimator == CentralityEstimator::FT0C) {
        centrality = collision.centFT0C();
      } else if constexpr (centEstimator == CentralityEstimator::FT0M) {
        centrality = collision.centFT0M();
      } else if constexpr (centEstimator == CentralityEstimator::FV0A) {
        centrality = collision.centFV0A();
      } else {
        LOGP(fatal, "Centrality estimator not set!");
      }
      if (centrality < centralityMin || centrality > centralityMax) {
        SETBIT(statusCollision, EventRejection::Centrality);
        if (fillHistograms) {
          registry.fill(HIST("hEvents"), 3 + EventRejection::Centrality);
        }
      }
    }

    // vertex selection
    selectVertex(collision, statusCollision);

    // selected events
    if (fillHistograms) {
      if (statusCollision == 0) {
        registry.fill(HIST("hEvents"), 2);
        registry.fill(HIST("hPrimVtxX"), collision.posX());
        registry.fill(HIST("hPrimVtxY"), collision.posY());
        registry.fill(HIST("hPrimVtxZ"), collision.posZ());
        if constexpr (centEstimator != CentralityEstimator::None) {
          registry.fill(HIST("hCentralitySelected"), centrality);
        }
      } else {
        if constexpr (centEstimator != CentralityEstimator::None) {
          if (TESTBIT(statusCollision, EventRejection::Centrality)) {
            registry.fill(HIST("hCentralityRejected"), centrality);
          }
        }
      }
    }

    // fill table row
    rowSelectedCollision(statusCollision);
  }

  /// Event selection with trigger and FT0A centrality selection
  void processTrigAndCentFT0ASel(soa::Join<aod::Collisions, aod::EvSels, aod::CentFT0As>::iterator const& collision)
  {
    selectCollision<true, CentralityEstimator::FT0A>(collision);
  }
  PROCESS_SWITCH(HfTrackIndexSkimCreatorTagSelCollisions, processTrigAndCentFT0ASel, "Use trigger and centrality selection with FT0A", false);

  /// Event selection with trigger and FT0C centrality selection
  void processTrigAndCentFT0CSel(soa::Join<aod::Collisions, aod::EvSels, aod::CentFT0Cs>::iterator const& collision)
  {
    selectCollision<true, CentralityEstimator::FT0C>(collision);
  }
  PROCESS_SWITCH(HfTrackIndexSkimCreatorTagSelCollisions, processTrigAndCentFT0CSel, "Use trigger and centrality selection with FT0C", false);

  /// Event selection with trigger and FT0M centrality selection
  void processTrigAndCentFT0MSel(soa::Join<aod::Collisions, aod::EvSels, aod::CentFT0Ms>::iterator const& collision)
  {
    selectCollision<true, CentralityEstimator::FT0M>(collision);
  }
  PROCESS_SWITCH(HfTrackIndexSkimCreatorTagSelCollisions, processTrigAndCentFT0MSel, "Use trigger and centrality selection with FT0M", false);

  /// Event selection with trigger and FV0A centrality selection
  void processTrigAndCentFV0ASel(soa::Join<aod::Collisions, aod::EvSels, aod::CentFV0As>::iterator const& collision)
  {
    selectCollision<true, CentralityEstimator::FV0A>(collision);
  }
  PROCESS_SWITCH(HfTrackIndexSkimCreatorTagSelCollisions, processTrigAndCentFV0ASel, "Use trigger and centrality selection with FV0A", false);

  /// Event selection with trigger selection
  void processTrigSel(soa::Join<aod::Collisions, aod::EvSels>::iterator const& collision)
  {
    selectCollision<true, CentralityEstimator::None>(collision);
  }
  PROCESS_SWITCH(HfTrackIndexSkimCreatorTagSelCollisions, processTrigSel, "Use trigger selection", false);

  /// Event selection without trigger selection
  void processNoTrigSel(aod::Collision const& collision)
  {
    selectCollision<false, CentralityEstimator::None>(collision);
  }
  PROCESS_SWITCH(HfTrackIndexSkimCreatorTagSelCollisions, processNoTrigSel, "Do not use trigger selection", true);
};

/// Track selection
struct HfTrackIndexSkimCreatorTagSelTracks {
  SliceCache cache;
  Preslice<aod::Tracks> perCol = aod::track::collisionId;

  Produces<aod::HfSelTrack> rowSelectedTrack;
  Produces<aod::HfPvRefitTrack> tabPvRefitTrack;

  Configurable<bool> isRun2{"isRun2", false, "enable Run 2 or Run 3 GRP objects for magnetic field"};
  Configurable<bool> doPvRefit{"doPvRefit", false, "do PV refit excluding the considered track"};
  Configurable<bool> fillHistograms{"fillHistograms", true, "fill histograms"};
  Configurable<bool> debugPvRefit{"debugPvRefit", false, "debug lines for primary vertex refit"};
  // Configurable<double> bz{"bz", 5., "bz field"};
  // quality cut
  Configurable<bool> doCutQuality{"doCutQuality", true, "apply quality cuts"};
  Configurable<bool> useIsGlobalTrack{"useIsGlobalTrack", false, "check isGlobalTrack status for tracks, for Run3 studies"};
  Configurable<bool> useIsGlobalTrackWoDCA{"useIsGlobalTrackWoDCA", false, "check isGlobalTrackWoDCA status for tracks, for Run3 studies"};
  Configurable<int> tpcNClsFoundMin{"tpcNClsFoundMin", 70, "min. number of found TPC clusters"};
  // pT bins for single-track cuts
  Configurable<std::vector<double>> binsPtTrack{"binsPtTrack", std::vector<double>{hf_cuts_single_track::vecBinsPtTrack}, "track pT bin limits for 2-prong DCA XY pT-dependent cut"};
  // 2-prong cuts
  Configurable<double> ptMinTrack2Prong{"ptMinTrack2Prong", -1., "min. track pT for 2 prong candidate"};
  Configurable<LabeledArray<double>> cutsTrack2Prong{"cutsTrack2Prong", {hf_cuts_single_track::cutsTrack[0], hf_cuts_single_track::nBinsPtTrack, hf_cuts_single_track::nCutVarsTrack, hf_cuts_single_track::labelsPtTrack, hf_cuts_single_track::labelsCutVarTrack}, "Single-track selections per pT bin for 2-prong candidates"};
  Configurable<double> etaMinTrack2Prong{"etaMinTrack2Prong", -99999., "min. pseudorapidity for 2 prong candidate"};
  Configurable<double> etaMaxTrack2Prong{"etaMaxTrack2Prong", 4., "max. pseudorapidity for 2 prong candidate"};
  // 3-prong cuts
  Configurable<double> ptMinTrack3Prong{"ptMinTrack3Prong", -1., "min. track pT for 3 prong candidate"};
  Configurable<LabeledArray<double>> cutsTrack3Prong{"cutsTrack3Prong", {hf_cuts_single_track::cutsTrack[0], hf_cuts_single_track::nBinsPtTrack, hf_cuts_single_track::nCutVarsTrack, hf_cuts_single_track::labelsPtTrack, hf_cuts_single_track::labelsCutVarTrack}, "Single-track selections per pT bin for 3-prong candidates"};
  Configurable<double> etaMinTrack3Prong{"etaMinTrack3Prong", -99999., "min. pseudorapidity for 3 prong candidate"};
  Configurable<double> etaMaxTrack3Prong{"etaMaxTrack3Prong", 4., "max. pseudorapidity for 3 prong candidate"};
  // bachelor cuts (when using cascades)
  Configurable<double> ptMinTrackBach{"ptMinTrackBach", 0.3, "min. track pT for bachelor in cascade candidate"}; // 0.5 for PbPb 2015?
  Configurable<LabeledArray<double>> cutsTrackBach{"cutsTrackBach", {hf_cuts_single_track::cutsTrack[0], hf_cuts_single_track::nBinsPtTrack, hf_cuts_single_track::nCutVarsTrack, hf_cuts_single_track::labelsPtTrack, hf_cuts_single_track::labelsCutVarTrack}, "Single-track selections per pT bin for the bachelor of V0-bachelor candidates"};
  Configurable<double> etaMinTrackBach{"etaMinTrackBach", -99999., "min. pseudorapidity for bachelor in cascade candidate"};
  Configurable<double> etaMaxTrackBach{"etaMaxTrackBach", 0.8, "max. pseudorapidity for bachelor in cascade candidate"};
  // soft pion cuts for D*
  Configurable<double> ptMinSoftPionForDstar{"ptMinSoftPionForDstar", 0.05, "min. track pT for soft pion in D* candidate"};
  Configurable<double> ptMaxSoftPionForDstar{"ptMaxSoftPionForDstar", 2., "max. track pT for soft pion in D* candidate"};
  Configurable<double> etaMinSoftPionForDstar{"etaMinSoftPionForDstar", -99999., "min. pseudorapidity for soft pion in D* candidate"};
  Configurable<double> etaMaxSoftPionForDstar{"etaMaxSoftPionForDstar", 0.8, "max. pseudorapidity for soft pion in D* candidate"};
  Configurable<LabeledArray<double>> cutsTrackDstar{"cutsTrackDstar", {hf_cuts_single_track::cutsTrackPrimary[0], hf_cuts_single_track::nBinsPtTrack, hf_cuts_single_track::nCutVarsTrack, hf_cuts_single_track::labelsPtTrack, hf_cuts_single_track::labelsCutVarTrack}, "Single-track selections per pT bin for the soft pion of D* candidates"};
  Configurable<bool> useIsGlobalTrackForSoftPion{"useIsGlobalTrackForSoftPion", false, "check isGlobalTrack status for soft pion tracks"};
  Configurable<bool> useIsGlobalTrackWoDCAForSoftPion{"useIsGlobalTrackWoDCAForSoftPion", false, "check isGlobalTrackWoDCA status for soft pion tracks"};
  Configurable<bool> useIsQualityTrackITSForSoftPion{"useIsQualityTrackITSForSoftPion", true, "check qualityTracksITS status for soft pion tracks"};
  // proton PID, applied only if corresponding process function enabled
  Configurable<LabeledArray<float>> selectionsProtonPid{"selectionsProtonPid", {hf_presel_proton_pid::cutsProtonPid[0], 3, 6, hf_presel_proton_pid::labelsRowsProtonPid, hf_presel_proton_pid::labelsCutsProtonPid}, "PID selections for proton applied if proper process function enabled"};
  // CCDB
  Configurable<std::string> ccdbUrl{"ccdbUrl", "http://alice-ccdb.cern.ch", "url of the ccdb repository"};
  Configurable<std::string> ccdbPathLut{"ccdbPathLut", "GLO/Param/MatLUT", "Path for LUT parametrization"};
  Configurable<std::string> ccdbPathGrp{"ccdbPathGrp", "GLO/GRP/GRP", "Path of the grp file (Run 2)"};
  Configurable<std::string> ccdbPathGrpMag{"ccdbPathGrpMag", "GLO/Config/GRPMagField", "CCDB path of the GRPMagField object (Run 3)"};

  // Needed for PV refitting
  Service<o2::ccdb::BasicCCDBManager> ccdb;
  o2::base::MatLayerCylSet* lut;
  o2::base::Propagator::MatCorrType noMatCorr = o2::base::Propagator::MatCorrType::USEMatCorrNONE;
  int runNumber;

  // single-track cuts
  static const int nCuts = 4;
  // array of 2-prong and 3-prong cuts
  std::array<LabeledArray<double>, CandidateType::NCandidateTypes> cutsSingleTrack;
  // proton PID, if enabled
  std::array<TrackSelectorPr, ChannelsProtonPid::NChannelsProtonPid> selectorProton;

  // QA of PV refit
  ConfigurableAxis axisPvRefitDeltaX{"axisPvRefitDeltaX", {1000, -0.5f, 0.5f}, "DeltaX binning PV refit"};
  ConfigurableAxis axisPvRefitDeltaY{"axisPvRefitDeltaY", {1000, -0.5f, 0.5f}, "DeltaY binning PV refit"};
  ConfigurableAxis axisPvRefitDeltaZ{"axisPvRefitDeltaZ", {1000, -0.5f, 0.5f}, "DeltaZ binning PV refit"};

  HistogramRegistry registry{"registry"};

  void init(InitContext const&)
  {
    std::array<int, 5> doProcess = {doprocessNoPid, doprocessProtonPidTpc, doprocessProtonPidTof, doprocessProtonPidTpcOrTof, doprocessProtonPidTpcAndTof};
    if (std::accumulate(doProcess.begin(), doProcess.end(), 0) != 1) {
      LOGP(fatal, "One and only one process function for the different PID selection strategies can be enabled at a time!");
    }

    cutsSingleTrack = {cutsTrack2Prong, cutsTrack3Prong, cutsTrackBach, cutsTrackDstar};

    if (etaMinTrack2Prong == -99999.) {
      etaMinTrack2Prong.value = -etaMaxTrack2Prong;
    }
    if (etaMinTrack3Prong == -99999.) {
      etaMinTrack3Prong.value = -etaMaxTrack3Prong;
    }
    if (etaMinTrackBach == -99999.) {
      etaMinTrackBach.value = -etaMaxTrackBach;
    }
    if (etaMinSoftPionForDstar == -99999.) {
      etaMinSoftPionForDstar.value = -etaMaxSoftPionForDstar;
    }

    if (fillHistograms) {
      // general tracks
      registry.add("hRejTracks", "Tracks;;entries", {HistType::kTH1F, {{20, 0.5, 20.5}}});
      registry.add("hPtNoCuts", "all tracks;#it{p}_{T}^{track} (GeV/#it{c});entries", {HistType::kTH1F, {{360, 0., 36.}}});

      // 2-prong histograms
      registry.add("hPtCuts2Prong", "tracks selected for 2-prong vertexing;#it{p}_{T}^{track} (GeV/#it{c});entries", {HistType::kTH1F, {{360, 0., 36.}}});
      registry.add("hDCAToPrimXYVsPtCuts2Prong", "tracks selected for 2-prong vertexing;#it{p}_{T}^{track} (GeV/#it{c});DCAxy to prim. vtx. (cm);entries", {HistType::kTH2F, {{360, 0., 36.}, {400, -2., 2.}}});
      registry.add("hEtaCuts2Prong", "tracks selected for 2-prong vertexing;#it{#eta};entries", {HistType::kTH1F, {{static_cast<int>(0.6 * (etaMaxTrack2Prong - etaMinTrack2Prong) * 100), -1.2 * etaMinTrack2Prong, 1.2 * etaMaxTrack2Prong}}});
      // 3-prong histograms
      registry.add("hPtCuts3Prong", "tracks selected for 3-prong vertexing;#it{p}_{T}^{track} (GeV/#it{c});entries", {HistType::kTH1F, {{360, 0., 36.}}});
      registry.add("hDCAToPrimXYVsPtCuts3Prong", "tracks selected for 3-prong vertexing;#it{p}_{T}^{track} (GeV/#it{c});DCAxy to prim. vtx. (cm);entries", {HistType::kTH2F, {{360, 0., 36.}, {400, -2., 2.}}});
      registry.add("hEtaCuts3Prong", "tracks selected for 3-prong vertexing;#it{#eta};entries", {HistType::kTH1F, {{static_cast<int>(0.6 * (etaMaxTrack3Prong - etaMinTrack3Prong) * 100), -1.2 * etaMinTrack3Prong, 1.2 * etaMaxTrack3Prong}}});
      // bachelor (for cascades) histograms
      registry.add("hPtCutsV0bachelor", "tracks selected for V0-bachelor vertexing;#it{p}_{T}^{track} (GeV/#it{c});entries", {HistType::kTH1F, {{360, 0., 36.}}});
      registry.add("hDCAToPrimXYVsPtCutsV0bachelor", "tracks selected for V0-bachelor vertexing;#it{p}_{T}^{track} (GeV/#it{c});DCAxy to prim. vtx. (cm);entries", {HistType::kTH2F, {{360, 0., 36.}, {400, -2., 2.}}});
      registry.add("hEtaCutsV0bachelor", "tracks selected for V0-bachelor vertexing;#it{#eta};entries", {HistType::kTH1F, {{static_cast<int>(0.6 * (etaMaxTrackBach - etaMinTrackBach) * 100), -1.2 * etaMinTrackBach, 1.2 * etaMaxTrackBach}}});
      // soft pion (for D*) histograms
      registry.add("hPtCutsSoftPionForDstar", "tracks selected for D* soft pion;#it{p}_{T}^{track} (GeV/#it{c});entries", {HistType::kTH1F, {{360, 0., 36.}}});
      registry.add("hDCAToPrimXYVsPtCutsSoftPionForDstar", "tracks selected for D* soft pion;#it{p}_{T}^{track} (GeV/#it{c});DCAxy to prim. vtx. (cm);entries", {HistType::kTH2F, {{360, 0., 36.}, {400, -2., 2.}}});
      registry.add("hEtaCutsSoftPionForDstar", "tracks selected for D* soft pion;#it{#eta};entries", {HistType::kTH1F, {{static_cast<int>(0.6 * (etaMaxSoftPionForDstar - etaMinSoftPionForDstar) * 100), -1.2 * etaMinSoftPionForDstar, 1.2 * etaMaxSoftPionForDstar}}});

      std::string cutNames[nCuts + 1] = {"selected", "rej pT", "rej eta", "rej track quality", "rej dca"};
      std::string candNames[CandidateType::NCandidateTypes] = {"2-prong", "3-prong", "bachelor", "dstar"};
      for (int iCandType = 0; iCandType < CandidateType::NCandidateTypes; iCandType++) {
        for (int iCut = 0; iCut < nCuts + 1; iCut++) {
          registry.get<TH1>(HIST("hRejTracks"))->GetXaxis()->SetBinLabel((nCuts + 1) * iCandType + iCut + 1, Form("%s %s", candNames[iCandType].data(), cutNames[iCut].data()));
        }
      }
    }

    // Needed for PV refitting
    if (doPvRefit) {
      if (fillHistograms) {
        AxisSpec axisCollisionX{100, -20.f, 20.f, "X (cm)"};
        AxisSpec axisCollisionY{100, -20.f, 20.f, "Y (cm)"};
        AxisSpec axisCollisionZ{100, -20.f, 20.f, "Z (cm)"};
        AxisSpec axisCollisionXOriginal{100, -2.f, 2.f, "X original PV (cm)"};
        AxisSpec axisCollisionYOriginal{100, -2.f, 2.f, "Y original PV (cm)"};
        AxisSpec axisCollisionZOriginal{100, -2.f, 2.f, "Z original PV (cm)"};
        AxisSpec axisCollisionNContrib{1000, 0, 1000, "Number of contributors"};
        AxisSpec axisCollisionDeltaX{axisPvRefitDeltaX, "#Delta x_{PV} (cm)"};
        AxisSpec axisCollisionDeltaY{axisPvRefitDeltaY, "#Delta y_{PV} (cm)"};
        AxisSpec axisCollisionDeltaZ{axisPvRefitDeltaZ, "#Delta z_{PV} (cm)"};

        registry.add("PvRefit/hVerticesPerTrack", "", kTH1F, {{3, 0.5f, 3.5f, ""}});
        registry.get<TH1>(HIST("PvRefit/hVerticesPerTrack"))->GetXaxis()->SetBinLabel(1, "All PV");
        registry.get<TH1>(HIST("PvRefit/hVerticesPerTrack"))->GetXaxis()->SetBinLabel(2, "PV refit doable");
        registry.get<TH1>(HIST("PvRefit/hVerticesPerTrack"))->GetXaxis()->SetBinLabel(3, "PV refit #chi^{2}!=-1");
        registry.add("PvRefit/hPvDeltaXvsNContrib", "", kTH2F, {axisCollisionNContrib, axisCollisionDeltaX});
        registry.add("PvRefit/hPvDeltaYvsNContrib", "", kTH2F, {axisCollisionNContrib, axisCollisionDeltaY});
        registry.add("PvRefit/hPvDeltaZvsNContrib", "", kTH2F, {axisCollisionNContrib, axisCollisionDeltaZ});
        registry.add("PvRefit/hChi2vsNContrib", "", kTH2F, {axisCollisionNContrib, {102, -1.5, 100.5, "#chi^{2} PV refit"}});
        registry.add("PvRefit/hPvRefitXChi2Minus1", "PV refit with #it{#chi}^{2}==#minus1", kTH2F, {axisCollisionX, axisCollisionXOriginal});
        registry.add("PvRefit/hPvRefitYChi2Minus1", "PV refit with #it{#chi}^{2}==#minus1", kTH2F, {axisCollisionY, axisCollisionYOriginal});
        registry.add("PvRefit/hPvRefitZChi2Minus1", "PV refit with #it{#chi}^{2}==#minus1", kTH2F, {axisCollisionZ, axisCollisionZOriginal});
        registry.add("PvRefit/hNContribPvRefitNotDoable", "N. contributors for PV refit not doable", kTH1F, {axisCollisionNContrib});
        registry.add("PvRefit/hNContribPvRefitChi2Minus1", "N. contributors original PV for PV refit #it{#chi}^{2}==#minus1", kTH1F, {axisCollisionNContrib});
      }

      ccdb->setURL(ccdbUrl);
      ccdb->setCaching(true);
      ccdb->setLocalObjectValidityChecking();

      lut = o2::base::MatLayerCylSet::rectifyPtrFromFile(ccdb->get<o2::base::MatLayerCylSet>(ccdbPathLut));
      runNumber = 0;
    }

    // configure proton PID
    for (auto iChannel{0u}; iChannel < ChannelsProtonPid::NChannelsProtonPid; ++iChannel) {
      selectorProton[iChannel].setRangePtTpc(selectionsProtonPid->get(iChannel, "minPtTpc"), selectionsProtonPid->get(iChannel, "maxPtTpc"));
      selectorProton[iChannel].setRangePtTof(selectionsProtonPid->get(iChannel, "minPtTof"), selectionsProtonPid->get(iChannel, "maxPtTof"));
      selectorProton[iChannel].setRangeNSigmaTpc(-selectionsProtonPid->get(iChannel, "nSigmaMaxTpc"), selectionsProtonPid->get(iChannel, "nSigmaMaxTpc"));
      selectorProton[iChannel].setRangeNSigmaTof(-selectionsProtonPid->get(iChannel, "nSigmaMaxTof"), selectionsProtonPid->get(iChannel, "nSigmaMaxTof"));
    }
  }

  /// PID track cuts (for proton only)
  /// \param hfTrack is a track
  /// \return true if the track is compatible with a proton hypothesis
  template <int pidStrategy, typename T>
  int8_t isSelectedProton(const T& hfTrack)
  {

    std::array<int, 3> statusPid = {TrackSelectorPID::Accepted, TrackSelectorPID::Accepted, TrackSelectorPID::Accepted};
    if constexpr (pidStrategy == ProtonPidStrategy::PidTofOnly) {
      for (auto iChannel{0u}; iChannel < ChannelsProtonPid::NChannelsProtonPid; ++iChannel) {
        if (hfTrack.hasTOF()) {
          statusPid[iChannel] = selectorProton[iChannel].statusTof(hfTrack);
        }
      }
    }
    if constexpr (pidStrategy == ProtonPidStrategy::PidTpcOnly) {
      for (auto iChannel{0u}; iChannel < ChannelsProtonPid::NChannelsProtonPid; ++iChannel) {
        if (hfTrack.hasTPC()) {
          statusPid[iChannel] = selectorProton[iChannel].statusTpc(hfTrack);
        }
      }
    }
    if constexpr (pidStrategy == ProtonPidStrategy::PidTpcOrTof) {
      for (auto iChannel{0u}; iChannel < ChannelsProtonPid::NChannelsProtonPid; ++iChannel) {
        statusPid[iChannel] = selectorProton[iChannel].statusTpcOrTof(hfTrack);
      }
    }
    if constexpr (pidStrategy == ProtonPidStrategy::PidTpcAndTof) {
      for (auto iChannel{0u}; iChannel < ChannelsProtonPid::NChannelsProtonPid; ++iChannel) {
        statusPid[iChannel] = selectorProton[iChannel].statusTpcAndTof(hfTrack);
      }
    }

    int8_t flag = BIT(ChannelsProtonPid::NChannelsProtonPid) - 1; // all bits on
    for (auto iChannel{0u}; iChannel < ChannelsProtonPid::NChannelsProtonPid; ++iChannel) {
      if (statusPid[iChannel] == TrackSelectorPID::Rejected) {
        CLRBIT(flag, iChannel);
      }
    }

    return flag;
  }

  /// Single-track cuts for 2-prongs, 3-prongs, or cascades
  /// \param trackPt is the track pt
  /// \param dca is a 2-element array with dca in transverse and longitudinal directions
  /// \param candType is the flag to decide which cuts to be applied (either for 2-prong, 3-prong, or cascade decays)
  /// \return true if track passes all cuts
  bool isSelectedTrackDCA(const float& trackPt, const std::array<float, 2>& dca, const int candType)
  {
    auto pTBinTrack = findBin(binsPtTrack, trackPt);
    if (pTBinTrack == -1) {
      return false;
    }

    if (std::abs(dca[0]) < cutsSingleTrack[candType].get(pTBinTrack, "min_dcaxytoprimary")) {
      return false; // minimum DCAxy
    }
    if (std::abs(dca[0]) > cutsSingleTrack[candType].get(pTBinTrack, "max_dcaxytoprimary")) {
      return false; // maximum DCAxy
    }
    return true;
  }

  /// Single-track cuts for 2-prongs or 3-prongs
  /// \param hfTrack is a track
  /// \param trackPt is the track pt
  /// \param trackEta is the track eta
  /// \param dca is a 2-element array with dca in transverse and longitudinal directions
  /// \param statusProng is the selection flag
  template <typename T>
  void isSelectedTrack(const T& hfTrack, const float& trackPt, const float& trackEta, const std::array<float, 2>& dca, int& statusProng)
  {
    if (fillHistograms) {
      registry.fill(HIST("hPtNoCuts"), trackPt);
    }

    int iCut{2};
    // pT cut
    if (trackPt < ptMinTrack2Prong) {
      CLRBIT(statusProng, CandidateType::Cand2Prong); // set the nth bit to 0
      if (fillHistograms) {
        registry.fill(HIST("hRejTracks"), (nCuts + 1) * CandidateType::Cand2Prong + iCut);
      }
    }
    if (trackPt < ptMinTrack3Prong) {
      CLRBIT(statusProng, CandidateType::Cand3Prong);
      if (fillHistograms) {
        registry.fill(HIST("hRejTracks"), (nCuts + 1) * CandidateType::Cand3Prong + iCut);
      }
    }

    if (trackPt < ptMinTrackBach) {
      CLRBIT(statusProng, CandidateType::CandV0bachelor);
      if (fillHistograms) {
        registry.fill(HIST("hRejTracks"), (nCuts + 1) * CandidateType::CandV0bachelor + iCut);
      }
    }
    if (trackPt < ptMinSoftPionForDstar || trackPt > ptMaxSoftPionForDstar) {
      CLRBIT(statusProng, CandidateType::CandDstar);
      if (fillHistograms) {
        registry.fill(HIST("hRejTracks"), (nCuts + 1) * CandidateType::CandDstar + iCut);
      }
    }

    iCut = 3;
    // eta cut
    if (TESTBIT(statusProng, CandidateType::Cand2Prong) && (trackEta > etaMaxTrack2Prong || trackEta < etaMinTrack2Prong)) {
      CLRBIT(statusProng, CandidateType::Cand2Prong);
      if (fillHistograms) {
        registry.fill(HIST("hRejTracks"), (nCuts + 1) * CandidateType::Cand2Prong + iCut);
      }
    }
    if (TESTBIT(statusProng, CandidateType::Cand3Prong) && (trackEta > etaMaxTrack3Prong || trackEta < etaMinTrack3Prong)) {
      CLRBIT(statusProng, CandidateType::Cand3Prong);
      if (fillHistograms) {
        registry.fill(HIST("hRejTracks"), (nCuts + 1) * CandidateType::Cand3Prong + iCut);
      }
    }

    if (TESTBIT(statusProng, CandidateType::CandV0bachelor) && (trackEta > etaMaxTrackBach || trackEta < etaMinTrackBach)) {
      CLRBIT(statusProng, CandidateType::CandV0bachelor);
      if (fillHistograms) {
        registry.fill(HIST("hRejTracks"), (nCuts + 1) * CandidateType::CandV0bachelor + iCut);
      }
    }

    if (TESTBIT(statusProng, CandidateType::CandDstar) && (trackEta > etaMaxSoftPionForDstar || trackEta < etaMinSoftPionForDstar)) {
      CLRBIT(statusProng, CandidateType::CandDstar);
      if (fillHistograms) {
        registry.fill(HIST("hRejTracks"), (nCuts + 1) * CandidateType::CandDstar + iCut);
      }
    }

    // quality cut
    iCut = 4;
    bool hasGoodQuality = true;
    if (doCutQuality.value && statusProng > 0) { // FIXME to make a more complete selection e.g track.flags() & o2::aod::track::TPCrefit && track.flags() & o2::aod::track::GoldenChi2 &&
      if (useIsGlobalTrack) {
        if (!hfTrack.isGlobalTrack()) {
          hasGoodQuality = false;
        }
      } else if (useIsGlobalTrackWoDCA) {
        if (!hfTrack.isGlobalTrackWoDCA()) {
          hasGoodQuality = false;
        }
      } else {
        UChar_t clustermap = hfTrack.itsClusterMap();
        if (!(hfTrack.tpcNClsFound() >= tpcNClsFoundMin.value && // is this the number of TPC clusters? It should not be used
              TESTBIT(hfTrack.flags(), o2::aod::track::ITSrefit) &&
              (TESTBIT(clustermap, 0) || TESTBIT(clustermap, 1)))) {
          hasGoodQuality = false;
        }
      }
      if (!hasGoodQuality) {
        for (int iCandType = 0; iCandType < CandidateType::NCandidateTypes; iCandType++) {
          if (iCandType == CandidateType::CandDstar) { // different quality criteria for D* soft pions
            continue;
          }
          CLRBIT(statusProng, iCandType);
          if (fillHistograms) {
            registry.fill(HIST("hRejTracks"), (nCuts + 1) * iCandType + iCut);
          }
        }
      }
    }

    // quality cut for soft pion
    hasGoodQuality = true;
    if (doCutQuality.value && TESTBIT(statusProng, CandidateType::CandDstar)) {
      if (useIsGlobalTrackForSoftPion) {
        if (!hfTrack.isGlobalTrack()) {
          hasGoodQuality = false;
        }
      } else if (useIsGlobalTrackWoDCAForSoftPion) {
        if (!hfTrack.isGlobalTrackWoDCA()) {
          hasGoodQuality = false;
        }
      } else if (useIsQualityTrackITSForSoftPion) {
        if (!hfTrack.isQualityTrackITS()) {
          hasGoodQuality = false;
        }
      } else { // selections for Run2 converted data
        UChar_t clustermap = hfTrack.itsClusterMap();
        if (!(TESTBIT(hfTrack.flags(), o2::aod::track::ITSrefit) && (TESTBIT(clustermap, 0) || TESTBIT(clustermap, 1)))) {
          hasGoodQuality = false;
        }
      }
      if (!hasGoodQuality) {
        CLRBIT(statusProng, CandidateType::CandDstar);
        if (fillHistograms) {
          registry.fill(HIST("hRejTracks"), (nCuts + 1) * CandidateType::CandDstar + iCut);
        }
      }
    }

    // DCA cut
    iCut = 5;
    if (statusProng > 0) {
      for (int iCandType = 0; iCandType < CandidateType::NCandidateTypes; ++iCandType) {
        if (TESTBIT(statusProng, iCandType) && !isSelectedTrackDCA(trackPt, dca, iCandType)) {
          CLRBIT(statusProng, iCandType);
          if (fillHistograms) {
            registry.fill(HIST("hRejTracks"), (nCuts + 1) * iCandType + iCut);
          }
        }
      }
    }

    // fill histograms
    if (fillHistograms) {
      iCut = 1;
      if (TESTBIT(statusProng, CandidateType::Cand2Prong)) {
        registry.fill(HIST("hPtCuts2Prong"), trackPt);
        registry.fill(HIST("hEtaCuts2Prong"), trackEta);
        registry.fill(HIST("hDCAToPrimXYVsPtCuts2Prong"), trackPt, dca[0]);
        registry.fill(HIST("hRejTracks"), (nCuts + 1) * CandidateType::Cand2Prong + iCut);
      }
      if (TESTBIT(statusProng, CandidateType::Cand3Prong)) {
        registry.fill(HIST("hPtCuts3Prong"), trackPt);
        registry.fill(HIST("hEtaCuts3Prong"), trackEta);
        registry.fill(HIST("hDCAToPrimXYVsPtCuts3Prong"), trackPt, dca[0]);
        registry.fill(HIST("hRejTracks"), (nCuts + 1) * CandidateType::Cand3Prong + iCut);
      }
      if (TESTBIT(statusProng, CandidateType::CandV0bachelor)) {
        registry.fill(HIST("hPtCutsV0bachelor"), trackPt);
        registry.fill(HIST("hEtaCutsV0bachelor"), trackEta);
        registry.fill(HIST("hDCAToPrimXYVsPtCutsV0bachelor"), trackPt, dca[0]);
        registry.fill(HIST("hRejTracks"), (nCuts + 1) * CandidateType::CandV0bachelor + iCut);
      }
      if (TESTBIT(statusProng, CandidateType::CandDstar)) {
        registry.fill(HIST("hPtCutsSoftPionForDstar"), trackPt);
        registry.fill(HIST("hEtaCutsSoftPionForDstar"), trackEta);
        registry.fill(HIST("hDCAToPrimXYVsPtCutsSoftPionForDstar"), trackPt, dca[0]);
        registry.fill(HIST("hRejTracks"), (nCuts + 1) * CandidateType::CandDstar + iCut);
      }
    }
  }

  /// Method for the PV refit and DCA recalculation for tracks with a collision assigned
  /// \param collision is a collision
  /// \param bcWithTimeStamps is a table of bunch crossing joined with timestamps used to query the CCDB for B and material budget
  /// \param vecPvContributorGlobId is a vector containing the global ID of PV contributors for the current collision
  /// \param vecPvContributorTrackParCov is a vector containing the TrackParCov of PV contributors for the current collision
  /// \param trackToRemove is the track to be removed, if contributor, from the PV refit
  /// \param pvCoord is an array containing the coordinates of the refitted PV
  /// \param pvCovMatrix is an array containing the covariance matrix values of the refitted PV
  /// \param dcaXYdcaZ is an array containing the dcaXY and dcaZ of trackToRemove with respect to the refitted PV
  template <typename TTrack>
  void performPvRefitTrack(aod::Collision const& collision,
                           aod::BCsWithTimestamps const& bcWithTimeStamps,
                           std::vector<int64_t> vecPvContributorGlobId,
                           std::vector<o2::track::TrackParCov> vecPvContributorTrackParCov,
                           TTrack const& trackToRemove,
                           std::array<float, 3>& pvCoord,
                           std::array<float, 6>& pvCovMatrix,
                           std::array<float, 2>& dcaXYdcaZ)
  {
    std::vector<bool> vecPvRefitContributorUsed(vecPvContributorGlobId.size(), true);

    /// Prepare the vertex refitting
    // set the magnetic field from CCDB
    auto bc = collision.bc_as<o2::aod::BCsWithTimestamps>();
    initCCDB(bc, runNumber, ccdb, isRun2 ? ccdbPathGrp : ccdbPathGrpMag, lut, isRun2);
    /*if (runNumber != bc.runNumber()) {

      if (isRun2) { // Run 2 GRP object
        o2::parameters::GRPObject* grpo = ccdb->getForTimeStamp<o2::parameters::GRPObject>(ccdbPathGrp, bc.timestamp());
        if (grpo != nullptr) {
          o2::base::Propagator::initFieldFromGRP(grpo);
          o2::base::Propagator::Instance()->setMatLUT(lut);
          LOGF(info, "Setting magnetic field to %d kG for run %d from its GRP CCDB object (type o2::parameters::GRPObject)", grpo->getNominalL3Field(), bc.runNumber());
        } else {
          LOGF(fatal, "Run 2 GRP object (type o2::parameters::GRPObject) is not available in CCDB for run=%d at timestamp=%llu", bc.runNumber(), bc.timestamp());
        }
      } else { // Run 3 GRP object
        o2::parameters::GRPMagField* grpo = ccdb->getForTimeStamp<o2::parameters::GRPMagField>(ccdbPathGrpMag, bc.timestamp());
        if (grpo != nullptr) {
          o2::base::Propagator::initFieldFromGRP(grpo);
          o2::base::Propagator::Instance()->setMatLUT(lut);
          LOG(info) << "Setting magnetic field to current" << grpo->getL3Current() << " A for run" << bc.runNumber() << " from its GRP CCDB object (type o2::parameters::GRPMagField)";
        } else {
          LOGF(fatal, "Run 3 GRP object (type o2::parameters::GRPMagField) is not available in CCDB for run=%d at timestamp=%llu", bc.runNumber(), bc.timestamp());
        }
      }

      runNumber = bc.runNumber();
    }*/

    // build the VertexBase to initialize the vertexer
    o2::dataformats::VertexBase primVtx;
    primVtx.setX(collision.posX());
    primVtx.setY(collision.posY());
    primVtx.setZ(collision.posZ());
    primVtx.setCov(collision.covXX(), collision.covXY(), collision.covYY(), collision.covXZ(), collision.covYZ(), collision.covZZ());
    // configure PVertexer
    o2::vertexing::PVertexer vertexer;
    o2::conf::ConfigurableParam::updateFromString("pvertexer.useMeanVertexConstraint=false"); /// remove diamond constraint (let's keep it at the moment...)
    vertexer.init();
    bool pvRefitDoable = vertexer.prepareVertexRefit(vecPvContributorTrackParCov, primVtx);
    if (!pvRefitDoable) {
      LOG(info) << "Not enough tracks accepted for the refit";
      if (doPvRefit && fillHistograms) {
        registry.fill(HIST("PvRefit/hNContribPvRefitNotDoable"), collision.numContrib());
      }
    }
    if (debugPvRefit) {
      LOG(info) << "prepareVertexRefit = " << pvRefitDoable << " Ncontrib= " << vecPvContributorTrackParCov.size() << " Ntracks= " << collision.numContrib() << " Vtx= " << primVtx.asString();
    }

    if (fillHistograms) {
      registry.fill(HIST("PvRefit/hVerticesPerTrack"), 1);
      if (pvRefitDoable) {
        registry.fill(HIST("PvRefit/hVerticesPerTrack"), 2);
      }
    }
    /// PV refitting, if the tracks contributed to this at the beginning
    o2::dataformats::VertexBase primVtxBaseRecalc;
    bool recalcImpPar = false;
    if (doPvRefit && pvRefitDoable) {
      recalcImpPar = true;
      auto trackIterator = std::find(vecPvContributorGlobId.begin(), vecPvContributorGlobId.end(), trackToRemove.globalIndex()); /// track global index
      if (trackIterator != vecPvContributorGlobId.end()) {

        /// this track contributed to the PV fit: let's do the refit without it
        const int entry = std::distance(vecPvContributorGlobId.begin(), trackIterator);

        vecPvRefitContributorUsed[entry] = false; /// remove the track from the PV refitting

        auto primVtxRefitted = vertexer.refitVertex(vecPvRefitContributorUsed, primVtx); // vertex refit
        // LOG(info) << "refit " << cnt << "/" << ntr << " result = " << primVtxRefitted.asString();
        if (debugPvRefit) {
          LOG(info) << "refit for track with global index " << static_cast<int>(trackToRemove.globalIndex()) << " " << primVtxRefitted.asString();
        }
        if (primVtxRefitted.getChi2() < 0) {
          if (debugPvRefit) {
            LOG(info) << "---> Refitted vertex has bad chi2 = " << primVtxRefitted.getChi2();
          }
          if (fillHistograms) {
            registry.fill(HIST("PvRefit/hPvRefitXChi2Minus1"), primVtxRefitted.getX(), collision.posX());
            registry.fill(HIST("PvRefit/hPvRefitYChi2Minus1"), primVtxRefitted.getY(), collision.posY());
            registry.fill(HIST("PvRefit/hPvRefitZChi2Minus1"), primVtxRefitted.getZ(), collision.posZ());
            registry.fill(HIST("PvRefit/hNContribPvRefitChi2Minus1"), collision.numContrib());
          }
          recalcImpPar = false;
        } else if (fillHistograms) {
          registry.fill(HIST("PvRefit/hVerticesPerTrack"), 3);
        }
        if (fillHistograms) {
          registry.fill(HIST("PvRefit/hChi2vsNContrib"), primVtxRefitted.getNContributors(), primVtxRefitted.getChi2());
        }

        vecPvRefitContributorUsed[entry] = true; /// restore the track for the next PV refitting (probably not necessary here)

        if (recalcImpPar) {
          // fill the histograms for refitted PV with good Chi2
          const double deltaX = primVtx.getX() - primVtxRefitted.getX();
          const double deltaY = primVtx.getY() - primVtxRefitted.getY();
          const double deltaZ = primVtx.getZ() - primVtxRefitted.getZ();
          if (fillHistograms) {
            registry.fill(HIST("PvRefit/hPvDeltaXvsNContrib"), primVtxRefitted.getNContributors(), deltaX);
            registry.fill(HIST("PvRefit/hPvDeltaYvsNContrib"), primVtxRefitted.getNContributors(), deltaY);
            registry.fill(HIST("PvRefit/hPvDeltaZvsNContrib"), primVtxRefitted.getNContributors(), deltaZ);
          }

          // fill the newly calculated PV
          primVtxBaseRecalc.setX(primVtxRefitted.getX());
          primVtxBaseRecalc.setY(primVtxRefitted.getY());
          primVtxBaseRecalc.setZ(primVtxRefitted.getZ());
          primVtxBaseRecalc.setCov(primVtxRefitted.getSigmaX2(), primVtxRefitted.getSigmaXY(), primVtxRefitted.getSigmaY2(), primVtxRefitted.getSigmaXZ(), primVtxRefitted.getSigmaYZ(), primVtxRefitted.getSigmaZ2());
        }

        // cnt++;
      }
    } /// end 'if (doPvRefit && pvRefitDoable)'

    // updated value after PV recalculation
    if (recalcImpPar) {

      /// Track propagation to the PV refit considering also the material budget
      /// Mandatory for tracks updated at most only to the innermost ITS layer
      auto trackPar = getTrackPar(trackToRemove);
      o2::gpu::gpustd::array<float, 2> dcaInfo{-999., -999.};
      if (o2::base::Propagator::Instance()->propagateToDCABxByBz({primVtxBaseRecalc.getX(), primVtxBaseRecalc.getY(), primVtxBaseRecalc.getZ()}, trackPar, 2.f, noMatCorr, &dcaInfo)) {
        pvCoord[0] = primVtxBaseRecalc.getX();
        pvCoord[1] = primVtxBaseRecalc.getY();
        pvCoord[2] = primVtxBaseRecalc.getZ();
        pvCovMatrix[0] = primVtxBaseRecalc.getSigmaX2();
        pvCovMatrix[1] = primVtxBaseRecalc.getSigmaXY();
        pvCovMatrix[2] = primVtxBaseRecalc.getSigmaY2();
        pvCovMatrix[3] = primVtxBaseRecalc.getSigmaXZ();
        pvCovMatrix[4] = primVtxBaseRecalc.getSigmaYZ();
        pvCovMatrix[5] = primVtxBaseRecalc.getSigmaZ2();
        dcaXYdcaZ[0] = dcaInfo[0]; // [cm]
        dcaXYdcaZ[1] = dcaInfo[1]; // [cm]
        // TODO: add DCAxy and DCAz uncertainties?
      }

      /// Track propagation to the PV refit done only ia geometrical way
      /// Correct only if no further material budget is crossed, namely for tracks already propagated to the original PV
      // o2::dataformats::DCA impactParameter;
      // if (getTrackParCov(myTrack).propagateToDCA(primVtxBaseRecalc, o2::base::Propagator::Instance()->getNominalBz(), &impactParameter)) {
      //   if (debug) {
      //     LOG(info) << "===> nominal Bz: " << o2::base::Propagator::Instance()->getNominalBz();
      //   }
      //   pvCoord[0] = primVtxBaseRecalc.getX();
      //   pvCoord[1] = primVtxBaseRecalc.getY();
      //   pvCoord[2] = primVtxBaseRecalc.getZ();
      //   pvCovMatrix[0] = primVtxBaseRecalc.getSigmaX2();
      //   pvCovMatrix[1] = primVtxBaseRecalc.getSigmaXY();
      //   pvCovMatrix[2] = primVtxBaseRecalc.getSigmaY2();
      //   pvCovMatrix[3] = primVtxBaseRecalc.getSigmaXZ();
      //   pvCovMatrix[4] = primVtxBaseRecalc.getSigmaYZ();
      //   pvCovMatrix[5] = primVtxBaseRecalc.getSigmaZ2();
      //   dcaXYdcaZ[0] = impactParameter.getY(); // [cm]
      //   dcaXYdcaZ[1] = impactParameter.getZ();    // [cm]
      //   // TODO: add DCAxy and DCAz uncertainties?
      // }
    }

    return;
  } /// end of performPvRefitTrack function

  /// Selection tag for tracks
  /// \param collision is the collision iterator
  /// \param tracks is the entire track table
  /// \param trackIndicesCollision are the track indices associated to this collision (from track-to-collision-associator)
  /// \param pvContrCollision are the PV contributors of this collision
  /// \param bcWithTimeStamps is the bc with timestamp for PVrefit
  /// \param pvRefitDcaPerTrack is a vector to be filled with track dcas after PV refit
  /// \param pvRefitPvCoordPerTrack is a vector to be filled with PV coordinates after PV refit
  /// \param pvRefitPvCovMatrixPerTrack is a vector to be filled with PV coordinate covariances after PV refit
  /// \return true if the track is compatible with a proton hypothesis
  template <int pidStrategy, typename TTracks, typename GroupedTrackIndices, typename GroupedPvContributors>
  void runTagSelTracks(aod::Collision const& collision,
                       TTracks const& tracks,
                       GroupedTrackIndices const& trackIndicesCollision,
                       GroupedPvContributors const& pvContrCollision,
                       aod::BCsWithTimestamps const& bcWithTimeStamps,
                       std::vector<std::array<float, 2>>& pvRefitDcaPerTrack,
                       std::vector<std::array<float, 3>>& pvRefitPvCoordPerTrack,
                       std::vector<std::array<float, 6>>& pvRefitPvCovMatrixPerTrack)
  {
    auto thisCollId = collision.globalIndex();
    for (const auto& trackId : trackIndicesCollision) {
      int statusProng = BIT(CandidateType::NCandidateTypes) - 1; // all bits on
      auto track = trackId.template track_as<TTracks>();
      auto trackIdx = track.globalIndex();
      float trackPt = track.pt();
      float trackEta = track.eta();

      std::array<float, 2> pvRefitDcaXYDcaZ{track.dcaXY(), track.dcaZ()};
      std::array<float, 3> pvRefitPvCoord{0.f, 0.f, 0.f};
      std::array<float, 6> pvRefitPvCovMatrix{1e10f, 1e10f, 1e10f, 1e10f, 1e10f, 1e10f};

      // PV refit and DCA recalculation only for tracks with an assigned collision
      if (doPvRefit && track.has_collision() && track.collisionId() == thisCollId && track.isPVContributor()) {
        pvRefitPvCoord = {collision.posX(), collision.posY(), collision.posZ()};
        pvRefitPvCovMatrix = {collision.covXX(), collision.covXY(), collision.covYY(), collision.covXZ(), collision.covYZ(), collision.covZZ()};

        /// retrieve PV contributors for the current collision
        std::vector<int64_t> vecPvContributorGlobId = {};
        std::vector<o2::track::TrackParCov> vecPvContributorTrackParCov = {};

        for (const auto& contributor : pvContrCollision) {
          vecPvContributorGlobId.push_back(contributor.globalIndex());
          vecPvContributorTrackParCov.push_back(getTrackParCov(contributor));
        }
        if (debugPvRefit) {
          LOG(info) << "### vecPvContributorGlobId.size()=" << vecPvContributorGlobId.size() << ", vecPvContributorTrackParCov.size()=" << vecPvContributorTrackParCov.size() << ", N. original contributors=" << collision.numContrib();
        }

        /// Perform the PV refit only for tracks with an assigned collision
        if (debugPvRefit) {
          LOG(info) << "[BEFORE performPvRefitTrack] track.collision().globalIndex(): " << collision.globalIndex();
        }
        performPvRefitTrack(collision, bcWithTimeStamps, vecPvContributorGlobId, vecPvContributorTrackParCov, track, pvRefitPvCoord, pvRefitPvCovMatrix, pvRefitDcaXYDcaZ);
        // we subtract the offset since trackIdx is the global index referred to the total track table
        pvRefitDcaPerTrack[trackIdx] = pvRefitDcaXYDcaZ;
        pvRefitPvCoordPerTrack[trackIdx] = pvRefitPvCoord;
        pvRefitPvCovMatrixPerTrack[trackIdx] = pvRefitPvCovMatrix;
      } else if (track.collisionId() != thisCollId) {
        auto bc = collision.bc_as<o2::aod::BCsWithTimestamps>();
        initCCDB(bc, runNumber, ccdb, isRun2 ? ccdbPathGrp : ccdbPathGrpMag, lut, isRun2);
        auto trackPar = getTrackPar(track);
        o2::gpu::gpustd::array<float, 2> dcaInfo{-999., -999.};
        o2::base::Propagator::Instance()->propagateToDCABxByBz({collision.posX(), collision.posY(), collision.posZ()}, trackPar, 2.f, noMatCorr, &dcaInfo);
        trackPt = trackPar.getPt();
        trackEta = trackPar.getEta();
        pvRefitDcaXYDcaZ[0] = dcaInfo[0];
        pvRefitDcaXYDcaZ[1] = dcaInfo[1];
      }

      // bool cutStatus[CandidateType::NCandidateTypes][nCuts];
      // if (debug) {
      //   for (int iCandType = 0; iCandType < CandidateType::NCandidateTypes; iCandType++) {
      //     for (int iCut = 0; iCut < nCuts; iCut++) {
      //       cutStatus[iCandType][iCut] = true;
      //     }
      //   }
      // }

      isSelectedTrack(track, trackPt, trackEta, pvRefitDcaXYDcaZ, statusProng);
      int8_t isProton = isSelectedProton<pidStrategy>(track);
      rowSelectedTrack(statusProng, isProton);
    }
  }

  /// Helper function to fill PVrefit table
  /// \param pvRefitDcaPerTrack is a vector to be filled with track dcas after PV refit
  /// \param pvRefitPvCoordPerTrack is a vector to be filled with PV coordinates after PV refit
  /// \param pvRefitPvCovMatrixPerTrack is a vector to be filled with PV coordinate covariances after PV refit
  /// \return true if the track is compatible with a proton hypothesis
  void fillPvRefitTable(std::vector<std::array<float, 2>>& pvRefitDcaPerTrack,
                        std::vector<std::array<float, 3>>& pvRefitPvCoordPerTrack,
                        std::vector<std::array<float, 6>>& pvRefitPvCovMatrixPerTrack)
  {
    for (auto iTrack{0u}; iTrack < pvRefitDcaPerTrack.size(); ++iTrack) {
      tabPvRefitTrack(pvRefitPvCoordPerTrack[iTrack][0], pvRefitPvCoordPerTrack[iTrack][1], pvRefitPvCoordPerTrack[iTrack][2],
                      pvRefitPvCovMatrixPerTrack[iTrack][0], pvRefitPvCovMatrixPerTrack[iTrack][1], pvRefitPvCovMatrixPerTrack[iTrack][2], pvRefitPvCovMatrixPerTrack[iTrack][3], pvRefitPvCovMatrixPerTrack[iTrack][4], pvRefitPvCovMatrixPerTrack[iTrack][5],
                      pvRefitDcaPerTrack[iTrack][0], pvRefitDcaPerTrack[iTrack][1]);
    }
  }

  Preslice<TrackAssoc> trackIndicesPerCollision = aod::track_association::collisionId;
  Partition<TracksWithSelAndDca> pvContributors = ((aod::track::flags & (uint32_t)aod::track::PVContributor) == (uint32_t)aod::track::PVContributor);
  Partition<TracksWithSelAndDcaAndPidTpc> pvContributorsWithPidTpc = ((aod::track::flags & (uint32_t)aod::track::PVContributor) == (uint32_t)aod::track::PVContributor);
  Partition<TracksWithSelAndDcaAndPidTof> pvContributorsWithPidTof = ((aod::track::flags & (uint32_t)aod::track::PVContributor) == (uint32_t)aod::track::PVContributor);
  Partition<TracksWithSelAndDcaAndPidTpcTof> pvContributorsWithPidTpcTof = ((aod::track::flags & (uint32_t)aod::track::PVContributor) == (uint32_t)aod::track::PVContributor);

  void processNoPid(aod::Collisions const& collisions,
                    TrackAssoc const& trackIndices,
                    TracksWithSelAndDca const& tracks,
                    aod::BCsWithTimestamps const& bcWithTimeStamps)
  {
    rowSelectedTrack.reserve(tracks.size());
    // prepare vectors to cache quantities needed for PV refit
    std::vector<std::array<float, 2>> pvRefitDcaPerTrack{};
    std::vector<std::array<float, 3>> pvRefitPvCoordPerTrack{};
    std::vector<std::array<float, 6>> pvRefitPvCovMatrixPerTrack{};
    if (doPvRefit) {
      auto numTracks = tracks.size();
      pvRefitDcaPerTrack.resize(numTracks);
      pvRefitPvCoordPerTrack.resize(numTracks);
      pvRefitPvCovMatrixPerTrack.resize(numTracks);
      tabPvRefitTrack.reserve(numTracks);
    }

    for (const auto& collision : collisions) {
      auto thisCollId = collision.globalIndex();
      auto groupedTrackIndices = trackIndices.sliceBy(trackIndicesPerCollision, thisCollId);
      auto pvContrCollision = pvContributors->sliceByCached(aod::track::collisionId, thisCollId, cache);
      runTagSelTracks<NoPid>(collision, tracks, groupedTrackIndices, pvContrCollision, bcWithTimeStamps, pvRefitDcaPerTrack, pvRefitPvCoordPerTrack, pvRefitPvCovMatrixPerTrack);
    }

    if (doPvRefit) { /// fill table with PV refit info (it has to be filled per track and not track index)
      fillPvRefitTable(pvRefitDcaPerTrack, pvRefitPvCoordPerTrack, pvRefitPvCovMatrixPerTrack);
    }
  }

  PROCESS_SWITCH(HfTrackIndexSkimCreatorTagSelTracks, processNoPid, "Process without PID selections", true);

  void processProtonPidTpc(aod::Collisions const& collisions,
                           TrackAssoc const& trackIndices,
                           TracksWithSelAndDcaAndPidTpc const& tracks,
                           aod::BCsWithTimestamps const& bcWithTimeStamps)
  {
    rowSelectedTrack.reserve(tracks.size());
    // prepare vectors to cache quantities needed for PV refit
    std::vector<std::array<float, 2>> pvRefitDcaPerTrack{};
    std::vector<std::array<float, 3>> pvRefitPvCoordPerTrack{};
    std::vector<std::array<float, 6>> pvRefitPvCovMatrixPerTrack{};
    if (doPvRefit) {
      auto numTracks = tracks.size();
      pvRefitDcaPerTrack.resize(numTracks);
      pvRefitPvCoordPerTrack.resize(numTracks);
      pvRefitPvCovMatrixPerTrack.resize(numTracks);
      tabPvRefitTrack.reserve(numTracks);
    }

    for (const auto& collision : collisions) {
      auto thisCollId = collision.globalIndex();
      auto groupedTrackIndices = trackIndices.sliceBy(trackIndicesPerCollision, thisCollId);
      auto pvContrCollision = pvContributorsWithPidTpc->sliceByCached(aod::track::collisionId, thisCollId, cache);
      runTagSelTracks<PidTpcOnly>(collision, tracks, groupedTrackIndices, pvContrCollision, bcWithTimeStamps, pvRefitDcaPerTrack, pvRefitPvCoordPerTrack, pvRefitPvCovMatrixPerTrack);
    }

    if (doPvRefit) { /// fill table with PV refit info (it has to be filled per track and not track index)
      fillPvRefitTable(pvRefitDcaPerTrack, pvRefitPvCoordPerTrack, pvRefitPvCovMatrixPerTrack);
    }
  }

  PROCESS_SWITCH(HfTrackIndexSkimCreatorTagSelTracks, processProtonPidTpc, "Process with proton TPC PID selection", false);

  void processProtonPidTof(aod::Collisions const& collisions,
                           TrackAssoc const& trackIndices,
                           TracksWithSelAndDcaAndPidTof const& tracks,
                           aod::BCsWithTimestamps const& bcWithTimeStamps)
  {
    rowSelectedTrack.reserve(tracks.size());
    // prepare vectors to cache quantities needed for PV refit
    std::vector<std::array<float, 2>> pvRefitDcaPerTrack{};
    std::vector<std::array<float, 3>> pvRefitPvCoordPerTrack{};
    std::vector<std::array<float, 6>> pvRefitPvCovMatrixPerTrack{};
    if (doPvRefit) {
      auto numTracks = tracks.size();
      pvRefitDcaPerTrack.resize(numTracks);
      pvRefitPvCoordPerTrack.resize(numTracks);
      pvRefitPvCovMatrixPerTrack.resize(numTracks);
      tabPvRefitTrack.reserve(numTracks);
    }

    for (const auto& collision : collisions) {
      auto thisCollId = collision.globalIndex();
      auto groupedTrackIndices = trackIndices.sliceBy(trackIndicesPerCollision, thisCollId);
      auto pvContrCollision = pvContributorsWithPidTof->sliceByCached(aod::track::collisionId, thisCollId, cache);
      runTagSelTracks<PidTofOnly>(collision, tracks, groupedTrackIndices, pvContrCollision, bcWithTimeStamps, pvRefitDcaPerTrack, pvRefitPvCoordPerTrack, pvRefitPvCovMatrixPerTrack);
    }

    if (doPvRefit) { /// fill table with PV refit info (it has to be filled per track and not track index)
      fillPvRefitTable(pvRefitDcaPerTrack, pvRefitPvCoordPerTrack, pvRefitPvCovMatrixPerTrack);
    }
  }

  PROCESS_SWITCH(HfTrackIndexSkimCreatorTagSelTracks, processProtonPidTof, "Process with proton TOF PID selection", false);

  void processProtonPidTpcOrTof(aod::Collisions const& collisions,
                                TrackAssoc const& trackIndices,
                                TracksWithSelAndDcaAndPidTpcTof const& tracks,
                                aod::BCsWithTimestamps const& bcWithTimeStamps)
  {
    rowSelectedTrack.reserve(tracks.size());
    // prepare vectors to cache quantities needed for PV refit
    std::vector<std::array<float, 2>> pvRefitDcaPerTrack{};
    std::vector<std::array<float, 3>> pvRefitPvCoordPerTrack{};
    std::vector<std::array<float, 6>> pvRefitPvCovMatrixPerTrack{};
    if (doPvRefit) {
      auto numTracks = tracks.size();
      pvRefitDcaPerTrack.resize(numTracks);
      pvRefitPvCoordPerTrack.resize(numTracks);
      pvRefitPvCovMatrixPerTrack.resize(numTracks);
      tabPvRefitTrack.reserve(numTracks);
    }

    for (const auto& collision : collisions) {
      auto thisCollId = collision.globalIndex();
      auto groupedTrackIndices = trackIndices.sliceBy(trackIndicesPerCollision, thisCollId);
      auto pvContrCollision = pvContributorsWithPidTpcTof->sliceByCached(aod::track::collisionId, thisCollId, cache);
      runTagSelTracks<PidTpcOrTof>(collision, tracks, groupedTrackIndices, pvContrCollision, bcWithTimeStamps, pvRefitDcaPerTrack, pvRefitPvCoordPerTrack, pvRefitPvCovMatrixPerTrack);
    }

    if (doPvRefit) { /// fill table with PV refit info (it has to be filled per track and not track index)
      fillPvRefitTable(pvRefitDcaPerTrack, pvRefitPvCoordPerTrack, pvRefitPvCovMatrixPerTrack);
    }
  }

  PROCESS_SWITCH(HfTrackIndexSkimCreatorTagSelTracks, processProtonPidTpcOrTof, "Process with proton PID selection (TPC or TOF logic)", false);

  void processProtonPidTpcAndTof(aod::Collisions const& collisions,
                                 TrackAssoc const& trackIndices,
                                 TracksWithSelAndDcaAndPidTpcTof const& tracks,
                                 aod::BCsWithTimestamps const& bcWithTimeStamps)
  {
    rowSelectedTrack.reserve(tracks.size());
    // prepare vectors to cache quantities needed for PV refit
    std::vector<std::array<float, 2>> pvRefitDcaPerTrack{};
    std::vector<std::array<float, 3>> pvRefitPvCoordPerTrack{};
    std::vector<std::array<float, 6>> pvRefitPvCovMatrixPerTrack{};
    if (doPvRefit) {
      auto numTracks = tracks.size();
      pvRefitDcaPerTrack.resize(numTracks);
      pvRefitPvCoordPerTrack.resize(numTracks);
      pvRefitPvCovMatrixPerTrack.resize(numTracks);
      tabPvRefitTrack.reserve(numTracks);
    }

    for (const auto& collision : collisions) {
      auto thisCollId = collision.globalIndex();
      auto groupedTrackIndices = trackIndices.sliceBy(trackIndicesPerCollision, thisCollId);
      auto pvContrCollision = pvContributorsWithPidTpcTof->sliceByCached(aod::track::collisionId, thisCollId, cache);
      runTagSelTracks<PidTpcAndTof>(collision, tracks, groupedTrackIndices, pvContrCollision, bcWithTimeStamps, pvRefitDcaPerTrack, pvRefitPvCoordPerTrack, pvRefitPvCovMatrixPerTrack);
    }

    if (doPvRefit) { /// fill table with PV refit info (it has to be filled per track and not track index)
      fillPvRefitTable(pvRefitDcaPerTrack, pvRefitPvCoordPerTrack, pvRefitPvCovMatrixPerTrack);
    }
  }

  PROCESS_SWITCH(HfTrackIndexSkimCreatorTagSelTracks, processProtonPidTpcAndTof, "Process with proton PID selection (TPC and TOF logic)", false);
};

//____________________________________________________________________________________________________________________________________________

/// Pre-selection of 2-prong and 3-prong secondary vertices
struct HfTrackIndexSkimCreator {
  Produces<aod::Hf2Prongs> rowTrackIndexProng2;
  Produces<aod::HfCutStatus2Prong> rowProng2CutStatus;
  Produces<aod::HfPvRefit2Prong> rowProng2PVrefit;
  Produces<aod::Hf3Prongs> rowTrackIndexProng3;
  Produces<aod::HfCutStatus3Prong> rowProng3CutStatus;
  Produces<aod::HfPvRefit3Prong> rowProng3PVrefit;
  Produces<aod::HfDstars> rowTrackIndexDstar;
  Produces<aod::HfCutStatusDstar> rowDstarCutStatus;
  Produces<aod::HfPvRefitDstar> rowDstarPVrefit;

  Configurable<bool> isRun2{"isRun2", false, "enable Run 2 or Run 3 GRP objects for magnetic field"};
  Configurable<int> do3Prong{"do3Prong", 0, "do 3 prong"};
  Configurable<bool> doDstar{"doDstar", false, "do D* candidates"};
  Configurable<bool> debug{"debug", false, "debug mode"};
  Configurable<bool> debugPvRefit{"debugPvRefit", false, "debug lines for primary vertex refit"};
  Configurable<bool> fillHistograms{"fillHistograms", true, "fill histograms"};
  ConfigurableAxis axisNumTracks{"axisNumTracks", {250, -0.5f, 249.5f}, "Number of tracks"};
  ConfigurableAxis axisNumCands{"axisNumCands", {200, -0.5f, 199.f}, "Number of candidates"};
  // Configurable<int> nCollsMax{"nCollsMax", -1, "Max collisions per file"}; //can be added to run over limited collisions per file - for tesing purposes
  // preselection
  Configurable<double> ptTolerance{"ptTolerance", 0.1, "pT tolerance in GeV/c for applying preselections before vertex reconstruction"};
  // vertexing
  // Configurable<double> bz{"bz", 5., "magnetic field kG"};
  Configurable<bool> propagateToPCA{"propagateToPCA", true, "create tracks version propagated to PCA"};
  Configurable<bool> useAbsDCA{"useAbsDCA", false, "Minimise abs. distance rather than chi2"};
  Configurable<bool> useWeightedFinalPCA{"useWeightedFinalPCA", false, "Recalculate vertex position using track covariances, effective only if useAbsDCA is true"};
  Configurable<double> maxR{"maxR", 200., "reject PCA's above this radius"};
  Configurable<double> maxDZIni{"maxDZIni", 4., "reject (if>0) PCA candidate if tracks DZ exceeds threshold"};
  Configurable<double> minParamChange{"minParamChange", 1.e-3, "stop iterations if largest change of any X is smaller than this"};
  Configurable<double> minRelChi2Change{"minRelChi2Change", 0.9, "stop iterations if chi2/chi2old > this"};
  // CCDB
  Configurable<std::string> ccdbUrl{"ccdbUrl", "http://alice-ccdb.cern.ch", "url of the ccdb repository"};
  Configurable<std::string> ccdbPathLut{"ccdbPathLut", "GLO/Param/MatLUT", "Path for LUT parametrization"};
  Configurable<std::string> ccdbPathGrp{"ccdbPathGrp", "GLO/GRP/GRP", "Path of the grp file (Run 2)"};
  Configurable<std::string> ccdbPathGrpMag{"ccdbPathGrpMag", "GLO/Config/GRPMagField", "CCDB path of the GRPMagField object (Run 3)"};

  // D0 cuts
  Configurable<std::vector<double>> binsPtD0ToPiK{"binsPtD0ToPiK", std::vector<double>{hf_cuts_presel_2prong::vecBinsPt}, "pT bin limits for D0->piK pT-dependent cuts"};
  Configurable<LabeledArray<double>> cutsD0ToPiK{"cutsD0ToPiK", {hf_cuts_presel_2prong::cuts[0], hf_cuts_presel_2prong::nBinsPt, hf_cuts_presel_2prong::nCutVars, hf_cuts_presel_2prong::labelsPt, hf_cuts_presel_2prong::labelsCutVar}, "D0->piK selections per pT bin"};
  // Jpsi -> ee cuts
  Configurable<std::vector<double>> binsPtJpsiToEE{"binsPtJpsiToEE", std::vector<double>{hf_cuts_presel_2prong::vecBinsPt}, "pT bin limits for Jpsi->ee pT-dependent cuts"};
  Configurable<LabeledArray<double>> cutsJpsiToEE{"cutsJpsiToEE", {hf_cuts_presel_2prong::cuts[0], hf_cuts_presel_2prong::nBinsPt, hf_cuts_presel_2prong::nCutVars, hf_cuts_presel_2prong::labelsPt, hf_cuts_presel_2prong::labelsCutVar}, "Jpsi->ee selections per pT bin"};
  // Jpsi -> mumu cuts
  Configurable<std::vector<double>> binsPtJpsiToMuMu{"binsPtJpsiToMuMu", std::vector<double>{hf_cuts_presel_2prong::vecBinsPt}, "pT bin limits for Jpsi->mumu pT-dependent cuts"};
  Configurable<LabeledArray<double>> cutsJpsiToMuMu{"cutsJpsiToMuMu", {hf_cuts_presel_2prong::cuts[0], hf_cuts_presel_2prong::nBinsPt, hf_cuts_presel_2prong::nCutVars, hf_cuts_presel_2prong::labelsPt, hf_cuts_presel_2prong::labelsCutVar}, "Jpsi->mumu selections per pT bin"};
  // D+ cuts
  Configurable<std::vector<double>> binsPtDplusToPiKPi{"binsPtDplusToPiKPi", std::vector<double>{hf_cuts_presel_3prong::vecBinsPt}, "pT bin limits for D+->piKpi pT-dependent cuts"};
  Configurable<LabeledArray<double>> cutsDplusToPiKPi{"cutsDplusToPiKPi", {hf_cuts_presel_3prong::cuts[0], hf_cuts_presel_3prong::nBinsPt, hf_cuts_presel_3prong::nCutVars, hf_cuts_presel_3prong::labelsPt, hf_cuts_presel_3prong::labelsCutVar}, "D+->piKpi selections per pT bin"};
  // Ds+ cuts
  Configurable<std::vector<double>> binsPtDsToKKPi{"binsPtDsToKKPi", std::vector<double>{hf_cuts_presel_ds::vecBinsPt}, "pT bin limits for Ds+->KKPi pT-dependent cuts"};
  Configurable<LabeledArray<double>> cutsDsToKKPi{"cutsDsToKKPi", {hf_cuts_presel_ds::cuts[0], hf_cuts_presel_ds::nBinsPt, hf_cuts_presel_ds::nCutVars, hf_cuts_presel_ds::labelsPt, hf_cuts_presel_ds::labelsCutVar}, "Ds+->KKPi selections per pT bin"};
  // Lc+ cuts
  Configurable<std::vector<double>> binsPtLcToPKPi{"binsPtLcToPKPi", std::vector<double>{hf_cuts_presel_3prong::vecBinsPt}, "pT bin limits for Lc->pKpi pT-dependent cuts"};
  Configurable<LabeledArray<double>> cutsLcToPKPi{"cutsLcToPKPi", {hf_cuts_presel_3prong::cuts[0], hf_cuts_presel_3prong::nBinsPt, hf_cuts_presel_3prong::nCutVars, hf_cuts_presel_3prong::labelsPt, hf_cuts_presel_3prong::labelsCutVar}, "Lc->pKpi selections per pT bin"};
  // Xic+ cuts
  Configurable<std::vector<double>> binsPtXicToPKPi{"binsPtXicToPKPi", std::vector<double>{hf_cuts_presel_3prong::vecBinsPt}, "pT bin limits for Xic->pKpi pT-dependent cuts"};
  Configurable<LabeledArray<double>> cutsXicToPKPi{"cutsXicToPKPi", {hf_cuts_presel_3prong::cuts[0], hf_cuts_presel_3prong::nBinsPt, hf_cuts_presel_3prong::nCutVars, hf_cuts_presel_3prong::labelsPt, hf_cuts_presel_3prong::labelsCutVar}, "Xic->pKpi selections per pT bin"};
  // D*+ cuts
  Configurable<std::vector<double>> binsPtDstarToD0Pi{"binsPtDstarToD0Pi", std::vector<double>{hf_cuts_presel_dstar::vecBinsPt}, "pT bin limits for D*+->D0pi pT-dependent cuts"};
  Configurable<LabeledArray<double>> cutsDstarToD0Pi{"cutsDstarToD0Pi", {hf_cuts_presel_dstar::cuts[0], hf_cuts_presel_dstar::nBinsPt, hf_cuts_presel_dstar::nCutVars, hf_cuts_presel_dstar::labelsPt, hf_cuts_presel_dstar::labelsCutVar}, "D*+->D0pi selections per pT bin"};

  // proton PID selections for Lc and Xic
  Configurable<bool> applyProtonPidForLcToPKPi{"applyProtonPidForLcToPKPi", false, "Apply proton PID for Lc->pKpi"};
  Configurable<bool> applyProtonPidForXicToPKPi{"applyProtonPidForXicToPKPi", false, "Apply proton PID for Xic->pKpi"};

  // Needed for PV refitting
  Service<o2::ccdb::BasicCCDBManager> ccdb;
  o2::base::MatLayerCylSet* lut;
  o2::base::Propagator::MatCorrType noMatCorr = o2::base::Propagator::MatCorrType::USEMatCorrNONE;
  int runNumber;

  double massPi{0.};
  double massK{0.};
  double massProton{0.};
  double massElectron{0.};
  double massMuon{0.};
  double massDzero{0.};
  double massPhi{0.};

  // int nColls{0}; //can be added to run over limited collisions per file - for tesing purposes

  static constexpr int kN2ProngDecays = hf_cand_2prong::DecayType::N2ProngDecays; // number of 2-prong hadron types
  static constexpr int kN3ProngDecays = hf_cand_3prong::DecayType::N3ProngDecays; // number of 3-prong hadron types
  static constexpr int kNCuts2Prong[kN2ProngDecays] = {hf_cuts_presel_2prong::nCutVars, hf_cuts_presel_2prong::nCutVars, hf_cuts_presel_2prong::nCutVars};                                      // how many different selections are made on 2-prongs
  static constexpr int kNCuts3Prong[kN3ProngDecays] = {hf_cuts_presel_3prong::nCutVars, hf_cuts_presel_3prong::nCutVars + 1, hf_cuts_presel_ds::nCutVars, hf_cuts_presel_3prong::nCutVars + 1}; // how many different selections are made on 3-prongs (Lc and Xic have also PID potentially)
  static constexpr int kNCutsDstar = 3;                                           // how many different selections are made on Dstars
  std::array<std::array<std::array<double, 2>, 2>, kN2ProngDecays> arrMass2Prong;
  std::array<std::array<std::array<double, 3>, 2>, kN3ProngDecays> arrMass3Prong;
  // arrays of 2-prong and 3-prong cuts
  std::array<LabeledArray<double>, kN2ProngDecays> cut2Prong;
  std::array<std::vector<double>, kN2ProngDecays> pTBins2Prong;
  std::array<LabeledArray<double>, kN3ProngDecays> cut3Prong;
  std::array<std::vector<double>, kN3ProngDecays> pTBins3Prong;

  using SelectedCollisions = soa::Filtered<soa::Join<aod::Collisions, aod::HfSelCollision>>;
  using TracksWithPVRefitAndDCA = soa::Join<aod::TracksWCovDcaExtra, aod::HfPvRefitTrack>;
  using FilteredTrackAssocSel = soa::Filtered<soa::Join<aod::TrackAssoc, aod::HfSelTrack>>;

  // filter collisions
  Filter filterSelectCollisions = (aod::hf_sel_collision::whyRejectColl == 0);

  // define slice of track indices per collisions
  Preslice<TracksWithPVRefitAndDCA> tracksPerCollision = aod::track::collisionId; // needed for PV refit

  // filter track indices
  Filter filterSelectTrackIds = (aod::hf_sel_track::isSelProng > 0);
  Preslice<FilteredTrackAssocSel> trackIndicesPerCollision = aod::track_association::collisionId;

  // FIXME
  // Partition<TracksWithPVRefitAndDCA> tracksPos = aod::track::signed1Pt > 0.f;
  // Partition<TracksWithPVRefitAndDCA> tracksNeg = aod::track::signed1Pt < 0.f;

  // QA of PV refit
  ConfigurableAxis axisPvRefitDeltaX{"axisPvRefitDeltaX", {1000, -0.5f, 0.5f}, "DeltaX binning PV refit"};
  ConfigurableAxis axisPvRefitDeltaY{"axisPvRefitDeltaY", {1000, -0.5f, 0.5f}, "DeltaY binning PV refit"};
  ConfigurableAxis axisPvRefitDeltaZ{"axisPvRefitDeltaZ", {1000, -0.5f, 0.5f}, "DeltaZ binning PV refit"};

  HistogramRegistry registry{"registry"};

  void init(InitContext const& context)
  {
    if (!doprocess2And3ProngsWithPvRefit && !doprocess2And3ProngsNoPvRefit) {
      return;
    }

    massPi = o2::analysis::pdg::MassPiPlus;
    massK = o2::analysis::pdg::MassKPlus;
    massProton = o2::analysis::pdg::MassProton;
    massElectron = o2::analysis::pdg::MassElectron;
    massMuon = o2::analysis::pdg::MassMuonPlus;
    massDzero = o2::analysis::pdg::MassD0;
    massPhi = o2::analysis::pdg::MassPhi;

    arrMass2Prong[hf_cand_2prong::DecayType::D0ToPiK] = std::array{std::array{massPi, massK},
                                                                   std::array{massK, massPi}};

    arrMass2Prong[hf_cand_2prong::DecayType::JpsiToEE] = std::array{std::array{massElectron, massElectron},
                                                                    std::array{massElectron, massElectron}};

    arrMass2Prong[hf_cand_2prong::DecayType::JpsiToMuMu] = std::array{std::array{massMuon, massMuon},
                                                                      std::array{massMuon, massMuon}};

    arrMass3Prong[hf_cand_3prong::DecayType::DplusToPiKPi] = std::array{std::array{massPi, massK, massPi},
                                                                        std::array{massPi, massK, massPi}};

    arrMass3Prong[hf_cand_3prong::DecayType::LcToPKPi] = std::array{std::array{massProton, massK, massPi},
                                                                    std::array{massPi, massK, massProton}};

    arrMass3Prong[hf_cand_3prong::DecayType::DsToKKPi] = std::array{std::array{massK, massK, massPi},
                                                                    std::array{massPi, massK, massK}};

    arrMass3Prong[hf_cand_3prong::DecayType::XicToPKPi] = std::array{std::array{massProton, massK, massPi},
                                                                     std::array{massPi, massK, massProton}};

    // cuts for 2-prong decays retrieved by json. the order must be then one in hf_cand_2prong::DecayType
    cut2Prong = {cutsD0ToPiK, cutsJpsiToEE, cutsJpsiToMuMu};
    pTBins2Prong = {binsPtD0ToPiK, binsPtJpsiToEE, binsPtJpsiToMuMu};
    // cuts for 3-prong decays retrieved by json. the order must be then one in hf_cand_3prong::DecayType
    cut3Prong = {cutsDplusToPiKPi, cutsLcToPKPi, cutsDsToKKPi, cutsXicToPKPi};
    pTBins3Prong = {binsPtDplusToPiKPi, binsPtLcToPKPi, binsPtDsToKKPi, binsPtXicToPKPi};

    if (fillHistograms) {
      registry.add("hNTracks", "Number of selected tracks;# of selected tracks;entries", {HistType::kTH1F, {axisNumTracks}});
      // 2-prong histograms
      registry.add("hVtx2ProngX", "2-prong candidates;#it{x}_{sec. vtx.} (cm);entries", {HistType::kTH1F, {{1000, -2., 2.}}});
      registry.add("hVtx2ProngY", "2-prong candidates;#it{y}_{sec. vtx.} (cm);entries", {HistType::kTH1F, {{1000, -2., 2.}}});
      registry.add("hVtx2ProngZ", "2-prong candidates;#it{z}_{sec. vtx.} (cm);entries", {HistType::kTH1F, {{1000, -20., 20.}}});
      registry.add("hNCand2Prong", "2-prong candidates preselected;# of candidates;entries", {HistType::kTH1F, {axisNumCands}});
      registry.add("hNCand2ProngVsNTracks", "2-prong candidates preselected;# of selected tracks;# of candidates;entries", {HistType::kTH2F, {axisNumTracks, axisNumCands}});
      registry.add("hMassD0ToPiK", "D^{0} candidates;inv. mass (#pi K) (GeV/#it{c}^{2});entries", {HistType::kTH1F, {{500, 0., 5.}}});
      registry.add("hMassJpsiToEE", "J/#psi candidates;inv. mass (e^{#plus} e^{#minus}) (GeV/#it{c}^{2});entries", {HistType::kTH1F, {{500, 0., 5.}}});
      registry.add("hMassJpsiToMuMu", "J/#psi candidates;inv. mass (#mu^{#plus} #mu^{#minus}) (GeV/#it{c}^{2});entries", {HistType::kTH1F, {{500, 0., 5.}}});
      // 3-prong histograms
      registry.add("hVtx3ProngX", "3-prong candidates;#it{x}_{sec. vtx.} (cm);entries", {HistType::kTH1F, {{1000, -2., 2.}}});
      registry.add("hVtx3ProngY", "3-prong candidates;#it{y}_{sec. vtx.} (cm);entries", {HistType::kTH1F, {{1000, -2., 2.}}});
      registry.add("hVtx3ProngZ", "3-prong candidates;#it{z}_{sec. vtx.} (cm);entries", {HistType::kTH1F, {{1000, -20., 20.}}});
      registry.add("hNCand3Prong", "3-prong candidates preselected;# of candidates;entries", {HistType::kTH1F, {axisNumCands}});
      registry.add("hNCand3ProngVsNTracks", "3-prong candidates preselected;# of selected tracks;# of candidates;entries", {HistType::kTH2F, {axisNumTracks, axisNumCands}});
      registry.add("hMassDPlusToPiKPi", "D^{#plus} candidates;inv. mass (#pi K #pi) (GeV/#it{c}^{2});entries", {HistType::kTH1F, {{500, 0., 5.}}});
      registry.add("hMassLcToPKPi", "#Lambda_{c}^{#plus} candidates;inv. mass (p K #pi) (GeV/#it{c}^{2});entries", {HistType::kTH1F, {{500, 0., 5.}}});
      registry.add("hMassDsToKKPi", "D_{s}^{#plus} candidates;inv. mass (K K #pi) (GeV/#it{c}^{2});entries", {HistType::kTH1F, {{500, 0., 5.}}});
      registry.add("hMassXicToPKPi", "#Xi_{c}^{#plus} candidates;inv. mass (p K #pi) (GeV/#it{c}^{2});entries", {HistType::kTH1F, {{500, 0., 5.}}});
      registry.add("hMassDstarToD0Pi", "D^{*#plus} candidates;inv. mass (K #pi #pi) - mass (K #pi) (GeV/#it{c}^{2});entries", {HistType::kTH1F, {{500, 0.135, 0.185}}});

      // needed for PV refitting
      if (doprocess2And3ProngsWithPvRefit) {
        AxisSpec axisCollisionX{100, -20.f, 20.f, "X (cm)"};
        AxisSpec axisCollisionY{100, -20.f, 20.f, "Y (cm)"};
        AxisSpec axisCollisionZ{100, -20.f, 20.f, "Z (cm)"};
        AxisSpec axisCollisionXOriginal{1000, -20.f, 20.f, "X original PV (cm)"};
        AxisSpec axisCollisionYOriginal{1000, -20.f, 20.f, "Y original PV (cm)"};
        AxisSpec axisCollisionZOriginal{1000, -20.f, 20.f, "Z original PV (cm)"};
        AxisSpec axisCollisionNContrib{1000, 0, 1000, "Number of contributors"};
        AxisSpec axisCollisionDeltaX{axisPvRefitDeltaX, "#Delta x_{PV} (cm)"};
        AxisSpec axisCollisionDeltaY{axisPvRefitDeltaY, "#Delta y_{PV} (cm)"};
        AxisSpec axisCollisionDeltaZ{axisPvRefitDeltaZ, "#Delta z_{PV} (cm)"};
        registry.add("PvRefit/verticesPerCandidate", "", kTH1F, {{6, 0.5f, 6.5f, ""}});
        registry.get<TH1>(HIST("PvRefit/verticesPerCandidate"))->GetXaxis()->SetBinLabel(1, "All PV");
        registry.get<TH1>(HIST("PvRefit/verticesPerCandidate"))->GetXaxis()->SetBinLabel(2, "PV refit doable");
        registry.get<TH1>(HIST("PvRefit/verticesPerCandidate"))->GetXaxis()->SetBinLabel(3, "PV refit #chi^{2}!=-1");
        registry.get<TH1>(HIST("PvRefit/verticesPerCandidate"))->GetXaxis()->SetBinLabel(4, "PV refit #it{#chi}^{2}==#minus1");
        registry.get<TH1>(HIST("PvRefit/verticesPerCandidate"))->GetXaxis()->SetBinLabel(5, "1 daughter contr.");
        registry.get<TH1>(HIST("PvRefit/verticesPerCandidate"))->GetXaxis()->SetBinLabel(6, "no PV refit");
        registry.add("PvRefit/hPvDeltaXvsNContrib", "", kTH2F, {axisCollisionNContrib, axisCollisionDeltaX});
        registry.add("PvRefit/hPvDeltaYvsNContrib", "", kTH2F, {axisCollisionNContrib, axisCollisionDeltaY});
        registry.add("PvRefit/hPvDeltaZvsNContrib", "", kTH2F, {axisCollisionNContrib, axisCollisionDeltaZ});
        registry.add("PvRefit/hChi2vsNContrib", "", kTH2F, {axisCollisionNContrib, {102, -1.5, 100.5, "#chi^{2} PV refit"}});
        registry.add("PvRefit/hPvRefitXChi2Minus1", "PV refit with #it{#chi}^{2}==#minus1", kTH2F, {axisCollisionX, axisCollisionXOriginal});
        registry.add("PvRefit/hPvRefitYChi2Minus1", "PV refit with #it{#chi}^{2}==#minus1", kTH2F, {axisCollisionY, axisCollisionYOriginal});
        registry.add("PvRefit/hPvRefitZChi2Minus1", "PV refit with #it{#chi}^{2}==#minus1", kTH2F, {axisCollisionZ, axisCollisionZOriginal});
        registry.add("PvRefit/hNContribPvRefitNotDoable", "N. contributors for PV refit not doable", kTH1F, {axisCollisionNContrib});
        registry.add("PvRefit/hNContribPvRefitChi2Minus1", "N. contributors original PV for PV refit #it{#chi}^{2}==#minus1", kTH1F, {axisCollisionNContrib});
      }
    }

    ccdb->setURL(ccdbUrl);
    ccdb->setCaching(true);
    ccdb->setLocalObjectValidityChecking();
    lut = o2::base::MatLayerCylSet::rectifyPtrFromFile(ccdb->get<o2::base::MatLayerCylSet>(ccdbPathLut));
    runNumber = 0;
  }

  /// Method to perform selections for 2-prong candidates before vertex reconstruction
  /// \param pVecTrack0 is the momentum array of the first daughter track
  /// \param pVecTrack1 is the momentum array of the second daughter track
  /// \param dcaTrack0 is the dcaXY of the first daughter track
  /// \param dcaTrack1 is the dcaXY of the second daughter track
  /// \param cutStatus is a 2D array with outcome of each selection (filled only in debug mode)
  /// \param whichHypo information of the mass hypoteses that were selected
  /// \param isSelected ia s bitmap with selection outcome
  template <typename T1, typename T2, typename T3, typename T4>
  void is2ProngPreselected(T1 const& pVecTrack0, T1 const& pVecTrack1, T2 const& dcaTrack0, T2 const& dcaTrack1, T3& cutStatus, T4& whichHypo, int& isSelected)
  {
    /// FIXME: this would be better fixed by having a convention on the position of min and max in the 2D Array
    static std::vector<int> massMinIndex;
    static std::vector<int> massMaxIndex;
    static std::vector<int> d0d0Index;
    static auto cacheIndices = [](std::array<LabeledArray<double>, kN2ProngDecays>& cut2Prong, std::vector<int>& mins, std::vector<int>& maxs, std::vector<int>& d0d0) {
      mins.resize(cut2Prong.size());
      maxs.resize(cut2Prong.size());
      d0d0.resize(cut2Prong.size());
      for (size_t i = 0; i < cut2Prong.size(); ++i) {
        mins[i] = cut2Prong[i].colmap.find("massMin")->second;
        maxs[i] = cut2Prong[i].colmap.find("massMax")->second;
        d0d0[i] = cut2Prong[i].colmap.find("d0d0")->second;
      }
      return true;
    };
    cacheIndices(cut2Prong, massMinIndex, massMaxIndex, d0d0Index);

    auto arrMom = std::array{pVecTrack0, pVecTrack1};
    auto pT = RecoDecay::pt(pVecTrack0, pVecTrack1) + ptTolerance; // add tolerance because of no reco decay vertex

    for (int iDecay2P = 0; iDecay2P < kN2ProngDecays; iDecay2P++) {

      // pT
      auto pTBin = findBin(&pTBins2Prong[iDecay2P], pT);
      // return immediately if it is outside the defined pT bins
      if (pTBin == -1) {
        CLRBIT(isSelected, iDecay2P);
        if (debug) {
          cutStatus[iDecay2P][0] = false;
        }
        continue;
      }

      // invariant mass
      double massHypos[2];
      whichHypo[iDecay2P] = 3;
      double min2 = pow(cut2Prong[iDecay2P].get(pTBin, massMinIndex[iDecay2P]), 2);
      double max2 = pow(cut2Prong[iDecay2P].get(pTBin, massMaxIndex[iDecay2P]), 2);

      if ((debug || TESTBIT(isSelected, iDecay2P)) && cut2Prong[iDecay2P].get(pTBin, massMinIndex[iDecay2P]) >= 0. && cut2Prong[iDecay2P].get(pTBin, massMaxIndex[iDecay2P]) > 0.) {
        massHypos[0] = RecoDecay::m2(arrMom, arrMass2Prong[iDecay2P][0]);
        massHypos[1] = RecoDecay::m2(arrMom, arrMass2Prong[iDecay2P][1]);
        if (massHypos[0] < min2 || massHypos[0] >= max2) {
          CLRBIT(whichHypo[iDecay2P], 0);
        }
        if (massHypos[1] < min2 || massHypos[1] >= max2) {
          CLRBIT(whichHypo[iDecay2P], 1);
        }
        if (whichHypo[iDecay2P] == 0) {
          CLRBIT(isSelected, iDecay2P);
          if (debug) {
            cutStatus[iDecay2P][1] = false;
          }
        }
      }

      // imp. par. product cut
      if (debug || TESTBIT(isSelected, iDecay2P)) {
        auto impParProduct = dcaTrack0 * dcaTrack1;
        if (impParProduct > cut2Prong[iDecay2P].get(pTBin, d0d0Index[iDecay2P])) {
          CLRBIT(isSelected, iDecay2P);
          if (debug) {
            cutStatus[iDecay2P][2] = false;
          }
        }
      }
    }
  }

  /// Method to perform selections on difference from nominal mass for phi decay
  /// \param pVecTrack0 is the momentum array of the first daughter track
  /// \param pVecTrack1 is the momentum array of the second daughter track
  /// \param pVecTrack2 is the momentum array of the third daughter track
  /// \param cutStatus is a 2D array with outcome of each selection (filled only in debug mode)
  /// \param whichHypo information of the mass hypoteses that were selected
  /// \param isSelected is a bitmap with selection outcome
  template <typename T1, typename T2, typename T3>
  void isPhiDecayPreselected(T1 const& pVecTrack0, T1 const& pVecTrack1, T1 const& pVecTrack2, T2& cutStatus, T3& whichHypo, int& isSelected)
  {
    auto pT = RecoDecay::pt(pVecTrack0, pVecTrack1, pVecTrack2) + ptTolerance; // add tolerance because of no reco decay vertex
    auto pTBin = findBin(&pTBins3Prong[hf_cand_3prong::DecayType::DsToKKPi], pT);
    int deltaMassPhiIndex = cut3Prong[hf_cand_3prong::DecayType::DsToKKPi].colmap.find("deltaMassKK")->second;

    if (TESTBIT(whichHypo[hf_cand_3prong::DecayType::DsToKKPi], 0)) {
      double massPhiKKPi = RecoDecay::m(std::array{pVecTrack0, pVecTrack1}, std::array{arrMass3Prong[hf_cand_3prong::DecayType::DsToKKPi][0][0], arrMass3Prong[hf_cand_3prong::DecayType::DsToKKPi][0][1]});
      if (std::abs(massPhiKKPi - massPhi) > cut3Prong[hf_cand_3prong::DecayType::DsToKKPi].get(pTBin, deltaMassPhiIndex)) {
        CLRBIT(whichHypo[hf_cand_3prong::DecayType::DsToKKPi], 0);
      }
    }
    if (TESTBIT(whichHypo[hf_cand_3prong::DecayType::DsToKKPi], 1)) {
      double massPhiPiKK = RecoDecay::m(std::array{pVecTrack1, pVecTrack2}, std::array{arrMass3Prong[hf_cand_3prong::DecayType::DsToKKPi][0][1], arrMass3Prong[hf_cand_3prong::DecayType::DsToKKPi][0][2]});
      if (std::abs(massPhiPiKK - massPhi) > cut3Prong[hf_cand_3prong::DecayType::DsToKKPi].get(pTBin, deltaMassPhiIndex)) {
        CLRBIT(whichHypo[hf_cand_3prong::DecayType::DsToKKPi], 1);
      }
    }

    if (whichHypo[hf_cand_3prong::DecayType::DsToKKPi] == 0) {
      CLRBIT(isSelected, hf_cand_3prong::DecayType::DsToKKPi);
      if (debug) {
        cutStatus[hf_cand_3prong::DecayType::DsToKKPi][4] = false;
      }
    }
  }

  /// Method to perform selections for 3-prong candidates before vertex reconstruction
  /// \param pVecTrack0 is the momentum array of the first daughter track
  /// \param pVecTrack1 is the momentum array of the second daughter track
  /// \param pVecTrack2 is the momentum array of the third daughter track
  /// \param isProtonTrack0 is the flag that tells if the track 0 has been tagged as a proton
  /// \param isProtonTrack2 is the flag that tells if the track 2 has been tagged as a proton
  /// \param cutStatus is a 2D array with outcome of each selection (filled only in debug mode)
  /// \param whichHypo information of the mass hypoteses that were selected
  /// \param isSelected is a bitmap with selection outcome
  template <typename T1, typename T2, typename T3>
  void is3ProngPreselected(T1 const& pVecTrack0, T1 const& pVecTrack1, T1 const& pVecTrack2, int8_t& isProtonTrack0, int8_t& isProtonTrack2, T2& cutStatus, T3& whichHypo, int& isSelected)
  {
    /// FIXME: this would be better fixed by having a convention on the position of min and max in the 2D Array
    static std::vector<int> massMinIndex;
    static std::vector<int> massMaxIndex;
    static auto cacheIndices = [](std::array<LabeledArray<double>, kN3ProngDecays>& cut3Prong, std::vector<int>& mins, std::vector<int>& maxs) {
      mins.resize(cut3Prong.size());
      maxs.resize(cut3Prong.size());
      for (size_t iDecay3P = 0; iDecay3P < cut3Prong.size(); ++iDecay3P) {
        mins[iDecay3P] = cut3Prong[iDecay3P].colmap.find("massMin")->second;
        maxs[iDecay3P] = cut3Prong[iDecay3P].colmap.find("massMax")->second;
      }
      return true;
    };
    cacheIndices(cut3Prong, massMinIndex, massMaxIndex);

    auto arrMom = std::array{pVecTrack0, pVecTrack1, pVecTrack2};
    auto pT = RecoDecay::pt(pVecTrack0, pVecTrack1, pVecTrack2) + ptTolerance; // add tolerance because of no reco decay vertex

    for (int iDecay3P = 0; iDecay3P < kN3ProngDecays; iDecay3P++) {

      // check proton PID for Lc and Xic
      whichHypo[iDecay3P] = 3;
      if ((iDecay3P == hf_cand_3prong::DecayType::LcToPKPi && applyProtonPidForLcToPKPi) || (iDecay3P == hf_cand_3prong::DecayType::XicToPKPi && applyProtonPidForXicToPKPi)) {
        if ((iDecay3P == hf_cand_3prong::DecayType::LcToPKPi && !TESTBIT(isProtonTrack0, ChannelsProtonPid::LcToPKPi)) || (iDecay3P == hf_cand_3prong::DecayType::XicToPKPi && !TESTBIT(isProtonTrack0, ChannelsProtonPid::XicToPKPi))) {
          CLRBIT(whichHypo[iDecay3P], 0);
        }
        if ((iDecay3P == hf_cand_3prong::DecayType::LcToPKPi && !TESTBIT(isProtonTrack2, ChannelsProtonPid::LcToPKPi)) || (iDecay3P == hf_cand_3prong::DecayType::XicToPKPi && !TESTBIT(isProtonTrack2, ChannelsProtonPid::XicToPKPi))) {
          CLRBIT(whichHypo[iDecay3P], 1);
        }
        if (whichHypo[iDecay3P] == 0) {
          CLRBIT(isSelected, iDecay3P);
          if (debug) {
            cutStatus[iDecay3P][hf_cuts_presel_3prong::nCutVars] = false; // PID
          }
          continue; // no need to check further for this particle hypothesis
        }
      }

      // pT
      auto pTBin = findBin(&pTBins3Prong[iDecay3P], pT);
      // return immediately if it is outside the defined pT bins
      if (pTBin == -1) {
        CLRBIT(isSelected, iDecay3P);
        whichHypo[iDecay3P] = 0;
        if (debug) {
          cutStatus[iDecay3P][0] = false;
        }
        continue;
      }

      // invariant mass
      double massHypos[2];
      double min2 = pow(cut3Prong[iDecay3P].get(pTBin, massMinIndex[iDecay3P]), 2);
      double max2 = pow(cut3Prong[iDecay3P].get(pTBin, massMaxIndex[iDecay3P]), 2);

      if ((debug || TESTBIT(isSelected, iDecay3P)) && cut3Prong[iDecay3P].get(pTBin, massMinIndex[iDecay3P]) >= 0. && cut3Prong[iDecay3P].get(pTBin, massMaxIndex[iDecay3P]) > 0.) { // no need to check isSelected but to avoid mistakes
        massHypos[0] = RecoDecay::m2(arrMom, arrMass3Prong[iDecay3P][0]);
        massHypos[1] = RecoDecay::m2(arrMom, arrMass3Prong[iDecay3P][1]);
        if (massHypos[0] < min2 || massHypos[0] >= max2) {
          CLRBIT(whichHypo[iDecay3P], 0);
        }
        if (massHypos[1] < min2 || massHypos[1] >= max2) {
          CLRBIT(whichHypo[iDecay3P], 1);
        }
        if (whichHypo[iDecay3P] == 0) {
          CLRBIT(isSelected, iDecay3P);
          if (debug) {
            cutStatus[iDecay3P][1] = false;
          }
        }
      }

      if ((debug || TESTBIT(isSelected, iDecay3P)) && iDecay3P == hf_cand_3prong::DecayType::DsToKKPi) {
        isPhiDecayPreselected(pVecTrack0, pVecTrack1, pVecTrack2, cutStatus, whichHypo, isSelected);
      }
    }
  }

  /// Method to perform selections for 2-prong candidates after vertex reconstruction
  /// \param pVecCand is the array for the candidate momentum after reconstruction of secondary vertex
  /// \param secVtx is the secondary vertex
  /// \param primVtx is the primary vertex
  /// \param cutStatus is a 2D array with outcome of each selection (filled only in debug mode)
  /// \param isSelected ia s bitmap with selection outcome
  template <typename T1, typename T2, typename T3, typename T4>
  void is2ProngSelected(const T1& pVecCand, const T2& secVtx, const T3& primVtx, T4& cutStatus, int& isSelected)
  {
    if (debug || isSelected > 0) {

      /// FIXME: this would be better fixed by having a convention on the position of cuts in the 2D Array
      static std::vector<int> cospIndex;
      static auto cacheIndices = [](std::array<LabeledArray<double>, kN2ProngDecays>& cut2Prong, std::vector<int>& cosp) {
        cosp.resize(cut2Prong.size());
        for (size_t iDecay2P = 0; iDecay2P < cut2Prong.size(); ++iDecay2P) {
          cosp[iDecay2P] = cut2Prong[iDecay2P].colmap.find("cosp")->second;
        }
        return true;
      };
      cacheIndices(cut2Prong, cospIndex);

      for (int iDecay2P = 0; iDecay2P < kN2ProngDecays; iDecay2P++) {

        // pT
        auto pTBin = findBin(&pTBins2Prong[iDecay2P], RecoDecay::pt(pVecCand));
        if (pTBin == -1) { // cut if it is outside the defined pT bins
          CLRBIT(isSelected, iDecay2P);
          if (debug) {
            cutStatus[iDecay2P][0] = false;
          }
          continue;
        }

        // cosp
        if (debug || TESTBIT(isSelected, iDecay2P)) {
          auto cpa = RecoDecay::cpa(primVtx, secVtx, pVecCand);
          if (cpa < cut2Prong[iDecay2P].get(pTBin, cospIndex[iDecay2P])) {
            CLRBIT(isSelected, iDecay2P);
            if (debug) {
              cutStatus[iDecay2P][3] = false;
            }
          }
        }
      }
    }
  }

  /// Method to perform selections for 3-prong candidates after vertex reconstruction
  /// \param pVecCand is the array for the candidate momentum after reconstruction of secondary vertex
  /// \param secVtx is the secondary vertex
  /// \param primVtx is the primary vertex
  /// \param cutStatus is a 2D array with outcome of each selection (filled only in debug mode)
  /// \param isSelected ia s bitmap with selection outcome
  template <typename T1, typename T2, typename T3, typename T4>
  void is3ProngSelected(const T1& pVecCand, const T2& secVtx, const T3& primVtx, T4& cutStatus, int& isSelected)
  {
    if (debug || isSelected > 0) {

      /// FIXME: this would be better fixed by having a convention on the position of cuts in the 2D Array
      static std::vector<int> cospIndex;
      static std::vector<int> decLenIndex;
      static auto cacheIndices = [](std::array<LabeledArray<double>, kN3ProngDecays>& cut3Prong, std::vector<int>& cosp, std::vector<int>& decL) {
        cosp.resize(cut3Prong.size());
        decL.resize(cut3Prong.size());
        for (size_t iDecay3P = 0; iDecay3P < cut3Prong.size(); ++iDecay3P) {
          cosp[iDecay3P] = cut3Prong[iDecay3P].colmap.find("cosp")->second;
          decL[iDecay3P] = cut3Prong[iDecay3P].colmap.find("decL")->second;
        }
        return true;
      };
      cacheIndices(cut3Prong, cospIndex, decLenIndex);

      for (int iDecay3P = 0; iDecay3P < kN3ProngDecays; iDecay3P++) {

        // pT
        auto pTBin = findBin(&pTBins3Prong[iDecay3P], RecoDecay::pt(pVecCand));
        if (pTBin == -1) { // cut if it is outside the defined pT bins
          CLRBIT(isSelected, iDecay3P);
          if (debug) {
            cutStatus[iDecay3P][0] = false;
          }
          continue;
        }

        // cosp
        if ((debug || TESTBIT(isSelected, iDecay3P))) {
          auto cpa = RecoDecay::cpa(primVtx, secVtx, pVecCand);
          if (cpa < cut3Prong[iDecay3P].get(pTBin, cospIndex[iDecay3P])) {
            CLRBIT(isSelected, iDecay3P);
            if (debug) {
              cutStatus[iDecay3P][2] = false;
            }
          }
        }

        // decay length
        if ((debug || TESTBIT(isSelected, iDecay3P))) {
          auto decayLength = RecoDecay::distance(primVtx, secVtx);
          if (decayLength < cut3Prong[iDecay3P].get(pTBin, decLenIndex[iDecay3P])) {
            CLRBIT(isSelected, iDecay3P);
            if (debug) {
              cutStatus[iDecay3P][3] = false;
            }
          }
        }
      }
    }
  }

  /// Method to perform selections for D* candidates before vertex reconstruction
  /// \param pVecTrack0 is the momentum array of the first daughter track (same charge)
  /// \param pVecTrack1 is the momentum array of the second daughter track (opposite charge)
  /// \param pVecTrack2 is the momentum array of the third daughter track (same charge)
  /// \param cutStatus is the cut status (filled only in case of debug)
  /// \param deltaMass is the M(Kpipi) - M(Kpi) value to be filled in the control histogram
  /// \return a bitmap with selection outcome
  template <typename T1, typename T2>
  uint8_t isDstarSelected(T1 const& pVecTrack0, T1 const& pVecTrack1, T1 const& pVecTrack2, uint8_t& cutStatus, T2& deltaMass)
  {
    uint8_t isSelected{1};
    /// FIXME: this would be better fixed by having a convention on the position of cuts in the 2D Array
    int deltaMassIndex, deltaMassD0Index;
    static auto cacheIndices = [](LabeledArray<double>& cutDstar, int& deltaMassIdx, int& deltaMassD0Idx) {
      deltaMassIdx = cutDstar.colmap.find("deltaMassMax")->second;
      deltaMassD0Idx = cutDstar.colmap.find("deltaMassD0")->second;
      return true;
    };
    cacheIndices(cutsDstarToD0Pi.value, deltaMassIndex, deltaMassD0Index);

    auto arrMom = std::array{pVecTrack0, pVecTrack1, pVecTrack2};
    auto arrMomD0 = std::array{pVecTrack0, pVecTrack1};
    auto pT = RecoDecay::pt(pVecTrack0, pVecTrack1, pVecTrack2) + ptTolerance; // add tolerance because of no reco decay vertex

    // pT
    auto pTBin = findBin(binsPtDstarToD0Pi, pT);
    // return immediately if it is outside the defined pT bins
    if (pTBin == -1) {
      isSelected = 0;
      if (debug) {
        CLRBIT(cutStatus, 0);
      } else {
        return isSelected;
      }
    }

    // D0 mass
    double deltaMassD0 = cutsDstarToD0Pi->get(pTBin, deltaMassD0Index);
    double invMassD0 = RecoDecay::m(arrMomD0, std::array{massPi, massK});
    if (std::abs(invMassD0 - massDzero) > deltaMassD0) {
      isSelected = 0;
      if (debug) {
        CLRBIT(cutStatus, 1);
      } else {
        return isSelected;
      }
    }

    // D*+ mass
    double maxDeltaMass = cutsDstarToD0Pi->get(pTBin, deltaMassIndex);
    double invMassDstar = RecoDecay::m(arrMom, std::array{massPi, massK, massPi});
    deltaMass = invMassDstar - invMassD0;
    if (deltaMass > maxDeltaMass) {
      isSelected = 0;
      if (debug) {
        CLRBIT(cutStatus, 1);
      } else {
        return isSelected;
      }
    }

    return isSelected;
  }

  /// Method for the PV refit excluding the candidate daughters
  /// \param collision is a collision
  /// \param bcWithTimeStamps is a table of bunch crossing joined with timestamps used to query the CCDB for B and material budget
  /// \param vecPvContributorGlobId is a vector containing the global ID of PV contributors for the current collision
  /// \param vecPvContributorTrackParCov is a vector containing the TrackParCov of PV contributors for the current collision
  /// \param vecCandPvContributorGlobId is a vector containing the global indices of daughter tracks that contributed to the original PV refit
  /// \param pvCoord is a vector where to store X, Y and Z values of refitted PV
  /// \param pvCovMatrix is a vector where to store the covariance matrix values of refitted PV
  void performPvRefitCandProngs(SelectedCollisions::iterator const& collision,
                                aod::BCsWithTimestamps const& bcWithTimeStamps,
                                std::vector<int64_t> vecPvContributorGlobId,
                                std::vector<o2::track::TrackParCov> vecPvContributorTrackParCov,
                                std::vector<int64_t> vecCandPvContributorGlobId,
                                std::array<float, 3>& pvCoord,
                                std::array<float, 6>& pvCovMatrix)
  {
    std::vector<bool> vecPvRefitContributorUsed(vecPvContributorGlobId.size(), true);

    /// Prepare the vertex refitting
    // set the magnetic field from CCDB
    auto bc = collision.bc_as<o2::aod::BCsWithTimestamps>();
    initCCDB(bc, runNumber, ccdb, isRun2 ? ccdbPathGrp : ccdbPathGrpMag, lut, isRun2);

    // build the VertexBase to initialize the vertexer
    o2::dataformats::VertexBase primVtx;
    primVtx.setX(collision.posX());
    primVtx.setY(collision.posY());
    primVtx.setZ(collision.posZ());
    primVtx.setCov(collision.covXX(), collision.covXY(), collision.covYY(), collision.covXZ(), collision.covYZ(), collision.covZZ());
    // configure PVertexer
    o2::vertexing::PVertexer vertexer;
    o2::conf::ConfigurableParam::updateFromString("pvertexer.useMeanVertexConstraint=false"); /// remove diamond constraint (let's keep it at the moment...)
    vertexer.init();
    bool pvRefitDoable = vertexer.prepareVertexRefit(vecPvContributorTrackParCov, primVtx);
    if (!pvRefitDoable) {
      LOG(info) << "Not enough tracks accepted for the refit";
      if (doprocess2And3ProngsWithPvRefit && fillHistograms) {
        registry.fill(HIST("PvRefit/hNContribPvRefitNotDoable"), collision.numContrib());
      }
    }
    if (debugPvRefit) {
      LOG(info) << "prepareVertexRefit = " << pvRefitDoable << " Ncontrib= " << vecPvContributorTrackParCov.size() << " Ntracks= " << collision.numContrib() << " Vtx= " << primVtx.asString();
    }

    /// PV refitting, if the tracks contributed to this at the beginning
    o2::dataformats::VertexBase primVtxBaseRecalc;
    bool recalcPvRefit = false;
    if (doprocess2And3ProngsWithPvRefit && pvRefitDoable) {
      if (fillHistograms) {
        registry.fill(HIST("PvRefit/verticesPerCandidate"), 2);
      }
      recalcPvRefit = true;
      int nCandContr = 0;
      for (uint64_t myGlobalID : vecCandPvContributorGlobId) {
        auto trackIterator = std::find(vecPvContributorGlobId.begin(), vecPvContributorGlobId.end(), myGlobalID); /// track global index
        if (trackIterator != vecPvContributorGlobId.end()) {
          /// this is a contributor, let's remove it for the PV refit
          const int entry = std::distance(vecPvContributorGlobId.begin(), trackIterator);
          vecPvRefitContributorUsed[entry] = false; /// remove the track from the PV refitting
          nCandContr++;
        }
      }

      /// do the PV refit excluding the candidate daughters that originally contributed to fit it
      if (debugPvRefit) {
        LOG(info) << "### PV refit after removing " << nCandContr << " tracks";
      }
      auto primVtxRefitted = vertexer.refitVertex(vecPvRefitContributorUsed, primVtx); // vertex refit
      // LOG(info) << "refit " << cnt << "/" << ntr << " result = " << primVtxRefitted.asString();
      // LOG(info) << "refit for track with global index " << static_cast<int>(myTrack.globalIndex()) << " " << primVtxRefitted.asString();
      if (primVtxRefitted.getChi2() < 0) {
        if (debugPvRefit) {
          LOG(info) << "---> Refitted vertex has bad chi2 = " << primVtxRefitted.getChi2();
        }
        if (fillHistograms) {
          registry.fill(HIST("PvRefit/verticesPerCandidate"), 4);
          registry.fill(HIST("PvRefit/hPvRefitXChi2Minus1"), primVtxRefitted.getX(), collision.posX());
          registry.fill(HIST("PvRefit/hPvRefitYChi2Minus1"), primVtxRefitted.getY(), collision.posY());
          registry.fill(HIST("PvRefit/hPvRefitZChi2Minus1"), primVtxRefitted.getZ(), collision.posZ());
          registry.fill(HIST("PvRefit/hNContribPvRefitChi2Minus1"), collision.numContrib());
        }
        recalcPvRefit = false;
      } else if (fillHistograms) {
        registry.fill(HIST("PvRefit/verticesPerCandidate"), 3);
      }
      if (fillHistograms) {
        registry.fill(HIST("PvRefit/hChi2vsNContrib"), primVtxRefitted.getNContributors(), primVtxRefitted.getChi2());
      }

      for (size_t i = 0; i < vecPvContributorGlobId.size(); i++) {
        vecPvRefitContributorUsed[i] = true; /// restore the tracks for the next PV refitting (probably not necessary here)
      }

      if (recalcPvRefit) {
        // fill the histograms for refitted PV with good Chi2
        const double deltaX = primVtx.getX() - primVtxRefitted.getX();
        const double deltaY = primVtx.getY() - primVtxRefitted.getY();
        const double deltaZ = primVtx.getZ() - primVtxRefitted.getZ();
        if (fillHistograms) {
          registry.fill(HIST("PvRefit/hPvDeltaXvsNContrib"), primVtxRefitted.getNContributors(), deltaX);
          registry.fill(HIST("PvRefit/hPvDeltaYvsNContrib"), primVtxRefitted.getNContributors(), deltaY);
          registry.fill(HIST("PvRefit/hPvDeltaZvsNContrib"), primVtxRefitted.getNContributors(), deltaZ);
        }

        // fill the newly calculated PV
        primVtxBaseRecalc.setX(primVtxRefitted.getX());
        primVtxBaseRecalc.setY(primVtxRefitted.getY());
        primVtxBaseRecalc.setZ(primVtxRefitted.getZ());
        primVtxBaseRecalc.setCov(primVtxRefitted.getSigmaX2(), primVtxRefitted.getSigmaXY(), primVtxRefitted.getSigmaY2(), primVtxRefitted.getSigmaXZ(), primVtxRefitted.getSigmaYZ(), primVtxRefitted.getSigmaZ2());

      } else {
        /// copy the original collision PV
        primVtxBaseRecalc.setX(primVtx.getX());
        primVtxBaseRecalc.setY(primVtx.getY());
        primVtxBaseRecalc.setZ(primVtx.getZ());
        primVtxBaseRecalc.setCov(primVtx.getSigmaX2(), primVtx.getSigmaXY(), primVtx.getSigmaY2(), primVtx.getSigmaXZ(), primVtx.getSigmaYZ(), primVtx.getSigmaZ2());
      }

      // fill the output
      pvCoord[0] = primVtxBaseRecalc.getX();
      pvCoord[1] = primVtxBaseRecalc.getY();
      pvCoord[2] = primVtxBaseRecalc.getZ();
      pvCovMatrix[0] = primVtxBaseRecalc.getSigmaX2();
      pvCovMatrix[1] = primVtxBaseRecalc.getSigmaXY();
      pvCovMatrix[2] = primVtxBaseRecalc.getSigmaY2();
      pvCovMatrix[3] = primVtxBaseRecalc.getSigmaXZ();
      pvCovMatrix[4] = primVtxBaseRecalc.getSigmaYZ();
      pvCovMatrix[5] = primVtxBaseRecalc.getSigmaZ2();

      // cnt++;

    } /// end 'if (doprocess2And3ProngsWithPvRefit && pvRefitDoable)'

    return;
  } /// end of performPvRefitCandProngs function

  template <bool doPvRefit = false, typename TTracks>
  void run2And3Prongs(SelectedCollisions const& collisions,
                      aod::BCsWithTimestamps const& bcWithTimeStamps,
                      FilteredTrackAssocSel const& trackIndices,
                      TTracks const& tracks)
  {

    // can be added to run over limited collisions per file - for tesing purposes
    /*
    if (nCollsMax > -1){
      if (nColls == nCollMax){
        return;
        //can be added to run over limited collisions per file - for tesing purposes
      }
      nColls++;
    }
    */

    for (const auto& collision : collisions) {

      /// retrieve PV contributors for the current collision
      std::vector<int64_t> vecPvContributorGlobId{};
      std::vector<o2::track::TrackParCov> vecPvContributorTrackParCov{};
      std::vector<bool> vecPvRefitContributorUsed{};
      if constexpr (doPvRefit) {
        auto groupedTracksUnfiltered = tracks.sliceBy(tracksPerCollision, collision.globalIndex());
        const int nTrk = groupedTracksUnfiltered.size();
        int nContrib = 0;
        int nNonContrib = 0;
        for (const auto& trackUnfiltered : groupedTracksUnfiltered) {
          if (!trackUnfiltered.isPVContributor()) {
            /// the track did not contribute to fit the primary vertex
            nNonContrib++;
            continue;
          } else {
            vecPvContributorGlobId.push_back(trackUnfiltered.globalIndex());
            vecPvContributorTrackParCov.push_back(getTrackParCov(trackUnfiltered));
            nContrib++;
            if (debugPvRefit) {
              LOG(info) << "---> a contributor! stuff saved";
              LOG(info) << "vec_contrib size: " << vecPvContributorTrackParCov.size() << ", nContrib: " << nContrib;
            }
          }
        }
        if (debugPvRefit) {
          LOG(info) << "===> nTrk: " << nTrk << ",   nContrib: " << nContrib << ",   nNonContrib: " << nNonContrib;
          if ((uint16_t)vecPvContributorTrackParCov.size() != collision.numContrib() || (uint16_t)nContrib != collision.numContrib()) {
            LOG(info) << "!!! Some problem here !!! vecPvContributorTrackParCov.size()= " << vecPvContributorTrackParCov.size() << ", nContrib=" << nContrib << ", collision.numContrib()" << collision.numContrib();
          }
        }
        vecPvRefitContributorUsed = std::vector<bool>(vecPvContributorGlobId.size(), true);
      }

      // auto centrality = collision.centV0M(); //FIXME add centrality when option for variations to the process function appears

      int n2ProngBit = BIT(kN2ProngDecays) - 1; // bit value for 2-prong candidates where each candidate is one bit and they are all set to 1
      int n3ProngBit = BIT(kN3ProngDecays) - 1; // bit value for 3-prong candidates where each candidate is one bit and they are all set to 1

      std::array<std::vector<bool>, kN2ProngDecays> cutStatus2Prong;
      std::array<std::vector<bool>, kN3ProngDecays> cutStatus3Prong;
      bool nCutStatus2ProngBit[kN2ProngDecays]; // bit value for selection status for each 2-prong candidate where each selection is one bit and they are all set to 1
      bool nCutStatus3ProngBit[kN3ProngDecays]; // bit value for selection status for each 3-prong candidate where each selection is one bit and they are all set to 1

      for (int iDecay2P = 0; iDecay2P < kN2ProngDecays; iDecay2P++) {
        nCutStatus2ProngBit[iDecay2P] = BIT(kNCuts2Prong[iDecay2P]) - 1;
        cutStatus2Prong[iDecay2P] = std::vector<bool>(kNCuts2Prong[iDecay2P], true);
      }
      for (int iDecay3P = 0; iDecay3P < kN3ProngDecays; iDecay3P++) {
        nCutStatus3ProngBit[iDecay3P] = BIT(kNCuts3Prong[iDecay3P]) - 1;
        cutStatus3Prong[iDecay3P] = std::vector<bool>(kNCuts3Prong[iDecay3P], true);
      }

      int whichHypo2Prong[kN2ProngDecays];
      int whichHypo3Prong[kN3ProngDecays];

      // set the magnetic field from CCDB
      auto bc = collision.bc_as<o2::aod::BCsWithTimestamps>();
      initCCDB(bc, runNumber, ccdb, isRun2 ? ccdbPathGrp : ccdbPathGrpMag, lut, isRun2);

      // 2-prong vertex fitter
      o2::vertexing::DCAFitterN<2> df2;
      df2.setBz(o2::base::Propagator::Instance()->getNominalBz());
      df2.setPropagateToPCA(propagateToPCA);
      df2.setMaxR(maxR);
      df2.setMaxDZIni(maxDZIni);
      df2.setMinParamChange(minParamChange);
      df2.setMinRelChi2Change(minRelChi2Change);
      df2.setUseAbsDCA(useAbsDCA);
      df2.setWeightedFinalPCA(useWeightedFinalPCA);

      // 3-prong vertex fitter
      o2::vertexing::DCAFitterN<3> df3;
      df3.setBz(o2::base::Propagator::Instance()->getNominalBz());
      df3.setPropagateToPCA(propagateToPCA);
      df3.setMaxR(maxR);
      df3.setMaxDZIni(maxDZIni);
      df3.setMinParamChange(minParamChange);
      df3.setMinRelChi2Change(minRelChi2Change);
      df3.setUseAbsDCA(useAbsDCA);
      df3.setWeightedFinalPCA(useWeightedFinalPCA);

      // used to calculate number of candidiates per event
      auto nCand2 = rowTrackIndexProng2.lastIndex();
      auto nCand3 = rowTrackIndexProng3.lastIndex();

      // if there isn't at least a positive and a negative track, continue immediately
      // if (tracksPos.size() < 1 || tracksNeg.size() < 1) {
      //  return;
      //}

      // first loop over positive tracks
      // for (auto trackPos1 = tracksPos.begin(); trackPos1 != tracksPos.end(); ++trackPos1) {

      auto thisCollId = collision.globalIndex();
      auto groupedTrackIndices = trackIndices.sliceBy(trackIndicesPerCollision, thisCollId);
      int lastFilledD0 = -1; // index to be filled in table for D* mesons
      int counterTrackPos1{0};
      for (auto trackIndexPos1 = groupedTrackIndices.begin(); trackIndexPos1 != groupedTrackIndices.end(); ++trackIndexPos1) {
        counterTrackPos1++;
        auto trackPos1 = trackIndexPos1.template track_as<TTracks>();

        if (trackPos1.signed1Pt() < 0) {
          continue;
        }

        // retrieve the selection flag that corresponds to this collision
        auto isSelProngPos1 = trackIndexPos1.isSelProng();
        bool sel2ProngStatusPos = TESTBIT(isSelProngPos1, CandidateType::Cand2Prong);
        bool sel3ProngStatusPos1 = TESTBIT(isSelProngPos1, CandidateType::Cand3Prong);
        if (!sel2ProngStatusPos && !sel3ProngStatusPos1) {
          continue;
        }

        auto trackParVarPos1 = getTrackParCov(trackPos1);
        std::array<float, 3> pVecTrackPos1{trackPos1.px(), trackPos1.py(), trackPos1.pz()};
        o2::gpu::gpustd::array<float, 2> dcaInfoPos1{trackPos1.dcaXY(), trackPos1.dcaZ()};
        if (thisCollId != trackPos1.collisionId()) { // this is not the "default" collision for this track, we have to re-propagate it
          o2::base::Propagator::Instance()->propagateToDCABxByBz({collision.posX(), collision.posY(), collision.posZ()}, trackParVarPos1, 2.f, noMatCorr, &dcaInfoPos1);
          getPxPyPz(trackParVarPos1, pVecTrackPos1);
        }

        // first loop over negative tracks
        // for (auto trackNeg1 = tracksNeg.begin(); trackNeg1 != tracksNeg.end(); ++trackNeg1) {
        int counterTrackNeg1{0};
        for (auto trackIndexNeg1 = groupedTrackIndices.begin(); trackIndexNeg1 != groupedTrackIndices.end(); ++trackIndexNeg1) {
          counterTrackNeg1++;
          auto trackNeg1 = trackIndexNeg1.template track_as<TTracks>();
          if (trackNeg1.signed1Pt() > 0) {
            continue;
          }

          // retrieve the selection flag that corresponds to this collision
          auto isSelProngNeg1 = trackIndexNeg1.isSelProng();
          bool sel2ProngStatusNeg = TESTBIT(isSelProngNeg1, CandidateType::Cand2Prong);
          bool sel3ProngStatusNeg1 = TESTBIT(isSelProngNeg1, CandidateType::Cand3Prong);
          if (!sel2ProngStatusNeg && !sel3ProngStatusNeg1) {
            continue;
          }

          auto trackParVarNeg1 = getTrackParCov(trackNeg1);
          std::array<float, 3> pVecTrackNeg1{trackNeg1.px(), trackNeg1.py(), trackNeg1.pz()};
          o2::gpu::gpustd::array<float, 2> dcaInfoNeg1{trackNeg1.dcaXY(), trackNeg1.dcaZ()};
          if (thisCollId != trackNeg1.collisionId()) { // this is not the "default" collision for this track, we have to re-propagate it
            o2::base::Propagator::Instance()->propagateToDCABxByBz({collision.posX(), collision.posY(), collision.posZ()}, trackParVarNeg1, 2.f, noMatCorr, &dcaInfoNeg1);
            getPxPyPz(trackParVarNeg1, pVecTrackNeg1);
          }

          int isSelected2ProngCand = n2ProngBit; // bitmap for checking status of two-prong candidates (1 is true, 0 is rejected)

          if (debug) {
            for (int iDecay2P = 0; iDecay2P < kN2ProngDecays; iDecay2P++) {
              for (int iCut = 0; iCut < kNCuts2Prong[iDecay2P]; iCut++) {
                cutStatus2Prong[iDecay2P][iCut] = true;
              }
            }
          }

          // initialise PV refit coordinates and cov matrix for 2-prongs already here for D*
          std::array<float, 3> pvRefitCoord2Prong = {collision.posX(), collision.posY(), collision.posZ()}; /// initialize to the original PV
          std::array<float, 6> pvRefitCovMatrix2Prong = getPrimaryVertex(collision).getCov();               /// initialize to the original PV

          // 2-prong vertex reconstruction
          if (sel2ProngStatusPos && sel2ProngStatusNeg) {

            // 2-prong preselections
            // TODO: in case of PV refit, the single-track DCA is calculated wrt two different PV vertices (only 1 track excluded)
            is2ProngPreselected(pVecTrackPos1, pVecTrackNeg1, dcaInfoPos1[0], dcaInfoNeg1[0], cutStatus2Prong, whichHypo2Prong, isSelected2ProngCand);

            // secondary vertex reconstruction and further 2-prong selections
            if (isSelected2ProngCand > 0 && df2.process(trackParVarPos1, trackParVarNeg1) > 0) { // should it be this or > 0 or are they equivalent
              // get secondary vertex
              const auto& secondaryVertex2 = df2.getPCACandidate();
              // get track momenta
              std::array<float, 3> pvec0;
              std::array<float, 3> pvec1;
              df2.getTrack(0).getPxPyPzGlo(pvec0);
              df2.getTrack(1).getPxPyPzGlo(pvec1);

              /// PV refit excluding the candidate daughters, if contributors
              if constexpr (doPvRefit) {
                if (fillHistograms) {
                  registry.fill(HIST("PvRefit/verticesPerCandidate"), 1);
                }
                int nCandContr = 2;
                auto trackFirstIt = std::find(vecPvContributorGlobId.begin(), vecPvContributorGlobId.end(), trackPos1.globalIndex());
                auto trackSecondIt = std::find(vecPvContributorGlobId.begin(), vecPvContributorGlobId.end(), trackNeg1.globalIndex());
                bool isTrackFirstContr = true;
                bool isTrackSecondContr = true;
                if (trackFirstIt == vecPvContributorGlobId.end()) {
                  /// This track did not contribute to the original PV refit
                  if (debugPvRefit) {
                    LOG(info) << "--- [2 Prong] trackPos1 with globalIndex " << trackPos1.globalIndex() << " was not a PV contributor";
                  }
                  nCandContr--;
                  isTrackFirstContr = false;
                }
                if (trackSecondIt == vecPvContributorGlobId.end()) {
                  /// This track did not contribute to the original PV refit
                  if (debugPvRefit) {
                    LOG(info) << "--- [2 Prong] trackNeg1 with globalIndex " << trackNeg1.globalIndex() << " was not a PV contributor";
                  }
                  nCandContr--;
                  isTrackSecondContr = false;
                }
                if (nCandContr == 2) {
                  /// Both the daughter tracks were used for the original PV refit, let's refit it after excluding them
                  if (debugPvRefit) {
                    LOG(info) << "### [2 Prong] Calling performPvRefitCandProngs for HF 2 prong candidate";
                  }
                  performPvRefitCandProngs(collision, bcWithTimeStamps, vecPvContributorGlobId, vecPvContributorTrackParCov, {trackPos1.globalIndex(), trackNeg1.globalIndex()}, pvRefitCoord2Prong, pvRefitCovMatrix2Prong);
                } else if (nCandContr == 1) {
                  /// Only one daughter was a contributor, let's use then the PV recalculated by excluding only it
                  if (debugPvRefit) {
                    LOG(info) << "####### [2 Prong] nCandContr==" << nCandContr << " ---> just 1 contributor!";
                  }
                  if (fillHistograms) {
                    registry.fill(HIST("PvRefit/verticesPerCandidate"), 5);
                  }
                  if (isTrackFirstContr && !isTrackSecondContr) {
                    /// the first daughter is contributor, the second is not
                    pvRefitCoord2Prong = {trackPos1.pvRefitX(), trackPos1.pvRefitY(), trackPos1.pvRefitZ()};
                    pvRefitCovMatrix2Prong = {trackPos1.pvRefitSigmaX2(), trackPos1.pvRefitSigmaXY(), trackPos1.pvRefitSigmaY2(), trackPos1.pvRefitSigmaXZ(), trackPos1.pvRefitSigmaYZ(), trackPos1.pvRefitSigmaZ2()};
                  } else if (!isTrackFirstContr && isTrackSecondContr) {
                    ///  the second daughter is contributor, the first is not
                    pvRefitCoord2Prong = {trackNeg1.pvRefitX(), trackNeg1.pvRefitY(), trackNeg1.pvRefitZ()};
                    pvRefitCovMatrix2Prong = {trackNeg1.pvRefitSigmaX2(), trackNeg1.pvRefitSigmaXY(), trackNeg1.pvRefitSigmaY2(), trackNeg1.pvRefitSigmaXZ(), trackNeg1.pvRefitSigmaYZ(), trackNeg1.pvRefitSigmaZ2()};
                  }
                } else {
                  /// 0 contributors among the HF candidate daughters
                  if (fillHistograms) {
                    registry.fill(HIST("PvRefit/verticesPerCandidate"), 6);
                  }
                  if (debugPvRefit) {
                    LOG(info) << "####### [2 Prong] nCandContr==" << nCandContr << " ---> some of the candidate daughters did not contribute to the original PV fit, PV refit not redone";
                  }
                }
              }

              auto pVecCandProng2 = RecoDecay::pVec(pvec0, pvec1);
              // 2-prong selections after secondary vertex
              std::array<float, 3> pvCoord2Prong = {collision.posX(), collision.posY(), collision.posZ()};
              if constexpr (doPvRefit) {
                pvCoord2Prong[0] = pvRefitCoord2Prong[0];
                pvCoord2Prong[1] = pvRefitCoord2Prong[1];
                pvCoord2Prong[2] = pvRefitCoord2Prong[2];
              }
              is2ProngSelected(pVecCandProng2, secondaryVertex2, pvCoord2Prong, cutStatus2Prong, isSelected2ProngCand);

              if (isSelected2ProngCand > 0) {
                // fill table row
                rowTrackIndexProng2(thisCollId, trackPos1.globalIndex(), trackNeg1.globalIndex(), isSelected2ProngCand);
                if (TESTBIT(isSelected2ProngCand, hf_cand_2prong::DecayType::D0ToPiK)) {
                  lastFilledD0 = rowTrackIndexProng2.lastIndex();
                }

                if constexpr (doPvRefit) {
                  // fill table row with coordinates of PV refit
                  rowProng2PVrefit(pvRefitCoord2Prong[0], pvRefitCoord2Prong[1], pvRefitCoord2Prong[2],
                                   pvRefitCovMatrix2Prong[0], pvRefitCovMatrix2Prong[1], pvRefitCovMatrix2Prong[2], pvRefitCovMatrix2Prong[3], pvRefitCovMatrix2Prong[4], pvRefitCovMatrix2Prong[5]);
                }

                if (debug) {
                  int Prong2CutStatus[kN2ProngDecays];
                  for (int iDecay2P = 0; iDecay2P < kN2ProngDecays; iDecay2P++) {
                    Prong2CutStatus[iDecay2P] = nCutStatus2ProngBit[iDecay2P];
                    for (int iCut = 0; iCut < kNCuts2Prong[iDecay2P]; iCut++) {
                      if (!cutStatus2Prong[iDecay2P][iCut]) {
                        CLRBIT(Prong2CutStatus[iDecay2P], iCut);
                      }
                    }
                  }
                  rowProng2CutStatus(Prong2CutStatus[0], Prong2CutStatus[1], Prong2CutStatus[2]); // FIXME when we can do this by looping over kN2ProngDecays
                }

                // fill histograms
                if (fillHistograms) {
                  registry.fill(HIST("hVtx2ProngX"), secondaryVertex2[0]);
                  registry.fill(HIST("hVtx2ProngY"), secondaryVertex2[1]);
                  registry.fill(HIST("hVtx2ProngZ"), secondaryVertex2[2]);
                  std::array<std::array<float, 3>, 2> arrMom = {pvec0, pvec1};
                  for (int iDecay2P = 0; iDecay2P < kN2ProngDecays; iDecay2P++) {
                    if (TESTBIT(isSelected2ProngCand, iDecay2P)) {
                      if (TESTBIT(whichHypo2Prong[iDecay2P], 0)) {
                        auto mass2Prong = RecoDecay::m(arrMom, arrMass2Prong[iDecay2P][0]);
                        switch (iDecay2P) {
                          case hf_cand_2prong::DecayType::D0ToPiK:
                            registry.fill(HIST("hMassD0ToPiK"), mass2Prong);
                            break;
                          case hf_cand_2prong::DecayType::JpsiToEE:
                            registry.fill(HIST("hMassJpsiToEE"), mass2Prong);
                            break;
                          case hf_cand_2prong::DecayType::JpsiToMuMu:
                            registry.fill(HIST("hMassJpsiToMuMu"), mass2Prong);
                            break;
                        }
                      }
                      if (TESTBIT(whichHypo2Prong[iDecay2P], 1)) {
                        auto mass2Prong = RecoDecay::m(arrMom, arrMass2Prong[iDecay2P][1]);
                        if (iDecay2P == hf_cand_2prong::DecayType::D0ToPiK) {
                          registry.fill(HIST("hMassD0ToPiK"), mass2Prong);
                        }
                      }
                    }
                  }
                }
              }
            } else {
              isSelected2ProngCand = 0; // reset to 0 not to use the D0 to build a D* meson
            }
          } else {
            isSelected2ProngCand = 0; // reset to 0 not to use the D0 to build a D* meson
          }

          // 3-prong vertex and D* reconstruction
          if (do3Prong == 1 || doDstar) {
            if (!doDstar && (!sel3ProngStatusPos1 || !sel3ProngStatusNeg1)) {
              continue;
            }

            // second loop over positive tracks
            // for (auto trackPos2 = trackPos1 + 1; trackPos2 != tracksPos.end(); ++trackPos2) {
            int counterTrackPos2{0};
            auto startTrackIndexPos2 = (doDstar) ? groupedTrackIndices.begin() : trackIndexPos1 + 1;
            for (auto trackIndexPos2 = startTrackIndexPos2; trackIndexPos2 != groupedTrackIndices.end(); ++trackIndexPos2) {
              counterTrackPos2++;
              auto trackPos2 = trackIndexPos2.template track_as<TTracks>();
              if (trackPos2.signed1Pt() < 0) {
                continue;
              }
              auto trackParVarPos2 = getTrackParCov(trackPos2);
              std::array<float, 3> pVecTrackPos2{trackPos2.px(), trackPos2.py(), trackPos2.pz()};
              o2::gpu::gpustd::array<float, 2> dcaInfoPos2{trackPos2.dcaXY(), trackPos2.dcaZ()};
              bool propagatedPos2{false};

              // first we build D*+ candidates if enabled
              auto isSelProngPos2 = trackIndexPos2.isSelProng();
              uint8_t isSelectedDstar{0};
              if (doDstar && TESTBIT(isSelected2ProngCand, hf_cand_2prong::DecayType::D0ToPiK) && TESTBIT(whichHypo2Prong[0], 0)) {                       // the 2-prong decay is compatible with a D0
                if (TESTBIT(isSelProngPos2, CandidateType::CandDstar) && trackPos2.globalIndex() != trackPos1.globalIndex()) {                            // compatible with a soft pion
                  if (thisCollId != trackPos2.collisionId()) {                                                                                            // this is not the "default" collision for this track, we have to re-propagate it
                    o2::base::Propagator::Instance()->propagateToDCABxByBz({collision.posX(), collision.posY(), collision.posZ()}, trackParVarPos2, 2.f, noMatCorr, &dcaInfoPos2);
                    getPxPyPz(trackParVarPos2, pVecTrackPos2);
                    propagatedPos2 = true;
                  }
                  uint8_t cutStatus{BIT(kNCutsDstar) - 1};
                  float deltaMass{-1.};
                  isSelectedDstar = isDstarSelected(pVecTrackPos1, pVecTrackNeg1, pVecTrackPos2, cutStatus, deltaMass); // we do not compute the D* decay vertex at this stage because we are not interested in applying topological selections
                  if (isSelectedDstar) {
                    rowTrackIndexDstar(thisCollId, trackPos2.globalIndex(), lastFilledD0);
                    if (fillHistograms) {
                      registry.fill(HIST("hMassDstarToD0Pi"), deltaMass);
                    }
                    if constexpr (doPvRefit) {
                      // fill table row with coordinates of PV refit (same as 2-prong because we do not remove the soft pion)
                      rowDstarPVrefit(pvRefitCoord2Prong[0], pvRefitCoord2Prong[1], pvRefitCoord2Prong[2],
                                      pvRefitCovMatrix2Prong[0], pvRefitCovMatrix2Prong[1], pvRefitCovMatrix2Prong[2], pvRefitCovMatrix2Prong[3], pvRefitCovMatrix2Prong[4], pvRefitCovMatrix2Prong[5]);
                    }
                  }
                  if (debug) {
                    rowDstarCutStatus(cutStatus);
                  }
                }
              } // end of D*

              // preselection of 3-prong candidates
              if (doDstar && counterTrackPos2 < counterTrackPos1 + 1) { // we avoid duplication for 3-prongs
                continue;
              }
              int isSelected3ProngCand = n3ProngBit;
              if (do3Prong && TESTBIT(isSelProngPos2, CandidateType::Cand3Prong) && (sel3ProngStatusPos1 && sel3ProngStatusNeg1)) {
                if (thisCollId != trackPos2.collisionId() && !propagatedPos2) { // this is not the "default" collision for this track and we still did not re-propagate it, we have to re-propagate it
                  o2::base::Propagator::Instance()->propagateToDCABxByBz({collision.posX(), collision.posY(), collision.posZ()}, trackParVarPos2, 2.f, noMatCorr, &dcaInfoPos2);
                  getPxPyPz(trackParVarPos2, pVecTrackPos2);
                }

                if (debug) {
                  for (int iDecay3P = 0; iDecay3P < kN3ProngDecays; iDecay3P++) {
                    for (int iCut = 0; iCut < kNCuts3Prong[iDecay3P]; iCut++) {
                      cutStatus3Prong[iDecay3P][iCut] = true;
                    }
                  }
                }

                // 3-prong preselections
                int8_t isProtonTrackPos1 = trackIndexPos1.isProton();
                int8_t isProtonTrackPos2 = trackIndexPos2.isProton();
                is3ProngPreselected(pVecTrackPos1, pVecTrackNeg1, pVecTrackPos2, isProtonTrackPos1, isProtonTrackPos2, cutStatus3Prong, whichHypo3Prong, isSelected3ProngCand);
                if (!debug && isSelected3ProngCand == 0) {
                  continue;
                }
              } else {
                isSelected3ProngCand = 0;
              }

              // if we did not preselected any 3-prong candidate, continue
              if (!debug && isSelected3ProngCand == 0) {
                continue;
              }

              /// PV refit excluding the candidate daughters, if contributors
              std::array<float, 3> pvRefitCoord3Prong2Pos1Neg = {collision.posX(), collision.posY(), collision.posZ()}; /// initialize to the original PV
              std::array<float, 6> pvRefitCovMatrix3Prong2Pos1Neg = getPrimaryVertex(collision).getCov();               /// initialize to the original PV
              if constexpr (doPvRefit) {
                if (fillHistograms) {
                  registry.fill(HIST("PvRefit/verticesPerCandidate"), 1);
                }
                int nCandContr = 3;
                auto trackFirstIt = std::find(vecPvContributorGlobId.begin(), vecPvContributorGlobId.end(), trackPos1.globalIndex());
                auto trackSecondIt = std::find(vecPvContributorGlobId.begin(), vecPvContributorGlobId.end(), trackNeg1.globalIndex());
                auto trackThirdIt = std::find(vecPvContributorGlobId.begin(), vecPvContributorGlobId.end(), trackPos2.globalIndex());
                bool isTrackFirstContr = true;
                bool isTrackSecondContr = true;
                bool isTrackThirdContr = true;
                if (trackFirstIt == vecPvContributorGlobId.end()) {
                  /// This track did not contribute to the original PV refit
                  if (debugPvRefit) {
                    LOG(info) << "--- [3 prong] trackPos1 with globalIndex " << trackPos1.globalIndex() << " was not a PV contributor";
                  }
                  nCandContr--;
                  isTrackFirstContr = false;
                }
                if (trackSecondIt == vecPvContributorGlobId.end()) {
                  /// This track did not contribute to the original PV refit
                  if (debugPvRefit) {
                    LOG(info) << "--- [3 prong] trackNeg1 with globalIndex " << trackNeg1.globalIndex() << " was not a PV contributor";
                  }
                  nCandContr--;
                  isTrackSecondContr = false;
                }
                if (trackThirdIt == vecPvContributorGlobId.end()) {
                  /// This track did not contribute to the original PV refit
                  if (debugPvRefit) {
                    LOG(info) << "--- [3 prong] trackPos2 with globalIndex " << trackPos2.globalIndex() << " was not a PV contributor";
                  }
                  nCandContr--;
                  isTrackThirdContr = false;
                }

                // Fill a vector with global ID of candidate daughters that are contributors
                std::vector<int64_t> vecCandPvContributorGlobId = {};
                if (isTrackFirstContr) {
                  vecCandPvContributorGlobId.push_back(trackPos1.globalIndex());
                }
                if (isTrackSecondContr) {
                  vecCandPvContributorGlobId.push_back(trackNeg1.globalIndex());
                }
                if (isTrackThirdContr) {
                  vecCandPvContributorGlobId.push_back(trackPos2.globalIndex());
                }

                if (nCandContr == 3 || nCandContr == 2) {
                  /// At least two of the daughter tracks were used for the original PV refit, let's refit it after excluding them
                  if (debugPvRefit) {
                    LOG(info) << "### [3 prong] Calling performPvRefitCandProngs for HF 3 prong candidate, removing " << nCandContr << " daughters";
                  }
                  performPvRefitCandProngs(collision, bcWithTimeStamps, vecPvContributorGlobId, vecPvContributorTrackParCov, vecCandPvContributorGlobId, pvRefitCoord3Prong2Pos1Neg, pvRefitCovMatrix3Prong2Pos1Neg);
                } else if (nCandContr == 1) {
                  /// Only one daughter was a contributor, let's use then the PV recalculated by excluding only it
                  if (debugPvRefit) {
                    LOG(info) << "####### [3 Prong] nCandContr==" << nCandContr << " ---> just 1 contributor!";
                  }
                  if (fillHistograms) {
                    registry.fill(HIST("PvRefit/verticesPerCandidate"), 5);
                  }
                  if (isTrackFirstContr && !isTrackSecondContr && !isTrackThirdContr) {
                    /// the first daughter is contributor, the second and the third are not
                    pvRefitCoord3Prong2Pos1Neg = {trackPos1.pvRefitX(), trackPos1.pvRefitY(), trackPos1.pvRefitZ()};
                    pvRefitCovMatrix3Prong2Pos1Neg = {trackPos1.pvRefitSigmaX2(), trackPos1.pvRefitSigmaXY(), trackPos1.pvRefitSigmaY2(), trackPos1.pvRefitSigmaXZ(), trackPos1.pvRefitSigmaYZ(), trackPos1.pvRefitSigmaZ2()};
                  } else if (!isTrackFirstContr && isTrackSecondContr && !isTrackThirdContr) {
                    /// the second daughter is contributor, the first and the third are not
                    pvRefitCoord3Prong2Pos1Neg = {trackNeg1.pvRefitX(), trackNeg1.pvRefitY(), trackNeg1.pvRefitZ()};
                    pvRefitCovMatrix3Prong2Pos1Neg = {trackNeg1.pvRefitSigmaX2(), trackNeg1.pvRefitSigmaXY(), trackNeg1.pvRefitSigmaY2(), trackNeg1.pvRefitSigmaXZ(), trackNeg1.pvRefitSigmaYZ(), trackNeg1.pvRefitSigmaZ2()};
                  } else if (!isTrackFirstContr && !isTrackSecondContr && isTrackThirdContr) {
                    /// the third daughter is contributor, the first and the second are not
                    pvRefitCoord3Prong2Pos1Neg = {trackPos2.pvRefitX(), trackPos2.pvRefitY(), trackPos2.pvRefitZ()};
                    pvRefitCovMatrix3Prong2Pos1Neg = {trackPos2.pvRefitSigmaX2(), trackPos2.pvRefitSigmaXY(), trackPos2.pvRefitSigmaY2(), trackPos2.pvRefitSigmaXZ(), trackPos2.pvRefitSigmaYZ(), trackPos2.pvRefitSigmaZ2()};
                  }
                } else {
                  /// 0 contributors among the HF candidate daughters
                  if (fillHistograms) {
                    registry.fill(HIST("PvRefit/verticesPerCandidate"), 6);
                  }
                  if (debugPvRefit) {
                    LOG(info) << "####### [3 prong] nCandContr==" << nCandContr << " ---> some of the candidate daughters did not contribute to the original PV fit, PV refit not redone";
                  }
                }
              }

              // reconstruct the 3-prong secondary vertex
              if (df3.process(trackParVarPos1, trackParVarNeg1, trackParVarPos2) == 0) {
                continue;
              }
              // get secondary vertex
              const auto& secondaryVertex3 = df3.getPCACandidate();
              // get track momenta
              std::array<float, 3> pvec0;
              std::array<float, 3> pvec1;
              std::array<float, 3> pvec2;
              df3.getTrack(0).getPxPyPzGlo(pvec0);
              df3.getTrack(1).getPxPyPzGlo(pvec1);
              df3.getTrack(2).getPxPyPzGlo(pvec2);
              auto pVecCandProng3Pos = RecoDecay::pVec(pvec0, pvec1, pvec2);

              // 3-prong selections after secondary vertex
              is3ProngSelected(pVecCandProng3Pos, secondaryVertex3, pvRefitCoord3Prong2Pos1Neg, cutStatus3Prong, isSelected3ProngCand);
              if (!debug && isSelected3ProngCand == 0) {
                continue;
              }

              // fill table row
              rowTrackIndexProng3(thisCollId, trackPos1.globalIndex(), trackNeg1.globalIndex(), trackPos2.globalIndex(), isSelected3ProngCand);
              if constexpr (doPvRefit) {
                // fill table row of coordinates of PV refit
                rowProng3PVrefit(pvRefitCoord3Prong2Pos1Neg[0], pvRefitCoord3Prong2Pos1Neg[1], pvRefitCoord3Prong2Pos1Neg[2],
                                 pvRefitCovMatrix3Prong2Pos1Neg[0], pvRefitCovMatrix3Prong2Pos1Neg[1], pvRefitCovMatrix3Prong2Pos1Neg[2], pvRefitCovMatrix3Prong2Pos1Neg[3], pvRefitCovMatrix3Prong2Pos1Neg[4], pvRefitCovMatrix3Prong2Pos1Neg[5]);
              }

              if (debug) {
                int Prong3CutStatus[kN3ProngDecays];
                for (int iDecay3P = 0; iDecay3P < kN3ProngDecays; iDecay3P++) {
                  Prong3CutStatus[iDecay3P] = nCutStatus3ProngBit[iDecay3P];
                  for (int iCut = 0; iCut < kNCuts3Prong[iDecay3P]; iCut++) {
                    if (!cutStatus3Prong[iDecay3P][iCut]) {
                      CLRBIT(Prong3CutStatus[iDecay3P], iCut);
                    }
                  }
                }
                rowProng3CutStatus(Prong3CutStatus[0], Prong3CutStatus[1], Prong3CutStatus[2], Prong3CutStatus[3]); // FIXME when we can do this by looping over kN3ProngDecays
              }

              // fill histograms
              if (fillHistograms) {
                registry.fill(HIST("hVtx3ProngX"), secondaryVertex3[0]);
                registry.fill(HIST("hVtx3ProngY"), secondaryVertex3[1]);
                registry.fill(HIST("hVtx3ProngZ"), secondaryVertex3[2]);
                std::array<std::array<float, 3>, 3> arr3Mom = {pvec0, pvec1, pvec2};
                for (int iDecay3P = 0; iDecay3P < kN3ProngDecays; iDecay3P++) {
                  if (TESTBIT(isSelected3ProngCand, iDecay3P)) {
                    if (TESTBIT(whichHypo3Prong[iDecay3P], 0)) {
                      auto mass3Prong = RecoDecay::m(arr3Mom, arrMass3Prong[iDecay3P][0]);
                      switch (iDecay3P) {
                        case hf_cand_3prong::DecayType::DplusToPiKPi:
                          registry.fill(HIST("hMassDPlusToPiKPi"), mass3Prong);
                          break;
                        case hf_cand_3prong::DecayType::DsToKKPi:
                          registry.fill(HIST("hMassDsToKKPi"), mass3Prong);
                          break;
                        case hf_cand_3prong::DecayType::LcToPKPi:
                          registry.fill(HIST("hMassLcToPKPi"), mass3Prong);
                          break;
                        case hf_cand_3prong::DecayType::XicToPKPi:
                          registry.fill(HIST("hMassXicToPKPi"), mass3Prong);
                          break;
                      }
                    }
                    if (TESTBIT(whichHypo3Prong[iDecay3P], 1)) {
                      auto mass3Prong = RecoDecay::m(arr3Mom, arrMass3Prong[iDecay3P][1]);
                      switch (iDecay3P) {
                        case hf_cand_3prong::DecayType::DsToKKPi:
                          registry.fill(HIST("hMassDsToKKPi"), mass3Prong);
                          break;
                        case hf_cand_3prong::DecayType::LcToPKPi:
                          registry.fill(HIST("hMassLcToPKPi"), mass3Prong);
                          break;
                        case hf_cand_3prong::DecayType::XicToPKPi:
                          registry.fill(HIST("hMassXicToPKPi"), mass3Prong);
                          break;
                      }
                    }
                  }
                }
              }
            }

            // second loop over negative tracks
            // for (auto trackNeg2 = trackNeg1 + 1; trackNeg2 != tracksNeg.end(); ++trackNeg2) {
            int counterTrackNeg2{0};
            auto startTrackIndexNeg2 = (doDstar) ? groupedTrackIndices.begin() : trackIndexNeg1 + 1;
            for (auto trackIndexNeg2 = startTrackIndexNeg2; trackIndexNeg2 != groupedTrackIndices.end(); ++trackIndexNeg2) {
              counterTrackNeg2++;
              auto trackNeg2 = trackIndexNeg2.template track_as<TTracks>();
              if (trackNeg2.signed1Pt() > 0) {
                continue;
              }

              auto trackParVarNeg2 = getTrackParCov(trackNeg2);
              std::array<float, 3> pVecTrackNeg2{trackNeg2.px(), trackNeg2.py(), trackNeg2.pz()};
              o2::gpu::gpustd::array<float, 2> dcaInfoNeg2{trackNeg2.dcaXY(), trackNeg2.dcaZ()};
              bool propagatedNeg2{false};

              // first we build D*+ candidates if enabled
              auto isSelProngNeg2 = trackIndexNeg2.isSelProng();
              uint8_t isSelectedDstar{0};
              if (doDstar && TESTBIT(isSelected2ProngCand, hf_cand_2prong::DecayType::D0ToPiK) && TESTBIT(whichHypo2Prong[0], 1)) { // the 2-prong decay is compatible with a D0bar
                if (TESTBIT(isSelProngNeg2, CandidateType::CandDstar) && trackNeg2.globalIndex() != trackNeg1.globalIndex()) { // compatible with a soft pion
                  if (thisCollId != trackNeg2.collisionId()) {                                                                 // this is not the "default" collision for this track, we have to re-propagate it
                    o2::base::Propagator::Instance()->propagateToDCABxByBz({collision.posX(), collision.posY(), collision.posZ()}, trackParVarNeg2, 2.f, noMatCorr, &dcaInfoNeg2);
                    getPxPyPz(trackParVarNeg2, pVecTrackNeg2);
                    propagatedNeg2 = true;
                  }
                  uint8_t cutStatus{BIT(kNCutsDstar) - 1};
                  float deltaMass{-1.};
                  isSelectedDstar = isDstarSelected(pVecTrackNeg1, pVecTrackPos1, pVecTrackNeg2, cutStatus, deltaMass); // we do not compute the D* decay vertex at this stage because we are not interested in applying topological selections
                  if (isSelectedDstar) {
                    rowTrackIndexDstar(thisCollId, trackNeg2.globalIndex(), lastFilledD0);
                    if (fillHistograms) {
                      registry.fill(HIST("hMassDstarToD0Pi"), deltaMass);
                    }
                    if constexpr (doPvRefit) {
                      // fill table row with coordinates of PV refit (same as 2-prong because we do not remove the soft pion)
                      rowDstarPVrefit(pvRefitCoord2Prong[0], pvRefitCoord2Prong[1], pvRefitCoord2Prong[2],
                                      pvRefitCovMatrix2Prong[0], pvRefitCovMatrix2Prong[1], pvRefitCovMatrix2Prong[2], pvRefitCovMatrix2Prong[3], pvRefitCovMatrix2Prong[4], pvRefitCovMatrix2Prong[5]);
                    }
                  }
                  if (debug) {
                    rowDstarCutStatus(cutStatus);
                  }
                }
              } // end of D*

              // preselection of 3-prong candidates
              if (doDstar && counterTrackNeg2 < counterTrackNeg1 + 1) { // we avoid duplication for 3-prongs
                continue;
              }
              int isSelected3ProngCand = n3ProngBit;
              if (do3Prong && TESTBIT(isSelProngNeg2, CandidateType::Cand3Prong) && (sel3ProngStatusPos1 && sel3ProngStatusNeg1)) {
                if (thisCollId != trackNeg2.collisionId() && !propagatedNeg2) { // this is not the "default" collision for this track and we still did not re-propagate it, we have to re-propagate it
                  o2::base::Propagator::Instance()->propagateToDCABxByBz({collision.posX(), collision.posY(), collision.posZ()}, trackParVarNeg2, 2.f, noMatCorr, &dcaInfoNeg2);
                  getPxPyPz(trackParVarNeg2, pVecTrackNeg2);
                }

                if (debug) {
                  for (int iDecay3P = 0; iDecay3P < kN3ProngDecays; iDecay3P++) {
                    for (int iCut = 0; iCut < kNCuts3Prong[iDecay3P]; iCut++) {
                      cutStatus3Prong[iDecay3P][iCut] = true;
                    }
                  }
                }

                // 3-prong preselections
                int8_t isProtonTrackNeg1 = trackIndexNeg1.isProton();
                int8_t isProtonTrackNeg2 = trackIndexNeg2.isProton();
                is3ProngPreselected(pVecTrackNeg1, pVecTrackPos1, pVecTrackNeg2, isProtonTrackNeg1, isProtonTrackNeg2, cutStatus3Prong, whichHypo3Prong, isSelected3ProngCand);
                if (!debug && isSelected3ProngCand == 0) {
                  continue;
                }
              } else {
                isSelected3ProngCand = 0;
              }

              // if we did not preselected any D* or 3-prong candidate, continue
              if (!debug && isSelected3ProngCand == 0) {
                continue;
              }

              /// PV refit excluding the candidate daughters, if contributors
              std::array<float, 3> pvRefitCoord3Prong1Pos2Neg = {collision.posX(), collision.posY(), collision.posZ()}; /// initialize to the original PV
              std::array<float, 6> pvRefitCovMatrix3Prong1Pos2Neg = getPrimaryVertex(collision).getCov();               /// initialize to the original PV
              if constexpr (doPvRefit) {
                if (fillHistograms) {
                  registry.fill(HIST("PvRefit/verticesPerCandidate"), 1);
                }
                int nCandContr = 3;
                auto trackFirstIt = std::find(vecPvContributorGlobId.begin(), vecPvContributorGlobId.end(), trackPos1.globalIndex());
                auto trackSecondIt = std::find(vecPvContributorGlobId.begin(), vecPvContributorGlobId.end(), trackNeg1.globalIndex());
                auto trackThirdIt = std::find(vecPvContributorGlobId.begin(), vecPvContributorGlobId.end(), trackNeg2.globalIndex());
                bool isTrackFirstContr = true;
                bool isTrackSecondContr = true;
                bool isTrackThirdContr = true;
                if (trackFirstIt == vecPvContributorGlobId.end()) {
                  /// This track did not contribute to the original PV refit
                  if (debugPvRefit) {
                    LOG(info) << "--- [3 prong] trackPos1 with globalIndex " << trackPos1.globalIndex() << " was not a PV contributor";
                  }
                  nCandContr--;
                  isTrackFirstContr = false;
                }
                if (trackSecondIt == vecPvContributorGlobId.end()) {
                  /// This track did not contribute to the original PV refit
                  if (debugPvRefit) {
                    LOG(info) << "--- [3 prong] trackNeg1 with globalIndex " << trackNeg1.globalIndex() << " was not a PV contributor";
                  }
                  nCandContr--;
                  isTrackSecondContr = false;
                }
                if (trackThirdIt == vecPvContributorGlobId.end()) {
                  /// This track did not contribute to the original PV refit
                  if (debugPvRefit) {
                    LOG(info) << "--- [3 prong] trackNeg2 with globalIndex " << trackNeg2.globalIndex() << " was not a PV contributor";
                  }
                  nCandContr--;
                  isTrackThirdContr = false;
                }

                // Fill a vector with global ID of candidate daughters that are contributors
                std::vector<int64_t> vecCandPvContributorGlobId = {};
                if (isTrackFirstContr) {
                  vecCandPvContributorGlobId.push_back(trackPos1.globalIndex());
                }
                if (isTrackSecondContr) {
                  vecCandPvContributorGlobId.push_back(trackNeg1.globalIndex());
                }
                if (isTrackThirdContr) {
                  vecCandPvContributorGlobId.push_back(trackNeg2.globalIndex());
                }

                if (nCandContr == 3 || nCandContr == 2) {
                  /// At least two of the daughter tracks were used for the original PV refit, let's refit it after excluding them
                  if (debugPvRefit) {
                    LOG(info) << "### [3 prong] Calling performPvRefitCandProngs for HF 3 prong candidate, removing " << nCandContr << " daughters";
                  }
                  performPvRefitCandProngs(collision, bcWithTimeStamps, vecPvContributorGlobId, vecPvContributorTrackParCov, vecCandPvContributorGlobId, pvRefitCoord3Prong1Pos2Neg, pvRefitCovMatrix3Prong1Pos2Neg);
                } else if (nCandContr == 1) {
                  /// Only one daughter was a contributor, let's use then the PV recalculated by excluding only it
                  if (debugPvRefit) {
                    LOG(info) << "####### [3 Prong] nCandContr==" << nCandContr << " ---> just 1 contributor!";
                  }
                  if (fillHistograms) {
                    registry.fill(HIST("PvRefit/verticesPerCandidate"), 5);
                  }
                  if (isTrackFirstContr && !isTrackSecondContr && !isTrackThirdContr) {
                    /// the first daughter is contributor, the second and the third are not
                    pvRefitCoord3Prong1Pos2Neg = {trackPos1.pvRefitX(), trackPos1.pvRefitY(), trackPos1.pvRefitZ()};
                    pvRefitCovMatrix3Prong1Pos2Neg = {trackPos1.pvRefitSigmaX2(), trackPos1.pvRefitSigmaXY(), trackPos1.pvRefitSigmaY2(), trackPos1.pvRefitSigmaXZ(), trackPos1.pvRefitSigmaYZ(), trackPos1.pvRefitSigmaZ2()};
                  } else if (!isTrackFirstContr && isTrackSecondContr && !isTrackThirdContr) {
                    /// the second daughter is contributor, the first and the third are not
                    pvRefitCoord3Prong1Pos2Neg = {trackNeg1.pvRefitX(), trackNeg1.pvRefitY(), trackNeg1.pvRefitZ()};
                    pvRefitCovMatrix3Prong1Pos2Neg = {trackNeg1.pvRefitSigmaX2(), trackNeg1.pvRefitSigmaXY(), trackNeg1.pvRefitSigmaY2(), trackNeg1.pvRefitSigmaXZ(), trackNeg1.pvRefitSigmaYZ(), trackNeg1.pvRefitSigmaZ2()};
                  } else if (!isTrackFirstContr && !isTrackSecondContr && isTrackThirdContr) {
                    /// the third daughter is contributor, the first and the second are not
                    pvRefitCoord3Prong1Pos2Neg = {trackNeg2.pvRefitX(), trackNeg2.pvRefitY(), trackNeg2.pvRefitZ()};
                    pvRefitCovMatrix3Prong1Pos2Neg = {trackNeg2.pvRefitSigmaX2(), trackNeg2.pvRefitSigmaXY(), trackNeg2.pvRefitSigmaY2(), trackNeg2.pvRefitSigmaXZ(), trackNeg2.pvRefitSigmaYZ(), trackNeg2.pvRefitSigmaZ2()};
                  }
                } else {
                  /// 0 contributors among the HF candidate daughters
                  if (fillHistograms) {
                    registry.fill(HIST("PvRefit/verticesPerCandidate"), 6);
                  }
                  if (debugPvRefit) {
                    LOG(info) << "####### [3 prong] nCandContr==" << nCandContr << " ---> some of the candidate daughters did not contribute to the original PV fit, PV refit not redone";
                  }
                }
              }

              // reconstruct the 3-prong secondary vertex
              if (df3.process(trackParVarNeg1, trackParVarPos1, trackParVarNeg2) == 0) {
                continue;
              }
              // get secondary vertex
              const auto& secondaryVertex3 = df3.getPCACandidate();
              // get track momenta
              std::array<float, 3> pvec0;
              std::array<float, 3> pvec1;
              std::array<float, 3> pvec2;
              df3.getTrack(0).getPxPyPzGlo(pvec0);
              df3.getTrack(1).getPxPyPzGlo(pvec1);
              df3.getTrack(2).getPxPyPzGlo(pvec2);
              auto pVecCandProng3Neg = RecoDecay::pVec(pvec0, pvec1, pvec2);

              // 3-prong selections after secondary vertex
              is3ProngSelected(pVecCandProng3Neg, secondaryVertex3, pvRefitCoord3Prong1Pos2Neg, cutStatus3Prong, isSelected3ProngCand);
              if (!debug && isSelected3ProngCand == 0) {
                continue;
              }

              // fill table row
              rowTrackIndexProng3(thisCollId, trackNeg1.globalIndex(), trackPos1.globalIndex(), trackNeg2.globalIndex(), isSelected3ProngCand);
              // fill table row of coordinates of PV refit
              if constexpr (doPvRefit) {
                rowProng3PVrefit(pvRefitCoord3Prong1Pos2Neg[0], pvRefitCoord3Prong1Pos2Neg[1], pvRefitCoord3Prong1Pos2Neg[2],
                                 pvRefitCovMatrix3Prong1Pos2Neg[0], pvRefitCovMatrix3Prong1Pos2Neg[1], pvRefitCovMatrix3Prong1Pos2Neg[2], pvRefitCovMatrix3Prong1Pos2Neg[3], pvRefitCovMatrix3Prong1Pos2Neg[4], pvRefitCovMatrix3Prong1Pos2Neg[5]);
              }

              if (debug) {
                int Prong3CutStatus[kN3ProngDecays];
                for (int iDecay3P = 0; iDecay3P < kN3ProngDecays; iDecay3P++) {
                  Prong3CutStatus[iDecay3P] = nCutStatus3ProngBit[iDecay3P];
                  for (int iCut = 0; iCut < kNCuts3Prong[iDecay3P]; iCut++) {
                    if (!cutStatus3Prong[iDecay3P][iCut]) {
                      CLRBIT(Prong3CutStatus[iDecay3P], iCut);
                    }
                  }
                }
                rowProng3CutStatus(Prong3CutStatus[0], Prong3CutStatus[1], Prong3CutStatus[2], Prong3CutStatus[3]); // FIXME when we can do this by looping over kN3ProngDecays
              }

              // fill histograms
              if (fillHistograms) {
                registry.fill(HIST("hVtx3ProngX"), secondaryVertex3[0]);
                registry.fill(HIST("hVtx3ProngY"), secondaryVertex3[1]);
                registry.fill(HIST("hVtx3ProngZ"), secondaryVertex3[2]);
                std::array<std::array<float, 3>, 3> arr3Mom = {pvec0, pvec1, pvec2};
                for (int iDecay3P = 0; iDecay3P < kN3ProngDecays; iDecay3P++) {
                  if (TESTBIT(isSelected3ProngCand, iDecay3P)) {
                    if (TESTBIT(whichHypo3Prong[iDecay3P], 0)) {
                      auto mass3Prong = RecoDecay::m(arr3Mom, arrMass3Prong[iDecay3P][0]);
                      switch (iDecay3P) {
                        case hf_cand_3prong::DecayType::DplusToPiKPi:
                          registry.fill(HIST("hMassDPlusToPiKPi"), mass3Prong);
                          break;
                        case hf_cand_3prong::DecayType::DsToKKPi:
                          registry.fill(HIST("hMassDsToKKPi"), mass3Prong);
                          break;
                        case hf_cand_3prong::DecayType::LcToPKPi:
                          registry.fill(HIST("hMassLcToPKPi"), mass3Prong);
                          break;
                        case hf_cand_3prong::DecayType::XicToPKPi:
                          registry.fill(HIST("hMassXicToPKPi"), mass3Prong);
                          break;
                      }
                    }
                    if (TESTBIT(whichHypo3Prong[iDecay3P], 1)) {
                      auto mass3Prong = RecoDecay::m(arr3Mom, arrMass3Prong[iDecay3P][1]);
                      switch (iDecay3P) {
                        case hf_cand_3prong::DecayType::DsToKKPi:
                          registry.fill(HIST("hMassDsToKKPi"), mass3Prong);
                          break;
                        case hf_cand_3prong::DecayType::LcToPKPi:
                          registry.fill(HIST("hMassLcToPKPi"), mass3Prong);
                          break;
                        case hf_cand_3prong::DecayType::XicToPKPi:
                          registry.fill(HIST("hMassXicToPKPi"), mass3Prong);
                          break;
                      }
                    }
                  }
                }
              }
            }
          }
        }
      }

      int nTracks = 0;
      // auto nTracks = trackIndicesPerCollision.lastIndex() - trackIndicesPerCollision.firstIndex(); // number of tracks passing 2 and 3 prong selection in this collision
      nCand2 = rowTrackIndexProng2.lastIndex() - nCand2; // number of 2-prong candidates in this collision
      nCand3 = rowTrackIndexProng3.lastIndex() - nCand3; // number of 3-prong candidates in this collision

      if (fillHistograms) {
        registry.fill(HIST("hNTracks"), nTracks);
        registry.fill(HIST("hNCand2Prong"), nCand2);
        registry.fill(HIST("hNCand3Prong"), nCand3);
        registry.fill(HIST("hNCand2ProngVsNTracks"), nTracks, nCand2);
        registry.fill(HIST("hNCand3ProngVsNTracks"), nTracks, nCand3);
      }
    }
  } /// end of run2And3Prongs function

  void processNo2And3Prongs(SelectedCollisions const&)
  {
    // dummy
  }
  PROCESS_SWITCH(HfTrackIndexSkimCreator, processNo2And3Prongs, "Do not process 2-prongs and 3-prongs", false);

  void process2And3ProngsWithPvRefit( // soa::Join<aod::Collisions, aod::CentV0Ms>::iterator const& collision, //FIXME add centrality when option for variations to the process function appears
    SelectedCollisions const& collisions,
    aod::BCsWithTimestamps const& bcWithTimeStamps,
    FilteredTrackAssocSel const& trackIndices,
    TracksWithPVRefitAndDCA const& tracks)
  {
    run2And3Prongs<true>(collisions, bcWithTimeStamps, trackIndices, tracks);
  }

  PROCESS_SWITCH(HfTrackIndexSkimCreator, process2And3ProngsWithPvRefit, "Process 2-prong and 3-prong skim with PV refit", false);

  void process2And3ProngsNoPvRefit( // soa::Join<aod::Collisions, aod::CentV0Ms>::iterator const& collision, //FIXME add centrality when option for variations to the process function appears
    SelectedCollisions const& collisions,
    aod::BCsWithTimestamps const& bcWithTimeStamps,
    FilteredTrackAssocSel const& trackIndices,
    aod::TracksWCovDcaExtra const& tracks)
  {
    run2And3Prongs(collisions, bcWithTimeStamps, trackIndices, tracks);
  }

  PROCESS_SWITCH(HfTrackIndexSkimCreator, process2And3ProngsNoPvRefit, "Process 2-prong and 3-prong skim without PV refit", true);
};

//________________________________________________________________________________________________________________________

/// Pre-selection of cascade secondary vertices
/// It will produce in any case a Hf2Prongs object, but mixing a V0
/// with a track, instead of 2 tracks

/// to run: o2-analysis-weak-decay-indices --aod-file AO2D.root -b | o2-analysis-lambdakzerobuilder -b |
///         o2-analysis-trackextension -b | o2-analysis-hf-track-index-skim-creator -b

struct HfTrackIndexSkimCreatorCascades {
  Produces<aod::HfCascades> rowTrackIndexCasc;

  Configurable<bool> isRun2{"isRun2", false, "enable Run 2 or Run 3 GRP objects for magnetic field"};
  Configurable<bool> fillHistograms{"fillHistograms", true, "fill histograms"};
  // event selection
  // Configurable<int> triggerindex{"triggerindex", -1, "trigger index"};
  // vertexing
  // Configurable<double> bz{"bz", 5., "magnetic field"};
  Configurable<bool> propagateToPCA{"propagateToPCA", true, "create tracks version propagated to PCA"};
  Configurable<double> maxR{"maxR", 200., "reject PCA's above this radius"};
  Configurable<double> maxDZIni{"maxDZIni", 4., "reject (if>0) PCA candidate if tracks DZ exceeds threshold"};
  Configurable<double> minParamChange{"minParamChange", 1.e-3, "stop iterations if largest change of any X is smaller than this"};
  Configurable<double> minRelChi2Change{"minRelChi2Change", 0.9, "stop iterations if chi2/chi2old > this"};
  Configurable<bool> useAbsDCA{"useAbsDCA", true, "Minimise abs. distance rather than chi2"};
  Configurable<bool> useWeightedFinalPCA{"useWeightedFinalPCA", true, "Recalculate vertex position using track covariances, effective only if useAbsDCA is true"};
  // quality cut
  Configurable<bool> doCutQuality{"doCutQuality", true, "apply quality cuts"};
  // track cuts for bachelor
  Configurable<bool> tpcRefitBach{"tpcRefitBach", true, "request TPC refit bachelor"};
  Configurable<int> nCrossedRowsMinBach{"nCrossedRowsMinBach", 50, "min crossed rows bachelor"};
  // track cuts for V0 daughters
  Configurable<bool> tpcRefitV0Daugh{"tpcRefitV0Daugh", true, "request TPC refit V0 daughters"};
  Configurable<int> nCrossedRowsMinV0Daugh{"nCrossedRowsMinV0Daugh", 50, "min crossed rows V0 daughters"};
  Configurable<double> etaMinV0Daugh{"etaMinV0Daugh", -99999., "min. pseudorapidity V0 daughters"};
  Configurable<double> etaMaxV0Daugh{"etaMaxV0Daugh", 1.1, "max. pseudorapidity V0 daughters"};
  Configurable<double> ptMinV0Daugh{"ptMinV0Daugh", 0.05, "min. pT V0 daughters"};
  // bachelor cuts
  //  Configurable<float> dcabachtopv{"dcabachtopv", .1, "DCA Bach To PV"};
  //  Configurable<double> ptminbach{"ptminbach", -1., "min. track pT bachelor"};
  // v0 cuts
  Configurable<double> cpaV0Min{"cpaV0Min", .995, "min. cos PA V0"};                    // as in the task that create the V0s
  Configurable<double> dcaXYNegToPvMin{"dcaXYNegToPvMin", .1, "min. DCA_XY Neg To PV"}; // check: in HF Run 2, it was 0 at filtering
  Configurable<double> dcaXYPosToPvMin{"dcaXYPosToPvMin", .1, "min. DCA_XY Pos To PV"}; // check: in HF Run 2, it was 0 at filtering
  Configurable<double> cutInvMassV0{"cutInvMassV0", 0.05, "V0 candidate invariant mass difference wrt PDG"};
  // cascade cuts
  Configurable<double> ptCascCandMin{"ptCascCandMin", -1., "min. pT of the cascade candidate"};                    // PbPb 2018: use 1
  Configurable<double> cutInvMassCascLc{"cutInvMassCascLc", 1., "Lc candidate invariant mass difference wrt PDG"}; // for PbPb 2018: use 0.2
  // Configurable<double> cutCascDCADaughters{"cutCascDCADaughters", .1, "DCA between V0 and bachelor in cascade"};
  // proton PID
  Configurable<bool> applyProtonPid{"applyProtonPid", false, "Apply proton PID for Lc->pK0S"};

  // CCDB
  Configurable<std::string> ccdbUrl{"ccdbUrl", "http://alice-ccdb.cern.ch", "url of the ccdb repository"};
  Configurable<std::string> ccdbPathLut{"ccdbPathLut", "GLO/Param/MatLUT", "Path for LUT parametrization"};
  Configurable<std::string> ccdbPathGrp{"ccdbPathGrp", "GLO/GRP/GRP", "Path of the grp file (Run 2)"};
  Configurable<std::string> ccdbPathGrpMag{"ccdbPathGrpMag", "GLO/Config/GRPMagField", "CCDB path of the GRPMagField object (Run 3)"};

  // Needed for PV refitting
  Service<o2::ccdb::BasicCCDBManager> ccdb;
  o2::base::MatLayerCylSet* lut;
  o2::base::Propagator::MatCorrType noMatCorr = o2::base::Propagator::MatCorrType::USEMatCorrNONE;
  int runNumber;

  double massP{0.};
  double massK0s{0.};
  double massPi{0.};
  double massLc{0.};
  double mass2K0sP{0.}; // WHY HERE?

  Filter filterSelectCollisions = (aod::hf_sel_collision::whyRejectColl == 0);
  Filter filterSelectTrackIds = (aod::hf_sel_track::isSelProng > 0);
  // Partition<MyTracks> TracksWithPVRefitAndDCA = aod::hf_sel_track::isSelProng >= 4;

  using SelectedCollisions = soa::Filtered<soa::Join<aod::Collisions, aod::HfSelCollision>>;
  using FilteredTrackAssocSel = soa::Filtered<soa::Join<aod::TrackAssoc, aod::HfSelTrack>>;

  Preslice<FilteredTrackAssocSel> trackIndicesPerCollision = aod::track_association::collisionId;
  Preslice<aod::V0Datas> v0sPerCollision = aod::v0data::collisionId;

  // histograms
  HistogramRegistry registry{"registry"};

  void init(InitContext const& context)
  {
    if (!doprocessCascades) {
      return;
    }

    if (etaMinV0Daugh == -99999.) {
      etaMinV0Daugh.value = -etaMaxV0Daugh;
    }

    massP = o2::analysis::pdg::MassProton;
    massK0s = o2::analysis::pdg::MassK0Short;
    massPi = o2::analysis::pdg::MassPiPlus;
    massLc = o2::analysis::pdg::MassLambdaCPlus;

    ccdb->setURL(ccdbUrl);
    ccdb->setCaching(true);
    ccdb->setLocalObjectValidityChecking();
    lut = o2::base::MatLayerCylSet::rectifyPtrFromFile(ccdb->get<o2::base::MatLayerCylSet>(ccdbPathLut));
    runNumber = 0;

    if (fillHistograms) {
      registry.add("hVtx2ProngX", "2-prong candidates;#it{x}_{sec. vtx.} (cm);entries", {HistType::kTH1F, {{1000, -2., 2.}}});
      registry.add("hVtx2ProngY", "2-prong candidates;#it{y}_{sec. vtx.} (cm);entries", {HistType::kTH1F, {{1000, -2., 2.}}});
      registry.add("hVtx2ProngZ", "2-prong candidates;#it{z}_{sec. vtx.} (cm);entries", {HistType::kTH1F, {{1000, -2., 2.}}});
      registry.add("hMassLcToPK0S", "#Lambda_{c}^ candidates;inv. mass (p K_{S}^{0}) (GeV/#it{c}^{2});entries", {HistType::kTH1F, {{500, 0., 5.}}});
    }
  }

  void processNoCascades(SelectedCollisions const&)
  {
    // dummy
  }
  PROCESS_SWITCH(HfTrackIndexSkimCreatorCascades, processNoCascades, "Do not skim HF -> V0 cascades", true);

  void processCascades(SelectedCollisions const& collisions,
                       aod::V0Datas const& v0s,
                       FilteredTrackAssocSel const& trackIndices,
                       aod::TracksWCovDcaExtra const& tracks,
                       aod::BCsWithTimestamps const&)
  {
    // set the magnetic field from CCDB
    for (const auto& collision : collisions) {
      auto bc = collision.bc_as<o2::aod::BCsWithTimestamps>();
      initCCDB(bc, runNumber, ccdb, isRun2 ? ccdbPathGrp : ccdbPathGrpMag, lut, isRun2);

      // Define o2 fitter, 2-prong
      o2::vertexing::DCAFitterN<2> fitter;
      fitter.setBz(o2::base::Propagator::Instance()->getNominalBz());
      fitter.setPropagateToPCA(propagateToPCA);
      fitter.setMaxR(maxR);
      fitter.setMinParamChange(minParamChange);
      fitter.setMinRelChi2Change(minRelChi2Change);
      // fitter.setMaxDZIni(1e9); // used in cascadeproducer.cxx, but not for the 2 prongs
      // fitter.setMaxChi2(1e9);  // used in cascadeproducer.cxx, but not for the 2 prongs
      fitter.setUseAbsDCA(useAbsDCA);
      fitter.setWeightedFinalPCA(useWeightedFinalPCA);

      // fist we loop over the bachelor candidate

      const auto thisCollId = collision.globalIndex();
      auto groupedBachTrackIndices = trackIndices.sliceBy(trackIndicesPerCollision, thisCollId);

      // for (const auto& bach : selectedTracks) {
      for (const auto& bachIdx : groupedBachTrackIndices) {

        auto bach = bachIdx.track_as<aod::TracksWCovDcaExtra>();

        // selections on the bachelor

        // // retrieve the selection flag that corresponds to this collision
        auto isSelProngBach = bachIdx.isSelProng();

        // pT cut
        if (!TESTBIT(isSelProngBach, CandidateType::CandV0bachelor)) {
          continue;
        }
        if (tpcRefitBach) {
          if (!(bach.trackType() & o2::aod::track::TPCrefit)) {
            continue;
          }
        }
        if (bach.tpcNClsCrossedRows() < nCrossedRowsMinBach) {
          continue;
        }

        // PID
        if (applyProtonPid && !TESTBIT(bachIdx.isProton(), ChannelsProtonPid::LcToPK0S)) {
          continue;
        }

        auto trackBach = getTrackParCov(bach);

        auto groupedV0s = v0s.sliceBy(v0sPerCollision, thisCollId);
        // now we loop over the V0s
        for (const auto& v0 : groupedV0s) {
          // selections on the V0 daughters
          const auto& trackV0DaughPos = v0.posTrack_as<aod::TracksWCovDcaExtra>();
          const auto& trackV0DaughNeg = v0.negTrack_as<aod::TracksWCovDcaExtra>();

          // check not to take the same track twice (as bachelor and V0 daughter)
          if (trackV0DaughPos.globalIndex() == bach.globalIndex() || trackV0DaughNeg.globalIndex() == bach.globalIndex()) {
            continue;
          }

          if (tpcRefitV0Daugh) {
            if (!(trackV0DaughPos.trackType() & o2::aod::track::TPCrefit) ||
                !(trackV0DaughNeg.trackType() & o2::aod::track::TPCrefit)) {
              continue;
            }
          }
          if (trackV0DaughPos.tpcNClsCrossedRows() < nCrossedRowsMinV0Daugh ||
              trackV0DaughNeg.tpcNClsCrossedRows() < nCrossedRowsMinV0Daugh) {
            continue;
          }
          //
          // if (trackV0DaughPos.dcaXY() < dcaXYPosToPvMin ||   // to the filters?
          //     trackV0DaughNeg.dcaXY() < dcaXYNegToPvMin) {
          //   continue;
          // }
          //
          if (trackV0DaughPos.pt() < ptMinV0Daugh || // to the filters? I can't for now, it is not in the tables
              trackV0DaughNeg.pt() < ptMinV0Daugh) {
            continue;
          }
          if ((trackV0DaughPos.eta() > etaMaxV0Daugh || trackV0DaughPos.eta() < etaMinV0Daugh) || // to the filters? I can't for now, it is not in the tables
              (trackV0DaughNeg.eta() > etaMaxV0Daugh || trackV0DaughNeg.eta() < etaMinV0Daugh)) {
            continue;
          }

          // V0 invariant mass selection
          if (std::abs(v0.mK0Short() - massK0s) > cutInvMassV0) {
            continue; // should go to the filter, but since it is a dynamic column, I cannot use it there
          }

          // V0 cosPointingAngle selection
          if (v0.v0cosPA() < cpaV0Min) {
            continue;
          }

          const std::array<float, 3> momentumV0 = {v0.px(), v0.py(), v0.pz()};

          // invariant-mass cut: we do it here, before updating the momenta of bach and V0 during the fitting to save CPU
          // TODO: but one should better check that the value here and after the fitter do not change significantly!!!
          mass2K0sP = RecoDecay::m(std::array{std::array{bach.px(), bach.py(), bach.pz()}, momentumV0}, std::array{massP, massK0s});
          if ((cutInvMassCascLc >= 0.) && (std::abs(mass2K0sP - massLc) > cutInvMassCascLc)) {
            continue;
          }

          auto trackParCovV0DaughPos = getTrackParCov(trackV0DaughPos);
          trackParCovV0DaughPos.propagateTo(v0.posX(), o2::base::Propagator::Instance()->getNominalBz()); // propagate the track to the X closest to the V0 vertex
          auto trackParCovV0DaughNeg = getTrackParCov(trackV0DaughNeg);
          trackParCovV0DaughNeg.propagateTo(v0.negX(), o2::base::Propagator::Instance()->getNominalBz()); // propagate the track to the X closest to the V0 vertex
          std::array<float, 3> pVecV0 = {0., 0., 0.};
          std::array<float, 3> pVecBach = {0., 0., 0.};

          const std::array<float, 3> vertexV0 = {v0.x(), v0.y(), v0.z()};
          // we build the neutral track to then build the cascade
          auto trackV0 = o2::dataformats::V0(vertexV0, momentumV0, {0, 0, 0, 0, 0, 0}, trackParCovV0DaughPos, trackParCovV0DaughNeg); // build the V0 track

          // now we find the DCA between the V0 and the bachelor, for the cascade
          int nCand2 = fitter.process(trackV0, trackBach);
          if (nCand2 == 0) {
            continue;
          }
          fitter.propagateTracksToVertex();        // propagate the bach and V0 to the Lc vertex
          fitter.getTrack(0).getPxPyPzGlo(pVecV0); // take the momentum at the Lc vertex
          fitter.getTrack(1).getPxPyPzGlo(pVecBach);

          // cascade candidate pT cut
          auto ptCascCand = RecoDecay::pt(pVecBach, pVecV0);
          if (ptCascCand < ptCascCandMin) {
            continue;
          }

          // invariant mass
          // re-calculate invariant masses with updated momenta, to fill the histogram
          mass2K0sP = RecoDecay::m(std::array{pVecBach, pVecV0}, std::array{massP, massK0s});

          std::array<float, 3> posCasc = {0., 0., 0.};
          const auto& cascVtx = fitter.getPCACandidate();
          for (int i = 0; i < 3; i++) {
            posCasc[i] = cascVtx[i];
          }

          // fill table row
          rowTrackIndexCasc(thisCollId, bach.globalIndex(), v0.v0Id());
          // fill histograms
          if (fillHistograms) {
            registry.fill(HIST("hVtx2ProngX"), posCasc[0]);
            registry.fill(HIST("hVtx2ProngY"), posCasc[1]);
            registry.fill(HIST("hVtx2ProngZ"), posCasc[2]);
            registry.fill(HIST("hMassLcToPK0S"), mass2K0sP);
          }
        } // loop over V0s
      }   // loop over tracks
    }     // loop over collisions
  }       // processCascades

  PROCESS_SWITCH(HfTrackIndexSkimCreatorCascades, processCascades, "Skim HF -> V0 cascades", false);
};

struct HfTrackIndexSkimCreatorLfCascades {
  Produces<aod::HfCascLf2Prongs> rowTrackIndexCasc2Prong;
  Produces<aod::HfCascLf3Prongs> rowTrackIndexCasc3Prong;

  // whether to do or not validation plots
  Configurable<bool> fillHistograms{"fillHistograms", true, "fill histograms"};

  Configurable<bool> do3Prong{"do3Prong", false, "do 3-prong cascade"};
  Configurable<bool> rejDiffCollTrack{"rejDiffCollTrack", false, "Reject tracks coming from different collisions"};

  // charm baryon invariant mass spectra limits
  Configurable<double> massXiPiMin{"massXiPiMin", 2.1, "Invariant mass lower limit for xi pi decay channel"};
  Configurable<double> massXiPiMax{"massXiPiMax", 3., "Invariant mass upper limit for xi pi decay channel"};
  Configurable<double> massOmegaPiMin{"massOmegaPiMin", 2.4, "Invariant mass lower limit for omega pi decay channel"};
  Configurable<double> massOmegaPiMax{"massOmegaPiMax", 3., "Invariant mass upper limit for omega pi decay channel"};
  Configurable<double> massXiPiPiMin{"massXiPiPiMin", 2.1, "Invariant mass lower limit for xi pi pi decay channel"};
  Configurable<double> massXiPiPiMax{"massXiPiPiMax", 2.8, "Invariant mass upper limit for xi pi pi decay channel"};

  // DCAFitter settings
  Configurable<bool> propagateToPCA{"propagateToPCA", false, "create tracks version propagated to PCA"};
  Configurable<bool> useAbsDCA{"useAbsDCA", true, "Minimise abs. distance rather than chi2"};
  Configurable<bool> useWeightedFinalPCA{"useWeightedFinalPCA", true, "Recalculate vertex position using track covariances, effective only if useAbsDCA is true"};
  Configurable<double> maxR{"maxR", 200., "reject PCA's above this radius"};
  Configurable<double> maxDZIni{"maxDZIni", 4., "reject (if>0) PCA candidate if tracks DZ exceeds threshold"};
  Configurable<double> maxDXYIni{"maxDXYIni", 4., "reject (if>0) PCA candidate if tracks DXY exceeds threshold"};
  Configurable<double> minParamChange{"minParamChange", 1.e-3, "stop iterations if largest change of any X is smaller than this"};
  Configurable<double> minRelChi2Change{"minRelChi2Change", 0.9, "stop iterations is chi2/chi2old > this"};
  Configurable<double> maxChi2{"maxChi2", 100., "discard vertices with chi2/Nprongs > this (or sum{DCAi^2}/Nprongs for abs. distance minimization)"};
  Configurable<bool> refitWithMatCorr{"refitWithMatCorr", true, "when doing propagateTracksToVertex, propagate tracks to vtx with material corrections and rerun minimization"};

  // Selection criteria
  // selections have been set to run2 lambda dedicated cuts
  // selections for cascade have been set to the loosest value between xi and omega
  // a tolerance has been added to be more conservative
  Configurable<float> v0TransvRadius{"v0TransvRadius", 1.0, "V0 radius in xy plane"};          // 1.2 (xi) and 1.1 (omega) in run2
  Configurable<float> cascTransvRadius{"cascTransvRadius", 0.4, "Cascade radius in xy plane"}; // 0.5 cm (xi) and 0.6 (omega) in run2
  Configurable<float> dcaBachToPv{"dcaBachToPv", 0.03, "DCA Bach To PV"};                      // 0.04 in run2
  Configurable<float> dcaV0ToPv{"dcaV0ToPv", 0.02, "DCA V0 To PV"};                            // 0.03 in run2
  Configurable<double> v0CosPA{"v0CosPA", 0.95, "V0 CosPA"};                                   // 0.97 in run2 - KEEP LOSE to re-cut after PVRefit! - double -> N.B. dcos(x)/dx = 0 at x=0)
  Configurable<double> cascCosPA{"cascCosPA", 0.95, "Casc CosPA"};                             // 0.97 in run2 - KEEP LOSE to re-cut after PVRefit! - double -> N.B. dcos(x)/dx = 0 at x=0)
  Configurable<float> dcaV0Dau{"dcaV0Dau", 2.0, "DCA V0 Daughters"};                           // conservative, a cut ar 1.0 should also be fine
  Configurable<float> dcaCascDau{"dcaCascDau", 2.0, "DCA Casc Daughters"};                     // conservative, a cut ar 1.0 should also be fine
  Configurable<float> dcaNegToPv{"dcaNegToPv", 0.05, "DCA Neg To PV"};                         // 0.06 in run2
  Configurable<float> dcaPosToPv{"dcaPosToPv", 0.05, "DCA Pos To PV"};                         // 0.06 in run2
  Configurable<float> v0MassWindow{"v0MassWindow", 0.01, "V0 mass window"};                    // 0.008 in run2
  Configurable<float> cascadeMassWindow{"cascadeMassWindow", 0.01, "Cascade mass window"};

  // magnetic field setting from CCDB
  Configurable<bool> isRun2{"isRun2", false, "enable Run 2 or Run 3 GRP objects for magnetic field"};
  Configurable<std::string> ccdbUrl{"ccdbUrl", "http://alice-ccdb.cern.ch", "url of the ccdb repository"};
  Configurable<std::string> ccdbPathLut{"ccdbPathLut", "GLO/Param/MatLUT", "Path for LUT parametrization"};
  Configurable<std::string> ccdbPathGrp{"ccdbPathGrp", "GLO/GRP/GRP", "Path of the grp file (Run 2)"};
  Configurable<std::string> ccdbPathGrpMag{"ccdbPathGrpMag", "GLO/Config/GRPMagField", "CCDB path of the GRPMagField object (Run 3)"};

  Service<o2::ccdb::BasicCCDBManager> ccdb;
  o2::base::MatLayerCylSet* lut;
  o2::base::Propagator::MatCorrType matCorr = o2::base::Propagator::MatCorrType::USEMatCorrLUT;

  int runNumber;

  // array of PDG masses of possible charm baryon daughters
  static constexpr int kN2ProngDecays = hf_cand_casc_lf::DecayType2Prong::N2ProngDecays; // number of 2-prong hadron types
  static constexpr int kN3ProngDecays = hf_cand_casc_lf::DecayType3Prong::N3ProngDecays; // number of 3-prong hadron types
  std::array<std::array<double, 2>, kN2ProngDecays> arrMass2Prong;
  std::array<std::array<double, 3>, kN3ProngDecays> arrMass3Prong;

  // PDG masses
  double massP{0.};
  double massPi{0.};
  double massXi{0.};
  double massOmega{0.};
  double massLambda{0.};
  double massXiczero{0.};
  double massXicplus{0.};

  // histograms
  HistogramRegistry registry{"registry"};

  void init(InitContext const&)
  {
    if (!doprocessLfCascades) {
      return;
    }

    massP = o2::analysis::pdg::MassProton;
    massPi = o2::analysis::pdg::MassPiPlus;
    massXi = o2::analysis::pdg::MassXiMinus;
    massOmega = o2::analysis::pdg::MassOmegaMinus;
    massLambda = o2::analysis::pdg::MassLambda0;
    massXiczero = o2::analysis::pdg::MassXiCZero;
    massXicplus = o2::analysis::pdg::MassXiCPlus;

    arrMass2Prong[hf_cand_casc_lf::DecayType2Prong::XiczeroOmegaczeroToXiPi] = std::array{massXi, massPi};
    arrMass2Prong[hf_cand_casc_lf::DecayType2Prong::OmegaczeroToOmegaPi] = std::array{massOmega, massPi};
    arrMass3Prong[hf_cand_casc_lf::DecayType3Prong::XicplusToXiPiPi] = std::array{massXi, massPi, massPi};

    ccdb->setURL(ccdbUrl);
    ccdb->setCaching(true);
    ccdb->setLocalObjectValidityChecking();
    lut = o2::base::MatLayerCylSet::rectifyPtrFromFile(ccdb->get<o2::base::MatLayerCylSet>(ccdbPathLut));
    runNumber = 0;

    if (fillHistograms) {
      AxisSpec ptAxis = {400, 0.0f, 20.0f, "it{p}_{T} (GeV/c)"};
      AxisSpec massAxisXi = {200, 1.222f, 1.422f, "Inv. Mass (GeV/c^{2})"};
      AxisSpec massAxisOmega = {200, 1.572f, 1.772f, "Inv. Mass (GeV/c^{2})"};

      registry.add("hCandidateCounter", "hCandidateCounter", {HistType::kTH1F, {{10, 0.0f, 10.0f}}});

      // Cascade mass spectra
      registry.add("hMassXiMinus", "hMassXiMinus", {HistType::kTH1F, {{400, 1.122f, 1.522f, "Inv. Mass (GeV/c^{2})"}}});
      registry.add("hMassXiPlus", "hMassXiPlus", {HistType::kTH1F, {{400, 1.122f, 1.522f, "Inv. Mass (GeV/c^{2}²)"}}});
      registry.add("hMassOmegaMinus", "hMassOmegaMinus", {HistType::kTH1F, {{400, 1.472f, 1.872f, "Inv. Mass (GeV/c^{2})"}}});
      registry.add("hMassOmegaPlus", "hMassOmegaPlus", {HistType::kTH1F, {{400, 1.472f, 1.872f, "Inv. Mass (GeV/c^{2})"}}});

      // Cascade topology
      registry.add("hV0Radius", "hV0Radius", {HistType::kTH1F, {{500, 0.0, 100.0, "cm"}}});
      registry.add("hCascRadius", "hCascRadius", {HistType::kTH1F, {{500, 0.0, 100.0, "cm"}}});
      registry.add("hV0CosPA", "hV0CosPA", {HistType::kTH1F, {{100, 0.9f, 1.0f}}});
      registry.add("hCascCosPA", "hCascCosPA", {HistType::kTH1F, {{100, 0.9f, 1.0f}}});
      registry.add("hDCAPosToPV", "hDCAPosToPV", {HistType::kTH1F, {{1000, -10.0f, 10.0f, "cm"}}});
      registry.add("hDCANegToPV", "hDCANegToPV", {HistType::kTH1F, {{1000, -10.0f, 10.0f, "cm"}}});
      registry.add("hDCABachToPV", "hDCABachToPV", {HistType::kTH1F, {{1000, -10.0f, 10.0f, "cm"}}});
      registry.add("hDCAV0ToPV", "hDCAV0ToPV", {HistType::kTH1F, {{1000, -10.0f, 10.0f, "cm"}}});
      registry.add("hDCAV0Dau", "hDCAV0Dau", {HistType::kTH1F, {{500, 0.0f, 5.0f, "cm^{2}"}}});
      registry.add("hDCACascDau", "hDCACascDau", {HistType::kTH1F, {{500, 0.0f, 5.0f, "cm^{2}"}}});
      registry.add("hLambdaMass", "hLambdaMass", {HistType::kTH1F, {{400, 0.916f, 1.316f, "Inv. Mass (GeV/c^{2})"}}});

      // mass spectra
      registry.add("hMassXicZeroOmegacZeroToXiPi", "2-prong candidates;inv. mass (#Xi #pi) (GeV/#it{c}^{2});entries", {HistType::kTH1F, {{500, 2., 3.}}});
      registry.add("hMassOmegacZeroToOmegaPi", "2-prong candidates;inv. mass (#Omega #pi) (GeV/#it{c}^{2});entries", {HistType::kTH1F, {{500, 2., 3.}}});
      registry.add("hMassXicPlusToXiPiPi", "3-prong candidates;inv. mass (#Xi #pi #pi) (GeV/#it{c}^{2});entries", {HistType::kTH1F, {{500, 2., 3.}}});
    }
  }

<<<<<<< HEAD
=======
  Filter filterSelectCollisions = (aod::hf_sel_collision::whyRejectColl == 0);
  Filter filterSelectTrackIds = (aod::hf_sel_track::isSelProng > 0);

>>>>>>> 81fd8752
  using SelectedCollisions = soa::Filtered<soa::Join<aod::Collisions, aod::HfSelCollision>>;
  using SelectedHfTrackAssoc = soa::Filtered<soa::Join<aod::TrackAssoc, aod::HfSelTrack>>;
  using CascFull = soa::Join<aod::CascDatas, aod::CascCovs>;
  using V0Full = soa::Join<aod::V0Datas, aod::V0Covs>;

  Filter filterSelectCollisions = (aod::hf_sel_collision::whyRejectColl == 0);
  Filter filterSelectTrackIds = (aod::hf_sel_track::isSelProng >= 4); // select tracks passing bachelor selection

  Preslice<aod::TracksWCovDca> tracksPerCollision = aod::track::collisionId;                     // needed for PV refit
  Preslice<SelectedHfTrackAssoc> trackIndicesPerCollision = aod::track_association::collisionId; // aod::hf_track_association::collisionId
  Preslice<CascFull> cascadesPerCollision = aod::cascdata::collisionId;

  /// Single-cascade cuts
  template <typename TCascade>
  bool isPreselectedCascade(const TCascade& casc, const float& pvx, const float& pvy, const float& pvz)
  {
    registry.fill(HIST("hCandidateCounter"), 2.5);

    if (casc.v0cosPA(pvx, pvy, pvz) > v0CosPA &&
        casc.casccosPA(pvx, pvy, pvz) > cascCosPA &&
        casc.dcacascdaughters() < dcaCascDau &&
        casc.dcaV0daughters() < dcaV0Dau &&
        casc.dcanegtopv() > dcaNegToPv &&
        casc.dcapostopv() > dcaPosToPv &&
        casc.dcabachtopv() > dcaBachToPv &&
        casc.dcav0topv(pvx, pvy, pvz) > dcaV0ToPv &&
        casc.v0radius() > v0TransvRadius &&
        casc.cascradius() > cascTransvRadius &&
        std::abs(casc.mLambda() - massLambda) < v0MassWindow) {

      registry.fill(HIST("hCandidateCounter"), 3.5); // pass cascade selections

      if (fillHistograms) {
        // The basic eleven!
        registry.fill(HIST("hV0Radius"), casc.v0radius());
        registry.fill(HIST("hCascRadius"), casc.cascradius());
        registry.fill(HIST("hV0CosPA"), casc.v0cosPA(pvx, pvy, pvz));
        registry.fill(HIST("hCascCosPA"), casc.casccosPA(pvx, pvy, pvz));
        registry.fill(HIST("hDCAPosToPV"), casc.dcapostopv());
        registry.fill(HIST("hDCANegToPV"), casc.dcanegtopv());
        registry.fill(HIST("hDCABachToPV"), casc.dcabachtopv());
        registry.fill(HIST("hDCAV0ToPV"), casc.dcav0topv(pvx, pvy, pvz));
        registry.fill(HIST("hDCAV0Dau"), casc.dcaV0daughters());
        registry.fill(HIST("hDCACascDau"), casc.dcacascdaughters());
        registry.fill(HIST("hLambdaMass"), casc.mLambda());
        if (casc.sign() < 0) {
          registry.fill(HIST("hMassXiMinus"), casc.mXi());
          registry.fill(HIST("hMassOmegaMinus"), casc.mOmega());
        } else {
          registry.fill(HIST("hMassXiPlus"), casc.mXi());
          registry.fill(HIST("hMassOmegaPlus"), casc.mOmega());
        }
      }
      return true;
    }
    return false;
  }

  void processNoLfCascades(SelectedCollisions const&)
  {
    // dummy
  }
  PROCESS_SWITCH(HfTrackIndexSkimCreatorLfCascades, processNoLfCascades, "Do not skim LF cascades", true);

  void processLfCascades(SelectedCollisions const& collisions,
                         CascFull const& cascades,
                         SelectedHfTrackAssoc const& trackIndices,
                         aod::TracksWCovDca const& tracks,
                         aod::BCsWithTimestamps const&,
                         aod::V0sLinked const&,
                         V0Full const&)
  {

    // Define o2 fitter for charm baryon decay vertex, 2prong
    o2::vertexing::DCAFitterN<2> df2;
    df2.setPropagateToPCA(propagateToPCA);
    df2.setMaxR(maxR);
    df2.setMaxDZIni(maxDZIni);
    df2.setMinParamChange(minParamChange);
    df2.setMinRelChi2Change(minRelChi2Change);
    df2.setUseAbsDCA(useAbsDCA);
    df2.setWeightedFinalPCA(useWeightedFinalPCA);

    // Define o2 fitter for charm baryon decay vertex, 3prong
    o2::vertexing::DCAFitterN<3> df3;
    df3.setPropagateToPCA(propagateToPCA);
    df3.setMaxR(maxR);
    df3.setMaxDZIni(maxDZIni);
    df3.setMinParamChange(minParamChange);
    df3.setMinRelChi2Change(minRelChi2Change);
    df3.setUseAbsDCA(useAbsDCA);
    df3.setWeightedFinalPCA(useWeightedFinalPCA);

    uint8_t hfFlag = 0;

    for (const auto& collision : collisions) {

      // set the magnetic field from CCDB
      auto bc = collision.bc_as<o2::aod::BCsWithTimestamps>();
      initCCDB(bc, runNumber, ccdb, isRun2 ? ccdbPathGrp : ccdbPathGrpMag, lut, isRun2);
      auto magneticField = o2::base::Propagator::Instance()->getNominalBz(); // z component

      df2.setBz(magneticField);
      df2.setRefitWithMatCorr(refitWithMatCorr);

      df3.setBz(magneticField);
      df3.setRefitWithMatCorr(refitWithMatCorr);

      // cascade loop
      auto thisCollId = collision.globalIndex();
      auto groupedCascades = cascades.sliceBy(cascadesPerCollision, thisCollId);

      for (const auto& casc : groupedCascades) {

        registry.fill(HIST("hCandidateCounter"), 0.5); // all cascade candidates

        //----------------accessing particles in the decay chain-------------
        // cascade daughter - charged particle
        auto trackXiDauCharged = casc.bachelor_as<aod::TracksWCovDca>(); // pion <- xi track
        // cascade daughter - V0
        if (!casc.v0_as<aod::V0sLinked>().has_v0Data()) { // check if V0 data are stored
          continue;
        }
        registry.fill(HIST("hCandidateCounter"), 1.5); // v0data exists
        auto v0 = casc.v0_as<aod::V0sLinked>();
        auto v0Element = v0.v0Data_as<V0Full>(); // V0 element from LF table containing V0 info
        // V0 positive daughter
        auto trackV0PosDau = v0Element.posTrack_as<aod::TracksWCovDca>(); // p <- V0 track (positive track) 0
        // V0 negative daughter
        auto trackV0NegDau = v0Element.negTrack_as<aod::TracksWCovDca>(); // pion <- V0 track (negative track) 1

        // check that particles come from the same collision
        if (rejDiffCollTrack) {
          if (trackV0PosDau.collisionId() != trackV0NegDau.collisionId()) {
            continue;
          }
          if (trackXiDauCharged.collisionId() != trackV0PosDau.collisionId()) {
            continue;
          }
        }

        if (trackV0PosDau.globalIndex() == trackV0NegDau.globalIndex() || trackV0PosDau.globalIndex() == trackXiDauCharged.globalIndex() || trackV0NegDau.globalIndex() == trackXiDauCharged.globalIndex()) {
          continue;
        }

        if (!(isPreselectedCascade(casc, collision.posX(), collision.posY(), collision.posZ()))) {
          continue;
        }

        std::array<float, 3> vertexCasc = {casc.x(), casc.y(), casc.z()};
        std::array<float, 3> pVecCasc = {casc.px(), casc.py(), casc.pz()};
        std::array<float, 21> covCasc = {0.};
        constexpr int MomInd[6] = {9, 13, 14, 18, 19, 20}; // cov matrix elements for momentum component
        for (int i = 0; i < 6; i++) {
          covCasc[MomInd[i]] = casc.momentumCovMat()[i];
          covCasc[i] = casc.positionCovMat()[i];
        }
        // create cascade track
        o2::track::TrackParCov trackCascXi2Prong;
        if (trackXiDauCharged.sign() > 0) {
          trackCascXi2Prong = o2::track::TrackParCov(vertexCasc, pVecCasc, covCasc, 1, true);
        } else if (trackXiDauCharged.sign() < 0) {
          trackCascXi2Prong = o2::track::TrackParCov(vertexCasc, pVecCasc, covCasc, -1, true);
        } else {
          continue;
        }
        trackCascXi2Prong.setAbsCharge(1);

        auto trackCascOmega = trackCascXi2Prong;
        auto trackCascXi3Prong = trackCascXi2Prong;

        trackCascXi2Prong.setPID(o2::track::PID::XiMinus);
        trackCascXi3Prong.setPID(o2::track::PID::XiMinus);
        trackCascOmega.setPID(o2::track::PID::OmegaMinus);

        //--------------combining cascade and pion tracks--------------
        auto groupedBachTrackIndices = trackIndices.sliceBy(trackIndicesPerCollision, thisCollId);
        for (auto trackIdPion1 = groupedBachTrackIndices.begin(); trackIdPion1 != groupedBachTrackIndices.end(); ++trackIdPion1) {

          hfFlag = 0;

          if (!TESTBIT(trackIdPion1.isSelProng(), CandidateType::CandV0bachelor)) {
            continue;
          }

          auto trackPion1 = trackIdPion1.track_as<aod::TracksWCovDca>();

          if ((rejDiffCollTrack) && (trackXiDauCharged.collisionId() != trackPion1.collisionId())) {
            continue;
          }

          // ask for opposite sign daughters
          if (trackPion1.sign() * trackXiDauCharged.sign() >= 0) {
            continue;
          }

          // check not to take the same particle twice in the decay chain
          if (trackPion1.globalIndex() == trackXiDauCharged.globalIndex() || trackPion1.globalIndex() == trackV0PosDau.globalIndex() || trackPion1.globalIndex() == trackV0NegDau.globalIndex()) {
            continue;
          }

          // primary pion track to be processed with DCAFitter
          auto trackParVarPion1 = getTrackParCov(trackPion1);

          // find charm baryon decay using xi PID hypothesis
          int nVtxFrom2ProngFitterXiHyp = df2.process(trackCascXi2Prong, trackParVarPion1);
          if (nVtxFrom2ProngFitterXiHyp > 0) {

            df2.propagateTracksToVertex();

            if (df2.isPropagateTracksToVertexDone()) {
              std::array<float, 3> pVecXi = {0.};
              std::array<float, 3> pVecPion1XiHyp = {0.};
              df2.getTrack(0).getPxPyPzGlo(pVecXi);
              df2.getTrack(1).getPxPyPzGlo(pVecPion1XiHyp);

              std::array<std::array<float, 3>, 2> arrMomToXi = {pVecXi, pVecPion1XiHyp};
              auto mass2ProngXiHyp = RecoDecay::m(arrMomToXi, arrMass2Prong[hf_cand_casc_lf::DecayType2Prong::XiczeroOmegaczeroToXiPi]);

              if ((std::abs(casc.mXi() - massXi) < cascadeMassWindow) && (mass2ProngXiHyp >= massXiPiMin) && (mass2ProngXiHyp <= massXiPiMax)) {
                SETBIT(hfFlag, aod::hf_cand_casc_lf::DecayType2Prong::XiczeroOmegaczeroToXiPi);
              }

              // fill histograms
              if (fillHistograms && (TESTBIT(hfFlag, aod::hf_cand_casc_lf::DecayType2Prong::XiczeroOmegaczeroToXiPi))) {
                registry.fill(HIST("hMassXicZeroOmegacZeroToXiPi"), mass2ProngXiHyp);
              }
            } else if (df2.isPropagationFailure()) {
              LOGF(info, "Exception caught: failed to propagate tracks (2prong - xi) to charm baryon decay vtx");
            }
          }

          // find charm baryon decay using omega PID hypothesis
          int nVtxFrom2ProngFitterOmegaHyp = df2.process(trackCascOmega, trackParVarPion1);
          if (nVtxFrom2ProngFitterOmegaHyp > 0) {

            df2.propagateTracksToVertex();

            if (df2.isPropagateTracksToVertexDone()) {

              std::array<float, 3> pVecOmega = {0.};
              std::array<float, 3> pVecPion1OmegaHyp = {0.};
              df2.getTrack(0).getPxPyPzGlo(pVecOmega);
              df2.getTrack(1).getPxPyPzGlo(pVecPion1OmegaHyp);

              std::array<std::array<float, 3>, 2> arrMomToOmega = {pVecOmega, pVecPion1OmegaHyp};
              auto mass2ProngOmegaHyp = RecoDecay::m(arrMomToOmega, arrMass2Prong[hf_cand_casc_lf::DecayType2Prong::OmegaczeroToOmegaPi]);

              if ((std::abs(casc.mOmega() - massOmega) < cascadeMassWindow) && (mass2ProngOmegaHyp >= massOmegaPiMin) && (mass2ProngOmegaHyp <= massOmegaPiMax)) {
                SETBIT(hfFlag, aod::hf_cand_casc_lf::DecayType2Prong::OmegaczeroToOmegaPi);
              }

              // fill histograms
              if (fillHistograms && (TESTBIT(hfFlag, aod::hf_cand_casc_lf::DecayType2Prong::OmegaczeroToOmegaPi))) {
                registry.fill(HIST("hMassOmegacZeroToOmegaPi"), mass2ProngOmegaHyp);
              }
            } else if (df2.isPropagationFailure()) {
              LOGF(info, "Exception caught: failed to propagate tracks (2prong - omega) to charm baryon decay vtx");
            }
          }

          // fill table row only if a vertex was found
          if (hfFlag != 0) {
            rowTrackIndexCasc2Prong(thisCollId,
                                    casc.globalIndex(),
                                    trackPion1.globalIndex(),
                                    hfFlag);
          }

          // first loop over tracks
          if (do3Prong) {

            // second loop over positive tracks
            for (auto trackIdPion2 = trackIdPion1 + 1; trackIdPion2 != groupedBachTrackIndices.end(); ++trackIdPion2) {

              hfFlag = 0;

              if (!TESTBIT(trackIdPion2.isSelProng(), CandidateType::CandV0bachelor)) {
                continue;
              }

              auto trackPion2 = trackIdPion2.track_as<aod::TracksWCovDca>();

              if ((rejDiffCollTrack) && (trackXiDauCharged.collisionId() != trackPion2.collisionId())) {
                continue;
              }

              // ask for same sign daughters
              if (trackPion2.sign() * trackPion1.sign() <= 0) {
                continue;
              }

              // check not to take the same particle twice in the decay chain
              if (trackPion2.globalIndex() == trackPion1.globalIndex() || trackPion2.globalIndex() == trackXiDauCharged.globalIndex() || trackPion2.globalIndex() == trackV0PosDau.globalIndex() || trackPion2.globalIndex() == trackV0NegDau.globalIndex()) {
                continue;
              }

              // primary pion track to be processed with DCAFitter
              auto trackParVarPion2 = getTrackParCov(trackPion2);

              // reconstruct Xic with DCAFitter
              int nVtxFrom3ProngFitterXiHyp = df3.process(trackCascXi3Prong, trackParVarPion1, trackParVarPion2);
              if (nVtxFrom3ProngFitterXiHyp > 0) {

                df3.propagateTracksToVertex();

                if (df3.isPropagateTracksToVertexDone()) {

                  std::array<float, 3> pVec1 = {0.};
                  std::array<float, 3> pVec2 = {0.};
                  std::array<float, 3> pVec3 = {0.};
                  df3.getTrack(0).getPxPyPzGlo(pVec1); // take the momentum at the Xic vertex
                  df3.getTrack(1).getPxPyPzGlo(pVec2);
                  df3.getTrack(2).getPxPyPzGlo(pVec3);

                  std::array<std::array<float, 3>, 3> arr3Mom = {pVec1, pVec2, pVec3};
                  auto mass3Prong = RecoDecay::m(arr3Mom, arrMass3Prong[hf_cand_casc_lf::DecayType3Prong::XicplusToXiPiPi]);

                  if ((std::abs(casc.mXi() - massXi) < cascadeMassWindow) && (mass3Prong >= massXiPiPiMin) && (mass3Prong <= massXiPiPiMax)) {
                    SETBIT(hfFlag, aod::hf_cand_casc_lf::DecayType3Prong::XicplusToXiPiPi);
                  }

                  // fill histograms
                  if (fillHistograms && (TESTBIT(hfFlag, aod::hf_cand_casc_lf::DecayType3Prong::XicplusToXiPiPi))) {
                    registry.fill(HIST("hMassXicPlusToXiPiPi"), mass3Prong);
                  }
                } else if (df3.isPropagationFailure()) {
                  LOGF(info, "Exception caught: failed to propagate tracks (3prong) to charm baryon decay vtx");
                }
              }

              // fill table row only if a vertex was found
              if (hfFlag != 0) {
                rowTrackIndexCasc3Prong(thisCollId,
                                        casc.globalIndex(),
                                        trackPion1.globalIndex(),
                                        trackPion2.globalIndex());
              }

            } // end 3prong loop
          }   // end 3prong condition

        } // loop over pion
      }   // loop over cascade
    }     // loop over collisions
  }       // processLfCascades

  PROCESS_SWITCH(HfTrackIndexSkimCreatorLfCascades, processLfCascades, "Skim HF -> LF cascade + bachelor", false);
};

//________________________________________________________________________________________________________________________
WorkflowSpec defineDataProcessing(ConfigContext const& cfgc)
{
  WorkflowSpec workflow{};
  workflow.push_back(adaptAnalysisTask<HfTrackIndexSkimCreatorTagSelCollisions>(cfgc));
  workflow.push_back(adaptAnalysisTask<HfTrackIndexSkimCreatorTagSelTracks>(cfgc));
  workflow.push_back(adaptAnalysisTask<HfTrackIndexSkimCreator>(cfgc));
  workflow.push_back(adaptAnalysisTask<HfTrackIndexSkimCreatorCascades>(cfgc));
  workflow.push_back(adaptAnalysisTask<HfTrackIndexSkimCreatorLfCascades>(cfgc));
  return workflow;
}<|MERGE_RESOLUTION|>--- conflicted
+++ resolved
@@ -3251,12 +3251,9 @@
     }
   }
 
-<<<<<<< HEAD
-=======
   Filter filterSelectCollisions = (aod::hf_sel_collision::whyRejectColl == 0);
   Filter filterSelectTrackIds = (aod::hf_sel_track::isSelProng > 0);
 
->>>>>>> 81fd8752
   using SelectedCollisions = soa::Filtered<soa::Join<aod::Collisions, aod::HfSelCollision>>;
   using SelectedHfTrackAssoc = soa::Filtered<soa::Join<aod::TrackAssoc, aod::HfSelTrack>>;
   using CascFull = soa::Join<aod::CascDatas, aod::CascCovs>;
