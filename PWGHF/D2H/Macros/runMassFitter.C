// Copyright 2019-2020 CERN and copyright holders of ALICE O2.
// See https://alice-o2.web.cern.ch/copyright for details of the copyright holders.
// All rights not expressly granted are reserved.
//
// This software is distributed under the terms of the GNU General Public
// License v3 (GPL Version 3), copied verbatim in the file "COPYING".
//
// In applying this license CERN does not waive the privileges and immunities
// granted to it by virtue of its status as an Intergovernmental Organization
// or submit itself to any jurisdiction.

/// \file runMassFitter.C
/// \brief HFInvMassFitter class steering macro
///
/// \author Zhen Zhang <zhenz@cern.ch>
/// \author Mingyu Zhang <mingyu.zang@cern.ch>
/// \author Xinye Peng  <xinye.peng@cern.ch>
/// \author Biao Zhang <biao.zhang@cern.ch>
/// \author Oleksii Lubynets <oleksii.lubynets@cern.ch>
/// \author Phil Stahlhut <phil.lennart.stahlhut@cern.ch>

#if !defined(__CINT__) || defined(__CLING__)

#include "HFInvMassFitter.h"

#include <TCanvas.h>
#include <TDatabasePDG.h>
#include <TFile.h>
#include <TH1.h>
#include <TH2.h>
#include <TString.h>
#include <TVirtualPad.h>

#include <rapidjson/document.h> // if .h file not found, please include your local rapidjson/document.h and rapidjson/filereadstream.h here
#include <rapidjson/filereadstream.h>

#include <Rtypes.h>
#include <RtypesCore.h>

#include <cmath>
#include <cstdio>
#include <functional>
#include <map>
#include <stdexcept>
#include <string>
#include <tuple>
<<<<<<< HEAD
#include <type_traits>
#include <utility>
#include <vector>
=======
#include <vector> // std::vector
>>>>>>> 78c6766a

#endif

using namespace rapidjson;

void runMassFitter(const std::string& configFileName = "config_massfitter.json");

TFile* openFileWithNullptrCheck(const std::string& fileName, const std::string& option = "read");

template <typename T>
T* getObjectWithNullPtrCheck(TFile* fileIn, const std::string& objectName);

template <typename T>
T readJsonField(const Document& config, const std::string& fieldName, const T& defaultValue);

template <typename T>
T readJsonField(const Document& config, const std::string& fieldName);

template <typename T>
void readJsonVector(std::vector<T>& vec, const Document& config, const std::string& fieldName, bool isRequired = false);

void divideCanvas(TCanvas* c, int nSliceVarBins);

void setHistoStyle(TH1* histo, Color_t color = kBlack, Size_t markerSize = 1);

void runMassFitter(const std::string& configFileName)
{
  // load config
  FILE* configFile = fopen(configFileName.c_str(), "r");
  if (configFile == nullptr) {
    throw std::runtime_error("ERROR: Missing configuration json file: " + configFileName);
  }

  Document config;
  char readBuffer[65536];
  FileReadStream is(configFile, readBuffer, sizeof(readBuffer));
  config.ParseStream(is);
  fclose(configFile);

  bool const isMc = readJsonField<bool>(config, "IsMC");
  bool const writeSignalPar = readJsonField<bool>(config, "WriteSignalPar", true);
  std::string const particleName = readJsonField<std::string>(config, "Particle");
  std::string const collisionSystem = readJsonField<std::string>(config, "CollisionSystem", "");
  std::string const inputFileName = readJsonField<std::string>(config, "InFileName");
  std::string const reflFileName = readJsonField<std::string>(config, "ReflFileName", "");
  TString outputFileName = readJsonField<std::string>(config, "OutFileName", "mInvFit.root");

  std::vector<std::string> inputHistoName;
  std::vector<std::string> promptHistoName;
  std::vector<std::string> fdHistoName;
  std::vector<std::string> reflHistoName;
  std::vector<std::string> promptSecPeakHistoName;
  std::vector<std::string> fdSecPeakHistoName;
  std::vector<double> sliceVarMin;
  std::vector<double> sliceVarMax;
  std::vector<double> massMin;
  std::vector<double> massMax;
  std::vector<double> fixMeanManual;
  std::vector<double> fixSigmaManual;
  std::vector<double> fixSecondSigmaManual;
  std::vector<double> fixFracDoubleGausManual;
  std::vector<int> nRebin;
  std::vector<int> bkgFunc;
  std::vector<int> sgnFunc;

  readJsonVector(inputHistoName, config, "InputHistoName", true);
  readJsonVector(promptHistoName, config, "PromptHistoName");
  readJsonVector(fdHistoName, config, "FDHistoName");
  readJsonVector(reflHistoName, config, "ReflHistoName");
  readJsonVector(promptSecPeakHistoName, config, "PromptSecPeakHistoName");
  readJsonVector(fdSecPeakHistoName, config, "FDSecPeakHistoName");

  const bool fixMean = readJsonField<bool>(config, "FixMean", false);
  const std::string meanFile = readJsonField<std::string>(config, "MeanFile", "");
  readJsonVector(fixMeanManual, config, "FixMeanManual");

  const bool fixSigma = readJsonField<bool>(config, "FixSigma", false);
  const std::string sigmaFile = readJsonField<std::string>(config, "SigmaFile", "");
  readJsonVector(fixSigmaManual, config, "FixSigmaManual");

  const bool fixSecondSigma = readJsonField<bool>(config, "FixSecondSigma", false);
  const std::string secondSigmaFile = readJsonField<std::string>(config, "SecondSigmaFile", "");
  readJsonVector(fixSecondSigmaManual, config, "FixSecondSigmaManual");

  const bool fixFracDoubleGaus = readJsonField<bool>(config, "FixFracDoubleGaus", false);
  const std::string fracDoubleGausFile = readJsonField<std::string>(config, "FracDoubleGausFile", "");
  readJsonVector(fixFracDoubleGausManual, config, "FixFracDoubleGausManual");

  const TString sliceVarName = readJsonField<std::string>(config, "SliceVarName");
  const TString sliceVarUnit = readJsonField<std::string>(config, "SliceVarUnit");

  readJsonVector(sliceVarMin, config, "SliceVarMin", true);
  readJsonVector(sliceVarMax, config, "SliceVarMax", true);

  readJsonVector(massMin, config, "MassMin", true);
  readJsonVector(massMax, config, "MassMax", true);

  readJsonVector(nRebin, config, "Rebin", true);

  bool const includeSecPeak = readJsonField<bool>(config, "InclSecPeak", false);
  bool const useLikelihood = readJsonField<bool>(config, "UseLikelihood");

  readJsonVector(bkgFunc, config, "BkgFunc", true);
  readJsonVector(sgnFunc, config, "SgnFunc", true);

  const bool enableRefl = readJsonField<bool>(config, "EnableRefl", false);
  const bool drawBgPrefit = readJsonField<bool>(config, "DrawBgPrefit", true);
  const bool highlightPeakRegion = readJsonField<bool>(config, "HighlightPeakRegion", true);

  const int nSliceVarBins = static_cast<int>(sliceVarMin.size());
  std::vector<double> sliceVarLimits(nSliceVarBins + 1);

  auto checkVectorSize = [&](const auto& vec, const std::string& name = "", const bool isEmptyOk = false) {
    if (vec.size() != static_cast<size_t>(nSliceVarBins)) {
      if (isEmptyOk && vec.empty()) {
        return;
      }
      throw std::runtime_error("ERROR: inconsistent vector size for " + name + "! Exit");
    }
  };

  checkVectorSize(inputHistoName, "inputHistoName", true);
  checkVectorSize(promptHistoName, "promptHistoName", true);
  checkVectorSize(fdHistoName, "fdHistoName", true);
  checkVectorSize(reflHistoName, "reflHistoName", true);
  checkVectorSize(promptSecPeakHistoName, "promptSecPeakHistoName", true);
  checkVectorSize(fdSecPeakHistoName, "fdSecPeakHistoName", true);
  checkVectorSize(sliceVarMin, "sliceVarMin");
  checkVectorSize(sliceVarMax, "sliceVarMax");
  checkVectorSize(massMin, "massMin");
  checkVectorSize(massMax, "massMax");
  checkVectorSize(fixMeanManual, "fixMeanManual", true);
  checkVectorSize(fixSigmaManual, "fixSigmaManual", true);
  checkVectorSize(fixSecondSigmaManual, "fixSecondSigmaManual", true);
  checkVectorSize(fixFracDoubleGausManual, "fixFracDoubleGausManual", true);
  checkVectorSize(nRebin, "nRebin");
  checkVectorSize(bkgFunc, "bkgFunc");
  checkVectorSize(sgnFunc, "sgnFunc");

  for (int iSliceVar = 0; iSliceVar < nSliceVarBins; iSliceVar++) {
    sliceVarLimits[iSliceVar] = sliceVarMin[iSliceVar];

    if (bkgFunc[iSliceVar] < 0 || bkgFunc[iSliceVar] >= HFInvMassFitter::NTypesOfBkgPdf) {
      throw std::runtime_error("ERROR: only Expo, Poly1, Poly2, Pow and PowEx background functions supported! Exit");
    }
    if (isMc && bkgFunc[iSliceVar] != HFInvMassFitter::NoBkg) {
      throw std::runtime_error("ERROR: in MC mode the background function must be NoBkg! Exit");
    }
    if (sgnFunc[iSliceVar] < 0 || sgnFunc[iSliceVar] >= HFInvMassFitter::NTypesOfSgnPdf) {
      throw std::runtime_error("ERROR: only SingleGaus, DoubleGaus and DoubleGausSigmaRatioPar signal functions supported! Exit");
    }
  }
  sliceVarLimits[nSliceVarBins] = sliceVarMax[nSliceVarBins - 1];

  struct decayInfo {
    std::string decayProducts;
    std::string pdgName;
    std::string decayFormulaLhs;
    std::string decayFormulaRhs;
  };

  std::map<std::string, decayInfo> particles{
    {"Dplus", {"K#pi#pi", "D+", "D^{+}", "K^{-}#pi^{+}#pi^{+}"}},
    {"D0", {"K#pi", "D0", "D^{0}", "K^{-}#pi^{+}"}},
    {"Ds", {"KK#pi", "D_s+", "D_{s}^{+}", "K^{-}K^{+}#pi^{+}"}},
    {"LcToPKPi", {"pK#pi", "Lambda_c+", "#Lambda_{c}^{+}", "pK^{-}#pi^{+}"}},
    {"LcToPK0s", {"pK^{0}_{s}", "Lambda_c+", "#Lambda_{c}^{+}", "pK^{0}_{s}"}},
    {"Dstar", {"D^{0}pi^{+}", "D*+", "D^{*+}", "D^{0}#pi^{+}"}},
    {"XicToXiPiPi", {"#Xi#pi#pi", "Xi_c+", "#Xi_{c}^{+}", "#Xi^{-}#pi^{+}#pi^{+}"}}};
  if (particles.find(particleName.c_str()) == particles.end()) {
    throw std::runtime_error("ERROR: only Dplus, D0, Ds, LcToPKPi, LcToPK0s, Dstar and XicToXiPiPi particles supported! Exit");
  }
  const auto& particle = particles[particleName.c_str()];
  const std::string massAxisTitle = "#it{M}(" + particle.decayProducts + ") (GeV/#it{c}^{2})";
  const double massPDG = TDatabasePDG::Instance()->GetParticle(particle.pdgName.c_str())->Mass();
  const std::vector<std::string> plotLabels = {(particle.decayFormulaLhs + " #rightarrow " + particle.decayFormulaRhs + " + c.c.").c_str(), collisionSystem};

  // load inv-mass histograms
  auto* inputFile = openFileWithNullptrCheck(inputFileName);

  TFile* inputFileRefl = enableRefl ? openFileWithNullptrCheck(reflFileName) : nullptr;

  std::vector<TH1*> hMassSgn(nSliceVarBins);
  std::vector<TH1*> hMassRefl(nSliceVarBins);
  std::vector<TH1*> hMass(nSliceVarBins);

  for (int iSliceVar = 0; iSliceVar < nSliceVarBins; iSliceVar++) {
    if (!isMc) {
      hMass[iSliceVar] = getObjectWithNullPtrCheck<TH1>(inputFile, inputHistoName[iSliceVar]);
      if (enableRefl) {
        hMassRefl[iSliceVar] = getObjectWithNullPtrCheck<TH1>(inputFileRefl, reflHistoName[iSliceVar]);
        hMassSgn[iSliceVar] = getObjectWithNullPtrCheck<TH1>(inputFileRefl, fdHistoName[iSliceVar]);
        hMassSgn[iSliceVar]->Add(getObjectWithNullPtrCheck<TH1>(inputFileRefl, promptHistoName[iSliceVar]));
      }
    } else {
      hMass[iSliceVar] = getObjectWithNullPtrCheck<TH1>(inputFile, promptHistoName[iSliceVar]);
      hMass[iSliceVar]->Add(getObjectWithNullPtrCheck<TH1>(inputFile, fdHistoName[iSliceVar]));
      if (includeSecPeak) {
        hMass[iSliceVar]->Add(getObjectWithNullPtrCheck<TH1>(inputFile, promptSecPeakHistoName[iSliceVar]));
        hMass[iSliceVar]->Add(getObjectWithNullPtrCheck<TH1>(inputFile, fdSecPeakHistoName[iSliceVar]));
      }
    }
    hMass[iSliceVar]->SetDirectory(nullptr);
  }
  inputFile->Close();
  if (enableRefl) {
    inputFileRefl->Close();
  }

  // define output histos
  auto* hRawYieldsSignal = new TH1D("hRawYieldsSignal", ";" + sliceVarName + "(" + sliceVarUnit + ");raw yield", nSliceVarBins, sliceVarLimits.data());
  auto* hRawYieldsSignalCounted = new TH1D("hRawYieldsSignalCounted", ";" + sliceVarName + "(" + sliceVarUnit + ");raw yield via bin count", nSliceVarBins, sliceVarLimits.data());
  auto* hRawYieldsBkg = new TH1D("hRawYieldsBkg", ";" + sliceVarName + "(" + sliceVarUnit + ");Background (3#sigma)", nSliceVarBins, sliceVarLimits.data());
  auto* hRawYieldsSgnOverBkg = new TH1D("hRawYieldsSgnOverBkg", ";" + sliceVarName + "(" + sliceVarUnit + ");S/B (3#sigma)", nSliceVarBins, sliceVarLimits.data());
  auto* hRawYieldsSignificance = new TH1D("hRawYieldsSignificance", ";" + sliceVarName + "(" + sliceVarUnit + ");significance (3#sigma)", nSliceVarBins, sliceVarLimits.data());
  auto* hRawYieldsChiSquareBkg = new TH1D("hRawYieldsChiSquareBkg", ";" + sliceVarName + "(" + sliceVarUnit + ");#chi^{2}/#it{ndf}", nSliceVarBins, sliceVarLimits.data());
  auto* hRawYieldsChiSquareTotal = new TH1D("hRawYieldsChiSquareTotal", ";" + sliceVarName + "(" + sliceVarUnit + ");#chi^{2}/#it{ndf}", nSliceVarBins, sliceVarLimits.data());
  auto* hReflectionOverSignal = new TH1D("hReflectionOverSignal", ";" + sliceVarName + "(" + sliceVarUnit + ");Refl/Signal", nSliceVarBins, sliceVarLimits.data());
  auto* hRawYieldsMean = new TH1D("hRawYieldsMean", ";" + sliceVarName + "(" + sliceVarUnit + ");mean (GeV/#it{c}^{2})", nSliceVarBins, sliceVarLimits.data());
  auto* hRawYieldsSigma = new TH1D("hRawYieldsSigma", ";" + sliceVarName + "(" + sliceVarUnit + ");width (GeV/#it{c}^{2})", nSliceVarBins, sliceVarLimits.data());
  auto* hRawYieldsSecSigma = new TH1D("hRawYieldsSecSigma", ";" + sliceVarName + "(" + sliceVarUnit + ");width (GeV/#it{c}^{2})", nSliceVarBins, sliceVarLimits.data());
  auto* hRawYieldsFracDoubleGaus = new TH1D("hRawYieldsFracDoubleGaus", ";" + sliceVarName + "(" + sliceVarUnit + ");fraction of double gaussian", nSliceVarBins, sliceVarLimits.data());

  enum {
    ConfigMassMin = 1,
    ConfigMassMax,
    ConfigNRebin,
    ConfigFixSigma,
    ConfigBkgFunc,
    ConfigSgnFunc,
    NConfigsToSave
  };
  auto* hFitConfig = new TH2F("hfitConfig", "Fit Configurations", NConfigsToSave - 1, 0, NConfigsToSave - 1, nSliceVarBins, sliceVarLimits.data());
  const char* hFitConfigXLabel[NConfigsToSave - 1] = {"mass min", "mass max", "rebin num", "fix sigma", "bkg func", "sgn func"};
  hFitConfig->SetStats(false);
  for (int i = 0; i < NConfigsToSave - 1; i++) {
    hFitConfig->GetXaxis()->SetBinLabel(i + 1, hFitConfigXLabel[i]);
  }
  hFitConfig->LabelsDeflate("X");
  hFitConfig->LabelsDeflate("Y");
  hFitConfig->LabelsOption("v");

  setHistoStyle(hRawYieldsSignal);
  setHistoStyle(hRawYieldsSignalCounted);
  setHistoStyle(hRawYieldsBkg);
  setHistoStyle(hRawYieldsSgnOverBkg);
  setHistoStyle(hRawYieldsSignificance);
  setHistoStyle(hRawYieldsChiSquareBkg);
  setHistoStyle(hRawYieldsChiSquareTotal);
  setHistoStyle(hReflectionOverSignal, kRed + 1);
  setHistoStyle(hRawYieldsMean);
  setHistoStyle(hRawYieldsSigma);
  setHistoStyle(hRawYieldsSecSigma);
  setHistoStyle(hRawYieldsFracDoubleGaus);

  auto getHistToFix = [&nSliceVarBins](bool const& isFix, std::vector<double> const& fixManual, std::string const& fixFileName, std::string const& var) -> TH1* {
    TH1* histToFix = nullptr;
    if (isFix) {
      if (fixManual.empty()) {
        auto* fixInputFile = openFileWithNullptrCheck(fixFileName);
        const std::string histName = "hRawYields" + var;
        histToFix = getObjectWithNullPtrCheck<TH1>(fixInputFile, histName);
        histToFix->SetDirectory(nullptr);
        if (histToFix->GetNbinsX() != nSliceVarBins) {
          throw std::runtime_error("Different number of bins for this analysis and histo for fixed " + var);
        }
        fixInputFile->Close();
      }
    }
    return histToFix;
  };

  TH1* hSigmaToFix = getHistToFix(fixSigma, fixSigmaManual, sigmaFile, "Sigma");
  TH1* hMeanToFix = getHistToFix(fixMean, fixMeanManual, meanFile, "Mean");
  TH1* hSecondSigmaToFix = getHistToFix(fixSecondSigma, fixSecondSigmaManual, secondSigmaFile, "SecSigma");
  TH1* hFracDoubleGausToFix = getHistToFix(fixFracDoubleGaus, fixFracDoubleGausManual, fracDoubleGausFile, "FracDoubleGaus");

  int canvasSize[2] = {1920, 1080};
  if (nSliceVarBins == 1) {
    canvasSize[0] = 500;
    canvasSize[1] = 500;
  }

  int constexpr nCanvasesMax = 20; // do not put more than 20 bins per canvas to make them visible
  const int nCanvases = std::ceil(static_cast<float>(nSliceVarBins) / nCanvasesMax);
  std::vector<TCanvas*> canvasMass(nCanvases);
  std::vector<TCanvas*> canvasResiduals(nCanvases);
  std::vector<TCanvas*> canvasRatio(nCanvases);
  std::vector<TCanvas*> canvasRefl(nCanvases);
  for (int iCanvas = 0; iCanvas < nCanvases; iCanvas++) {
    const int nPads = (nCanvases == 1) ? nSliceVarBins : nCanvasesMax;
    canvasMass[iCanvas] = new TCanvas(Form("canvasMass%d", iCanvas), Form("canvasMass%d", iCanvas), canvasSize[0], canvasSize[1]);
    divideCanvas(canvasMass[iCanvas], nPads);

    canvasResiduals[iCanvas] = new TCanvas(Form("canvasResiduals%d", iCanvas), Form("canvasResiduals%d", iCanvas), canvasSize[0], canvasSize[1]);
    divideCanvas(canvasResiduals[iCanvas], nPads);

    canvasRatio[iCanvas] = new TCanvas(Form("canvasRatio%d", iCanvas), Form("canvasRatio%d", iCanvas), canvasSize[0], canvasSize[1]);
    divideCanvas(canvasRatio[iCanvas], nPads);

    if (enableRefl) {
      canvasRefl[iCanvas] = new TCanvas(Form("canvasRefl%d", iCanvas), Form("canvasRefl%d", iCanvas), canvasSize[0], canvasSize[1]);
      divideCanvas(canvasRefl[iCanvas], nPads);
    }
  }

  for (int iSliceVar = 0; iSliceVar < nSliceVarBins; iSliceVar++) {
    const int iCanvas = std::floor(static_cast<float>(iSliceVar) / nCanvasesMax);

    hMass[iSliceVar]->Rebin(nRebin[iSliceVar]);
    TString const ptTitle =
      Form("%0.2f < " + sliceVarName + " < %0.2f " + sliceVarUnit, sliceVarMin[iSliceVar], sliceVarMax[iSliceVar]);
    hMass[iSliceVar]->SetTitle(Form("%s;%s;Counts per %0.1f MeV/#it{c}^{2}",
                                    ptTitle.Data(), massAxisTitle.c_str(),
                                    hMass[iSliceVar]->GetBinWidth(1) * 1000));
    hMass[iSliceVar]->SetName(Form("MassForFit%d", iSliceVar));

    if (enableRefl) {
      hMassRefl[iSliceVar]->Rebin(nRebin[iSliceVar]);
      hMassSgn[iSliceVar]->Rebin(nRebin[iSliceVar]);
    }

    double reflOverSgn = 0;

    HFInvMassFitter* massFitter = new HFInvMassFitter(hMass[iSliceVar], massMin[iSliceVar], massMax[iSliceVar], bkgFunc[iSliceVar], sgnFunc[iSliceVar]);
    massFitter->setDrawBgPrefit(drawBgPrefit);
    massFitter->setHighlightPeakRegion(highlightPeakRegion);
    massFitter->setInitialGaussianMean(massPDG);
    massFitter->setParticlePdgMass(massPDG);
    massFitter->setBoundGaussianMean(massPDG, 0.8 * massPDG, 1.2 * massPDG);
    if (useLikelihood) {
      massFitter->setUseLikelihoodFit();
    } else {
      massFitter->setUseChi2Fit();
    }

    auto setFixedValue = [&iSliceVar](bool const& isFix, std::vector<double> const& fixManual, const TH1* histToFix, std::function<void(double)> setFunc, std::string const& var) -> void {
      if (isFix) {
        if (fixManual.empty() && histToFix == nullptr) {
          throw std::runtime_error("Histogram to fix " + var + " is null while isFix==true and fixManual is empty");
        }
        const auto valueToFix = fixManual.empty() ? histToFix->GetBinContent(iSliceVar + 1) : fixManual[iSliceVar];
        setFunc(valueToFix);
        printf("*****************************\n");
        printf("FIXED %s: %f\n", var.data(), valueToFix);
        printf("*****************************\n");
      }
    };

    setFixedValue(fixMean, fixMeanManual, hMeanToFix, std::bind(&HFInvMassFitter::setFixGaussianMean, massFitter, std::placeholders::_1), "MEAN");
    setFixedValue(fixSigma, fixSigmaManual, hSigmaToFix, std::bind(&HFInvMassFitter::setFixGaussianSigma, massFitter, std::placeholders::_1), "SIGMA");
    setFixedValue(fixSecondSigma, fixSecondSigmaManual, hSecondSigmaToFix, std::bind(&HFInvMassFitter::setFixSecondGaussianSigma, massFitter, std::placeholders::_1), "SECOND SIGMA");
    setFixedValue(fixFracDoubleGaus, fixFracDoubleGausManual, hFracDoubleGausToFix, std::bind(&HFInvMassFitter::setFixFrac2Gaus, massFitter, std::placeholders::_1), "FRAC DOUBLE GAUS");

    if (!isMc && enableRefl) {
      reflOverSgn = hMassSgn[iSliceVar]->Integral(hMassSgn[iSliceVar]->FindBin(massMin[iSliceVar] * 1.0001), hMassSgn[iSliceVar]->FindBin(massMax[iSliceVar] * 0.999));
      reflOverSgn = hMassRefl[iSliceVar]->Integral(hMassRefl[iSliceVar]->FindBin(massMin[iSliceVar] * 1.0001), hMassRefl[iSliceVar]->FindBin(massMax[iSliceVar] * 0.999)) / reflOverSgn;
      massFitter->setFixReflOverSgn(reflOverSgn);
      massFitter->setTemplateReflections(hMassRefl[iSliceVar]);
    }

    massFitter->doFit();

    auto drawOnCanvas = [&](std::vector<TCanvas*>& canvas, std::function<void()> drawer) {
      if (nSliceVarBins > 1) {
        canvas[iCanvas]->cd(iSliceVar - nCanvasesMax * iCanvas + 1);
      } else {
        canvas[iCanvas]->cd();
      }
      drawer();
      canvas[iCanvas]->Modified();
      canvas[iCanvas]->Update();
    };

    drawOnCanvas(canvasMass, [&]() { massFitter->drawFit(gPad, plotLabels, writeSignalPar); });
    drawOnCanvas(canvasRatio, [&]() { massFitter->drawRatio(gPad); });
    if (bkgFunc[iSliceVar] != HFInvMassFitter::NoBkg) {
      drawOnCanvas(canvasResiduals, [&]() { massFitter->drawResidual(gPad); });
    }
    if (enableRefl) {
      drawOnCanvas(canvasRefl, [&]() { massFitter->drawReflection(gPad); });
    }

    const double rawYield = massFitter->getRawYield();
    const double rawYieldErr = massFitter->getRawYieldError();
    const double rawYieldCounted = massFitter->getRawYieldCounted();
    const double rawYieldCountedErr = massFitter->getRawYieldCountedError();
    const double bkg = massFitter->getBkgYield();
    const double bkgErr = massFitter->getBkgYieldError();
    const double significance = massFitter->getSignificance();
    const double significanceErr = massFitter->getSignificanceError();
    const double reducedChiSquareBkg = massFitter->getChiSquareOverNDFBkg();
    const double reducedChiSquareTotal = massFitter->getChiSquareOverNDFTotal();
    const double mean = massFitter->getMean();
    const double meanErr = massFitter->getMeanUncertainty();
    const double sigma = massFitter->getSigma();
    const double sigmaErr = massFitter->getSigmaUncertainty();

    hRawYieldsSignal->SetBinContent(iSliceVar + 1, rawYield);
    hRawYieldsSignal->SetBinError(iSliceVar + 1, rawYieldErr);
    hRawYieldsSignalCounted->SetBinContent(iSliceVar + 1, rawYieldCounted);
    hRawYieldsSignalCounted->SetBinError(iSliceVar + 1, rawYieldCountedErr);
    hRawYieldsBkg->SetBinContent(iSliceVar + 1, bkg);
    hRawYieldsBkg->SetBinError(iSliceVar + 1, bkgErr);
    hRawYieldsSgnOverBkg->SetBinContent(iSliceVar + 1, rawYield / bkg);
    hRawYieldsSgnOverBkg->SetBinError(iSliceVar + 1, rawYield / bkg * std::sqrt(rawYieldErr / rawYield * rawYieldErr / rawYield + bkgErr / bkg * bkgErr / bkg));
    hRawYieldsSignificance->SetBinContent(iSliceVar + 1, significance);
    hRawYieldsSignificance->SetBinError(iSliceVar + 1, significanceErr);
    hRawYieldsChiSquareBkg->SetBinContent(iSliceVar + 1, reducedChiSquareBkg);
    hRawYieldsChiSquareBkg->SetBinError(iSliceVar + 1, 1.e-20);
    hRawYieldsChiSquareTotal->SetBinContent(iSliceVar + 1, reducedChiSquareTotal);
    hRawYieldsChiSquareTotal->SetBinError(iSliceVar + 1, 1.e-20);
    hRawYieldsMean->SetBinContent(iSliceVar + 1, mean);
    hRawYieldsMean->SetBinError(iSliceVar + 1, meanErr);
    hRawYieldsSigma->SetBinContent(iSliceVar + 1, sigma);
    hRawYieldsSigma->SetBinError(iSliceVar + 1, sigmaErr);
    hReflectionOverSignal->SetBinContent(iSliceVar + 1, reflOverSgn);

    if (sgnFunc[iSliceVar] != HFInvMassFitter::SingleGaus) { // TODO foresee DSCB and Voigt cases
      const double secSigma = massFitter->getSecSigma();
      const double secSigmaErr = massFitter->getSecSigmaUncertainty();
      hRawYieldsSecSigma->SetBinContent(iSliceVar + 1, secSigma);
      hRawYieldsSecSigma->SetBinError(iSliceVar + 1, secSigmaErr);
    }
    if (sgnFunc[iSliceVar] == HFInvMassFitter::DoubleGaus || sgnFunc[iSliceVar] == HFInvMassFitter::DoubleGausSigmaRatioPar) {
      const double fracDoubleGaus = massFitter->getFracDoubleGaus();
      const double fracDoubleGausErr = massFitter->getFracDoubleGausUncertainty();
      hRawYieldsFracDoubleGaus->SetBinContent(iSliceVar + 1, fracDoubleGaus);
      hRawYieldsFracDoubleGaus->SetBinError(iSliceVar + 1, fracDoubleGausErr);
    }

    hFitConfig->SetBinContent(ConfigMassMin, iSliceVar + 1, massMin[iSliceVar]);
    hFitConfig->SetBinContent(ConfigMassMax, iSliceVar + 1, massMax[iSliceVar]);
    hFitConfig->SetBinContent(ConfigNRebin, iSliceVar + 1, nRebin[iSliceVar]);
    if (fixSigma) {
      const auto valueToFix = fixSigmaManual.empty() ? hSigmaToFix->GetBinContent(iSliceVar + 1) : fixSigmaManual[iSliceVar];
      hFitConfig->SetBinContent(ConfigFixSigma, iSliceVar + 1, valueToFix);
    }
    hFitConfig->SetBinContent(ConfigBkgFunc, iSliceVar + 1, bkgFunc[iSliceVar]);
    hFitConfig->SetBinContent(ConfigSgnFunc, iSliceVar + 1, sgnFunc[iSliceVar]);
  }

  // save output histograms
  TFile outputFile(outputFileName.Data(), "recreate");
  for (int iCanvas = 0; iCanvas < nCanvases; iCanvas++) {
    canvasMass[iCanvas]->Write();
    if (!isMc) {
      canvasResiduals[iCanvas]->Write();
      canvasRatio[iCanvas]->Write();
      if (enableRefl) {
        canvasRefl[iCanvas]->Write();
      }
    }
  }

  for (int iSliceVar = 0; iSliceVar < nSliceVarBins; iSliceVar++) {
    hMass[iSliceVar]->Write();
  }
  hRawYieldsSignal->Write();
  hRawYieldsSignalCounted->Write();
  hRawYieldsBkg->Write();
  hRawYieldsSgnOverBkg->Write();
  hRawYieldsSignificance->Write();
  hRawYieldsChiSquareBkg->Write();
  hRawYieldsChiSquareTotal->Write();
  hRawYieldsMean->Write();
  hRawYieldsSigma->Write();
  hRawYieldsSecSigma->Write();
  hRawYieldsFracDoubleGaus->Write();
  if (enableRefl) {
    hReflectionOverSignal->Write();
  }
  hFitConfig->Write();

  outputFile.Close();

  outputFileName.ReplaceAll(".root", ".pdf");
  TString outputFileNameResidual = outputFileName;
  outputFileNameResidual.ReplaceAll(".pdf", "_Residuals.pdf");
  TString outputFileRatio = outputFileName;
  outputFileRatio.ReplaceAll(".pdf", "_Ratio.pdf");
  for (int iCanvas = 0; iCanvas < nCanvases; iCanvas++) {
    const std::string printingBracket = nCanvases == 1 ? "" : iCanvas == 0             ? "("
                                                            : iCanvas == nCanvases - 1 ? ")"
                                                                                       : "";
    canvasMass[iCanvas]->Print(Form("%s%s", outputFileName.Data(), printingBracket.c_str()), "pdf");
    canvasRatio[iCanvas]->Print(Form("%s%s", outputFileRatio.Data(), printingBracket.c_str()), "pdf");
    if (!isMc) {
      canvasResiduals[iCanvas]->Print(Form("%s%s", outputFileNameResidual.Data(), printingBracket.c_str()), "pdf");
    }
  }
}

void setHistoStyle(TH1* histo, Color_t color, Size_t markerSize)
{
  histo->SetStats(false);
  histo->SetMarkerSize(markerSize);
  histo->SetMarkerStyle(20);
  histo->SetLineWidth(2);
  histo->SetMarkerColor(color);
  histo->SetLineColor(color);
}

void divideCanvas(TCanvas* canvas, int nSliceVarBins)
{
  int nCols = std::ceil(std::sqrt(nSliceVarBins));
  int nRows = std::ceil(static_cast<double>(nSliceVarBins) / nCols);
  canvas->Divide(nCols, nRows);
}

TFile* openFileWithNullptrCheck(const std::string& fileName, const std::string& option)
{
  TFile* file = TFile::Open(fileName.c_str(), option.c_str());
  if (file == nullptr || file->IsZombie()) {
    throw std::runtime_error("openFileWithNullptrCheck(): Cannot open file " + fileName);
  }
  return file;
}

template <typename T>
T* getObjectWithNullPtrCheck(TFile* fileIn, const std::string& objectName)
{
  T* ptr = fileIn->Get<T>(objectName.c_str());
  if (ptr == nullptr) {
    throw std::runtime_error("getObjectWithNullptrCheck() - object " + objectName + " in file " + fileIn->GetName() + " is missing");
  }
  return ptr;
}

template <typename T>
T getJsonValue(const Value& value)
{
  if constexpr (std::is_same_v<std::decay_t<T>, std::string>) {
    return value.GetString();
  } else if constexpr (std::is_same_v<std::decay_t<T>, bool>) {
    return value.GetBool();
  } else if constexpr (std::is_same_v<std::decay_t<T>, int>) {
    return value.GetInt();
  } else if constexpr (std::is_same_v<std::decay_t<T>, double>) {
    return value.GetDouble();
  }
  throw std::runtime_error("getJsonValue(): unsupported type!");
  return T();
}

template <typename T>
T readJsonField(const Document& config, const std::string& fieldName, const T& defaultValue)
{
  if (!config.HasMember(fieldName.c_str())) {
    return defaultValue;
  }
  const auto& value = config[fieldName.c_str()];
  return getJsonValue<T>(value);
}

template <typename T>
T readJsonField(const Document& config, const std::string& fieldName)
{
  if (!config.HasMember(fieldName.c_str())) {
    throw std::runtime_error("readJsonField(): missing field " + fieldName);
  }
  return readJsonField<T>(config, fieldName, T());
}

template <typename T>
void readJsonVector(std::vector<T>& vec, const Document& config, const std::string& fieldName, const bool isRequired)
{
  if (!vec.empty()) {
    throw std::runtime_error("readJsonVector(): vector is not empty!");
  }
  if (config.HasMember(fieldName.c_str())) {
    const Value& jsonArray = config[fieldName.c_str()];
    for (auto it = jsonArray.Begin(); it != jsonArray.End(); it++) {
      vec.push_back(getJsonValue<T>(*it));
    }
  } else if (isRequired) {
    throw std::runtime_error("readJsonVector(): missing required field " + fieldName);
  }
}

int main(int argc, const char* argv[])
{
  if (argc == 1) {
    throw std::runtime_error("Not enough arguments. Please use\n./runMassFitter configFileName");
  }

  const std::string configFileName = argv[1];

  runMassFitter(configFileName);

  return 0;
}<|MERGE_RESOLUTION|>--- conflicted
+++ resolved
@@ -44,13 +44,8 @@
 #include <stdexcept>
 #include <string>
 #include <tuple>
-<<<<<<< HEAD
 #include <type_traits>
-#include <utility>
 #include <vector>
-=======
-#include <vector> // std::vector
->>>>>>> 78c6766a
 
 #endif
 
