// Copyright 2019-2020 CERN and copyright holders of ALICE O2.
// See https://alice-o2.web.cern.ch/copyright for details of the copyright holders.
// All rights not expressly granted are reserved.
//
// This software is distributed under the terms of the GNU General Public
// License v3 (GPL Version 3), copied verbatim in the file "COPYING".
//
// In applying this license CERN does not waive the privileges and immunities
// granted to it by virtue of its status as an Intergovernmental Organization
// or submit itself to any jurisdiction.

/// \file dataCreatorD0PiReduced.cxx
/// \brief Creation of D0-Pi pairs
///
/// \author Antonio Palasciano <antonio.palasciano@cern.ch>, Università degli Studi di Bari

#include <map>

#include "DCAFitter/DCAFitterN.h"
#include "Framework/AnalysisTask.h"
#include "Framework/O2DatabasePDGPlugin.h"
#include "Framework/runDataProcessing.h"
#include "ReconstructionDataFormats/DCA.h"
#include "ReconstructionDataFormats/V0.h"

#include "Common/Core/trackUtilities.h"
#include "Common/DataModel/CollisionAssociationTables.h"

#include "PWGHF/Core/HfHelper.h"
#include "PWGHF/DataModel/CandidateReconstructionTables.h"
#include "PWGHF/DataModel/CandidateSelectionTables.h"
#include "PWGHF/Utils/utilsBfieldCCDB.h"
#include "PWGHF/D2H/DataModel/ReducedDataModel.h"

using namespace o2;
using namespace o2::aod;
using namespace o2::framework;
using namespace o2::framework::expressions;

// event types
enum Event : uint8_t {
  Processed = 0,
  NoD0PiSelected,
  D0PiSelected,
  kNEvent
};

/// Creation of D0-Pi pairs
struct HfDataCreatorD0PiReduced {
  // Produces AOD tables to store track information
  Produces<aod::HfRedCollisions> hfReducedCollision;
  Produces<aod::HfOrigColCounts> hfCollisionCounter;
  Produces<aod::HfRedTrackBases> hfTrackPion;
  Produces<aod::HfRedTracksCov> hfTrackCovPion;
  Produces<aod::HfRedTracksPid> hfTrackPidPion;
  Produces<aod::HfRed2Prongs> hfCand2Prong;
  Produces<aod::HfRed2ProngsCov> hfCand2ProngCov;
  Produces<aod::HfCandBpConfigs> rowCandidateConfig;
  Produces<aod::HfMcRecRedD0Pis> rowHfD0PiMcRecReduced;
  Produces<aod::HfMcGenRedBps> rowHfBpMcGenReduced;

  // vertexing
  // Configurable<double> bz{"bz", 5., "magnetic field"};
  Configurable<bool> propagateToPCA{"propagateToPCA", true, "create tracks version propagated to PCA"};
  Configurable<bool> useAbsDCA{"useAbsDCA", false, "Minimise abs. distance rather than chi2"};
  Configurable<bool> useWeightedFinalPCA{"useWeightedFinalPCA", false, "Recalculate vertex position using track covariances, effective only if useAbsDCA is true"};
  Configurable<double> maxR{"maxR", 200., "reject PCA's above this radius"};
  Configurable<double> maxDZIni{"maxDZIni", 4., "reject (if>0) PCA candidate if tracks DZ exceeds threshold"};
  Configurable<double> minParamChange{"minParamChange", 1.e-3, "stop iterations if largest change of any B+ is smaller than this"};
  Configurable<double> minRelChi2Change{"minRelChi2Change", 0.9, "stop iterations is chi2/chi2old > this"};
  // selection
  Configurable<bool> usePionIsGlobalTrackWoDCA{"usePionIsGlobalTrackWoDCA", true, "check isGlobalTrackWoDCA status for pions, for Run3 studies"};
  Configurable<double> ptPionMin{"ptPionMin", 0.5, "minimum pion pT threshold (GeV/c)"};
  Configurable<std::vector<double>> binsPtPion{"binsPtPion", std::vector<double>{hf_cuts_single_track::vecBinsPtTrack}, "track pT bin limits for pion DCA XY pT-dependent cut"};
  Configurable<LabeledArray<double>> cutsTrackPionDCA{"cutsTrackPionDCA", {hf_cuts_single_track::cutsTrack[0], hf_cuts_single_track::nBinsPtTrack, hf_cuts_single_track::nCutVarsTrack, hf_cuts_single_track::labelsPtTrack, hf_cuts_single_track::labelsCutVarTrack}, "Single-track selections per pT bin for pions"};
  Configurable<double> invMassWindowD0Pi{"invMassWindowD0Pi", 0.3, "invariant-mass window for D0Pi pair preselections (GeV/c2)"};
  Configurable<int> selectionFlagD0{"selectionFlagD0", 1, "Selection Flag for D0"};
  Configurable<int> selectionFlagD0bar{"selectionFlagD0bar", 1, "Selection Flag for D0bar"};
  // magnetic field setting from CCDB
  Configurable<bool> isRun2{"isRun2", false, "enable Run 2 or Run 3 GRP objects for magnetic field"};
  Configurable<std::string> ccdbUrl{"ccdbUrl", "http://alice-ccdb.cern.ch", "url of the ccdb repository"};
  Configurable<std::string> ccdbPathLut{"ccdbPathLut", "GLO/Param/MatLUT", "Path for LUT parametrization"};
  Configurable<std::string> ccdbPathGeo{"ccdbPathGeo", "GLO/Config/GeometryAligned", "Path of the geometry file"};
  Configurable<std::string> ccdbPathGrp{"ccdbPathGrp", "GLO/GRP/GRP", "Path of the grp file (Run 2)"};
  Configurable<std::string> ccdbPathGrpMag{"ccdbPathGrpMag", "GLO/Config/GRPMagField", "CCDB path of the GRPMagField object (Run 3)"};

<<<<<<< HEAD
  HfHelper hfHelper;
=======
  // CCDB service
>>>>>>> 7830934a
  Service<o2::ccdb::BasicCCDBManager> ccdb;
  o2::base::MatLayerCylSet* lut;
  o2::base::Propagator::MatCorrType matCorr = o2::base::Propagator::MatCorrType::USEMatCorrLUT;
  // Fitter to redo D0-vertex to get extrapolated daughter tracks (2-prong vertex filter)
  o2::vertexing::DCAFitterN<2> df2;

<<<<<<< HEAD
  int runNumber{0};
  double massPi{0.};
  double massD0{0.};
  double massBplus{0.};
  double massD0Pi{0.};
  double invMassD0{0.};
=======
  // O2DatabasePDG service
  Service<o2::framework::O2DatabasePDG> pdg;

  double massPi{0.};
  double massD0{0.};
  double massBplus{0.};
  double invMass2D0PiMin{0.};
  double invMass2D0PiMax{0.};
>>>>>>> 7830934a
  double bz{0.};
  bool isHfCandBplusConfigFilled = false;

  using TracksPidAll = soa::Join<aod::pidTPCFullEl, aod::pidTPCFullMu, aod::pidTPCFullPi, aod::pidTPCFullKa, aod::pidTPCFullPr,
                                 aod::pidTOFFullEl, aod::pidTOFFullMu, aod::pidTOFFullPi, aod::pidTOFFullKa, aod::pidTOFFullPr>;
  using TracksPIDWithSel = soa::Join<aod::TracksWCovDcaExtra, TracksPidAll, aod::TrackSelection>;
  using TracksPIDWithSelAndMc = soa::Join<TracksPIDWithSel, aod::McTrackLabels>;
  using CandsDFiltered = soa::Filtered<soa::Join<aod::HfCand2Prong, aod::HfSelD0>>;

  Filter filterSelectCandidates = (aod::hf_sel_candidate_d0::isSelD0 >= selectionFlagD0 || aod::hf_sel_candidate_d0::isSelD0bar >= selectionFlagD0bar);

  Preslice<CandsDFiltered> candsDPerCollision = aod::track_association::collisionId;
  Preslice<aod::TrackAssoc> trackIndicesPerCollision = aod::track_association::collisionId;

  HistogramRegistry registry{"registry"};

  void init(InitContext const&)
  {
    massPi = o2::analysis::pdg::MassPiPlus;
    massD0 = o2::analysis::pdg::MassD0;
    massBplus = o2::analysis::pdg::MassBPlus;

    // histograms
    constexpr int kNBinsEvents = kNEvent;
    std::string labels[kNBinsEvents];
    labels[Event::Processed] = "processed";
    labels[Event::NoD0PiSelected] = "without D0Pi pairs";
    labels[Event::D0PiSelected] = "with D0Pi pairs";
    static const AxisSpec axisEvents = {kNBinsEvents, 0.5, kNBinsEvents + 0.5, ""};
    registry.add("hEvents", "Events;;entries", HistType::kTH1F, {axisEvents});
    for (int iBin = 0; iBin < kNBinsEvents; iBin++) {
      registry.get<TH1>(HIST("hEvents"))->GetXaxis()->SetBinLabel(iBin + 1, labels[iBin].data());
    }

    registry.add("hMassD0ToKPi", "D^{0}} candidates;inv. mass (K^{#minus} #pi^{#plus}) (GeV/#it{c}^{2});entries", {HistType::kTH1F, {{500, 0., 5.}}});
    registry.add("hPtD0", "D^{0} candidates;D^{0} candidate #it{p}_{T} (GeV/#it{c});entries", {HistType::kTH1F, {{100, 0., 10.}}});
    registry.add("hPtPion", "#pi^{#plus} candidates;#pi^{#plus} candidate #it{p}_{T} (GeV/#it{c});entries", {HistType::kTH1F, {{100, 0., 10.}}});
    registry.add("hCPAD0", "D^{0} candidates;D^{0} cosine of pointing angle;entries", {HistType::kTH1F, {{110, -1.1, 1.1}}});

    // Initialize fitter
    df2.setPropagateToPCA(propagateToPCA);
    df2.setMaxR(maxR);
    df2.setMaxDZIni(maxDZIni);
    df2.setMinParamChange(minParamChange);
    df2.setMinRelChi2Change(minRelChi2Change);
    df2.setUseAbsDCA(useAbsDCA);
    df2.setWeightedFinalPCA(useWeightedFinalPCA);

    // Configure CCDB access
    ccdb->setURL(ccdbUrl);
    ccdb->setCaching(true);
    ccdb->setLocalObjectValidityChecking();
    lut = o2::base::MatLayerCylSet::rectifyPtrFromFile(ccdb->get<o2::base::MatLayerCylSet>(ccdbPathLut));
    runNumber = 0;

    // invariant-mass window cut
    massPi = pdg->Mass(kPiPlus);
    massD0 = pdg->Mass(pdg::Code::kD0);
    massBplus = pdg->Mass(pdg::Code::kBPlus);
    invMass2D0PiMin = (massBplus - invMassWindowD0Pi) * (massBplus - invMassWindowD0Pi);
    invMass2D0PiMax = (massBplus + invMassWindowD0Pi) * (massBplus + invMassWindowD0Pi);
  }

  /// Pion selection (D0 Pi <-- B+)
  /// \param trackPion is a track with the pion hypothesis
  /// \param track0 is prong0 of selected D0 candidate
  /// \param track1 is prong1 of selected D0 candidate
  /// \param candD0 is the D0 candidate
  /// \return true if trackPion passes all cuts
  template <typename T1, typename T2, typename T3>
  bool isPionSelected(const T1& trackPion, const T2& track0, const T2& track1, const T3& candD0)
  {
    // check isGlobalTrackWoDCA status for pions if wanted
    if (usePionIsGlobalTrackWoDCA && !trackPion.isGlobalTrackWoDCA()) {
      return false;
    }
    // minimum pT selection
    if (trackPion.pt() < ptPionMin || !isSelectedTrackDCA(trackPion)) {
      return false;
    }
    // reject pion not compatible with D0/D0bar hypothesis
    if (!((candD0.isSelD0() >= selectionFlagD0 && trackPion.sign() < 0) || (candD0.isSelD0bar() >= selectionFlagD0bar && trackPion.sign() > 0))) {
      // LOGF(debug, "D0: %d, D0bar%d, sign: %d", candD0.isSelD0(), candD0.isSelD0bar(), track.sign());
      return false;
    }
    // reject pions that are D daughters
    if (trackPion.globalIndex() == track0.globalIndex() || trackPion.globalIndex() == track1.globalIndex()) {
      return false;
    }

    return true;
  }

  /// Single-track cuts for pions on dcaXY
  /// \param track is a track
  /// \return true if track passes all cuts
  template <typename T>
  bool isSelectedTrackDCA(const T& track)
  {
    auto pTBinTrack = findBin(binsPtPion, track.pt());
    if (pTBinTrack == -1) {
      return false;
    }

    if (std::abs(track.dcaXY()) < cutsTrackPionDCA->get(pTBinTrack, "min_dcaxytoprimary")) {
      return false; // minimum DCAxy
    }
    if (std::abs(track.dcaXY()) > cutsTrackPionDCA->get(pTBinTrack, "max_dcaxytoprimary")) {
      return false; // maximum DCAxy
    }
    return true;
  }

  template <bool doMc = false, typename P, typename T>
  void runDataCreation(aod::Collisions const& collisions,
                       CandsDFiltered const& candsD0,
                       aod::TrackAssoc const& trackIndices,
                       T const& tracks,
                       P const& particlesMc,
                       aod::BCsWithTimestamps const& bcs)
  {
    // store configurables needed for B+ workflow
    if (!isHfCandBplusConfigFilled) {
      rowCandidateConfig(selectionFlagD0.value, selectionFlagD0bar.value, invMassWindowD0Pi.value);
      isHfCandBplusConfigFilled = true;
    }

    // handle normalization by the right number of collisions
    hfCollisionCounter(collisions.tableSize());

    for (const auto& collision : collisions) {

      // helpers for ReducedTables filling
      int indexHfReducedCollision = hfReducedCollision.lastIndex() + 1;
      // std::map where the key is the track.globalIndex() and
      // the value is the track index in the table of the selected pions
      std::map<int64_t, int64_t> selectedTracksPion;
      bool fillHfReducedCollision = false;

      auto primaryVertex = getPrimaryVertex(collision);

      // Set the magnetic field from ccdb.
      // The static instance of the propagator was already modified in the HFTrackIndexSkimCreator,
      // but this is not true when running on Run2 data/MC already converted into AO2Ds.
      auto bc = collision.bc_as<aod::BCsWithTimestamps>();
      if (runNumber != bc.runNumber()) {
        LOG(info) << ">>>>>>>>>>>> Current run number: " << runNumber;
        initCCDB(bc, runNumber, ccdb, isRun2 ? ccdbPathGrp : ccdbPathGrpMag, lut, isRun2);
        bz = o2::base::Propagator::Instance()->getNominalBz();
        LOG(info) << ">>>>>>>>>>>> Magnetic field: " << bz;
      }
      df2.setBz(bz);

      auto thisCollId = collision.globalIndex();
      auto candsDThisColl = candsD0.sliceBy(candsDPerCollision, thisCollId);
      for (const auto& candD0 : candsDThisColl) {
        int indexHfCand2Prong = hfCand2Prong.lastIndex() + 1;
        bool fillHfCand2Prong = false;
        float invMassD0{-1.f}, invMassD0bar{-1.f};

        if (candD0.isSelD0() >= selectionFlagD0) {
<<<<<<< HEAD
          invMassD0 = hfHelper.invMassD0ToPiK(candD0);
          registry.fill(HIST("hMassD0ToKPi"), invMassD0);
        }
        if (candD0.isSelD0bar() >= selectionFlagD0bar) {
          invMassD0 = hfHelper.invMassD0barToKPi(candD0);
          registry.fill(HIST("hMassD0ToKPi"), invMassD0);
=======
          invMassD0 = o2::aod::hf_cand_2prong::invMassD0ToPiK(candD0);
          registry.fill(HIST("hMassD0ToKPi"), invMassD0);
        }
        if (candD0.isSelD0bar() >= selectionFlagD0bar) {
          invMassD0bar = o2::aod::hf_cand_2prong::invMassD0barToKPi(candD0);
          registry.fill(HIST("hMassD0ToKPi"), invMassD0bar);
>>>>>>> 7830934a
        }
        registry.fill(HIST("hPtD0"), candD0.pt());
        registry.fill(HIST("hCPAD0"), candD0.cpa());

        auto track0 = candD0.template prong0_as<T>();
        auto track1 = candD0.template prong1_as<T>();
        auto trackParCov0 = getTrackParCov(track0);
        auto trackParCov1 = getTrackParCov(track1);

        std::array<float, 3> pVec0 = {track0.px(), track0.py(), track0.pz()};
        std::array<float, 3> pVec1 = {track1.px(), track1.py(), track1.pz()};

        auto dca0 = o2::dataformats::DCA(track0.dcaXY(), track0.dcaZ(), track0.cYY(), track0.cZY(), track0.cZZ());
        auto dca1 = o2::dataformats::DCA(track1.dcaXY(), track1.dcaZ(), track1.cYY(), track1.cZY(), track1.cZZ());

        // repropagate tracks to this collision if needed
        if (track0.collisionId() != thisCollId) {
          trackParCov0.propagateToDCA(primaryVertex, bz, &dca0);
        }

        if (track1.collisionId() != thisCollId) {
          trackParCov1.propagateToDCA(primaryVertex, bz, &dca1);
        }

        // ---------------------------------
        // reconstruct 2-prong secondary vertex (D0)
        if (df2.process(trackParCov0, trackParCov1) == 0) {
          continue;
        }

        const auto& secondaryVertexD0 = df2.getPCACandidate();
        // propagate the 2 prongs to the secondary vertex
        trackParCov0.propagateTo(secondaryVertexD0[0], bz);
        trackParCov1.propagateTo(secondaryVertexD0[0], bz);

        // update pVec of tracks
        df2.getTrack(0).getPxPyPzGlo(pVec0);
        df2.getTrack(1).getPxPyPzGlo(pVec1);

        // D0(bar) → π∓ K±
        std::array<float, 3> pVecD0 = RecoDecay::pVec(pVec0, pVec1);
        auto trackParCovD0 = o2::dataformats::V0(df2.getPCACandidatePos(), pVecD0, df2.calcPCACovMatrixFlat(), trackParCov0, trackParCov1);

        auto trackIdsThisCollision = trackIndices.sliceBy(trackIndicesPerCollision, thisCollId);
        for (const auto& trackId : trackIdsThisCollision) {
          auto trackPion = trackId.template track_as<T>();

          // apply selections on pion tracks
          if (!isPionSelected(trackPion, track0, track1, candD0) || !isSelectedTrackDCA(trackPion)) {
            continue;
          }
          registry.fill(HIST("hPtPion"), trackPion.pt());
          std::array<float, 3> pVecPion = {trackPion.px(), trackPion.py(), trackPion.pz()};
          // compute invariant mass square and apply selection
          auto invMass2D0Pi = RecoDecay::m2(std::array{pVecD0, pVecPion}, std::array{massD0, massPi});
          if ((invMass2D0Pi < invMass2D0PiMin) || (invMass2D0Pi > invMass2D0PiMax)) {
            continue;
          }

          // fill Pion tracks table
          // if information on track already stored, go to next track
          if (!selectedTracksPion.count(trackPion.globalIndex())) {
            hfTrackPion(trackPion.globalIndex(), indexHfReducedCollision,
                        trackPion.x(), trackPion.alpha(),
                        trackPion.y(), trackPion.z(), trackPion.snp(),
                        trackPion.tgl(), trackPion.signed1Pt());
            hfTrackCovPion(trackPion.cYY(), trackPion.cZY(), trackPion.cZZ(),
                           trackPion.cSnpY(), trackPion.cSnpZ(),
                           trackPion.cSnpSnp(), trackPion.cTglY(), trackPion.cTglZ(),
                           trackPion.cTglSnp(), trackPion.cTglTgl(),
                           trackPion.c1PtY(), trackPion.c1PtZ(), trackPion.c1PtSnp(),
                           trackPion.c1PtTgl(), trackPion.c1Pt21Pt2());
            hfTrackPidPion(trackPion.hasTPC(), trackPion.hasTOF(),
                           trackPion.tpcNSigmaPi(), trackPion.tofNSigmaPi());
            // add trackPion.globalIndex() to a list
            // to keep memory of the pions filled in the table and avoid refilling them if they are paired to another D candidate
            // and keep track of their index in hfTrackPion for McRec purposes
            selectedTracksPion[trackPion.globalIndex()] = hfTrackPion.lastIndex();
          }

          if constexpr (doMc) {
            // we check the MC matching to be stored
            auto arrayDaughtersD0 = std::array{track0, track1};
            auto arrayDaughtersBplus = std::array{track0, track1, trackPion};
            int8_t sign{0};
            int8_t flag{0};
            // B+ → D0(bar) π+ → (K+ π-) π+
            // Printf("Checking B+ → D0bar π+");
            auto indexRec = RecoDecay::getMatchedMCRec(particlesMc, arrayDaughtersBplus, pdg::Code::kBPlus, std::array{+kPiPlus, +kKPlus, -kPiPlus}, true, &sign, 2);
            if (indexRec > -1) {
              // D0bar → K+ π-
              // Printf("Checking D0bar → K+ π-");
              indexRec = RecoDecay::getMatchedMCRec(particlesMc, arrayDaughtersD0, pdg::Code::kD0, std::array{+kPiPlus, -kKPlus}, true, &sign, 1);
              if (indexRec > -1) {
                flag = sign * BIT(hf_cand_bplus::DecayType::BplusToD0Pi);
              } else {
                LOGF(info, "WARNING: B+ decays in the expected final state but the condition on the intermediate state is not fulfilled");
              }
            }
            auto indexMother = RecoDecay::getMother(particlesMc, trackPion.template mcParticle_as<P>(), pdg::Code::kBPlus, true);
            auto particleMother = particlesMc.rawIteratorAt(indexMother);

            rowHfD0PiMcRecReduced(indexHfCand2Prong, selectedTracksPion[trackPion.globalIndex()], flag, particleMother.pt());
          }
          fillHfCand2Prong = true;
        }                       // pion loop
        if (fillHfCand2Prong) { // fill candD0 table only once per D0 candidate
          hfCand2Prong(track0.globalIndex(), track1.globalIndex(),
                       indexHfReducedCollision,
                       trackParCovD0.getX(), trackParCovD0.getAlpha(),
                       trackParCovD0.getY(), trackParCovD0.getZ(), trackParCovD0.getSnp(),
                       trackParCovD0.getTgl(), trackParCovD0.getQ2Pt(),
                       candD0.xSecondaryVertex(), candD0.ySecondaryVertex(), candD0.zSecondaryVertex(), invMassD0, invMassD0bar);
          hfCand2ProngCov(trackParCovD0.getSigmaY2(), trackParCovD0.getSigmaZY(), trackParCovD0.getSigmaZ2(),
                          trackParCovD0.getSigmaSnpY(), trackParCovD0.getSigmaSnpZ(),
                          trackParCovD0.getSigmaSnp2(), trackParCovD0.getSigmaTglY(), trackParCovD0.getSigmaTglZ(),
                          trackParCovD0.getSigmaTglSnp(), trackParCovD0.getSigmaTgl2(),
                          trackParCovD0.getSigma1PtY(), trackParCovD0.getSigma1PtZ(), trackParCovD0.getSigma1PtSnp(),
                          trackParCovD0.getSigma1PtTgl(), trackParCovD0.getSigma1Pt2());
          fillHfReducedCollision = true;
        }
      } // candsD loop
      registry.fill(HIST("hEvents"), 1 + Event::Processed);
      if (!fillHfReducedCollision) {
        registry.fill(HIST("hEvents"), 1 + Event::NoD0PiSelected);
        continue;
      }
      registry.fill(HIST("hEvents"), 1 + Event::D0PiSelected);
      // fill collision table if it contains a D0Pi pair a minima
      hfReducedCollision(collision.posX(), collision.posY(), collision.posZ(),
                         collision.covXX(), collision.covXY(), collision.covYY(),
                         collision.covXZ(), collision.covYZ(), collision.covZZ(),
                         bz);
    } // collision

<<<<<<< HEAD
/// Performs MC matching.
struct HfDataCreatorD0PiReducedMc {
  Produces<aod::HfD0PiMcRecReduced> rowHfD0PiMcRecReduced;
  Produces<aod::HfBpMcGenReduced> rowHfBPMcGenReduced;

  Service<o2::framework::O2DatabasePDG> pdg;

  void init(InitContext const&) {}

  void processMc(aod::HfCand2ProngReduced const& candsD0,
                 aod::HfTracksReduced const& tracksPion,
                 aod::TracksWMc const&,
                 aod::McParticles const& mcParticles)
  {
    int indexRec = -1;
    int8_t sign = 0;
    int8_t flag = 0;
    int8_t origin = 0;

    for (const auto& candD0 : candsD0) {
      auto arrayDaughtersD0 = std::array{candD0.prong0_as<aod::TracksWMc>(),
                                         candD0.prong1_as<aod::TracksWMc>()};

      for (const auto& trackPion : tracksPion) {
        if (trackPion.hfReducedCollisionId() != candD0.hfReducedCollisionId()) {
          continue;
        }
        // const auto& trackId = trackPion.globalIndex();
        auto arrayDaughtersBplus = std::array{candD0.prong0_as<aod::TracksWMc>(),
                                              candD0.prong1_as<aod::TracksWMc>(),
                                              trackPion.track_as<aod::TracksWMc>()};
        // B+ → D0(bar) π+ → (K+ π-) π+
        indexRec = RecoDecay::getMatchedMCRec(mcParticles, arrayDaughtersBplus, pdg::Code::kBPlus, std::array{+kPiPlus, +kKPlus, -kPiPlus}, true, &sign, 2);
        if (indexRec > -1) {
          // D0bar → K+ π-
          indexRec = RecoDecay::getMatchedMCRec(mcParticles, arrayDaughtersD0, pdg::Code::kD0, std::array{+kPiPlus, -kKPlus}, true, &sign, 1);
          if (indexRec > -1) {
=======
    if constexpr (doMc) {
      // Match generated particles.
      for (const auto& particle : particlesMc) {
        int8_t sign{0};
        int8_t flag{0};
        // B+ → D0bar π+
        if (RecoDecay::isMatchedMCGen(particlesMc, particle, pdg::Code::kBPlus, std::array{static_cast<int>(pdg::Code::kD0), +kPiPlus}, true)) {
          // Match D0bar -> π- K+
          auto candD0MC = particlesMc.rawIteratorAt(particle.daughtersIds().front());
          // Printf("Checking D0bar -> π- K+");
          if (RecoDecay::isMatchedMCGen(particlesMc, candD0MC, static_cast<int>(pdg::Code::kD0), std::array{+kPiPlus, -kKPlus}, true, &sign)) {
>>>>>>> 7830934a
            flag = sign * BIT(hf_cand_bplus::DecayType::BplusToD0Pi);
          }
        }

        // save information for B+ task
        if (!TESTBIT(std::abs(flag), hf_cand_bplus::DecayType::BplusToD0Pi)) {
          continue;
        }

        auto ptParticle = particle.pt();
        auto yParticle = RecoDecay::y(std::array{particle.px(), particle.py(), particle.pz()}, massBplus);
        auto etaParticle = particle.eta();

        std::array<float, 2> ptProngs;
        std::array<float, 2> yProngs;
        std::array<float, 2> etaProngs;
        int counter = 0;
        for (const auto& daught : particle.template daughters_as<P>()) {
          ptProngs[counter] = daught.pt();
          etaProngs[counter] = daught.eta();
          yProngs[counter] = RecoDecay::y(std::array{daught.px(), daught.py(), daught.pz()}, pdg->Mass(daught.pdgCode()));
          counter++;
        }
        rowHfBpMcGenReduced(flag, ptParticle, yParticle, etaParticle,
                            ptProngs[0], yProngs[0], etaProngs[0],
                            ptProngs[1], yProngs[1], etaProngs[1]);
      } // gen
    }
  }

  void processData(aod::Collisions const& collisions,
                   CandsDFiltered const& candsD0,
                   aod::TrackAssoc const& trackIndices,
                   TracksPIDWithSel const& tracks,
                   aod::BCsWithTimestamps const& bcs)
  {
    runDataCreation<false>(collisions, candsD0, trackIndices, tracks, tracks, bcs);
  }
  PROCESS_SWITCH(HfDataCreatorD0PiReduced, processData, "Process without MC info", true);

  void processMc(aod::Collisions const& collisions,
                 CandsDFiltered const& candsD0,
                 aod::TrackAssoc const& trackIndices,
                 TracksPIDWithSelAndMc const& tracks,
                 aod::McParticles const& particlesMc,
                 aod::BCsWithTimestamps const& bcs)
  {
    runDataCreation<true>(collisions, candsD0, trackIndices, tracks, particlesMc, bcs);
  }
  PROCESS_SWITCH(HfDataCreatorD0PiReduced, processMc, "Process with MC info", false);

<<<<<<< HEAD
      auto ptParticle = particle.pt();
      auto yParticle = RecoDecay::y(std::array{particle.px(), particle.py(), particle.pz()}, o2::analysis::pdg::MassBPlus);
      auto etaParticle = particle.eta();

      std::array<float, 2> ptProngs;
      std::array<float, 2> yProngs;
      std::array<float, 2> etaProngs;
      int counter = 0;
      for (const auto& daught : particle.daughters_as<aod::McParticles>()) {
        ptProngs[counter] = daught.pt();
        etaProngs[counter] = daught.eta();
        yProngs[counter] = RecoDecay::y(std::array{daught.px(), daught.py(), daught.pz()}, pdg->Mass(daught.pdgCode()));
        counter++;
      }
      rowHfBPMcGenReduced(flag, origin,
                          ptParticle, yParticle, etaParticle,
                          ptProngs[0], yProngs[0], etaProngs[0],
                          ptProngs[1], yProngs[1], etaProngs[1]);
    } // gen

  } // processMc
  PROCESS_SWITCH(HfDataCreatorD0PiReducedMc, processMc, "Process MC", false);
=======
>>>>>>> 7830934a
}; // struct

WorkflowSpec defineDataProcessing(ConfigContext const& cfgc)
{
  return WorkflowSpec{adaptAnalysisTask<HfDataCreatorD0PiReduced>(cfgc)};
}<|MERGE_RESOLUTION|>--- conflicted
+++ resolved
@@ -84,25 +84,14 @@
   Configurable<std::string> ccdbPathGrp{"ccdbPathGrp", "GLO/GRP/GRP", "Path of the grp file (Run 2)"};
   Configurable<std::string> ccdbPathGrpMag{"ccdbPathGrpMag", "GLO/Config/GRPMagField", "CCDB path of the GRPMagField object (Run 3)"};
 
-<<<<<<< HEAD
   HfHelper hfHelper;
-=======
+
   // CCDB service
->>>>>>> 7830934a
   Service<o2::ccdb::BasicCCDBManager> ccdb;
   o2::base::MatLayerCylSet* lut;
   o2::base::Propagator::MatCorrType matCorr = o2::base::Propagator::MatCorrType::USEMatCorrLUT;
-  // Fitter to redo D0-vertex to get extrapolated daughter tracks (2-prong vertex filter)
-  o2::vertexing::DCAFitterN<2> df2;
-
-<<<<<<< HEAD
-  int runNumber{0};
-  double massPi{0.};
-  double massD0{0.};
-  double massBplus{0.};
-  double massD0Pi{0.};
-  double invMassD0{0.};
-=======
+  int runNumber;
+
   // O2DatabasePDG service
   Service<o2::framework::O2DatabasePDG> pdg;
 
@@ -111,9 +100,12 @@
   double massBplus{0.};
   double invMass2D0PiMin{0.};
   double invMass2D0PiMax{0.};
->>>>>>> 7830934a
   double bz{0.};
+
   bool isHfCandBplusConfigFilled = false;
+
+  // Fitter to redo D0-vertex to get extrapolated daughter tracks (2-prong vertex filter)
+  o2::vertexing::DCAFitterN<2> df2;
 
   using TracksPidAll = soa::Join<aod::pidTPCFullEl, aod::pidTPCFullMu, aod::pidTPCFullPi, aod::pidTPCFullKa, aod::pidTPCFullPr,
                                  aod::pidTOFFullEl, aod::pidTOFFullMu, aod::pidTOFFullPi, aod::pidTOFFullKa, aod::pidTOFFullPr>;
@@ -130,10 +122,6 @@
 
   void init(InitContext const&)
   {
-    massPi = o2::analysis::pdg::MassPiPlus;
-    massD0 = o2::analysis::pdg::MassD0;
-    massBplus = o2::analysis::pdg::MassBPlus;
-
     // histograms
     constexpr int kNBinsEvents = kNEvent;
     std::string labels[kNBinsEvents];
@@ -168,9 +156,9 @@
     runNumber = 0;
 
     // invariant-mass window cut
-    massPi = pdg->Mass(kPiPlus);
-    massD0 = pdg->Mass(pdg::Code::kD0);
-    massBplus = pdg->Mass(pdg::Code::kBPlus);
+    massPi = o2::analysis::pdg::MassPiPlus;
+    massD0 = o2::analysis::pdg::MassD0;
+    massBplus = o2::analysis::pdg::MassBPlus;
     invMass2D0PiMin = (massBplus - invMassWindowD0Pi) * (massBplus - invMassWindowD0Pi);
     invMass2D0PiMax = (massBplus + invMassWindowD0Pi) * (massBplus + invMassWindowD0Pi);
   }
@@ -273,21 +261,12 @@
         float invMassD0{-1.f}, invMassD0bar{-1.f};
 
         if (candD0.isSelD0() >= selectionFlagD0) {
-<<<<<<< HEAD
           invMassD0 = hfHelper.invMassD0ToPiK(candD0);
           registry.fill(HIST("hMassD0ToKPi"), invMassD0);
         }
         if (candD0.isSelD0bar() >= selectionFlagD0bar) {
-          invMassD0 = hfHelper.invMassD0barToKPi(candD0);
-          registry.fill(HIST("hMassD0ToKPi"), invMassD0);
-=======
-          invMassD0 = o2::aod::hf_cand_2prong::invMassD0ToPiK(candD0);
-          registry.fill(HIST("hMassD0ToKPi"), invMassD0);
-        }
-        if (candD0.isSelD0bar() >= selectionFlagD0bar) {
-          invMassD0bar = o2::aod::hf_cand_2prong::invMassD0barToKPi(candD0);
+          invMassD0bar = hfHelper.invMassD0barToKPi(candD0);
           registry.fill(HIST("hMassD0ToKPi"), invMassD0bar);
->>>>>>> 7830934a
         }
         registry.fill(HIST("hPtD0"), candD0.pt());
         registry.fill(HIST("hCPAD0"), candD0.cpa());
@@ -423,45 +402,6 @@
                          bz);
     } // collision
 
-<<<<<<< HEAD
-/// Performs MC matching.
-struct HfDataCreatorD0PiReducedMc {
-  Produces<aod::HfD0PiMcRecReduced> rowHfD0PiMcRecReduced;
-  Produces<aod::HfBpMcGenReduced> rowHfBPMcGenReduced;
-
-  Service<o2::framework::O2DatabasePDG> pdg;
-
-  void init(InitContext const&) {}
-
-  void processMc(aod::HfCand2ProngReduced const& candsD0,
-                 aod::HfTracksReduced const& tracksPion,
-                 aod::TracksWMc const&,
-                 aod::McParticles const& mcParticles)
-  {
-    int indexRec = -1;
-    int8_t sign = 0;
-    int8_t flag = 0;
-    int8_t origin = 0;
-
-    for (const auto& candD0 : candsD0) {
-      auto arrayDaughtersD0 = std::array{candD0.prong0_as<aod::TracksWMc>(),
-                                         candD0.prong1_as<aod::TracksWMc>()};
-
-      for (const auto& trackPion : tracksPion) {
-        if (trackPion.hfReducedCollisionId() != candD0.hfReducedCollisionId()) {
-          continue;
-        }
-        // const auto& trackId = trackPion.globalIndex();
-        auto arrayDaughtersBplus = std::array{candD0.prong0_as<aod::TracksWMc>(),
-                                              candD0.prong1_as<aod::TracksWMc>(),
-                                              trackPion.track_as<aod::TracksWMc>()};
-        // B+ → D0(bar) π+ → (K+ π-) π+
-        indexRec = RecoDecay::getMatchedMCRec(mcParticles, arrayDaughtersBplus, pdg::Code::kBPlus, std::array{+kPiPlus, +kKPlus, -kPiPlus}, true, &sign, 2);
-        if (indexRec > -1) {
-          // D0bar → K+ π-
-          indexRec = RecoDecay::getMatchedMCRec(mcParticles, arrayDaughtersD0, pdg::Code::kD0, std::array{+kPiPlus, -kKPlus}, true, &sign, 1);
-          if (indexRec > -1) {
-=======
     if constexpr (doMc) {
       // Match generated particles.
       for (const auto& particle : particlesMc) {
@@ -473,7 +413,6 @@
           auto candD0MC = particlesMc.rawIteratorAt(particle.daughtersIds().front());
           // Printf("Checking D0bar -> π- K+");
           if (RecoDecay::isMatchedMCGen(particlesMc, candD0MC, static_cast<int>(pdg::Code::kD0), std::array{+kPiPlus, -kKPlus}, true, &sign)) {
->>>>>>> 7830934a
             flag = sign * BIT(hf_cand_bplus::DecayType::BplusToD0Pi);
           }
         }
@@ -525,31 +464,6 @@
   }
   PROCESS_SWITCH(HfDataCreatorD0PiReduced, processMc, "Process with MC info", false);
 
-<<<<<<< HEAD
-      auto ptParticle = particle.pt();
-      auto yParticle = RecoDecay::y(std::array{particle.px(), particle.py(), particle.pz()}, o2::analysis::pdg::MassBPlus);
-      auto etaParticle = particle.eta();
-
-      std::array<float, 2> ptProngs;
-      std::array<float, 2> yProngs;
-      std::array<float, 2> etaProngs;
-      int counter = 0;
-      for (const auto& daught : particle.daughters_as<aod::McParticles>()) {
-        ptProngs[counter] = daught.pt();
-        etaProngs[counter] = daught.eta();
-        yProngs[counter] = RecoDecay::y(std::array{daught.px(), daught.py(), daught.pz()}, pdg->Mass(daught.pdgCode()));
-        counter++;
-      }
-      rowHfBPMcGenReduced(flag, origin,
-                          ptParticle, yParticle, etaParticle,
-                          ptProngs[0], yProngs[0], etaProngs[0],
-                          ptProngs[1], yProngs[1], etaProngs[1]);
-    } // gen
-
-  } // processMc
-  PROCESS_SWITCH(HfDataCreatorD0PiReducedMc, processMc, "Process MC", false);
-=======
->>>>>>> 7830934a
 }; // struct
 
 WorkflowSpec defineDataProcessing(ConfigContext const& cfgc)
