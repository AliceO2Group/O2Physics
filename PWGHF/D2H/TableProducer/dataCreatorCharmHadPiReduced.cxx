--- conflicted
+++ resolved
@@ -320,13 +320,10 @@
     setLabelHistoCands(hCandidatesD0);
     setLabelHistoCands(hCandidatesDPlus);
     setLabelHistoCands(hCandidatesDs);
-<<<<<<< HEAD
     setLabelHistoCands(hCandidatesLc);
-=======
 
     // init HF event selection helper
     hfEvSel.init(registry);
->>>>>>> e7060a0e
   }
 
   /// Pion selection (D Pi <-- B0)
