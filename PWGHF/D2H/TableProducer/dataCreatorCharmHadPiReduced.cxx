// Copyright 2019-2020 CERN and copyright holders of ALICE O2.
// See https://alice-o2.web.cern.ch/copyright for details of the copyright holders.
// All rights not expressly granted are reserved.
//
// This software is distributed under the terms of the GNU General Public
// License v3 (GPL Version 3), copied verbatim in the file "COPYING".
//
// In applying this license CERN does not waive the privileges and immunities
// granted to it by virtue of its status as an Intergovernmental Organization
// or submit itself to any jurisdiction.

/// \file dataCreatorCharmHadPiReduced.cxx
/// \brief Creation of CharmHadron-Pi pairs for Beauty hadron analyses
///
/// \author Alexandre Bigot <alexandre.bigot@cern.ch>, IPHC Strasbourg
/// \author Antonio Palasciano <antonio.palasciano@cern.ch>, Università degli Studi di Bari
/// \author Fabrizio Grosa <fabrizio.grosa@cern.ch>, CERN
/// \author Fabio Catalano <fabio.catalano@cern.ch>, CERN
/// \author Biao Zhang <biao.zhang@cern.ch>, Heidelberg University

#include <algorithm>
#include <map>
#include <memory>
#include <string>
#include <vector>

#include "CommonConstants/PhysicsConstants.h"
#include "DCAFitter/DCAFitterN.h"
#include "Framework/AnalysisTask.h"
#include "Framework/O2DatabasePDGPlugin.h"
#include "Framework/runDataProcessing.h"
#include "ReconstructionDataFormats/DCA.h"

#include "Common/Core/trackUtilities.h"
#include "Common/DataModel/CollisionAssociationTables.h"
#include "Common/DataModel/Centrality.h"
#include "Common/DataModel/Qvectors.h"

#include "PWGHF/Core/HfHelper.h"
#include "PWGHF/DataModel/CandidateReconstructionTables.h"
#include "PWGHF/DataModel/CandidateSelectionTables.h"
#include "PWGHF/Utils/utilsBfieldCCDB.h"
#include "PWGHF/Utils/utilsEvSelHf.h"
#include "PWGHF/D2H/DataModel/ReducedDataModel.h"
#include "PWGHF/Utils/utilsTrkCandHf.h"
#include "PWGHF/D2H/Utils/utilsRedDataFormat.h"

using namespace o2;
using namespace o2::analysis;
using namespace o2::aod;
using namespace o2::constants::physics;
using namespace o2::framework;
using namespace o2::framework::expressions;
using namespace o2::hf_trkcandsel;

enum Event : uint8_t {
  Processed = 0,
  NoCharmHadPiSelected,
  CharmHadPiSelected,
  kNEvent
};

enum DecayChannel : uint8_t {
  B0ToDminusPi = 0,
  BplusToD0barPi,
  BsToDsminusPi,
  LbToLcplusPi
};

enum WrongCollisionType : uint8_t {
  None = 0,
  WrongAssociation,
  SplitCollision,
};

/// Creation of CharmHad-Pi pairs for Beauty hadrons
struct HfDataCreatorCharmHadPiReduced {
  // Produces AOD tables to store track information
  // collision related tables
  Produces<aod::HfRedCollisions> hfReducedCollision;
  Produces<aod::HfRedCollCents> hfReducedCollCentrality;
  Produces<aod::HfRedQvectors> hfReducedQvector;
  Produces<aod::HfRedCollExtras> hfReducedCollExtra;
  Produces<aod::HfOrigColCounts> hfCollisionCounter;
  // Pi bachelor related tables
  Produces<aod::HfRedTrackBases> hfTrackPion;
  Produces<aod::HfRedTracksCov> hfTrackCovPion;
  Produces<aod::HfRedTracksPid> hfTrackPidPion;
  // charm hadron related tables
  Produces<aod::HfRed2Prongs> hfCand2Prong;
  Produces<aod::HfRed2ProngsCov> hfCand2ProngCov;
  Produces<aod::HfRed2ProngsMl> hfCand2ProngMl;
  Produces<aod::HfRed3Prongs> hfCand3Prong;
  Produces<aod::HfRed3ProngsCov> hfCand3ProngCov;
  Produces<aod::HfRed3ProngsMl> hfCand3ProngMl;
  // PID tables for charm-hadron candidate daughter tracks
  Produces<aod::HfRedPidDau0s> hfCandPidProng0;
  Produces<aod::HfRedPidDau1s> hfCandPidProng1;
  Produces<aod::HfRedPidDau2s> hfCandPidProng2;

  // B-hadron config and MC related tables
  Produces<aod::HfCandB0Configs> rowCandidateConfigB0;
  Produces<aod::HfMcRecRedDpPis> rowHfDPiMcRecReduced;
  Produces<aod::HfMcCheckDpPis> rowHfDPiMcCheckReduced;
  Produces<aod::HfMcGenRedB0s> rowHfB0McGenReduced;

  Produces<aod::HfCandBpConfigs> rowCandidateConfigBplus;
  Produces<aod::HfMcRecRedD0Pis> rowHfD0PiMcRecReduced;
  Produces<aod::HfMcCheckD0Pis> rowHfD0PiMcCheckReduced;
  Produces<aod::HfMcGenRedBps> rowHfBpMcGenReduced;

  Produces<aod::HfCandBsConfigs> rowCandidateConfigBs;
  Produces<aod::HfMcRecRedDsPis> rowHfDsPiMcRecReduced;
  Produces<aod::HfMcCheckDsPis> rowHfDsPiMcCheckReduced;
  Produces<aod::HfMcGenRedBss> rowHfBsMcGenReduced;

  Produces<aod::HfCandLbConfigs> rowCandidateConfigLb;
  Produces<aod::HfMcRecRedLcPis> rowHfLcPiMcRecReduced;
  Produces<aod::HfMcCheckLcPis> rowHfLcPiMcCheckReduced;
  Produces<aod::HfMcGenRedLbs> rowHfLbMcGenReduced;

  // vertexing
  struct : o2::framework::ConfigurableGroup {
    // Configurable<double> bz{"bz", 5., "magnetic field"};
    Configurable<bool> propagateToPCA{"propagateToPCA", true, "create tracks version propagated to PCA"};
    Configurable<bool> useAbsDCA{"useAbsDCA", false, "Minimise abs. distance rather than chi2"};
    Configurable<bool> useWeightedFinalPCA{"useWeightedFinalPCA", false, "Recalculate vertex position using track covariances, effective only if useAbsDCA is true"};
    Configurable<double> maxR{"maxR", 200., "reject PCA's above this radius"};
    Configurable<double> maxDZIni{"maxDZIni", 4., "reject (if>0) PCA candidate if tracks DZ exceeds threshold"};
    Configurable<double> minParamChange{"minParamChange", 1.e-3, "stop iterations if largest change of any B0 is smaller than this"};
    Configurable<double> minRelChi2Change{"minRelChi2Change", 0.9, "stop iterations is chi2/chi2old > this"};
  } vertexConfigurations;
  // selection
  struct : o2::framework::ConfigurableGroup {
    Configurable<bool> usePionIsGlobalTrackWoDCA{"usePionIsGlobalTrackWoDCA", true, "check isGlobalTrackWoDCA status for pions, for Run3 studies"};
    Configurable<double> ptPionMin{"ptPionMin", 0.5, "minimum pion pT threshold (GeV/c)"};
    Configurable<double> etaPionMax{"etaPionMax", 0.8, "maximum pion absolute eta threshold"};
    Configurable<std::vector<double>> binsPtPion{"binsPtPion", std::vector<double>{hf_cuts_single_track::vecBinsPtTrack}, "track pT bin limits for pion DCA XY pT-dependent cut"};
    Configurable<LabeledArray<double>> cutsTrackPionDCA{"cutsTrackPionDCA", {hf_cuts_single_track::CutsTrack[0], hf_cuts_single_track::NBinsPtTrack, hf_cuts_single_track::NCutVarsTrack, hf_cuts_single_track::labelsPtTrack, hf_cuts_single_track::labelsCutVarTrack}, "Single-track selections per pT bin for pions"};
  } trackPionConfigurations;
  Configurable<double> invMassWindowCharmHadPi{"invMassWindowCharmHadPi", 0.3, "invariant-mass window for CharmHad-Pi pair preselections (GeV/c2)"};

  struct : o2::framework::ConfigurableGroup {
    Configurable<int> selectionFlagDplus{"selectionFlagDplus", 7, "Selection Flag for D+"};
    Configurable<int> selectionFlagDs{"selectionFlagDs", 7, "Selection Flag for Ds"};
    Configurable<int> selectionFlagD0{"selectionFlagD0", 1, "Selection Flag for D0"};
    Configurable<int> selectionFlagD0bar{"selectionFlagD0bar", 1, "Selection Flag for D0bar"};
    Configurable<int> selectionFlagLc{"selectionFlagLc", 1, "Selection Flag for Lc"};
  } hfflagConfigurations;
  // magnetic field setting from CCDB
  Configurable<std::string> ccdbUrl{"ccdbUrl", "http://alice-ccdb.cern.ch", "url of the ccdb repository"};
  Configurable<std::string> ccdbPathGrpMag{"ccdbPathGrpMag", "GLO/Config/GRPMagField", "CCDB path of the GRPMagField object (Run 3)"};

  // MC extra
  Configurable<bool> checkDecayTypeMc{"checkDecayTypeMc", false, "flag to enable MC checks on decay type"};

  HfHelper hfHelper;
  o2::hf_evsel::HfEventSelection hfEvSel;

  // CCDB service
  Service<o2::ccdb::BasicCCDBManager> ccdb;
  o2::base::Propagator::MatCorrType noMatCorr = o2::base::Propagator::MatCorrType::USEMatCorrNONE;
  int runNumber;

  // O2DatabasePDG service
  Service<o2::framework::O2DatabasePDG> pdg;

  double massPi{0.};
  double massC{0.};
  double massB{0.};
  double invMass2ChHadPiMin{0.};
  double invMass2ChHadPiMax{0.};
  double bz{0.};

  bool isHfCandBhadConfigFilled = false;

  // Fitter to redo D-vertex to get extrapolated daughter tracks (2/3-prong vertex filter)
  o2::vertexing::DCAFitterN<3> df3;
  o2::vertexing::DCAFitterN<2> df2;

  using TracksPid = soa::Join<aod::pidTPCFullPi, aod::pidTOFFullPi, aod::pidTPCFullKa, aod::pidTOFFullKa, aod::pidTPCFullPr, aod::pidTOFFullPr>; // TODO: revert to pion only once the Nsigma variables for the charm-hadron candidate daughters are in the candidate table for 3 prongs too
  using TracksPidWithSel = soa::Join<aod::TracksWCovDcaExtra, TracksPid, aod::TrackSelection>;
  using TracksPidWithSelAndMc = soa::Join<TracksPidWithSel, aod::McTrackLabels>;

  using CandsDplusFiltered = soa::Filtered<soa::Join<aod::HfCand3ProngWPid, aod::HfSelDplusToPiKPi>>;
  using CandsDplusFilteredWithMl = soa::Filtered<soa::Join<aod::HfCand3ProngWPid, aod::HfSelDplusToPiKPi, aod::HfMlDplusToPiKPi>>;
  using CandsDsFiltered = soa::Filtered<soa::Join<aod::HfCand3ProngWPid, aod::HfSelDsToKKPi>>;
  using CandsDsFilteredWithMl = soa::Filtered<soa::Join<aod::HfCand3ProngWPid, aod::HfSelDsToKKPi, aod::HfMlDsToKKPi>>;
  using CandsD0Filtered = soa::Filtered<soa::Join<aod::HfCand2ProngWPid, aod::HfSelD0>>;
  using CandsD0FilteredWithMl = soa::Filtered<soa::Join<aod::HfCand2ProngWPid, aod::HfSelD0, aod::HfMlD0>>;
  using CandsLcFiltered = soa::Filtered<soa::Join<aod::HfCand3Prong, aod::HfSelLc>>;
  using CandsLcFilteredWithMl = soa::Filtered<soa::Join<aod::HfCand3Prong, aod::HfSelLc, aod::HfMlLcToPKPi>>;

  using CollisionsWCent = soa::Join<aod::Collisions, aod::EvSels, aod::CentFT0Ms, aod::CentFT0Cs>;
  using CollisionsWCentAndMcLabels = soa::Join<CollisionsWCent, aod::McCollisionLabels>;
  using CollisionsWCentAndQvectors = soa::Join<CollisionsWCent, aod::QvectorFT0Cs, aod::QvectorFT0As, aod::QvectorFT0Ms, aod::QvectorTPCposs, aod::QvectorTPCnegs, aod::QvectorTPCalls>;

  Filter filterSelectDplusCandidates = (aod::hf_sel_candidate_dplus::isSelDplusToPiKPi >= hfflagConfigurations.selectionFlagDplus);
  Filter filterSelectDsCandidates = (aod::hf_sel_candidate_ds::isSelDsToKKPi >= hfflagConfigurations.selectionFlagDs || aod::hf_sel_candidate_ds::isSelDsToPiKK >= hfflagConfigurations.selectionFlagDs);
  Filter filterSelectDzeroCandidates = (aod::hf_sel_candidate_d0::isSelD0 >= hfflagConfigurations.selectionFlagD0 || aod::hf_sel_candidate_d0::isSelD0bar >= hfflagConfigurations.selectionFlagD0bar);
  Filter filterSelectLcCandidates = (aod::hf_sel_candidate_lc::isSelLcToPKPi >= hfflagConfigurations.selectionFlagLc || aod::hf_sel_candidate_lc::isSelLcToPiKP >= hfflagConfigurations.selectionFlagLc);

  Preslice<CandsDplusFiltered> candsDplusPerCollision = aod::track_association::collisionId;
  Preslice<CandsDplusFilteredWithMl> candsDplusPerCollisionWithMl = aod::track_association::collisionId;
  Preslice<CandsDsFiltered> candsDsPerCollision = aod::track_association::collisionId;
  Preslice<CandsDsFilteredWithMl> candsDsPerCollisionWithMl = aod::track_association::collisionId;
  Preslice<CandsD0Filtered> candsD0PerCollision = aod::track_association::collisionId;
  Preslice<CandsD0FilteredWithMl> candsD0PerCollisionWithMl = aod::track_association::collisionId;
  Preslice<CandsLcFiltered> candsLcPerCollision = aod::track_association::collisionId;
  Preslice<CandsLcFilteredWithMl> candsLcPerCollisionWithMl = aod::track_association::collisionId;
  Preslice<aod::TrackAssoc> trackIndicesPerCollision = aod::track_association::collisionId;
  PresliceUnsorted<CollisionsWCentAndMcLabels> colPerMcCollision = aod::mccollisionlabel::mcCollisionId;

  std::shared_ptr<TH1> hCandidatesD0, hCandidatesDPlus, hCandidatesDs, hCandidatesLc;
  HistogramRegistry registry{"registry"};

  std::array<int, 2> arrPDGResonantDsPhiPi = {kPhi, kPiPlus};      // Ds± → Phi π±
  std::array<int, 2> arrPDGResonantDKstarK = {kK0Star892, kKPlus}; // Ds± → K*(892)0bar K± and D± → K*(892)0bar K±

  void init(InitContext const&)
  {
    std::array<int, 16> doProcess = {doprocessDplusPiData, doprocessDplusPiDataWithMl, doprocessDplusPiMc, doprocessDplusPiMcWithMl,
                                     doprocessDsPiData, doprocessDsPiDataWithMl, doprocessDsPiMc, doprocessDsPiMcWithMl,
                                     doprocessD0PiData, doprocessD0PiDataWithMl, doprocessD0PiMc, doprocessD0PiMcWithMl,
                                     doprocessLcPiData, doprocessLcPiDataWithMl, doprocessLcPiMc, doprocessLcPiMcWithMl};
    if (std::accumulate(doProcess.begin(), doProcess.end(), 0) != 1) {
      LOGP(fatal, "One and only one process function can be enabled at a time, please fix your configuration!");
    }

    // invariant-mass window cut
    massPi = MassPiPlus;
    if (doprocessDplusPiData || doprocessDplusPiDataWithMl || doprocessDplusPiMc || doprocessDplusPiMcWithMl) {
      massC = MassDMinus;
      massB = MassB0;
    } else if (doprocessDsPiData || doprocessDsPiDataWithMl || doprocessDsPiMc || doprocessDsPiMcWithMl) {
      massC = MassDS;
      massB = MassBS;
    } else if (doprocessD0PiData || doprocessD0PiDataWithMl || doprocessD0PiMc || doprocessD0PiMcWithMl) {
      massC = MassD0;
      massB = MassBPlus;
    } else if (doprocessLcPiData || doprocessLcPiDataWithMl || doprocessLcPiMc || doprocessLcPiMcWithMl) {
      massC = MassLambdaCPlus;
      massB = MassLambdaB0;
    }
    invMass2ChHadPiMin = (massB - invMassWindowCharmHadPi) * (massB - invMassWindowCharmHadPi);
    invMass2ChHadPiMax = (massB + invMassWindowCharmHadPi) * (massB + invMassWindowCharmHadPi);

    // Initialize fitter
    if (doprocessDplusPiData || doprocessDplusPiDataWithMl || doprocessDplusPiMc || doprocessDplusPiMcWithMl ||
        doprocessDsPiData || doprocessDsPiDataWithMl || doprocessDsPiMc || doprocessDsPiMcWithMl || doprocessLcPiData || doprocessLcPiDataWithMl || doprocessLcPiMc || doprocessLcPiMcWithMl) {
      df3.setPropagateToPCA(vertexConfigurations.propagateToPCA);
      df3.setMaxR(vertexConfigurations.maxR);
      df3.setMaxDZIni(vertexConfigurations.maxDZIni);
      df3.setMinParamChange(vertexConfigurations.minParamChange);
      df3.setMinRelChi2Change(vertexConfigurations.minRelChi2Change);
      df3.setUseAbsDCA(vertexConfigurations.useAbsDCA);
      df3.setWeightedFinalPCA(vertexConfigurations.useWeightedFinalPCA);
      df3.setMatCorrType(noMatCorr);
    } else if (doprocessD0PiData || doprocessD0PiDataWithMl || doprocessD0PiMc || doprocessD0PiMcWithMl) {
      df2.setPropagateToPCA(vertexConfigurations.propagateToPCA);
      df2.setMaxR(vertexConfigurations.maxR);
      df2.setMaxDZIni(vertexConfigurations.maxDZIni);
      df2.setMinParamChange(vertexConfigurations.minParamChange);
      df2.setMinRelChi2Change(vertexConfigurations.minRelChi2Change);
      df2.setUseAbsDCA(vertexConfigurations.useAbsDCA);
      df2.setWeightedFinalPCA(vertexConfigurations.useWeightedFinalPCA);
      df2.setMatCorrType(noMatCorr);
    }

    // Configure CCDB access
    ccdb->setURL(ccdbUrl);
    ccdb->setCaching(true);
    ccdb->setLocalObjectValidityChecking();
    runNumber = 0;

    // histograms
    constexpr int kNBinsEvents = kNEvent;
    std::string labels[kNBinsEvents];
    labels[Event::Processed] = "processed";
    labels[Event::NoCharmHadPiSelected] = "without CharmHad-Pi pairs";
    labels[Event::CharmHadPiSelected] = "with CharmHad-Pi pairs";
    static const AxisSpec axisEvents = {kNBinsEvents, 0.5, kNBinsEvents + 0.5, ""};
    registry.add("hEvents", "Events;;entries", HistType::kTH1F, {axisEvents});
    for (int iBin = 0; iBin < kNBinsEvents; iBin++) {
      registry.get<TH1>(HIST("hEvents"))->GetXaxis()->SetBinLabel(iBin + 1, labels[iBin].data());
    }

    std::string charmHadTitle = "";
    std::string histMassTitle = "";
    if (doprocessDplusPiData || doprocessDplusPiDataWithMl || doprocessDplusPiMc || doprocessDplusPiMcWithMl) {
      charmHadTitle = "D^{#plus}";
      histMassTitle = "Dplus";
      registry.add("hMassDplus", "D^{#plus} candidates; #it{M}(K#pi#pi) (GeV/#it{c}^{2});entries", {HistType::kTH1D, {{500, 0., 5.}}});
    } else if (doprocessDsPiData || doprocessDsPiDataWithMl || doprocessDsPiMc || doprocessDsPiMcWithMl) {
      charmHadTitle = "D_{s}^{#plus}";
      histMassTitle = "Ds";
      registry.add("hMassDsToKKPi", "D_{s}^{#plus} to KKpi candidates; #it{M}(KK#pi) (GeV/#it{c}^{2});entries", {HistType::kTH1D, {{500, 0., 5.}}});
      registry.add("hMassDsToPiKK", "D_{s}^{#plus} to piKK candidates; #it{M}(KK#pi) (GeV/#it{c}^{2});entries", {HistType::kTH1D, {{500, 0., 5.}}});
    } else if (doprocessD0PiData || doprocessD0PiDataWithMl || doprocessD0PiMc || doprocessD0PiMcWithMl) {
      charmHadTitle = "D^{0}";
      histMassTitle = "D0";
      registry.add("hMassD0", "D^{0} candidates; #it{M}(K#pi) (GeV/#it{c}^{2});entries", {HistType::kTH1D, {{500, 0., 5.}}});
      registry.add("hMassD0bar", "#overline{D}^{0} candidates; #it{M}(K#pi) (GeV/#it{c}^{2});entries", {HistType::kTH1D, {{500, 0., 5.}}});
    } else if (doprocessLcPiData || doprocessLcPiDataWithMl || doprocessLcPiMc || doprocessLcPiMcWithMl) {
      charmHadTitle = "#Lambda_{c}^{+}";
      histMassTitle = "Lc";
      registry.add("hMassLc", "#Lambda_{c}^{+} candidates; #it{M}(pK#pi) (GeV/#it{c}^{2});entries", {HistType::kTH1D, {{500, 0., 5.}}});
    }

    registry.add(Form("hPt%s", histMassTitle.data()), Form("%s candidates candidates;%s candidate #it{p}_{T} (GeV/#it{c});entries", charmHadTitle.data(), charmHadTitle.data()), {HistType::kTH1D, {{100, 0., 10.}}});
    registry.add("hPtPion", "#pi^{#plus} candidates;#pi^{#plus} candidate #it{p}_{T} (GeV/#it{c});entries", {HistType::kTH1D, {{100, 0., 10.}}});
    registry.add(Form("hCpa%s", histMassTitle.data()), Form("%s candidates;%s cosine of pointing angle;entries", charmHadTitle.data(), charmHadTitle.data()), {HistType::kTH1D, {{110, -1.1, 1.1}}});

    /// candidate monitoring
    hCandidatesD0 = registry.add<TH1>("hCandidatesD0", "D0 candidate counter", {HistType::kTH1D, {axisCands}});
    hCandidatesDPlus = registry.add<TH1>("hCandidatesDPlus", "Dplus candidate counter", {HistType::kTH1D, {axisCands}});
    hCandidatesDs = registry.add<TH1>("hCandidatesDs", "Ds candidate counter", {HistType::kTH1D, {axisCands}});
    hCandidatesLc = registry.add<TH1>("hCandidatesLc", "Lc candidate counter", {HistType::kTH1D, {axisCands}});

    setLabelHistoCands(hCandidatesD0);
    setLabelHistoCands(hCandidatesDPlus);
    setLabelHistoCands(hCandidatesDs);
    setLabelHistoCands(hCandidatesLc);

    // init HF event selection helper
    hfEvSel.init(registry);
  }

  /// Pion selection (D Pi <-- B0)
  /// \param trackPion is a track with the pion hypothesis
  /// \param trackParCovPion is the track parametrisation of the pion
  /// \param dcaPion is the 2-D array with track DCAs of the pion
  /// \param charmDautracks charm-hadron daughter tracks
  /// \return true if trackPion passes all cuts
  template <typename T1, typename T2, typename T3>
  bool isPionSelected(const T1& trackPion, const T2& trackParCovPion, const T3& dcaPion, const std::vector<T1>& charmDautracks)
  {
    // check isGlobalTrackWoDCA status for pions if wanted
    if (trackPionConfigurations.usePionIsGlobalTrackWoDCA && !trackPion.isGlobalTrackWoDCA()) {
      return false;
    }
    // minimum pT and eta selection
    if (trackParCovPion.getPt() < trackPionConfigurations.ptPionMin || std::abs(trackParCovPion.getEta()) > trackPionConfigurations.etaPionMax || !isSelectedTrackDCA(trackParCovPion, dcaPion)) {
      return false;
    }
    // reject pions that are charm-hadron daughters
    for (const auto& track : charmDautracks) {
      if (trackPion.globalIndex() == track.globalIndex()) {
        return false;
      }
    }

    return true;
  }

  /// Single-track cuts for pions on dcaXY
  /// \param trackPar is the track parametrisation
  /// \param dca is the 2-D array with track DCAs
  /// \return true if track passes all cuts
  template <typename T1, typename T2>
  bool isSelectedTrackDCA(const T1& trackPar, const T2& dca)
  {
    auto pTBinTrack = findBin(trackPionConfigurations.binsPtPion, trackPar.getPt());
    if (pTBinTrack == -1) {
      return false;
    }

    if (std::abs(dca[0]) < trackPionConfigurations.cutsTrackPionDCA->get(pTBinTrack, "min_dcaxytoprimary")) {
      return false; // minimum DCAxy
    }
    if (std::abs(dca[0]) > trackPionConfigurations.cutsTrackPionDCA->get(pTBinTrack, "max_dcaxytoprimary")) {
      return false; // maximum DCAxy
    }
    return true;
  }

  /// Calculates the index of the collision with the maximum number of contributions.
  ///\param collisions are the collisions to search through.
  ///\return The index of the collision with the maximum number of contributions.
  template <typename CColl>
  int64_t getIndexCollisionMaxNumContrib(const CColl& collisions)
  {
    unsigned maxNumContrib = 0;
    int64_t indexCollisionMaxNumContrib = -1;
    for (const auto& collision : collisions) {
      if (collision.numContrib() > maxNumContrib) {
        maxNumContrib = collision.numContrib();
        indexCollisionMaxNumContrib = collision.globalIndex();
      }
    }
    return indexCollisionMaxNumContrib;
  }

  /// Checks if the B meson is associated with a different collision than the one it was generated in
  /// \param particleMother is the mother particle
  /// \param collision is the reconstructed collision
  /// \param indexCollisionMaxNumContrib is the index of the collision associated with a given MC collision with the largest number of contributors.
  /// \param flagWrongCollision is the flag indicating if whether the associated collision is incorrect.
  template <typename PParticle, typename CColl>
  void checkWrongCollision(const PParticle& particleMother,
                           const CColl& collision,
                           const int64_t& indexCollisionMaxNumContrib,
                           int8_t& flagWrongCollision)
  {

    if (particleMother.mcCollision().globalIndex() != collision.mcCollisionId()) {
      flagWrongCollision = WrongCollisionType::WrongAssociation;
    } else {
      if (collision.globalIndex() != indexCollisionMaxNumContrib) {
        flagWrongCollision = WrongCollisionType::SplitCollision;
      }
    }
  }

  /// Function for filling MC reco information in the tables
  /// \param particlesMc is the table with MC particles
  /// \param vecDaughtersB is the vector with all daughter tracks (bachelor pion in last position)
  /// \param indexHfCandCharm is the index of the charm-hadron candidate
  /// \param selectedTracksPion is the map with the indices of selected bachelor pion tracks
  template <uint8_t decChannel, typename CColl, typename PParticles, typename TTrack>
  void fillMcRecoInfo(const CColl& collision,
                      const PParticles& particlesMc,
                      const std::vector<TTrack>& vecDaughtersB,
                      int& indexHfCandCharm,
                      std::map<int64_t, int64_t> selectedTracksPion,
                      const int64_t indexCollisionMaxNumContrib)
  {

    // we check the MC matching to be stored
    int8_t sign{0};
    int8_t flag{0};
    int8_t flagWrongCollision{WrongCollisionType::None};
    int8_t debug{0};
    int pdgCodeBeautyMother{-1};
    int pdgCodeCharmMother{-1};
    int pdgCodeProng0{0};
    int pdgCodeProng1{0};
    int pdgCodeProng2{0};
    int pdgCodeProng3{0};
    float motherPt{-1.f};

    if constexpr (decChannel == DecayChannel::B0ToDminusPi) {
      // B0 → D- π+ → (π- K+ π-) π+
      auto indexRec = RecoDecay::getMatchedMCRec<true, false, false, true, true>(particlesMc, std::array{vecDaughtersB[0], vecDaughtersB[1], vecDaughtersB[2], vecDaughtersB[3]}, Pdg::kB0, std::array{-kPiPlus, +kKPlus, -kPiPlus, +kPiPlus}, true, &sign, 3);
      if (indexRec > -1) {
        // D- → π- K+ π-
        // Printf("Checking D- → π- K+ π-");
        indexRec = RecoDecay::getMatchedMCRec<false, false, false, true, true>(particlesMc, std::array{vecDaughtersB[0], vecDaughtersB[1], vecDaughtersB[2]}, Pdg::kDMinus, std::array{-kPiPlus, +kKPlus, -kPiPlus}, true, &sign, 2);
        if (indexRec > -1) {
          flag = sign * BIT(hf_cand_b0::DecayTypeMc::B0ToDplusPiToPiKPiPi);
        } else {
          debug = 1;
          LOGF(debug, "B0 decays in the expected final state but the condition on the intermediate state is not fulfilled");
        }

        auto indexMother = RecoDecay::getMother(particlesMc, vecDaughtersB.back().template mcParticle_as<PParticles>(), Pdg::kB0, true);
        if (indexMother >= 0) {
          auto particleMother = particlesMc.rawIteratorAt(indexMother);
          motherPt = particleMother.pt();
          checkWrongCollision(particleMother, collision, indexCollisionMaxNumContrib, flagWrongCollision);
        }
      }

      // additional checks for correlated backgrounds
      if (checkDecayTypeMc) {
        // B0 → Ds- π+ → (K- K+ π-) π+
        if (!flag) {
          indexRec = RecoDecay::getMatchedMCRec<true, false, false, true, true>(particlesMc, std::array{vecDaughtersB[0], vecDaughtersB[1], vecDaughtersB[2], vecDaughtersB[3]}, Pdg::kB0, std::array{-kKPlus, +kKPlus, -kPiPlus, +kPiPlus}, true, &sign, 3);
          if (indexRec > -1) {
            // Ds- → K- K+ π-
            indexRec = RecoDecay::getMatchedMCRec<false, false, false, true, true>(particlesMc, std::array{vecDaughtersB[0], vecDaughtersB[1], vecDaughtersB[2]}, -Pdg::kDS, std::array{-kKPlus, +kKPlus, -kPiPlus}, true, &sign, 2);
            if (indexRec > -1) {
              flag = sign * BIT(hf_cand_b0::DecayTypeMc::B0ToDsPiToKKPiPi);
            }
          }
        }
        // Bs → Ds- π+ → (K- K+ π-) π+
        if (!flag) {
          indexRec = RecoDecay::getMatchedMCRec<true, false, false, true, true>(particlesMc, std::array{vecDaughtersB[0], vecDaughtersB[1], vecDaughtersB[2], vecDaughtersB[3]}, Pdg::kBS, std::array{-kKPlus, +kKPlus, -kPiPlus, +kPiPlus}, true, &sign, 3);
          if (indexRec > -1) {
            // Ds- → K- K+ π-
            indexRec = RecoDecay::getMatchedMCRec<false, false, false, true, true>(particlesMc, std::array{vecDaughtersB[0], vecDaughtersB[1], vecDaughtersB[2]}, -Pdg::kDS, std::array{-kKPlus, +kKPlus, -kPiPlus}, true, &sign, 2);
            if (indexRec > -1) {
              flag = sign * BIT(hf_cand_b0::DecayTypeMc::BsToDsPiToKKPiPi);
            }
          }
        }
        // Partly reconstructed decays, i.e. the 4 prongs have a common b-hadron ancestor
        // convention: final state particles are prong0,1,2,3
        if (!flag) {
          auto particleProng0 = vecDaughtersB[0].mcParticle();
          auto particleProng1 = vecDaughtersB[1].mcParticle();
          auto particleProng2 = vecDaughtersB[2].mcParticle();
          auto particleProng3 = vecDaughtersB[3].mcParticle();
          // b-hadron hypothesis
          std::array<int, 3> bHadronMotherHypos = {Pdg::kB0, Pdg::kBS, Pdg::kLambdaB0};
          // c-hadron hypothesis
          std::array<int, 4> cHadronMotherHypos = {Pdg::kDPlus, Pdg::kDS, Pdg::kDStar, Pdg::kLambdaCPlus};

          for (const auto& bHadronMotherHypo : bHadronMotherHypos) {
            int index0Mother = RecoDecay::getMother(particlesMc, particleProng0, bHadronMotherHypo, true);
            int index1Mother = RecoDecay::getMother(particlesMc, particleProng1, bHadronMotherHypo, true);
            int index2Mother = RecoDecay::getMother(particlesMc, particleProng2, bHadronMotherHypo, true);
            int index3Mother = RecoDecay::getMother(particlesMc, particleProng3, bHadronMotherHypo, true);

            // look for common b-hadron ancestor
            if (index0Mother > -1 && index1Mother > -1 && index2Mother > -1 && index3Mother > -1) {
              if (index0Mother == index1Mother && index1Mother == index2Mother && index2Mother == index3Mother) {
                flag = BIT(hf_cand_b0::DecayTypeMc::PartlyRecoDecay);
                pdgCodeBeautyMother = particlesMc.rawIteratorAt(index0Mother).pdgCode();
                pdgCodeCharmMother = 0;
                pdgCodeProng0 = particleProng0.pdgCode();
                pdgCodeProng1 = particleProng1.pdgCode();
                pdgCodeProng2 = particleProng2.pdgCode();
                pdgCodeProng3 = particleProng3.pdgCode();
                // look for common c-hadron mother among prongs 0, 1 and 2
                for (const auto& cHadronMotherHypo : cHadronMotherHypos) {
                  int8_t depthMax = 2;
                  if (cHadronMotherHypo == Pdg::kDStar) { // to include D* -> D π0/γ and D* -> D0 π
                    depthMax += 1;
                  }
                  int index0CharmMother = RecoDecay::getMother(particlesMc, particleProng0, cHadronMotherHypo, true, &sign, depthMax);
                  int index1CharmMother = RecoDecay::getMother(particlesMc, particleProng1, cHadronMotherHypo, true, &sign, depthMax);
                  int index2CharmMother = RecoDecay::getMother(particlesMc, particleProng2, cHadronMotherHypo, true, &sign, depthMax);
                  if (index0CharmMother > -1 && index1CharmMother > -1 && index2CharmMother > -1) {
                    if (index0CharmMother == index1CharmMother && index1CharmMother == index2CharmMother) {
                      // pdgCodeCharmMother =
                      //   Pdg::kDPlus (if D+ is the mother and does not come from D*+)
                      //   Pdg::kDPlus + Pdg::kDStar (if D+ is the mother and D*+ -> D+ π0/γ)
                      //   Pdg::kDStar (if D*+ is the mother and D*+ -> D0 π+)
                      //   Pdg::kDS (if Ds is the mother)
                      //   Pdg::kLambdaCPlus (if Λc+ is the mother)
                      pdgCodeCharmMother += std::abs(particlesMc.rawIteratorAt(index0CharmMother).pdgCode());
                    }
                  }
                }
                break;
              }
            }
          }
        }
        rowHfDPiMcCheckReduced(pdgCodeBeautyMother, pdgCodeCharmMother, pdgCodeProng0, pdgCodeProng1, pdgCodeProng2, pdgCodeProng3);
      }
      rowHfDPiMcRecReduced(indexHfCandCharm, selectedTracksPion[vecDaughtersB.back().globalIndex()], flag, flagWrongCollision, debug, motherPt);
    } else if constexpr (decChannel == DecayChannel::BsToDsminusPi) {
      // Bs → Ds- π+ → (K- K+ π-) π+
      auto indexRec = RecoDecay::getMatchedMCRec<true, false, false, true, true>(particlesMc, std::array{vecDaughtersB[0], vecDaughtersB[1], vecDaughtersB[2], vecDaughtersB[3]}, Pdg::kBS, std::array{-kKPlus, +kKPlus, -kPiPlus, +kPiPlus}, true, &sign, 3);
      if (indexRec > -1) {
        // Ds- → K- K+ π-
        indexRec = RecoDecay::getMatchedMCRec<false, false, false, true, true>(particlesMc, std::array{vecDaughtersB[0], vecDaughtersB[1], vecDaughtersB[2]}, -Pdg::kDS, std::array{-kKPlus, +kKPlus, -kPiPlus}, true, &sign, 2);
        if (indexRec > -1) {
          std::vector<int> arrDaughDsIndex;
          std::array<int, 2> arrPDGDaughDs;
          RecoDecay::getDaughters(particlesMc.rawIteratorAt(indexRec), &arrDaughDsIndex, std::array{0}, 1);
          if (arrDaughDsIndex.size() == 2) {
            for (auto iProng = 0u; iProng < arrDaughDsIndex.size(); ++iProng) {
              auto daughI = particlesMc.rawIteratorAt(arrDaughDsIndex[iProng]);
              arrPDGDaughDs[iProng] = std::abs(daughI.pdgCode());
            }
            // Ds- → Phi π- → K- K+ π- and Ds- → K0* K- → K- K+ π-
            if ((arrPDGDaughDs[0] == arrPDGResonantDsPhiPi[0] && arrPDGDaughDs[1] == arrPDGResonantDsPhiPi[1]) || (arrPDGDaughDs[0] == arrPDGResonantDsPhiPi[1] && arrPDGDaughDs[1] == arrPDGResonantDsPhiPi[0])) {
              flag = sign * BIT(hf_cand_bs::DecayTypeMc::BsToDsPiToPhiPiPiToKKPiPi);
            } else if ((arrPDGDaughDs[0] == arrPDGResonantDKstarK[0] && arrPDGDaughDs[1] == arrPDGResonantDKstarK[1]) || (arrPDGDaughDs[0] == arrPDGResonantDKstarK[1] && arrPDGDaughDs[1] == arrPDGResonantDKstarK[0])) {
              flag = sign * BIT(hf_cand_bs::DecayTypeMc::BsToDsPiToK0starKPiToKKPiPi);
            }
          }
        } else {
          debug = 1;
          LOGF(debug, "Bs decays in the expected final state but the condition on the intermediate state is not fulfilled");
        }

        auto indexMother = RecoDecay::getMother(particlesMc, vecDaughtersB.back().template mcParticle_as<PParticles>(), Pdg::kBS, true);
        if (indexMother >= 0) {
          auto particleMother = particlesMc.rawIteratorAt(indexMother);
          motherPt = particleMother.pt();
          checkWrongCollision(particleMother, collision, indexCollisionMaxNumContrib, flagWrongCollision);
        }
      }

      // additional checks for correlated backgrounds
      if (checkDecayTypeMc) {
        // B0 → Ds- π+ → (K- K+ π-) π+
        if (!flag) {
          indexRec = RecoDecay::getMatchedMCRec<true, false, false, true, true>(particlesMc, std::array{vecDaughtersB[0], vecDaughtersB[1], vecDaughtersB[2], vecDaughtersB[3]}, Pdg::kB0, std::array{-kKPlus, +kKPlus, -kPiPlus, +kPiPlus}, true, &sign, 3);
          if (indexRec > -1) {
            // Ds- → K- K+ π-
            indexRec = RecoDecay::getMatchedMCRec<false, false, false, true, true>(particlesMc, std::array{vecDaughtersB[0], vecDaughtersB[1], vecDaughtersB[2]}, -Pdg::kDS, std::array{-kKPlus, +kKPlus, -kPiPlus}, true, &sign, 2);
            if (indexRec > -1) {
              std::vector<int> arrDaughDsIndex;
              std::array<int, 2> arrPDGDaughDs;
              RecoDecay::getDaughters(particlesMc.rawIteratorAt(indexRec), &arrDaughDsIndex, std::array{0}, 1);
              if (arrDaughDsIndex.size() == 2) {
                for (auto iProng = 0u; iProng < arrDaughDsIndex.size(); ++iProng) {
                  auto daughI = particlesMc.rawIteratorAt(arrDaughDsIndex[iProng]);
                  arrPDGDaughDs[iProng] = std::abs(daughI.pdgCode());
                }
                // Ds- → Phi π- → K- K+ π- and Ds- → K0* K- → K- K+ π-
                if ((arrPDGDaughDs[0] == arrPDGResonantDsPhiPi[0] && arrPDGDaughDs[1] == arrPDGResonantDsPhiPi[1]) || (arrPDGDaughDs[0] == arrPDGResonantDsPhiPi[1] && arrPDGDaughDs[1] == arrPDGResonantDsPhiPi[0])) {
                  flag = sign * BIT(hf_cand_bs::DecayTypeMc::B0ToDsPiToPhiPiPiToKKPiPi);
                } else if ((arrPDGDaughDs[0] == arrPDGResonantDKstarK[0] && arrPDGDaughDs[1] == arrPDGResonantDKstarK[1]) || (arrPDGDaughDs[0] == arrPDGResonantDKstarK[1] && arrPDGDaughDs[1] == arrPDGResonantDKstarK[0])) {
                  flag = sign * BIT(hf_cand_bs::DecayTypeMc::B0ToDsPiToK0starKPiToKKPiPi);
                }
              }
            }
          }
        }
        // Partly reconstructed decays, i.e. the 4 prongs have a common b-hadron ancestor
        // convention: final state particles are prong0,1,2,3
        if (!flag) {
          auto particleProng0 = vecDaughtersB[0].mcParticle();
          auto particleProng1 = vecDaughtersB[1].mcParticle();
          auto particleProng2 = vecDaughtersB[2].mcParticle();
          auto particleProng3 = vecDaughtersB[3].mcParticle();
          // b-hadron hypothesis
          std::array<int, 3> bHadronMotherHypos = {Pdg::kB0, Pdg::kBS, Pdg::kLambdaB0};
          // c-hadron hypothesis
          std::array<int, 5> cHadronMotherHypos = {Pdg::kDPlus, Pdg::kDS, Pdg::kDStar, Pdg::kDSStar, Pdg::kLambdaCPlus};

          for (const auto& bHadronMotherHypo : bHadronMotherHypos) {
            int index0Mother = RecoDecay::getMother(particlesMc, particleProng0, bHadronMotherHypo, true);
            int index1Mother = RecoDecay::getMother(particlesMc, particleProng1, bHadronMotherHypo, true);
            int index2Mother = RecoDecay::getMother(particlesMc, particleProng2, bHadronMotherHypo, true);
            int index3Mother = RecoDecay::getMother(particlesMc, particleProng3, bHadronMotherHypo, true);

            // look for common b-hadron ancestor
            if (index0Mother > -1 && index1Mother > -1 && index2Mother > -1 && index3Mother > -1) {
              if (index0Mother == index1Mother && index1Mother == index2Mother && index2Mother == index3Mother) {
                flag = BIT(hf_cand_bs::DecayTypeMc::PartlyRecoDecay);
                pdgCodeBeautyMother = particlesMc.rawIteratorAt(index0Mother).pdgCode();
                pdgCodeCharmMother = 0;
                pdgCodeProng0 = particleProng0.pdgCode();
                pdgCodeProng1 = particleProng1.pdgCode();
                pdgCodeProng2 = particleProng2.pdgCode();
                pdgCodeProng3 = particleProng3.pdgCode();
                // look for common c-hadron mother among prongs 0, 1 and 2
                for (const auto& cHadronMotherHypo : cHadronMotherHypos) {
                  int8_t depthMax = 2;
                  if (cHadronMotherHypo == Pdg::kDStar || cHadronMotherHypo == Pdg::kDSStar) { // to include D* -> D π0/γ, D* -> D0 π, and Ds* -> Ds π0/γ
                    depthMax += 1;
                  }
                  int index0CharmMother = RecoDecay::getMother(particlesMc, particleProng0, cHadronMotherHypo, true, &sign, depthMax);
                  int index1CharmMother = RecoDecay::getMother(particlesMc, particleProng1, cHadronMotherHypo, true, &sign, depthMax);
                  int index2CharmMother = RecoDecay::getMother(particlesMc, particleProng2, cHadronMotherHypo, true, &sign, depthMax);
                  if (index0CharmMother > -1 && index1CharmMother > -1 && index2CharmMother > -1) {
                    if (index0CharmMother == index1CharmMother && index1CharmMother == index2CharmMother) {
                      // pdgCodeCharmMother =
                      //   Pdg::kDPlus (if D+ is the mother and does not come from D*+)
                      //   Pdg::kDPlus + Pdg::kDStar (if D+ is the mother and D*+ -> D+ π0/γ)
                      //   Pdg::kDStar (if D*+ is the mother and D*+ -> D0 π+)
                      //   Pdg::kDS (if Ds is the mother and does not come from Ds*)
                      //   Pdg::kDS + Pdg::kDSStar (if Ds is the mother and Ds* -> Ds π0/γ)
                      //   Pdg::kLambdaCPlus (if Λc+ is the mother)
                      pdgCodeCharmMother += std::abs(particlesMc.rawIteratorAt(index0CharmMother).pdgCode());
                    }
                  }
                }
                break;
              }
            }
          }
        }
        rowHfDsPiMcCheckReduced(pdgCodeBeautyMother, pdgCodeCharmMother, pdgCodeProng0, pdgCodeProng1, pdgCodeProng2, pdgCodeProng3);
      }
      rowHfDsPiMcRecReduced(indexHfCandCharm, selectedTracksPion[vecDaughtersB.back().globalIndex()], flag, flagWrongCollision, debug, motherPt);
    } else if constexpr (decChannel == DecayChannel::BplusToD0barPi) {
      // B+ → D0(bar) π+ → (K+ π-) π+
      auto indexRec = RecoDecay::getMatchedMCRec<false, false, false, true, true>(particlesMc, std::array{vecDaughtersB[0], vecDaughtersB[1], vecDaughtersB[2]}, Pdg::kBPlus, std::array{+kPiPlus, +kKPlus, -kPiPlus}, true, &sign, 2);
      if (indexRec > -1) {
        // D0(bar) → K+ π-;
        indexRec = RecoDecay::getMatchedMCRec<false, false, false, true, true>(particlesMc, std::array{vecDaughtersB[0], vecDaughtersB[1]}, Pdg::kD0, std::array{+kPiPlus, -kKPlus}, true, &sign, 1);
        if (indexRec > -1) {
          flag = sign * BIT(hf_cand_bplus::DecayType::BplusToD0Pi);
        } else {
          debug = 1;
          LOGF(debug, "B+ decays in the expected final state but the condition on the intermediate state is not fulfilled");
        }

        auto indexMother = RecoDecay::getMother(particlesMc, vecDaughtersB.back().template mcParticle_as<PParticles>(), Pdg::kBPlus, true);
        if (indexMother >= 0) {
          auto particleMother = particlesMc.rawIteratorAt(indexMother);
          motherPt = particleMother.pt();
          checkWrongCollision(particleMother, collision, indexCollisionMaxNumContrib, flagWrongCollision);
        }
      }
      // additional checks for correlated backgrounds
      if (checkDecayTypeMc) {
        // Partly reconstructed decays, i.e. the 3 prongs have a common b-hadron ancestor
        // convention: final state particles are prong0,1,2
        if (!flag) {
          auto particleProng0 = vecDaughtersB[0].mcParticle();
          auto particleProng1 = vecDaughtersB[1].mcParticle();
          auto particleProng2 = vecDaughtersB[2].mcParticle();
          // b-hadron hypothesis
          std::array<int, 4> bHadronMotherHypos = {Pdg::kBPlus, Pdg::kB0, Pdg::kBS, Pdg::kLambdaB0};
          // c-hadron hypothesis
          std::array<int, 7> cHadronMotherHypos = {Pdg::kD0, Pdg::kDPlus, Pdg::kDS, Pdg::kDStar, 423, Pdg::kDSStar, Pdg::kLambdaCPlus};

          for (const auto& bHadronMotherHypo : bHadronMotherHypos) {
            int index0Mother = RecoDecay::getMother(particlesMc, particleProng0, bHadronMotherHypo, true);
            int index1Mother = RecoDecay::getMother(particlesMc, particleProng1, bHadronMotherHypo, true);
            int index2Mother = RecoDecay::getMother(particlesMc, particleProng2, bHadronMotherHypo, true);

            // look for common b-hadron ancestor
            if (index0Mother > -1 && index1Mother > -1 && index2Mother > -1) {
              if (index0Mother == index1Mother && index1Mother == index2Mother) {
                flag = BIT(hf_cand_bplus::DecayTypeMc::PartlyRecoDecay);
                pdgCodeBeautyMother = particlesMc.rawIteratorAt(index0Mother).pdgCode();
                pdgCodeCharmMother = 0;
                pdgCodeProng0 = particleProng0.pdgCode();
                pdgCodeProng1 = particleProng1.pdgCode();
                pdgCodeProng2 = particleProng2.pdgCode();
                // look for common c-hadron mother among prongs 0, 1 and 2
                for (const auto& cHadronMotherHypo : cHadronMotherHypos) {
                  int8_t depthMax = 2;
                  if (cHadronMotherHypo == Pdg::kDStar || cHadronMotherHypo == 423 || cHadronMotherHypo == Pdg::kDSStar) { // to include D* -> D π0/γ, D* -> D0 π, and Ds* -> Ds π0/γ
                    depthMax += 1;
                  }
                  int index0CharmMother = RecoDecay::getMother(particlesMc, particleProng0, cHadronMotherHypo, true, &sign, depthMax);
                  int index1CharmMother = RecoDecay::getMother(particlesMc, particleProng1, cHadronMotherHypo, true, &sign, depthMax);
                  if (index0CharmMother > -1 && index1CharmMother > -1) {
                    if (index0CharmMother == index1CharmMother) {
                      // pdgCodeCharmMother =
                      //   Pdg::kDPlus (if D+ is the mother and does not come from D*+)
                      //   Pdg::kDPlus + Pdg::kDStar (if D+ is the mother and D*+ -> D+ π0/γ)
                      //   Pdg::kDStar (if D*+ is the mother and D*+ -> D0 π+)
                      //   Pdg::kDS (if Ds is the mother and does not come from Ds*)
                      //   Pdg::kDS + Pdg::kDSStar (if Ds is the mother and Ds* -> Ds π0/γ)
                      //   Pdg::kLambdaCPlus (if Λc+ is the mother)
                      pdgCodeCharmMother += std::abs(particlesMc.rawIteratorAt(index0CharmMother).pdgCode());
                    }
                  }
                }
                break;
              }
            }
          }
        }
        rowHfD0PiMcCheckReduced(pdgCodeBeautyMother, pdgCodeCharmMother, pdgCodeProng0, pdgCodeProng1, pdgCodeProng2);
      }
      rowHfD0PiMcRecReduced(indexHfCandCharm, selectedTracksPion[vecDaughtersB.back().globalIndex()], flag, flagWrongCollision, debug, motherPt);
    } else if constexpr (decChannel == DecayChannel::LbToLcplusPi) {
      // Lb → Lc+ π- → (p K- π+) π-
      auto indexRec = RecoDecay::getMatchedMCRec<false, false, false, true, true>(particlesMc, std::array{vecDaughtersB[0], vecDaughtersB[1], vecDaughtersB[2], vecDaughtersB[3]}, Pdg::kLambdaB0, std::array{+kProton, -kKPlus, +kPiPlus, -kPiPlus}, true, &sign, 3);
      if (indexRec > -1) {
        // Lc+ → p K- π+
        // Printf("Checking Lc+ → p K- π+");
        indexRec = RecoDecay::getMatchedMCRec<false, false, false, true, true>(particlesMc, std::array{vecDaughtersB[0], vecDaughtersB[1], vecDaughtersB[2]}, Pdg::kLambdaCPlus, std::array{+kProton, -kKPlus, +kPiPlus}, true, &sign, 2);
        if (indexRec > -1) {
          flag = sign * BIT(hf_cand_lb::DecayTypeMc::LbToLcPiToPKPiPi);
        } else {
          debug = 1;
          LOGF(debug, "Lb decays in the expected final state but the condition on the intermediate state is not fulfilled");
        }

        auto indexMother = RecoDecay::getMother(particlesMc, vecDaughtersB.back().template mcParticle_as<PParticles>(), Pdg::kLambdaB0, true);
        if (indexMother >= 0) {
          auto particleMother = particlesMc.rawIteratorAt(indexMother);
          motherPt = particleMother.pt();
          checkWrongCollision(particleMother, collision, indexCollisionMaxNumContrib, flagWrongCollision);
        }
      }

      // additional checks for correlated backgrounds
      if (checkDecayTypeMc) {
        // Lb → Lc+ K- →  (p K- π+) K-
        if (!flag) {
          indexRec = RecoDecay::getMatchedMCRec<false, false, false, true, true>(particlesMc, std::array{vecDaughtersB[0], vecDaughtersB[1], vecDaughtersB[2], vecDaughtersB[3]}, Pdg::kLambdaB0, std::array{+kProton, -kKPlus, +kPiPlus, -kKPlus}, true, &sign, 3);
          if (indexRec > -1) {
            //  Lc+ → p K- π+
            indexRec = RecoDecay::getMatchedMCRec<false, false, false, true, true>(particlesMc, std::array{vecDaughtersB[0], vecDaughtersB[1], vecDaughtersB[2]}, Pdg::kLambdaCPlus, std::array{+kProton, -kKPlus, +kPiPlus}, true, &sign, 2);
            if (indexRec > -1) {
              flag = sign * BIT(hf_cand_lb::DecayTypeMc::LbToLcPiToPKPiK);
            }
          }
        }
        // B0 → D- π+ → (π- K+ π-) π+
        if (!flag) {
          indexRec = RecoDecay::getMatchedMCRec<true, false, false, true, true>(particlesMc, std::array{vecDaughtersB[0], vecDaughtersB[1], vecDaughtersB[2], vecDaughtersB[3]}, Pdg::kB0, std::array{-kPiPlus, +kKPlus, -kPiPlus, +kPiPlus}, true, &sign, 3);
          if (indexRec > -1) {
            // D- → (π- K+ π-
            indexRec = RecoDecay::getMatchedMCRec<false, false, false, true, true>(particlesMc, std::array{vecDaughtersB[0], vecDaughtersB[1], vecDaughtersB[2]}, -Pdg::kDMinus, std::array{-kPiPlus, +kKPlus, -kPiPlus}, true, &sign, 2);
            if (indexRec > -1) {
              flag = sign * BIT(hf_cand_lb::DecayTypeMc::B0ToDplusPiToPiKPiPi);
            }
          }
        }

        // Partly reconstructed decays, i.e. the 4 prongs have a common b-hadron ancestor
        // convention: final state particles are prong0,1,2,3
        if (!flag) {
          auto particleProng0 = vecDaughtersB[0].mcParticle();
          auto particleProng1 = vecDaughtersB[1].mcParticle();
          auto particleProng2 = vecDaughtersB[2].mcParticle();
          auto particleProng3 = vecDaughtersB[3].mcParticle();
          // b-hadron hypothesis
          std::array<int, 3> bHadronMotherHypos = {Pdg::kB0, Pdg::kBS, Pdg::kLambdaB0};
          // c-hadron hypothesis
          std::array<int, 4> cHadronMotherHypos = {Pdg::kDPlus, Pdg::kDS, Pdg::kDStar, Pdg::kLambdaCPlus};

          for (const auto& bHadronMotherHypo : bHadronMotherHypos) {
            int index0Mother = RecoDecay::getMother(particlesMc, particleProng0, bHadronMotherHypo, true);
            int index1Mother = RecoDecay::getMother(particlesMc, particleProng1, bHadronMotherHypo, true);
            int index2Mother = RecoDecay::getMother(particlesMc, particleProng2, bHadronMotherHypo, true);
            int index3Mother = RecoDecay::getMother(particlesMc, particleProng3, bHadronMotherHypo, true);

            // look for common b-hadron ancestor
            if (index0Mother > -1 && index1Mother > -1 && index2Mother > -1 && index3Mother > -1) {
              if (index0Mother == index1Mother && index1Mother == index2Mother && index2Mother == index3Mother) {
                flag = BIT(hf_cand_b0::DecayTypeMc::PartlyRecoDecay);
                pdgCodeBeautyMother = particlesMc.rawIteratorAt(index0Mother).pdgCode();
                pdgCodeCharmMother = 0;
                pdgCodeProng0 = particleProng0.pdgCode();
                pdgCodeProng1 = particleProng1.pdgCode();
                pdgCodeProng2 = particleProng2.pdgCode();
                pdgCodeProng3 = particleProng3.pdgCode();
                // look for common c-hadron mother among prongs 0, 1 and 2
                for (const auto& cHadronMotherHypo : cHadronMotherHypos) {
                  int8_t depthMax = 2;
                  if (cHadronMotherHypo == Pdg::kDStar) { // to include D* -> D π0/γ and D* -> D0 π
                    depthMax += 1;
                  }
                  int index0CharmMother = RecoDecay::getMother(particlesMc, particleProng0, cHadronMotherHypo, true, &sign, depthMax);
                  int index1CharmMother = RecoDecay::getMother(particlesMc, particleProng1, cHadronMotherHypo, true, &sign, depthMax);
                  int index2CharmMother = RecoDecay::getMother(particlesMc, particleProng2, cHadronMotherHypo, true, &sign, depthMax);
                  if (index0CharmMother > -1 && index1CharmMother > -1 && index2CharmMother > -1) {
                    if (index0CharmMother == index1CharmMother && index1CharmMother == index2CharmMother) {
                      // pdgCodeCharmMother =
                      //   Pdg::kDPlus (if D+ is the mother and does not come from D*+)
                      //   Pdg::kDPlus + Pdg::kDStar (if D+ is the mother and D*+ -> D+ π0/γ)
                      //   Pdg::kDStar (if D*+ is the mother and D*+ -> D0 π+)
                      //   Pdg::kDS (if Ds is the mother)
                      //   Pdg::kLambdaCPlus (if Λc+ is the mother)
                      pdgCodeCharmMother += std::abs(particlesMc.rawIteratorAt(index0CharmMother).pdgCode());
                    }
                  }
                }
                break;
              }
            }
          }
        }
        rowHfLcPiMcCheckReduced(pdgCodeBeautyMother, pdgCodeCharmMother, pdgCodeProng0, pdgCodeProng1, pdgCodeProng2, pdgCodeProng3);
      }
      rowHfLcPiMcRecReduced(indexHfCandCharm, selectedTracksPion[vecDaughtersB.back().globalIndex()], flag, flagWrongCollision, debug, motherPt);
    }
  }

  template <bool doMc, bool withMl, uint8_t decChannel, bool withQvec, typename PParticles, typename TTracks, typename CCharmCands, typename Coll>
  void runDataCreation(Coll const& collision,
                       CCharmCands const& candsC,
                       aod::TrackAssoc const& trackIndices,
                       TTracks const&,
                       PParticles const& particlesMc,
                       uint64_t const& indexCollisionMaxNumContrib,
                       aod::BCsWithTimestamps const&)
  {
    // helpers for ReducedTables filling
    int indexHfReducedCollision = hfReducedCollision.lastIndex() + 1;
    // std::map where the key is the track.globalIndex() and
    // the value is the track index in the table of the selected pions
    std::map<int64_t, int64_t> selectedTracksPion;
    bool fillHfReducedCollision = false;

    auto primaryVertex = getPrimaryVertex(collision);

    // Set the magnetic field from ccdb.
    // The static instance of the propagator was already modified in the HFTrackIndexSkimCreator,
    // but this is not true when running on Run2 data/MC already converted into AO2Ds.
    auto bc = collision.template bc_as<aod::BCsWithTimestamps>();
    if (runNumber != bc.runNumber()) {
      LOG(info) << ">>>>>>>>>>>> Current run number: " << runNumber;
      o2::parameters::GRPMagField* grpo = ccdb->getForTimeStamp<o2::parameters::GRPMagField>(ccdbPathGrpMag, bc.timestamp());
      if (grpo == nullptr) {
        LOGF(fatal, "Run 3 GRP object (type o2::parameters::GRPMagField) is not available in CCDB for run=%d at timestamp=%llu", bc.runNumber(), bc.timestamp());
      }
      o2::base::Propagator::initFieldFromGRP(grpo);
      bz = o2::base::Propagator::Instance()->getNominalBz();
      LOG(info) << ">>>>>>>>>>>> Magnetic field: " << bz;
      runNumber = bc.runNumber();
    }
    df3.setBz(bz);

    auto thisCollId = collision.globalIndex();
    for (const auto& candC : candsC) {
      int indexHfCandCharm{-1};
      float invMassC0{-1.f}, invMassC1{-1.f};
      if constexpr (decChannel == DecayChannel::B0ToDminusPi) {
        indexHfCandCharm = hfCand3Prong.lastIndex() + 1;
        invMassC0 = hfHelper.invMassDplusToPiKPi(candC);
        registry.fill(HIST("hMassDplus"), invMassC0);
        registry.fill(HIST("hPtDplus"), candC.pt());
        registry.fill(HIST("hCpaDplus"), candC.cpa());
      } else if constexpr (decChannel == DecayChannel::BsToDsminusPi) {
        indexHfCandCharm = hfCand3Prong.lastIndex() + 1;
        if (candC.isSelDsToKKPi() >= hfflagConfigurations.selectionFlagDs) {
          invMassC0 = hfHelper.invMassDsToKKPi(candC);
          registry.fill(HIST("hMassDsToKKPi"), invMassC0);
        }
        if (candC.isSelDsToPiKK() >= hfflagConfigurations.selectionFlagDs) {
          invMassC1 = hfHelper.invMassDsToPiKK(candC);
          registry.fill(HIST("hMassDsToPiKK"), invMassC1);
        }
        registry.fill(HIST("hPtDs"), candC.pt());
        registry.fill(HIST("hCpaDs"), candC.cpa());
      } else if constexpr (decChannel == DecayChannel::BplusToD0barPi) {
        indexHfCandCharm = hfCand2Prong.lastIndex() + 1;
        if (candC.isSelD0() >= hfflagConfigurations.selectionFlagD0) {
          invMassC0 = hfHelper.invMassD0ToPiK(candC);
          registry.fill(HIST("hMassD0"), invMassC0);
        }
        if (candC.isSelD0bar() >= hfflagConfigurations.selectionFlagD0bar) {
          invMassC1 = hfHelper.invMassD0barToKPi(candC);
          registry.fill(HIST("hMassD0bar"), invMassC1);
        }
        registry.fill(HIST("hPtD0"), candC.pt());
        registry.fill(HIST("hCpaD0"), candC.cpa());
      } else if constexpr (decChannel == DecayChannel::LbToLcplusPi) {
        indexHfCandCharm = hfCand3Prong.lastIndex() + 1;
        if (candC.isSelLcToPKPi() >= hfflagConfigurations.selectionFlagLc) {
          invMassC0 = hfHelper.invMassLcToPKPi(candC);
          registry.fill(HIST("hMassLcToPKPi"), invMassC0);
        }
        if (candC.isSelLcToPiKP() >= hfflagConfigurations.selectionFlagLc) {
          invMassC1 = hfHelper.invMassLcToPiKP(candC);
          registry.fill(HIST("hMassLcToPiKP"), invMassC1);
        }
        registry.fill(HIST("hPtLc"), candC.pt());
        registry.fill(HIST("hCpaLc"), candC.cpa());
      }

      bool fillHfCandCharm = false;

      std::vector<typename TTracks::iterator> charmHadDauTracks{candC.template prong0_as<TTracks>(), candC.template prong1_as<TTracks>()};
      o2::track::TrackParCov trackParCov0 = getTrackParCov(charmHadDauTracks[0]);
      o2::track::TrackParCov trackParCov1 = getTrackParCov(charmHadDauTracks[1]);
      o2::track::TrackParCov trackParCov2{};

      std::array<float, 3> pVec0 = charmHadDauTracks[0].pVector();
      std::array<float, 3> pVec1 = charmHadDauTracks[1].pVector();
      std::array<float, 3> pVec2{};

      auto dca0 = o2::dataformats::DCA(charmHadDauTracks[0].dcaXY(), charmHadDauTracks[0].dcaZ(), charmHadDauTracks[0].cYY(), charmHadDauTracks[0].cZY(), charmHadDauTracks[0].cZZ());
      auto dca1 = o2::dataformats::DCA(charmHadDauTracks[1].dcaXY(), charmHadDauTracks[1].dcaZ(), charmHadDauTracks[1].cYY(), charmHadDauTracks[1].cZY(), charmHadDauTracks[1].cZZ());

      // repropagate tracks to this collision if needed
      if (charmHadDauTracks[0].collisionId() != thisCollId) {
        trackParCov0.propagateToDCA(primaryVertex, bz, &dca0);
      }

      if (charmHadDauTracks[1].collisionId() != thisCollId) {
        trackParCov1.propagateToDCA(primaryVertex, bz, &dca1);
      }

      // third track, if it's a 3-prong
      if constexpr (decChannel == DecayChannel::B0ToDminusPi || decChannel == DecayChannel::BsToDsminusPi || decChannel == DecayChannel::LbToLcplusPi) {
        charmHadDauTracks.push_back(candC.template prong2_as<TTracks>());
        trackParCov2 = getTrackParCov(charmHadDauTracks[2]);
        pVec2 = charmHadDauTracks[2].pVector();
        auto dca2 = o2::dataformats::DCA(charmHadDauTracks[2].dcaXY(), charmHadDauTracks[2].dcaZ(), charmHadDauTracks[2].cYY(), charmHadDauTracks[2].cZY(), charmHadDauTracks[2].cZZ());

        if (charmHadDauTracks[2].collisionId() != thisCollId) {
          trackParCov2.propagateToDCA(primaryVertex, bz, &dca2);
        }
      }

      // ---------------------------------
      // reconstruct charm candidate secondary vertex
      o2::track::TrackParCov trackParCovCharmHad{};
      std::array<float, 3> pVecCharm{};
      if constexpr (decChannel == DecayChannel::B0ToDminusPi || decChannel == DecayChannel::BsToDsminusPi || decChannel == DecayChannel::LbToLcplusPi) { // D∓ → π∓ K± π∓ and Ds∓ → K∓ K± π∓ and Lc∓ → p∓ K± π∓

        if constexpr (decChannel == DecayChannel::B0ToDminusPi) {
          hCandidatesDPlus->Fill(SVFitting::BeforeFit);
        } else if constexpr (decChannel == DecayChannel::BsToDsminusPi) {
          hCandidatesDs->Fill(SVFitting::BeforeFit);
        } else if constexpr (decChannel == DecayChannel::LbToLcplusPi) {
          hCandidatesLc->Fill(SVFitting::BeforeFit);
        }

        try {
          if (df3.process(trackParCov0, trackParCov1, trackParCov2) == 0) {
            continue;
          }
        } catch (const std::runtime_error& error) {
          LOG(info) << "Run time error found: " << error.what() << ". DCAFitterN cannot work, skipping the candidate.";
          if constexpr (decChannel == DecayChannel::B0ToDminusPi) {
            hCandidatesDPlus->Fill(SVFitting::Fail);
          } else if constexpr (decChannel == DecayChannel::BsToDsminusPi) {
            hCandidatesDs->Fill(SVFitting::Fail);
          } else if constexpr (decChannel == DecayChannel::LbToLcplusPi) {
            hCandidatesLc->Fill(SVFitting::Fail);
          }
          continue;
        }
        if constexpr (decChannel == DecayChannel::B0ToDminusPi) {
          hCandidatesDPlus->Fill(SVFitting::FitOk);
        } else if constexpr (decChannel == DecayChannel::BsToDsminusPi) {
          hCandidatesDs->Fill(SVFitting::FitOk);
        } else if constexpr (decChannel == DecayChannel::LbToLcplusPi) {
          hCandidatesLc->Fill(SVFitting::FitOk);
        }

        auto secondaryVertexCharm = df3.getPCACandidate();
        trackParCov0.propagateTo(secondaryVertexCharm[0], bz);
        trackParCov1.propagateTo(secondaryVertexCharm[0], bz);
        trackParCov2.propagateTo(secondaryVertexCharm[0], bz);
        df3.getTrack(0).getPxPyPzGlo(pVec0);
        df3.getTrack(1).getPxPyPzGlo(pVec1);
        df3.getTrack(2).getPxPyPzGlo(pVec2);
        pVecCharm = RecoDecay::pVec(pVec0, pVec1, pVec2);
        trackParCovCharmHad = df3.createParentTrackParCov();
        trackParCovCharmHad.setAbsCharge(charmHadDauTracks[1].sign());   // to be sure
      } else if constexpr (decChannel == DecayChannel::BplusToD0barPi) { // D0(bar) → K± π∓

        hCandidatesD0->Fill(SVFitting::BeforeFit);
        try {
          if (df2.process(trackParCov0, trackParCov1) == 0) {
            continue;
          }
        } catch (const std::runtime_error& error) {
          LOG(info) << "Run time error found: " << error.what() << ". DCAFitterN cannot work, skipping the candidate.";
          hCandidatesD0->Fill(SVFitting::Fail);
          continue;
        }
        hCandidatesD0->Fill(SVFitting::FitOk);

        auto secondaryVertexCharm = df2.getPCACandidate();
        trackParCov0.propagateTo(secondaryVertexCharm[0], bz);
        trackParCov1.propagateTo(secondaryVertexCharm[0], bz);
        df2.getTrack(0).getPxPyPzGlo(pVec0);
        df2.getTrack(1).getPxPyPzGlo(pVec1);
        pVecCharm = RecoDecay::pVec(pVec0, pVec1);
        trackParCovCharmHad = df2.createParentTrackParCov();
        trackParCovCharmHad.setAbsCharge(0); // to be sure
      }

      float ptDauMin = 1.e6, etaDauMin = 999.f, chi2TpcDauMax = -1.f;
      int nItsClsDauMin = 8, nTpcCrossRowsDauMin = 200;
      for (const auto& charmHadTrack : charmHadDauTracks) {
        if (charmHadTrack.pt() < ptDauMin) {
          ptDauMin = charmHadTrack.pt();
        }
        if (std::abs(charmHadTrack.eta()) < etaDauMin) {
          etaDauMin = std::abs(charmHadTrack.eta());
        }
        if (charmHadTrack.itsNCls() < nItsClsDauMin) {
          nItsClsDauMin = charmHadTrack.itsNCls();
        }
        if (charmHadTrack.tpcNClsCrossedRows() < nTpcCrossRowsDauMin) {
          nTpcCrossRowsDauMin = charmHadTrack.tpcNClsCrossedRows();
        }
        if (charmHadTrack.tpcChi2NCl() > chi2TpcDauMax) {
          chi2TpcDauMax = charmHadTrack.tpcChi2NCl();
        }
      }

      for (const auto& trackId : trackIndices) {
        auto trackPion = trackId.template track_as<TTracks>();

        // apply selections on pion tracks
        auto trackParCovPion = getTrackParCov(trackPion);
        o2::gpu::gpustd::array<float, 2> dcaPion{trackPion.dcaXY(), trackPion.dcaZ()};
        std::array<float, 3> pVecPion = trackPion.pVector();
        if (trackPion.collisionId() != thisCollId) {
          o2::base::Propagator::Instance()->propagateToDCABxByBz({collision.posX(), collision.posY(), collision.posZ()}, trackParCovPion, 2.f, noMatCorr, &dcaPion);
          getPxPyPz(trackParCovPion, pVecPion);
        }

        // reject pi D with same sign as D
        if constexpr (decChannel == DecayChannel::B0ToDminusPi || decChannel == DecayChannel::BsToDsminusPi || decChannel == DecayChannel::LbToLcplusPi) { // D∓ → π∓ K± π∓ and Ds∓ → K∓ K± π∓ and Lc∓ → p∓ K± π∓
          if (trackPion.sign() * charmHadDauTracks[0].sign() > 0) {
            continue;
          }
        } else if constexpr (decChannel == DecayChannel::BplusToD0barPi) { // D0(bar) → K± π∓
          if (!((candC.isSelD0() >= hfflagConfigurations.selectionFlagD0 && trackPion.sign() < 0) || (candC.isSelD0bar() >= hfflagConfigurations.selectionFlagD0bar && trackPion.sign() > 0))) {
            continue;
          }
        }

        // apply selections on pion tracks
        if (!isPionSelected(trackPion, trackParCovPion, dcaPion, charmHadDauTracks)) {
          continue;
        }

        registry.fill(HIST("hPtPion"), trackParCovPion.getPt());
        // compute invariant mass square and apply selection
        auto invMass2DPi = RecoDecay::m2(std::array{pVecCharm, pVecPion}, std::array{massC, massPi});
        if ((invMass2DPi < invMass2ChHadPiMin) || (invMass2DPi > invMass2ChHadPiMax)) {
          continue;
        }

        // fill Pion tracks table
        // if information on track already stored, go to next track
        if (!selectedTracksPion.count(trackPion.globalIndex())) {
          hfTrackPion(trackPion.globalIndex(), indexHfReducedCollision,
                      trackParCovPion.getX(), trackParCovPion.getAlpha(),
                      trackParCovPion.getY(), trackParCovPion.getZ(), trackParCovPion.getSnp(),
                      trackParCovPion.getTgl(), trackParCovPion.getQ2Pt(),
                      trackPion.itsNCls(), trackPion.tpcNClsCrossedRows(), trackPion.tpcChi2NCl());
          hfTrackCovPion(trackParCovPion.getSigmaY2(), trackParCovPion.getSigmaZY(), trackParCovPion.getSigmaZ2(),
                         trackParCovPion.getSigmaSnpY(), trackParCovPion.getSigmaSnpZ(),
                         trackParCovPion.getSigmaSnp2(), trackParCovPion.getSigmaTglY(), trackParCovPion.getSigmaTglZ(),
                         trackParCovPion.getSigmaTglSnp(), trackParCovPion.getSigmaTgl2(),
                         trackParCovPion.getSigma1PtY(), trackParCovPion.getSigma1PtZ(), trackParCovPion.getSigma1PtSnp(),
                         trackParCovPion.getSigma1PtTgl(), trackParCovPion.getSigma1Pt2());
          hfTrackPidPion(trackPion.hasTPC(), trackPion.hasTOF(),
                         trackPion.tpcNSigmaPi(), trackPion.tofNSigmaPi());
          // add trackPion.globalIndex() to a list
          // to keep memory of the pions filled in the table and avoid refilling them if they are paired to another D candidate
          // and keep track of their index in hfTrackPion for McRec purposes
          selectedTracksPion[trackPion.globalIndex()] = hfTrackPion.lastIndex();
        }

        if constexpr (doMc) {
          std::vector<typename TTracks::iterator> beautyHadDauTracks{};
          for (const auto& track : charmHadDauTracks) {
            beautyHadDauTracks.push_back(track);
          }
          beautyHadDauTracks.push_back(trackPion);
          fillMcRecoInfo<decChannel>(collision, particlesMc, beautyHadDauTracks, indexHfCandCharm, selectedTracksPion, indexCollisionMaxNumContrib);
        }
        fillHfCandCharm = true;
      } // pion loop
      if (fillHfCandCharm) {                                                                                                                               // fill candCplus table only once per D candidate
        if constexpr (decChannel == DecayChannel::B0ToDminusPi || decChannel == DecayChannel::BsToDsminusPi || decChannel == DecayChannel::LbToLcplusPi) { // D∓ → π∓ K± π∓ and Ds∓ → K∓ K± π∓ and Lc∓ → p∓ K± π∓
          hfCand3Prong(charmHadDauTracks[0].globalIndex(), charmHadDauTracks[1].globalIndex(), charmHadDauTracks[2].globalIndex(),
                       indexHfReducedCollision,
                       trackParCovCharmHad.getX(), trackParCovCharmHad.getAlpha(),
                       trackParCovCharmHad.getY(), trackParCovCharmHad.getZ(), trackParCovCharmHad.getSnp(),
                       trackParCovCharmHad.getTgl(), trackParCovCharmHad.getQ2Pt(),
                       candC.xSecondaryVertex(), candC.ySecondaryVertex(), candC.zSecondaryVertex(), invMassC0, invMassC1,
                       ptDauMin, etaDauMin, nItsClsDauMin, nTpcCrossRowsDauMin, chi2TpcDauMax);
          hfCand3ProngCov(trackParCovCharmHad.getSigmaY2(), trackParCovCharmHad.getSigmaZY(), trackParCovCharmHad.getSigmaZ2(),
                          trackParCovCharmHad.getSigmaSnpY(), trackParCovCharmHad.getSigmaSnpZ(),
                          trackParCovCharmHad.getSigmaSnp2(), trackParCovCharmHad.getSigmaTglY(), trackParCovCharmHad.getSigmaTglZ(),
                          trackParCovCharmHad.getSigmaTglSnp(), trackParCovCharmHad.getSigmaTgl2(),
                          trackParCovCharmHad.getSigma1PtY(), trackParCovCharmHad.getSigma1PtZ(), trackParCovCharmHad.getSigma1PtSnp(),
                          trackParCovCharmHad.getSigma1PtTgl(), trackParCovCharmHad.getSigma1Pt2());
<<<<<<< HEAD
          hfCandPidProng0(charmHadDauTracks[0].tpcNSigmaPi(), charmHadDauTracks[0].tofNSigmaPi(), charmHadDauTracks[0].tpcNSigmaKa(), charmHadDauTracks[0].tofNSigmaKa(), charmHadDauTracks[0].tpcNSigmaPr(), charmHadDauTracks[0].tofNSigmaPr(), charmHadDauTracks[0].hasTOF(), charmHadDauTracks[0].hasTPC());
          hfCandPidProng1(charmHadDauTracks[1].tpcNSigmaPi(), charmHadDauTracks[1].tofNSigmaPi(), charmHadDauTracks[1].tpcNSigmaKa(), charmHadDauTracks[1].tofNSigmaKa(), charmHadDauTracks[1].tpcNSigmaPr(), charmHadDauTracks[1].tofNSigmaPr(), charmHadDauTracks[1].hasTOF(), charmHadDauTracks[1].hasTPC());
          hfCandPidProng2(charmHadDauTracks[2].tpcNSigmaPi(), charmHadDauTracks[2].tofNSigmaPi(), charmHadDauTracks[2].tpcNSigmaKa(), charmHadDauTracks[2].tofNSigmaKa(), charmHadDauTracks[2].tpcNSigmaPr(), charmHadDauTracks[2].tofNSigmaPr(), charmHadDauTracks[2].hasTOF(), charmHadDauTracks[2].hasTPC());
=======
          hfCandPidProng0(candC.nSigTpcPi0(), candC.nSigTofPi0(), candC.nSigTpcKa0(), candC.nSigTofKa0(), charmHadDauTracks[0].hasTOF(), charmHadDauTracks[0].hasTPC());
          hfCandPidProng1(candC.nSigTpcPi1(), candC.nSigTofPi1(), candC.nSigTpcKa1(), candC.nSigTofKa1(), charmHadDauTracks[1].hasTOF(), charmHadDauTracks[1].hasTPC());
          hfCandPidProng2(candC.nSigTpcPi2(), candC.nSigTofPi2(), candC.nSigTpcKa2(), candC.nSigTofKa2(), charmHadDauTracks[2].hasTOF(), charmHadDauTracks[2].hasTPC());
>>>>>>> 2ea0b7dd
          if constexpr (withMl) {
            std::array<float, 6> mlScores = {-1.f, -1.f, -1.f, -1.f, -1.f, -1.f};
            if constexpr (decChannel == DecayChannel::B0ToDminusPi) {
              hfCand3ProngMl(candC.mlProbDplusToPiKPi()[0], candC.mlProbDplusToPiKPi()[1], candC.mlProbDplusToPiKPi()[2], -1., -1., -1.);
            } else if constexpr (decChannel == DecayChannel::BsToDsminusPi) {
              if (candC.mlProbDsToKKPi().size() == 3) {
                std::copy(candC.mlProbDsToKKPi().begin(), candC.mlProbDsToKKPi().end(), mlScores.begin());
              }
              if (candC.mlProbDsToPiKK().size() == 3) {
                std::copy(candC.mlProbDsToPiKK().begin(), candC.mlProbDsToPiKK().end(), mlScores.begin() + 3);
              }
              hfCand3ProngMl(mlScores[0], mlScores[1], mlScores[2], mlScores[3], mlScores[4], mlScores[5]);
            } else if constexpr (decChannel == DecayChannel::LbToLcplusPi) {
              if (candC.mlProbLcToPKPi().size() == 3) {
                std::copy(candC.mlProbLcToPKPi().begin(), candC.mlProbLcToPKPi().end(), mlScores.begin());
              }
              if (candC.mlProbLcToPiKP().size() == 3) {
                std::copy(candC.mlProbLcToPiKP().begin(), candC.mlProbLcToPiKP().end(), mlScores.begin() + 3);
              }
              hfCand3ProngMl(mlScores[0], mlScores[1], mlScores[2], mlScores[3], mlScores[4], mlScores[5]);
            }
          }
        } else if constexpr (decChannel == DecayChannel::BplusToD0barPi) { // D0(bar) → K± π∓
          hfCand2Prong(charmHadDauTracks[0].globalIndex(), charmHadDauTracks[1].globalIndex(),
                       indexHfReducedCollision,
                       trackParCovCharmHad.getX(), trackParCovCharmHad.getAlpha(),
                       trackParCovCharmHad.getY(), trackParCovCharmHad.getZ(), trackParCovCharmHad.getSnp(),
                       trackParCovCharmHad.getTgl(), trackParCovCharmHad.getQ2Pt(),
                       candC.xSecondaryVertex(), candC.ySecondaryVertex(), candC.zSecondaryVertex(), invMassC0, invMassC1,
                       ptDauMin, etaDauMin, nItsClsDauMin, nTpcCrossRowsDauMin, chi2TpcDauMax);
          hfCand2ProngCov(trackParCovCharmHad.getSigmaY2(), trackParCovCharmHad.getSigmaZY(), trackParCovCharmHad.getSigmaZ2(),
                          trackParCovCharmHad.getSigmaSnpY(), trackParCovCharmHad.getSigmaSnpZ(),
                          trackParCovCharmHad.getSigmaSnp2(), trackParCovCharmHad.getSigmaTglY(), trackParCovCharmHad.getSigmaTglZ(),
                          trackParCovCharmHad.getSigmaTglSnp(), trackParCovCharmHad.getSigmaTgl2(),
                          trackParCovCharmHad.getSigma1PtY(), trackParCovCharmHad.getSigma1PtZ(), trackParCovCharmHad.getSigma1PtSnp(),
                          trackParCovCharmHad.getSigma1PtTgl(), trackParCovCharmHad.getSigma1Pt2());
          hfCandPidProng0(candC.nSigTpcPi0(), candC.nSigTofPi0(), candC.nSigTpcKa0(), candC.nSigTofKa0(), 0., 0., charmHadDauTracks[0].hasTOF(), charmHadDauTracks[0].hasTPC());
          hfCandPidProng1(candC.nSigTpcPi1(), candC.nSigTofPi1(), candC.nSigTpcKa1(), candC.nSigTofKa1(), 0., 0., charmHadDauTracks[1].hasTOF(), charmHadDauTracks[1].hasTPC());
          if constexpr (withMl) {
            std::array<float, 6> mlScores = {-1.f, -1.f, -1.f, -1.f, -1.f, -1.f};
            if (candC.mlProbD0().size() == 3) {
              std::copy(candC.mlProbD0().begin(), candC.mlProbD0().end(), mlScores.begin());
            }
            if (candC.mlProbD0bar().size() == 3) {
              std::copy(candC.mlProbD0bar().begin(), candC.mlProbD0bar().end(), mlScores.begin() + 3);
            }
            hfCand2ProngMl(mlScores[0], mlScores[1], mlScores[2], mlScores[3], mlScores[4], mlScores[5]);
          }
        }
        fillHfReducedCollision = true;
      }
    } // candsC loop

    registry.fill(HIST("hEvents"), 1 + Event::Processed);
    if (!fillHfReducedCollision) {
      registry.fill(HIST("hEvents"), 1 + Event::NoCharmHadPiSelected);
      return;
    }
    registry.fill(HIST("hEvents"), 1 + Event::CharmHadPiSelected);
    float centrality = -1.f;
    uint16_t hfRejMap = hfEvSel.getHfCollisionRejectionMask<true, o2::hf_centrality::CentralityEstimator::None, aod::BCsWithTimestamps>(collision, centrality, ccdb, registry);
    // fill collision table if it contains a DPi pair a minima
    hfReducedCollision(collision.posX(), collision.posY(), collision.posZ(), collision.numContrib(), hfRejMap, bz);
    hfReducedCollExtra(collision.covXX(), collision.covXY(), collision.covYY(),
                       collision.covXZ(), collision.covYZ(), collision.covZZ());
    hfReducedCollCentrality(collision.centFT0C(), collision.centFT0M(), collision.trackOccupancyInTimeRange(), collision.ft0cOccupancyInTimeRange());
    if constexpr (withQvec) {
      hfReducedQvector(collision.qvecFT0CRe(), collision.qvecFT0CIm(), collision.sumAmplFT0C(),
                       collision.qvecFT0ARe(), collision.qvecFT0AIm(), collision.sumAmplFT0A(),
                       collision.qvecFT0MRe(), collision.qvecFT0MIm(), collision.sumAmplFT0M(),
                       collision.qvecTPCposRe(), collision.qvecTPCposIm(), collision.nTrkTPCpos(),
                       collision.qvecTPCnegRe(), collision.qvecTPCnegIm(), collision.nTrkTPCneg(),
                       collision.qvecTPCallRe(), collision.qvecTPCallIm(), collision.nTrkTPCall());
    }
  }

  template <uint8_t decayChannel>
  void runMcGen(aod::McParticles const& particlesMc)
  {
    // Match generated particles.
    for (const auto& particle : particlesMc) {
      int8_t sign{0};
      int8_t flag{0};
      if constexpr (decayChannel == DecayChannel::B0ToDminusPi) {
        // B0 → D- π+
        if (RecoDecay::isMatchedMCGen<true>(particlesMc, particle, Pdg::kB0, std::array{-static_cast<int>(Pdg::kDPlus), +kPiPlus}, true)) {
          // Match D- -> π- K+ π-
          auto candCMC = particlesMc.rawIteratorAt(particle.daughtersIds().front());
          // Printf("Checking D- -> π- K+ π-");
          if (RecoDecay::isMatchedMCGen(particlesMc, candCMC, -static_cast<int>(Pdg::kDPlus), std::array{-kPiPlus, +kKPlus, -kPiPlus}, true, &sign, 2)) {
            flag = sign * BIT(hf_cand_b0::DecayType::B0ToDPi);
          }
        }

        // save information for B0 task
        if (!TESTBIT(std::abs(flag), hf_cand_b0::DecayType::B0ToDPi)) {
          continue;
        }

        auto ptParticle = particle.pt();
        auto yParticle = RecoDecay::y(particle.pVector(), massB);
        auto etaParticle = particle.eta();

        std::array<float, 2> ptProngs;
        std::array<float, 2> yProngs;
        std::array<float, 2> etaProngs;
        int counter = 0;
        for (const auto& daught : particle.daughters_as<aod::McParticles>()) {
          ptProngs[counter] = daught.pt();
          etaProngs[counter] = daught.eta();
          yProngs[counter] = RecoDecay::y(daught.pVector(), pdg->Mass(daught.pdgCode()));
          counter++;
        }
        rowHfB0McGenReduced(flag, ptParticle, yParticle, etaParticle,
                            ptProngs[0], yProngs[0], etaProngs[0],
                            ptProngs[1], yProngs[1], etaProngs[1]);
      } else if constexpr (decayChannel == DecayChannel::BsToDsminusPi) {
        // Bs → Ds- π+
        if (RecoDecay::isMatchedMCGen<true>(particlesMc, particle, Pdg::kBS, std::array{-static_cast<int>(Pdg::kDS), +kPiPlus}, true)) {
          // Match Ds- -> π- K+ π-
          auto candCMC = particlesMc.rawIteratorAt(particle.daughtersIds().front());
          if (RecoDecay::isMatchedMCGen(particlesMc, candCMC, -static_cast<int>(Pdg::kDS), std::array{-kKPlus, +kKPlus, -kPiPlus}, true, &sign, 2)) {
            std::vector<int> arrDaughDsIndex;
            std::array<int, 2> arrPDGDaughDs;
            RecoDecay::getDaughters(candCMC, &arrDaughDsIndex, std::array{0}, 1);
            if (arrDaughDsIndex.size() == 2) {
              for (auto jProng = 0u; jProng < arrDaughDsIndex.size(); ++jProng) {
                auto daughJ = particlesMc.rawIteratorAt(arrDaughDsIndex[jProng]);
                arrPDGDaughDs[jProng] = std::abs(daughJ.pdgCode());
              }
              // Ds- → Phi π- → K- K+ π- and Ds- → K0* K- → K- K+ π-
              if ((arrPDGDaughDs[0] == arrPDGResonantDsPhiPi[0] && arrPDGDaughDs[1] == arrPDGResonantDsPhiPi[1]) || (arrPDGDaughDs[0] == arrPDGResonantDsPhiPi[1] && arrPDGDaughDs[1] == arrPDGResonantDsPhiPi[0])) {
                flag = sign * BIT(hf_cand_bs::DecayTypeMc::BsToDsPiToPhiPiPiToKKPiPi);
              } else if ((arrPDGDaughDs[0] == arrPDGResonantDKstarK[0] && arrPDGDaughDs[1] == arrPDGResonantDKstarK[1]) || (arrPDGDaughDs[0] == arrPDGResonantDKstarK[1] && arrPDGDaughDs[1] == arrPDGResonantDKstarK[0])) {
                flag = sign * BIT(hf_cand_bs::DecayTypeMc::BsToDsPiToK0starKPiToKKPiPi);
              }
            }
          }
        }

        // additional checks for correlated backgrounds
        if (checkDecayTypeMc) {
          // B0 → Ds- π+
          if (!flag) {
            if (RecoDecay::isMatchedMCGen<true>(particlesMc, particle, Pdg::kB0, std::array{-static_cast<int>(Pdg::kDS), +kPiPlus}, true)) {
              // Match Ds- -> π- K+ π-
              auto candCMC = particlesMc.rawIteratorAt(particle.daughtersIds().front());
              if (RecoDecay::isMatchedMCGen(particlesMc, candCMC, -static_cast<int>(Pdg::kDS), std::array{-kKPlus, +kKPlus, -kPiPlus}, true, &sign, 2)) {
                std::vector<int> arrDaughDsIndex;
                std::array<int, 2> arrPDGDaughDs;
                RecoDecay::getDaughters(candCMC, &arrDaughDsIndex, std::array{0}, 1);
                if (arrDaughDsIndex.size() == 2) {
                  for (auto jProng = 0u; jProng < arrDaughDsIndex.size(); ++jProng) {
                    auto daughJ = particlesMc.rawIteratorAt(arrDaughDsIndex[jProng]);
                    arrPDGDaughDs[jProng] = std::abs(daughJ.pdgCode());
                  }
                  // Ds- → Phi π- → K- K+ π- and Ds- → K0* K- → K- K+ π-
                  if ((arrPDGDaughDs[0] == arrPDGResonantDsPhiPi[0] && arrPDGDaughDs[1] == arrPDGResonantDsPhiPi[1]) || (arrPDGDaughDs[0] == arrPDGResonantDsPhiPi[1] && arrPDGDaughDs[1] == arrPDGResonantDsPhiPi[0])) {
                    flag = sign * BIT(hf_cand_bs::DecayTypeMc::B0ToDsPiToPhiPiPiToKKPiPi);
                  } else if ((arrPDGDaughDs[0] == arrPDGResonantDKstarK[0] && arrPDGDaughDs[1] == arrPDGResonantDKstarK[1]) || (arrPDGDaughDs[0] == arrPDGResonantDKstarK[1] && arrPDGDaughDs[1] == arrPDGResonantDKstarK[0])) {
                    flag = sign * BIT(hf_cand_bs::DecayTypeMc::B0ToDsPiToK0starKPiToKKPiPi);
                  }
                }
              }
            }
          }
        }

        // save information for Bs task
        if (!TESTBIT(std::abs(flag), hf_cand_bs::DecayTypeMc::BsToDsPiToPhiPiPiToKKPiPi) && !TESTBIT(std::abs(flag), hf_cand_bs::DecayTypeMc::BsToDsPiToK0starKPiToKKPiPi) &&
            !TESTBIT(std::abs(flag), hf_cand_bs::DecayTypeMc::B0ToDsPiToPhiPiPiToKKPiPi) && !TESTBIT(std::abs(flag), hf_cand_bs::DecayTypeMc::B0ToDsPiToK0starKPiToKKPiPi)) {
          continue;
        }

        auto ptParticle = particle.pt();
        auto yParticle = RecoDecay::y(particle.pVector(), massB);
        auto etaParticle = particle.eta();

        std::array<float, 2> ptProngs;
        std::array<float, 2> yProngs;
        std::array<float, 2> etaProngs;
        int counter = 0;
        for (const auto& daught : particle.daughters_as<aod::McParticles>()) {
          ptProngs[counter] = daught.pt();
          etaProngs[counter] = daught.eta();
          yProngs[counter] = RecoDecay::y(daught.pVector(), pdg->Mass(daught.pdgCode()));
          counter++;
        }
        rowHfBsMcGenReduced(flag, ptParticle, yParticle, etaParticle,
                            ptProngs[0], yProngs[0], etaProngs[0],
                            ptProngs[1], yProngs[1], etaProngs[1]);
      } else if constexpr (decayChannel == DecayChannel::BplusToD0barPi) {
        // B+ → D0bar π+
        if (RecoDecay::isMatchedMCGen(particlesMc, particle, Pdg::kBPlus, std::array{-static_cast<int>(Pdg::kD0), +kPiPlus}, true)) {
          // Match D0bar -> π- K+
          auto candD0MC = particlesMc.rawIteratorAt(particle.daughtersIds().front());
          // Printf("Checking D0bar -> π- K+");
          if (RecoDecay::isMatchedMCGen(particlesMc, candD0MC, static_cast<int>(Pdg::kD0), std::array{+kPiPlus, -kKPlus}, true, &sign)) {
            flag = sign * BIT(hf_cand_bplus::DecayType::BplusToD0Pi);
          }
        }

        // save information for B+ task
        if (!TESTBIT(std::abs(flag), hf_cand_bplus::DecayType::BplusToD0Pi)) {
          continue;
        }

        auto ptParticle = particle.pt();
        auto yParticle = RecoDecay::y(particle.pVector(), massB);
        auto etaParticle = particle.eta();

        std::array<float, 2> ptProngs;
        std::array<float, 2> yProngs;
        std::array<float, 2> etaProngs;
        int counter = 0;
        for (const auto& daught : particle.daughters_as<aod::McParticles>()) {
          ptProngs[counter] = daught.pt();
          etaProngs[counter] = daught.eta();
          yProngs[counter] = RecoDecay::y(daught.pVector(), pdg->Mass(daught.pdgCode()));
          counter++;
        }
        rowHfBpMcGenReduced(flag, ptParticle, yParticle, etaParticle,
                            ptProngs[0], yProngs[0], etaProngs[0],
                            ptProngs[1], yProngs[1], etaProngs[1]);
      } else if constexpr (decayChannel == DecayChannel::LbToLcplusPi) {
        // Lb → Lc+ π-
        if (RecoDecay::isMatchedMCGen<true>(particlesMc, particle, Pdg::kLambdaB0, std::array{static_cast<int>(Pdg::kLambdaCPlus), -kPiPlus}, true)) {
          // Match Lc+ → p K- π+
          auto candCMC = particlesMc.rawIteratorAt(particle.daughtersIds().front());
          // Printf("Checking Lc+ → p K- π+");
          if (RecoDecay::isMatchedMCGen(particlesMc, candCMC, static_cast<int>(Pdg::kLambdaCPlus), std::array{+kProton, -kKPlus, +kPiPlus}, true, &sign, 2)) {
            flag = sign * BIT(hf_cand_lb::DecayType::LbToLcPi);
          }
        }

        // save information for Lc task
        if (!TESTBIT(std::abs(flag), hf_cand_lb::DecayType::LbToLcPi)) {
          continue;
        }

        auto ptParticle = particle.pt();
        auto yParticle = RecoDecay::y(particle.pVector(), massB);
        auto etaParticle = particle.eta();

        std::array<float, 2> ptProngs;
        std::array<float, 2> yProngs;
        std::array<float, 2> etaProngs;
        int counter = 0;
        for (const auto& daught : particle.daughters_as<aod::McParticles>()) {
          ptProngs[counter] = daught.pt();
          etaProngs[counter] = daught.eta();
          yProngs[counter] = RecoDecay::y(daught.pVector(), pdg->Mass(daught.pdgCode()));
          counter++;
        }
        rowHfLbMcGenReduced(flag, ptParticle, yParticle, etaParticle,
                            ptProngs[0], yProngs[0], etaProngs[0],
                            ptProngs[1], yProngs[1], etaProngs[1]);
      }
    } // gen
  }

  ////////////////////////////////////////////////////////////////////////////////////////////////////
  // PROCESS FUNCTIONS FOR DATA

  void processDplusPiData(CollisionsWCent const& collisions,
                          CandsDplusFiltered const& candsC,
                          aod::TrackAssoc const& trackIndices,
                          TracksPidWithSel const& tracks,
                          aod::BCsWithTimestamps const& bcs)
  {
    // store configurables needed for B0 workflow
    if (!isHfCandBhadConfigFilled) {
      rowCandidateConfigB0(hfflagConfigurations.selectionFlagDplus.value, invMassWindowCharmHadPi.value);
      isHfCandBhadConfigFilled = true;
    }

    int zvtxColl{0};
    int sel8Coll{0};
    int zvtxAndSel8Coll{0};
    int zvtxAndSel8CollAndSoftTrig{0};
    int allSelColl{0};
    for (const auto& collision : collisions) {
      o2::hf_evsel::checkEvSel<true, o2::hf_centrality::CentralityEstimator::None, aod::BCsWithTimestamps>(collision, hfEvSel, zvtxColl, sel8Coll, zvtxAndSel8Coll, zvtxAndSel8CollAndSoftTrig, allSelColl, ccdb, registry);

      auto thisCollId = collision.globalIndex();
      auto candsCThisColl = candsC.sliceBy(candsDplusPerCollision, thisCollId);
      auto trackIdsThisCollision = trackIndices.sliceBy(trackIndicesPerCollision, thisCollId);
      runDataCreation<false, false, DecayChannel::B0ToDminusPi, false>(collision, candsCThisColl, trackIdsThisCollision, tracks, tracks, -1, bcs);
    }
    // handle normalization by the right number of collisions
    hfCollisionCounter(collisions.tableSize(), zvtxColl, sel8Coll, zvtxAndSel8Coll, zvtxAndSel8CollAndSoftTrig, allSelColl);
  }
  PROCESS_SWITCH(HfDataCreatorCharmHadPiReduced, processDplusPiData, "Process DplusPi without MC info and without ML info", true);

  void processDplusPiDataWithMl(CollisionsWCent const& collisions,
                                CandsDplusFilteredWithMl const& candsC,
                                aod::TrackAssoc const& trackIndices,
                                TracksPidWithSel const& tracks,
                                aod::BCsWithTimestamps const& bcs)
  {
    // store configurables needed for B0 workflow
    if (!isHfCandBhadConfigFilled) {
      rowCandidateConfigB0(hfflagConfigurations.selectionFlagDplus.value, invMassWindowCharmHadPi.value);
      isHfCandBhadConfigFilled = true;
    }

    int zvtxColl{0};
    int sel8Coll{0};
    int zvtxAndSel8Coll{0};
    int zvtxAndSel8CollAndSoftTrig{0};
    int allSelColl{0};
    for (const auto& collision : collisions) {
      o2::hf_evsel::checkEvSel<true, o2::hf_centrality::CentralityEstimator::None, aod::BCsWithTimestamps>(collision, hfEvSel, zvtxColl, sel8Coll, zvtxAndSel8Coll, zvtxAndSel8CollAndSoftTrig, allSelColl, ccdb, registry);

      auto thisCollId = collision.globalIndex();
      auto candsCThisColl = candsC.sliceBy(candsDplusPerCollisionWithMl, thisCollId);
      auto trackIdsThisCollision = trackIndices.sliceBy(trackIndicesPerCollision, thisCollId);
      runDataCreation<false, true, DecayChannel::B0ToDminusPi, false>(collision, candsCThisColl, trackIdsThisCollision, tracks, tracks, -1, bcs);
    }
    // handle normalization by the right number of collisions
    hfCollisionCounter(collisions.tableSize(), zvtxColl, sel8Coll, zvtxAndSel8Coll, zvtxAndSel8CollAndSoftTrig, allSelColl);
  }
  PROCESS_SWITCH(HfDataCreatorCharmHadPiReduced, processDplusPiDataWithMl, "Process DplusPi without MC info and with ML info", false);

  void processDplusPiDataWithQvec(CollisionsWCentAndQvectors const& collisions,
                                  CandsDplusFiltered const& candsC,
                                  aod::TrackAssoc const& trackIndices,
                                  TracksPidWithSel const& tracks,
                                  aod::BCsWithTimestamps const& bcs)
  {
    // store configurables needed for B0 workflow
    if (!isHfCandBhadConfigFilled) {
      rowCandidateConfigB0(hfflagConfigurations.selectionFlagDplus.value, invMassWindowCharmHadPi.value);
      isHfCandBhadConfigFilled = true;
    }

    int zvtxColl{0};
    int sel8Coll{0};
    int zvtxAndSel8Coll{0};
    int zvtxAndSel8CollAndSoftTrig{0};
    int allSelColl{0};
    for (const auto& collision : collisions) {
      o2::hf_evsel::checkEvSel<true, o2::hf_centrality::CentralityEstimator::None, aod::BCsWithTimestamps>(collision, hfEvSel, zvtxColl, sel8Coll, zvtxAndSel8Coll, zvtxAndSel8CollAndSoftTrig, allSelColl, ccdb, registry);

      auto thisCollId = collision.globalIndex();
      auto candsCThisColl = candsC.sliceBy(candsDplusPerCollision, thisCollId);
      auto trackIdsThisCollision = trackIndices.sliceBy(trackIndicesPerCollision, thisCollId);
      runDataCreation<false, false, DecayChannel::B0ToDminusPi, true>(collision, candsCThisColl, trackIdsThisCollision, tracks, tracks, -1, bcs);
    }
    // handle normalization by the right number of collisions
    hfCollisionCounter(collisions.tableSize(), zvtxColl, sel8Coll, zvtxAndSel8Coll, zvtxAndSel8CollAndSoftTrig, allSelColl);
  }
  PROCESS_SWITCH(HfDataCreatorCharmHadPiReduced, processDplusPiDataWithQvec, "Process DplusPi without MC info, without ML info and with Q-vectors", true);

  void processDplusPiDataWithMlAndQvec(CollisionsWCentAndQvectors const& collisions,
                                       CandsDplusFilteredWithMl const& candsC,
                                       aod::TrackAssoc const& trackIndices,
                                       TracksPidWithSel const& tracks,
                                       aod::BCsWithTimestamps const& bcs)
  {
    // store configurables needed for B0 workflow
    if (!isHfCandBhadConfigFilled) {
      rowCandidateConfigB0(hfflagConfigurations.selectionFlagDplus.value, invMassWindowCharmHadPi.value);
      isHfCandBhadConfigFilled = true;
    }

    int zvtxColl{0};
    int sel8Coll{0};
    int zvtxAndSel8Coll{0};
    int zvtxAndSel8CollAndSoftTrig{0};
    int allSelColl{0};
    for (const auto& collision : collisions) {
      o2::hf_evsel::checkEvSel<true, o2::hf_centrality::CentralityEstimator::None, aod::BCsWithTimestamps>(collision, hfEvSel, zvtxColl, sel8Coll, zvtxAndSel8Coll, zvtxAndSel8CollAndSoftTrig, allSelColl, ccdb, registry);

      auto thisCollId = collision.globalIndex();
      auto candsCThisColl = candsC.sliceBy(candsDplusPerCollisionWithMl, thisCollId);
      auto trackIdsThisCollision = trackIndices.sliceBy(trackIndicesPerCollision, thisCollId);
      runDataCreation<false, true, DecayChannel::B0ToDminusPi, true>(collision, candsCThisColl, trackIdsThisCollision, tracks, tracks, -1, bcs);
    }
    // handle normalization by the right number of collisions
    hfCollisionCounter(collisions.tableSize(), zvtxColl, sel8Coll, zvtxAndSel8Coll, zvtxAndSel8CollAndSoftTrig, allSelColl);
  }
  PROCESS_SWITCH(HfDataCreatorCharmHadPiReduced, processDplusPiDataWithMlAndQvec, "Process DplusPi without MC info, with ML info and with Q-vectors", false);

  void processDsPiData(CollisionsWCent const& collisions,
                       CandsDsFiltered const& candsC,
                       aod::TrackAssoc const& trackIndices,
                       TracksPidWithSel const& tracks,
                       aod::BCsWithTimestamps const& bcs)
  {
    // store configurables needed for Bs workflow
    if (!isHfCandBhadConfigFilled) {
      rowCandidateConfigBs(hfflagConfigurations.selectionFlagDs.value, invMassWindowCharmHadPi.value);
      isHfCandBhadConfigFilled = true;
    }

    int zvtxColl{0};
    int sel8Coll{0};
    int zvtxAndSel8Coll{0};
    int zvtxAndSel8CollAndSoftTrig{0};
    int allSelColl{0};
    for (const auto& collision : collisions) {
      o2::hf_evsel::checkEvSel<true, o2::hf_centrality::CentralityEstimator::None, aod::BCsWithTimestamps>(collision, hfEvSel, zvtxColl, sel8Coll, zvtxAndSel8Coll, zvtxAndSel8CollAndSoftTrig, allSelColl, ccdb, registry);

      auto thisCollId = collision.globalIndex();
      auto candsCThisColl = candsC.sliceBy(candsDplusPerCollision, thisCollId);
      auto trackIdsThisCollision = trackIndices.sliceBy(trackIndicesPerCollision, thisCollId);
      runDataCreation<false, false, DecayChannel::BsToDsminusPi, false>(collision, candsCThisColl, trackIdsThisCollision, tracks, tracks, -1, bcs);
    }
    // handle normalization by the right number of collisions
    hfCollisionCounter(collisions.tableSize(), zvtxColl, sel8Coll, zvtxAndSel8Coll, zvtxAndSel8CollAndSoftTrig, allSelColl);
  }
  PROCESS_SWITCH(HfDataCreatorCharmHadPiReduced, processDsPiData, "Process DsPi without MC info and without ML info", true);

  void processDsPiDataWithMl(CollisionsWCent const& collisions,
                             CandsDsFilteredWithMl const& candsC,
                             aod::TrackAssoc const& trackIndices,
                             TracksPidWithSel const& tracks,
                             aod::BCsWithTimestamps const& bcs)
  {
    // store configurables needed for Bs workflow
    if (!isHfCandBhadConfigFilled) {
      rowCandidateConfigBs(hfflagConfigurations.selectionFlagDs.value, invMassWindowCharmHadPi.value);
      isHfCandBhadConfigFilled = true;
    }

    int zvtxColl{0};
    int sel8Coll{0};
    int zvtxAndSel8Coll{0};
    int zvtxAndSel8CollAndSoftTrig{0};
    int allSelColl{0};
    for (const auto& collision : collisions) {
      o2::hf_evsel::checkEvSel<true, o2::hf_centrality::CentralityEstimator::None, aod::BCsWithTimestamps>(collision, hfEvSel, zvtxColl, sel8Coll, zvtxAndSel8Coll, zvtxAndSel8CollAndSoftTrig, allSelColl, ccdb, registry);

      auto thisCollId = collision.globalIndex();
      auto candsCThisColl = candsC.sliceBy(candsDplusPerCollisionWithMl, thisCollId);
      auto trackIdsThisCollision = trackIndices.sliceBy(trackIndicesPerCollision, thisCollId);
      runDataCreation<false, true, DecayChannel::BsToDsminusPi, false>(collision, candsCThisColl, trackIdsThisCollision, tracks, tracks, -1, bcs);
    }
    // handle normalization by the right number of collisions
    hfCollisionCounter(collisions.tableSize(), zvtxColl, sel8Coll, zvtxAndSel8Coll, zvtxAndSel8CollAndSoftTrig, allSelColl);
  }
  PROCESS_SWITCH(HfDataCreatorCharmHadPiReduced, processDsPiDataWithMl, "Process DsPi without MC info and with ML info", false);

  void processDsPiDataWithQvec(CollisionsWCentAndQvectors const& collisions,
                               CandsDsFiltered const& candsC,
                               aod::TrackAssoc const& trackIndices,
                               TracksPidWithSel const& tracks,
                               aod::BCsWithTimestamps const& bcs)
  {
    // store configurables needed for Bs workflow
    if (!isHfCandBhadConfigFilled) {
      rowCandidateConfigBs(hfflagConfigurations.selectionFlagDs.value, invMassWindowCharmHadPi.value);
      isHfCandBhadConfigFilled = true;
    }

    int zvtxColl{0};
    int sel8Coll{0};
    int zvtxAndSel8Coll{0};
    int zvtxAndSel8CollAndSoftTrig{0};
    int allSelColl{0};
    for (const auto& collision : collisions) {
      o2::hf_evsel::checkEvSel<true, o2::hf_centrality::CentralityEstimator::None, aod::BCsWithTimestamps>(collision, hfEvSel, zvtxColl, sel8Coll, zvtxAndSel8Coll, zvtxAndSel8CollAndSoftTrig, allSelColl, ccdb, registry);

      auto thisCollId = collision.globalIndex();
      auto candsCThisColl = candsC.sliceBy(candsDplusPerCollision, thisCollId);
      auto trackIdsThisCollision = trackIndices.sliceBy(trackIndicesPerCollision, thisCollId);
      runDataCreation<false, false, DecayChannel::BsToDsminusPi, true>(collision, candsCThisColl, trackIdsThisCollision, tracks, tracks, -1, bcs);
    }
    // handle normalization by the right number of collisions
    hfCollisionCounter(collisions.tableSize(), zvtxColl, sel8Coll, zvtxAndSel8Coll, zvtxAndSel8CollAndSoftTrig, allSelColl);
  }
  PROCESS_SWITCH(HfDataCreatorCharmHadPiReduced, processDsPiDataWithQvec, "Process DsPi without MC info, without ML info and with Q-vectors", true);

  void processDsPiDataWithMlAndQvec(CollisionsWCentAndQvectors const& collisions,
                                    CandsDsFilteredWithMl const& candsC,
                                    aod::TrackAssoc const& trackIndices,
                                    TracksPidWithSel const& tracks,
                                    aod::BCsWithTimestamps const& bcs)
  {
    // store configurables needed for Bs workflow
    if (!isHfCandBhadConfigFilled) {
      rowCandidateConfigBs(hfflagConfigurations.selectionFlagDs.value, invMassWindowCharmHadPi.value);
      isHfCandBhadConfigFilled = true;
    }

    int zvtxColl{0};
    int sel8Coll{0};
    int zvtxAndSel8Coll{0};
    int zvtxAndSel8CollAndSoftTrig{0};
    int allSelColl{0};
    for (const auto& collision : collisions) {
      o2::hf_evsel::checkEvSel<true, o2::hf_centrality::CentralityEstimator::None, aod::BCsWithTimestamps>(collision, hfEvSel, zvtxColl, sel8Coll, zvtxAndSel8Coll, zvtxAndSel8CollAndSoftTrig, allSelColl, ccdb, registry);

      auto thisCollId = collision.globalIndex();
      auto candsCThisColl = candsC.sliceBy(candsDplusPerCollisionWithMl, thisCollId);
      auto trackIdsThisCollision = trackIndices.sliceBy(trackIndicesPerCollision, thisCollId);
      runDataCreation<false, true, DecayChannel::BsToDsminusPi, true>(collision, candsCThisColl, trackIdsThisCollision, tracks, tracks, -1, bcs);
    }
    // handle normalization by the right number of collisions
    hfCollisionCounter(collisions.tableSize(), zvtxColl, sel8Coll, zvtxAndSel8Coll, zvtxAndSel8CollAndSoftTrig, allSelColl);
  }
  PROCESS_SWITCH(HfDataCreatorCharmHadPiReduced, processDsPiDataWithMlAndQvec, "Process DsPi without MC info, with ML info and Q-vectors", false);

  void processD0PiData(CollisionsWCent const& collisions,
                       CandsD0Filtered const& candsC,
                       aod::TrackAssoc const& trackIndices,
                       TracksPidWithSel const& tracks,
                       aod::BCsWithTimestamps const& bcs)
  {
    // store configurables needed for B+ workflow
    if (!isHfCandBhadConfigFilled) {
      rowCandidateConfigBplus(hfflagConfigurations.selectionFlagD0.value, hfflagConfigurations.selectionFlagD0bar.value, invMassWindowCharmHadPi.value);
      isHfCandBhadConfigFilled = true;
    }

    int zvtxColl{0};
    int sel8Coll{0};
    int zvtxAndSel8Coll{0};
    int zvtxAndSel8CollAndSoftTrig{0};
    int allSelColl{0};
    for (const auto& collision : collisions) {
      o2::hf_evsel::checkEvSel<true, o2::hf_centrality::CentralityEstimator::None, aod::BCsWithTimestamps>(collision, hfEvSel, zvtxColl, sel8Coll, zvtxAndSel8Coll, zvtxAndSel8CollAndSoftTrig, allSelColl, ccdb, registry);

      auto thisCollId = collision.globalIndex();
      auto candsCThisColl = candsC.sliceBy(candsD0PerCollision, thisCollId);
      auto trackIdsThisCollision = trackIndices.sliceBy(trackIndicesPerCollision, thisCollId);
      runDataCreation<false, false, DecayChannel::BplusToD0barPi, false>(collision, candsCThisColl, trackIdsThisCollision, tracks, tracks, -1, bcs);
    }
    // handle normalization by the right number of collisions
    hfCollisionCounter(collisions.tableSize(), zvtxColl, sel8Coll, zvtxAndSel8Coll, zvtxAndSel8CollAndSoftTrig, allSelColl);
  }
  PROCESS_SWITCH(HfDataCreatorCharmHadPiReduced, processD0PiData, "Process D0Pi without MC info and without ML info", false);

  void processD0PiDataWithMl(CollisionsWCent const& collisions,
                             CandsD0FilteredWithMl const& candsC,
                             aod::TrackAssoc const& trackIndices,
                             TracksPidWithSel const& tracks,
                             aod::BCsWithTimestamps const& bcs)
  {
    // store configurables needed for B+ workflow
    if (!isHfCandBhadConfigFilled) {
      rowCandidateConfigBplus(hfflagConfigurations.selectionFlagD0.value, hfflagConfigurations.selectionFlagD0bar.value, invMassWindowCharmHadPi.value);
      isHfCandBhadConfigFilled = true;
    }

    int zvtxColl{0};
    int sel8Coll{0};
    int zvtxAndSel8Coll{0};
    int zvtxAndSel8CollAndSoftTrig{0};
    int allSelColl{0};
    for (const auto& collision : collisions) {
      o2::hf_evsel::checkEvSel<true, o2::hf_centrality::CentralityEstimator::None, aod::BCsWithTimestamps>(collision, hfEvSel, zvtxColl, sel8Coll, zvtxAndSel8Coll, zvtxAndSel8CollAndSoftTrig, allSelColl, ccdb, registry);

      auto thisCollId = collision.globalIndex();
      auto candsCThisColl = candsC.sliceBy(candsD0PerCollisionWithMl, thisCollId);
      auto trackIdsThisCollision = trackIndices.sliceBy(trackIndicesPerCollision, thisCollId);
      runDataCreation<false, true, DecayChannel::BplusToD0barPi, false>(collision, candsCThisColl, trackIdsThisCollision, tracks, tracks, -1, bcs);
    }
    // handle normalization by the right number of collisions
    hfCollisionCounter(collisions.tableSize(), zvtxColl, sel8Coll, zvtxAndSel8Coll, zvtxAndSel8CollAndSoftTrig, allSelColl);
  }
  PROCESS_SWITCH(HfDataCreatorCharmHadPiReduced, processD0PiDataWithMl, "Process D0Pi without MC info and with ML info", false);

  void processD0PiDataWithQvec(CollisionsWCentAndQvectors const& collisions,
                               CandsD0Filtered const& candsC,
                               aod::TrackAssoc const& trackIndices,
                               TracksPidWithSel const& tracks,
                               aod::BCsWithTimestamps const& bcs)
  {
    // store configurables needed for B+ workflow
    if (!isHfCandBhadConfigFilled) {
      rowCandidateConfigBplus(hfflagConfigurations.selectionFlagD0.value, hfflagConfigurations.selectionFlagD0bar.value, invMassWindowCharmHadPi.value);
      isHfCandBhadConfigFilled = true;
    }

    int zvtxColl{0};
    int sel8Coll{0};
    int zvtxAndSel8Coll{0};
    int zvtxAndSel8CollAndSoftTrig{0};
    int allSelColl{0};
    for (const auto& collision : collisions) {
      o2::hf_evsel::checkEvSel<true, o2::hf_centrality::CentralityEstimator::None, aod::BCsWithTimestamps>(collision, hfEvSel, zvtxColl, sel8Coll, zvtxAndSel8Coll, zvtxAndSel8CollAndSoftTrig, allSelColl, ccdb, registry);

      auto thisCollId = collision.globalIndex();
      auto candsCThisColl = candsC.sliceBy(candsD0PerCollision, thisCollId);
      auto trackIdsThisCollision = trackIndices.sliceBy(trackIndicesPerCollision, thisCollId);
      runDataCreation<false, false, DecayChannel::BplusToD0barPi, true>(collision, candsCThisColl, trackIdsThisCollision, tracks, tracks, -1, bcs);
    }
    // handle normalization by the right number of collisions
    hfCollisionCounter(collisions.tableSize(), zvtxColl, sel8Coll, zvtxAndSel8Coll, zvtxAndSel8CollAndSoftTrig, allSelColl);
  }
  PROCESS_SWITCH(HfDataCreatorCharmHadPiReduced, processD0PiDataWithQvec, "Process D0Pi without MC info, without ML info, and with Q-vectors", false);

  void processD0PiDataWithMlAndQvec(CollisionsWCentAndQvectors const& collisions,
                                    CandsD0FilteredWithMl const& candsC,
                                    aod::TrackAssoc const& trackIndices,
                                    TracksPidWithSel const& tracks,
                                    aod::BCsWithTimestamps const& bcs)
  {
    // store configurables needed for B+ workflow
    if (!isHfCandBhadConfigFilled) {
      rowCandidateConfigBplus(hfflagConfigurations.selectionFlagD0.value, hfflagConfigurations.selectionFlagD0bar.value, invMassWindowCharmHadPi.value);
      isHfCandBhadConfigFilled = true;
    }

    int zvtxColl{0};
    int sel8Coll{0};
    int zvtxAndSel8Coll{0};
    int zvtxAndSel8CollAndSoftTrig{0};
    int allSelColl{0};
    for (const auto& collision : collisions) {
      o2::hf_evsel::checkEvSel<true, o2::hf_centrality::CentralityEstimator::None, aod::BCsWithTimestamps>(collision, hfEvSel, zvtxColl, sel8Coll, zvtxAndSel8Coll, zvtxAndSel8CollAndSoftTrig, allSelColl, ccdb, registry);

      auto thisCollId = collision.globalIndex();
      auto candsCThisColl = candsC.sliceBy(candsD0PerCollisionWithMl, thisCollId);
      auto trackIdsThisCollision = trackIndices.sliceBy(trackIndicesPerCollision, thisCollId);
      runDataCreation<false, true, DecayChannel::BplusToD0barPi, true>(collision, candsCThisColl, trackIdsThisCollision, tracks, tracks, -1, bcs);
    }
    // handle normalization by the right number of collisions
    hfCollisionCounter(collisions.tableSize(), zvtxColl, sel8Coll, zvtxAndSel8Coll, zvtxAndSel8CollAndSoftTrig, allSelColl);
  }
  PROCESS_SWITCH(HfDataCreatorCharmHadPiReduced, processD0PiDataWithMlAndQvec, "Process D0Pi without MC info, with ML info, and with Q-vectors", false);

  void processLcPiData(CollisionsWCent const& collisions,
                       CandsLcFiltered const& candsC,
                       aod::TrackAssoc const& trackIndices,
                       TracksPidWithSel const& tracks,
                       aod::BCsWithTimestamps const& bcs)
  {
    // store configurables needed for Lb workflow
    if (!isHfCandBhadConfigFilled) {
      rowCandidateConfigLb(hfflagConfigurations.selectionFlagLc.value, invMassWindowCharmHadPi.value);
      isHfCandBhadConfigFilled = true;
    }

    int zvtxColl{0};
    int sel8Coll{0};
    int zvtxAndSel8Coll{0};
    int zvtxAndSel8CollAndSoftTrig{0};
    int allSelColl{0};
    for (const auto& collision : collisions) {
      o2::hf_evsel::checkEvSel<true, o2::hf_centrality::CentralityEstimator::None, aod::BCsWithTimestamps>(collision, hfEvSel, zvtxColl, sel8Coll, zvtxAndSel8Coll, zvtxAndSel8CollAndSoftTrig, allSelColl, ccdb, registry);

      auto thisCollId = collision.globalIndex();
      auto candsCThisColl = candsC.sliceBy(candsLcPerCollision, thisCollId);
      auto trackIdsThisCollision = trackIndices.sliceBy(trackIndicesPerCollision, thisCollId);
      runDataCreation<false, false, DecayChannel::LbToLcplusPi, false>(collision, candsCThisColl, trackIdsThisCollision, tracks, tracks, -1, bcs);
    }
    // handle normalization by the right number of collisions
    hfCollisionCounter(collisions.tableSize(), zvtxColl, sel8Coll, zvtxAndSel8Coll, zvtxAndSel8CollAndSoftTrig, allSelColl);
  }
  PROCESS_SWITCH(HfDataCreatorCharmHadPiReduced, processLcPiData, "Process LcPi without MC info and without ML info", true);

  void processLcPiDataWithMl(CollisionsWCent const& collisions,
                             CandsLcFilteredWithMl const& candsC,
                             aod::TrackAssoc const& trackIndices,
                             TracksPidWithSel const& tracks,
                             aod::BCsWithTimestamps const& bcs)
  {
    // store configurables needed for Lb workflow
    if (!isHfCandBhadConfigFilled) {
      rowCandidateConfigLb(hfflagConfigurations.selectionFlagLc.value, invMassWindowCharmHadPi.value);
      isHfCandBhadConfigFilled = true;
    }

    int zvtxColl{0};
    int sel8Coll{0};
    int zvtxAndSel8Coll{0};
    int zvtxAndSel8CollAndSoftTrig{0};
    int allSelColl{0};
    for (const auto& collision : collisions) {
      o2::hf_evsel::checkEvSel<true, o2::hf_centrality::CentralityEstimator::None, aod::BCsWithTimestamps>(collision, hfEvSel, zvtxColl, sel8Coll, zvtxAndSel8Coll, zvtxAndSel8CollAndSoftTrig, allSelColl, ccdb, registry);

      auto thisCollId = collision.globalIndex();
      auto candsCThisColl = candsC.sliceBy(candsLcPerCollisionWithMl, thisCollId);
      auto trackIdsThisCollision = trackIndices.sliceBy(trackIndicesPerCollision, thisCollId);
      runDataCreation<false, true, DecayChannel::LbToLcplusPi, false>(collision, candsCThisColl, trackIdsThisCollision, tracks, tracks, -1, bcs);
    }
    // handle normalization by the right number of collisions
    hfCollisionCounter(collisions.tableSize(), zvtxColl, sel8Coll, zvtxAndSel8Coll, zvtxAndSel8CollAndSoftTrig, allSelColl);
  }
  PROCESS_SWITCH(HfDataCreatorCharmHadPiReduced, processLcPiDataWithMl, "Process LcPi without MC info and with ML info", false);

  ////////////////////////////////////////////////////////////////////////////////////////////////////
  // PROCESS FUNCTIONS FOR MC

  void processDplusPiMc(CollisionsWCentAndMcLabels const& collisions,
                        CandsDplusFiltered const& candsC,
                        aod::TrackAssoc const& trackIndices,
                        TracksPidWithSelAndMc const& tracks,
                        aod::McParticles const& particlesMc,
                        aod::BCsWithTimestamps const& bcs,
                        McCollisions const&)
  {
    // store configurables needed for B0 workflow
    if (!isHfCandBhadConfigFilled) {
      rowCandidateConfigB0(hfflagConfigurations.selectionFlagDplus.value, invMassWindowCharmHadPi.value);
      isHfCandBhadConfigFilled = true;
    }

    int zvtxColl{0};
    int sel8Coll{0};
    int zvtxAndSel8Coll{0};
    int zvtxAndSel8CollAndSoftTrig{0};
    int allSelColl{0};
    for (const auto& collision : collisions) {
      o2::hf_evsel::checkEvSel<true, o2::hf_centrality::CentralityEstimator::None, aod::BCsWithTimestamps>(collision, hfEvSel, zvtxColl, sel8Coll, zvtxAndSel8Coll, zvtxAndSel8CollAndSoftTrig, allSelColl, ccdb, registry);

      auto thisCollId = collision.globalIndex();
      auto candsCThisColl = candsC.sliceBy(candsDplusPerCollision, thisCollId);
      auto trackIdsThisCollision = trackIndices.sliceBy(trackIndicesPerCollision, thisCollId);
      auto collsSameMcCollision = collisions.sliceBy(colPerMcCollision, collision.mcCollisionId());
      int64_t indexCollisionMaxNumContrib = getIndexCollisionMaxNumContrib(collsSameMcCollision);
      runDataCreation<true, false, DecayChannel::B0ToDminusPi, false>(collision, candsCThisColl, trackIdsThisCollision, tracks, particlesMc, indexCollisionMaxNumContrib, bcs);
    }
    // handle normalization by the right number of collisions
    hfCollisionCounter(collisions.tableSize(), zvtxColl, sel8Coll, zvtxAndSel8Coll, zvtxAndSel8CollAndSoftTrig, allSelColl);
    runMcGen<DecayChannel::B0ToDminusPi>(particlesMc);
  }
  PROCESS_SWITCH(HfDataCreatorCharmHadPiReduced, processDplusPiMc, "Process DplusPi with MC info and without ML info", false);

  void processDplusPiMcWithMl(CollisionsWCentAndMcLabels const& collisions,
                              CandsDplusFilteredWithMl const& candsC,
                              aod::TrackAssoc const& trackIndices,
                              TracksPidWithSelAndMc const& tracks,
                              aod::McParticles const& particlesMc,
                              aod::BCsWithTimestamps const& bcs,
                              McCollisions const&)
  {
    // store configurables needed for B0 workflow
    if (!isHfCandBhadConfigFilled) {
      rowCandidateConfigB0(hfflagConfigurations.selectionFlagDplus.value, invMassWindowCharmHadPi.value);
      isHfCandBhadConfigFilled = true;
    }

    int zvtxColl{0};
    int sel8Coll{0};
    int zvtxAndSel8Coll{0};
    int zvtxAndSel8CollAndSoftTrig{0};
    int allSelColl{0};
    for (const auto& collision : collisions) {
      o2::hf_evsel::checkEvSel<true, o2::hf_centrality::CentralityEstimator::None, aod::BCsWithTimestamps>(collision, hfEvSel, zvtxColl, sel8Coll, zvtxAndSel8Coll, zvtxAndSel8CollAndSoftTrig, allSelColl, ccdb, registry);

      auto thisCollId = collision.globalIndex();
      auto candsCThisColl = candsC.sliceBy(candsDplusPerCollisionWithMl, thisCollId);
      auto trackIdsThisCollision = trackIndices.sliceBy(trackIndicesPerCollision, thisCollId);
      auto collsSameMcCollision = collisions.sliceBy(colPerMcCollision, collision.mcCollisionId());
      int64_t indexCollisionMaxNumContrib = getIndexCollisionMaxNumContrib(collsSameMcCollision);
      runDataCreation<true, true, DecayChannel::B0ToDminusPi, false>(collision, candsCThisColl, trackIdsThisCollision, tracks, particlesMc, indexCollisionMaxNumContrib, bcs);
    }
    // handle normalization by the right number of collisions
    hfCollisionCounter(collisions.tableSize(), zvtxColl, sel8Coll, zvtxAndSel8Coll, zvtxAndSel8CollAndSoftTrig, allSelColl);
    runMcGen<DecayChannel::B0ToDminusPi>(particlesMc);
  }
  PROCESS_SWITCH(HfDataCreatorCharmHadPiReduced, processDplusPiMcWithMl, "Process DplusPi with MC info and with ML info", false);

  void processDsPiMc(CollisionsWCentAndMcLabels const& collisions,
                     CandsDsFiltered const& candsC,
                     aod::TrackAssoc const& trackIndices,
                     TracksPidWithSelAndMc const& tracks,
                     aod::McParticles const& particlesMc,
                     aod::BCsWithTimestamps const& bcs,
                     McCollisions const&)
  {
    // store configurables needed for Bs workflow
    if (!isHfCandBhadConfigFilled) {
      rowCandidateConfigBs(hfflagConfigurations.selectionFlagDs.value, invMassWindowCharmHadPi.value);
      isHfCandBhadConfigFilled = true;
    }

    int zvtxColl{0};
    int sel8Coll{0};
    int zvtxAndSel8Coll{0};
    int zvtxAndSel8CollAndSoftTrig{0};
    int allSelColl{0};
    for (const auto& collision : collisions) {
      o2::hf_evsel::checkEvSel<true, o2::hf_centrality::CentralityEstimator::None, aod::BCsWithTimestamps>(collision, hfEvSel, zvtxColl, sel8Coll, zvtxAndSel8Coll, zvtxAndSel8CollAndSoftTrig, allSelColl, ccdb, registry);

      auto thisCollId = collision.globalIndex();
      auto candsCThisColl = candsC.sliceBy(candsDplusPerCollision, thisCollId);
      auto trackIdsThisCollision = trackIndices.sliceBy(trackIndicesPerCollision, thisCollId);
      auto collsSameMcCollision = collisions.sliceBy(colPerMcCollision, collision.mcCollisionId());
      int64_t indexCollisionMaxNumContrib = getIndexCollisionMaxNumContrib(collsSameMcCollision);
      runDataCreation<true, false, DecayChannel::BsToDsminusPi, false>(collision, candsCThisColl, trackIdsThisCollision, tracks, particlesMc, indexCollisionMaxNumContrib, bcs);
    }
    // handle normalization by the right number of collisions
    hfCollisionCounter(collisions.tableSize(), zvtxColl, sel8Coll, zvtxAndSel8Coll, zvtxAndSel8CollAndSoftTrig, allSelColl);
    runMcGen<DecayChannel::BsToDsminusPi>(particlesMc);
  }
  PROCESS_SWITCH(HfDataCreatorCharmHadPiReduced, processDsPiMc, "Process DsPi with MC info and without ML info", false);

  void processDsPiMcWithMl(CollisionsWCentAndMcLabels const& collisions,
                           CandsDsFilteredWithMl const& candsC,
                           aod::TrackAssoc const& trackIndices,
                           TracksPidWithSelAndMc const& tracks,
                           aod::McParticles const& particlesMc,
                           aod::BCsWithTimestamps const& bcs,
                           McCollisions const&)
  {
    // store configurables needed for Bs workflow
    if (!isHfCandBhadConfigFilled) {
      rowCandidateConfigBs(hfflagConfigurations.selectionFlagDs.value, invMassWindowCharmHadPi.value);
      isHfCandBhadConfigFilled = true;
    }

    int zvtxColl{0};
    int sel8Coll{0};
    int zvtxAndSel8Coll{0};
    int zvtxAndSel8CollAndSoftTrig{0};
    int allSelColl{0};
    for (const auto& collision : collisions) {
      o2::hf_evsel::checkEvSel<true, o2::hf_centrality::CentralityEstimator::None, aod::BCsWithTimestamps>(collision, hfEvSel, zvtxColl, sel8Coll, zvtxAndSel8Coll, zvtxAndSel8CollAndSoftTrig, allSelColl, ccdb, registry);

      auto thisCollId = collision.globalIndex();
      auto candsCThisColl = candsC.sliceBy(candsDplusPerCollisionWithMl, thisCollId);
      auto trackIdsThisCollision = trackIndices.sliceBy(trackIndicesPerCollision, thisCollId);
      auto collsSameMcCollision = collisions.sliceBy(colPerMcCollision, collision.mcCollisionId());
      int64_t indexCollisionMaxNumContrib = getIndexCollisionMaxNumContrib(collsSameMcCollision);
      runDataCreation<true, true, DecayChannel::BsToDsminusPi, false>(collision, candsCThisColl, trackIdsThisCollision, tracks, particlesMc, indexCollisionMaxNumContrib, bcs);
    }
    // handle normalization by the right number of collisions
    hfCollisionCounter(collisions.tableSize(), zvtxColl, sel8Coll, zvtxAndSel8Coll, zvtxAndSel8CollAndSoftTrig, allSelColl);
    runMcGen<DecayChannel::BsToDsminusPi>(particlesMc);
  }
  PROCESS_SWITCH(HfDataCreatorCharmHadPiReduced, processDsPiMcWithMl, "Process DsPi with MC info and with ML info", false);

  void processD0PiMc(CollisionsWCentAndMcLabels const& collisions,
                     CandsD0Filtered const& candsC,
                     aod::TrackAssoc const& trackIndices,
                     TracksPidWithSelAndMc const& tracks,
                     aod::McParticles const& particlesMc,
                     aod::BCsWithTimestamps const& bcs,
                     McCollisions const&)
  {
    // store configurables needed for B+ workflow
    if (!isHfCandBhadConfigFilled) {
      rowCandidateConfigBplus(hfflagConfigurations.selectionFlagD0.value, hfflagConfigurations.selectionFlagD0bar.value, invMassWindowCharmHadPi.value);
      isHfCandBhadConfigFilled = true;
    }

    int zvtxColl{0};
    int sel8Coll{0};
    int zvtxAndSel8Coll{0};
    int zvtxAndSel8CollAndSoftTrig{0};
    int allSelColl{0};
    for (const auto& collision : collisions) {
      o2::hf_evsel::checkEvSel<true, o2::hf_centrality::CentralityEstimator::None, aod::BCsWithTimestamps>(collision, hfEvSel, zvtxColl, sel8Coll, zvtxAndSel8Coll, zvtxAndSel8CollAndSoftTrig, allSelColl, ccdb, registry);

      auto thisCollId = collision.globalIndex();
      auto candsCThisColl = candsC.sliceBy(candsD0PerCollision, thisCollId);
      auto trackIdsThisCollision = trackIndices.sliceBy(trackIndicesPerCollision, thisCollId);
      auto collsSameMcCollision = collisions.sliceBy(colPerMcCollision, collision.mcCollisionId());
      int64_t indexCollisionMaxNumContrib = getIndexCollisionMaxNumContrib(collsSameMcCollision);
      runDataCreation<true, false, DecayChannel::BplusToD0barPi, false>(collision, candsCThisColl, trackIdsThisCollision, tracks, particlesMc, indexCollisionMaxNumContrib, bcs);
    }
    // handle normalization by the right number of collisions
    hfCollisionCounter(collisions.tableSize(), zvtxColl, sel8Coll, zvtxAndSel8Coll, zvtxAndSel8CollAndSoftTrig, allSelColl);
    runMcGen<DecayChannel::BplusToD0barPi>(particlesMc);
  }
  PROCESS_SWITCH(HfDataCreatorCharmHadPiReduced, processD0PiMc, "Process D0Pi with MC info and without ML info", false);

  void processD0PiMcWithMl(CollisionsWCentAndMcLabels const& collisions,
                           CandsD0FilteredWithMl const& candsC,
                           aod::TrackAssoc const& trackIndices,
                           TracksPidWithSelAndMc const& tracks,
                           aod::McParticles const& particlesMc,
                           aod::BCsWithTimestamps const& bcs,
                           McCollisions const&)
  {
    // store configurables needed for B+ workflow
    if (!isHfCandBhadConfigFilled) {
      rowCandidateConfigBplus(hfflagConfigurations.selectionFlagD0.value, hfflagConfigurations.selectionFlagD0bar.value, invMassWindowCharmHadPi.value);
      isHfCandBhadConfigFilled = true;
    }

    int zvtxColl{0};
    int sel8Coll{0};
    int zvtxAndSel8Coll{0};
    int zvtxAndSel8CollAndSoftTrig{0};
    int allSelColl{0};
    for (const auto& collision : collisions) {
      o2::hf_evsel::checkEvSel<true, o2::hf_centrality::CentralityEstimator::None, aod::BCsWithTimestamps>(collision, hfEvSel, zvtxColl, sel8Coll, zvtxAndSel8Coll, zvtxAndSel8CollAndSoftTrig, allSelColl, ccdb, registry);

      auto thisCollId = collision.globalIndex();
      auto candsCThisColl = candsC.sliceBy(candsD0PerCollisionWithMl, thisCollId);
      auto trackIdsThisCollision = trackIndices.sliceBy(trackIndicesPerCollision, thisCollId);
      auto collsSameMcCollision = collisions.sliceBy(colPerMcCollision, collision.mcCollisionId());
      int64_t indexCollisionMaxNumContrib = getIndexCollisionMaxNumContrib(collsSameMcCollision);
      runDataCreation<true, true, DecayChannel::BplusToD0barPi, false>(collision, candsCThisColl, trackIdsThisCollision, tracks, particlesMc, indexCollisionMaxNumContrib, bcs);
    }
    // handle normalization by the right number of collisions
    hfCollisionCounter(collisions.tableSize(), zvtxColl, sel8Coll, zvtxAndSel8Coll, zvtxAndSel8CollAndSoftTrig, allSelColl);
    runMcGen<DecayChannel::BplusToD0barPi>(particlesMc);
  }
  PROCESS_SWITCH(HfDataCreatorCharmHadPiReduced, processD0PiMcWithMl, "Process D0Pi with MC info and with ML info", false);

  void processLcPiMc(CollisionsWCentAndMcLabels const& collisions,
                     CandsLcFiltered const& candsC,
                     aod::TrackAssoc const& trackIndices,
                     TracksPidWithSelAndMc const& tracks,
                     aod::McParticles const& particlesMc,
                     aod::BCsWithTimestamps const& bcs,
                     McCollisions const&)
  {
    // store configurables needed for Lb workflow
    if (!isHfCandBhadConfigFilled) {
      rowCandidateConfigLb(hfflagConfigurations.selectionFlagDplus.value, invMassWindowCharmHadPi.value);
      isHfCandBhadConfigFilled = true;
    }

    int zvtxColl{0};
    int sel8Coll{0};
    int zvtxAndSel8Coll{0};
    int zvtxAndSel8CollAndSoftTrig{0};
    int allSelColl{0};
    for (const auto& collision : collisions) {
      o2::hf_evsel::checkEvSel<true, o2::hf_centrality::CentralityEstimator::None, aod::BCsWithTimestamps>(collision, hfEvSel, zvtxColl, sel8Coll, zvtxAndSel8Coll, zvtxAndSel8CollAndSoftTrig, allSelColl, ccdb, registry);

      auto thisCollId = collision.globalIndex();
      auto candsCThisColl = candsC.sliceBy(candsLcPerCollision, thisCollId);
      auto trackIdsThisCollision = trackIndices.sliceBy(trackIndicesPerCollision, thisCollId);
      auto collsSameMcCollision = collisions.sliceBy(colPerMcCollision, collision.mcCollisionId());
      int64_t indexCollisionMaxNumContrib = getIndexCollisionMaxNumContrib(collsSameMcCollision);
      runDataCreation<true, false, DecayChannel::LbToLcplusPi, false>(collision, candsCThisColl, trackIdsThisCollision, tracks, particlesMc, indexCollisionMaxNumContrib, bcs);
    }
    // handle normalization by the right number of collisions
    hfCollisionCounter(collisions.tableSize(), zvtxColl, sel8Coll, zvtxAndSel8Coll, zvtxAndSel8CollAndSoftTrig, allSelColl);
    runMcGen<DecayChannel::LbToLcplusPi>(particlesMc);
  }
  PROCESS_SWITCH(HfDataCreatorCharmHadPiReduced, processLcPiMc, "Process LcPi with MC info and without ML info", false);

  void processLcPiMcWithMl(CollisionsWCentAndMcLabels const& collisions,
                           CandsLcFilteredWithMl const& candsC,
                           aod::TrackAssoc const& trackIndices,
                           TracksPidWithSelAndMc const& tracks,
                           aod::McParticles const& particlesMc,
                           aod::BCsWithTimestamps const& bcs,
                           McCollisions const&)
  {
    // store configurables needed for Lb workflow
    if (!isHfCandBhadConfigFilled) {
      rowCandidateConfigLb(hfflagConfigurations.selectionFlagLc.value, invMassWindowCharmHadPi.value);
      isHfCandBhadConfigFilled = true;
    }

    int zvtxColl{0};
    int sel8Coll{0};
    int zvtxAndSel8Coll{0};
    int zvtxAndSel8CollAndSoftTrig{0};
    int allSelColl{0};
    for (const auto& collision : collisions) {
      o2::hf_evsel::checkEvSel<true, o2::hf_centrality::CentralityEstimator::None, aod::BCsWithTimestamps>(collision, hfEvSel, zvtxColl, sel8Coll, zvtxAndSel8Coll, zvtxAndSel8CollAndSoftTrig, allSelColl, ccdb, registry);

      auto thisCollId = collision.globalIndex();
      auto candsCThisColl = candsC.sliceBy(candsLcPerCollisionWithMl, thisCollId);
      auto trackIdsThisCollision = trackIndices.sliceBy(trackIndicesPerCollision, thisCollId);
      auto collsSameMcCollision = collisions.sliceBy(colPerMcCollision, collision.mcCollisionId());
      int64_t indexCollisionMaxNumContrib = getIndexCollisionMaxNumContrib(collsSameMcCollision);
      runDataCreation<true, true, DecayChannel::LbToLcplusPi, false>(collision, candsCThisColl, trackIdsThisCollision, tracks, particlesMc, indexCollisionMaxNumContrib, bcs);
    }
    // handle normalization by the right number of collisions
    hfCollisionCounter(collisions.tableSize(), zvtxColl, sel8Coll, zvtxAndSel8Coll, zvtxAndSel8CollAndSoftTrig, allSelColl);
    runMcGen<DecayChannel::LbToLcplusPi>(particlesMc);
  }
  PROCESS_SWITCH(HfDataCreatorCharmHadPiReduced, processLcPiMcWithMl, "Process LcPi with MC info and with ML info", false);

}; // struct

WorkflowSpec defineDataProcessing(ConfigContext const& cfgc)
{
  return WorkflowSpec{adaptAnalysisTask<HfDataCreatorCharmHadPiReduced>(cfgc)};
}<|MERGE_RESOLUTION|>--- conflicted
+++ resolved
@@ -1136,15 +1136,10 @@
                           trackParCovCharmHad.getSigmaTglSnp(), trackParCovCharmHad.getSigmaTgl2(),
                           trackParCovCharmHad.getSigma1PtY(), trackParCovCharmHad.getSigma1PtZ(), trackParCovCharmHad.getSigma1PtSnp(),
                           trackParCovCharmHad.getSigma1PtTgl(), trackParCovCharmHad.getSigma1Pt2());
-<<<<<<< HEAD
-          hfCandPidProng0(charmHadDauTracks[0].tpcNSigmaPi(), charmHadDauTracks[0].tofNSigmaPi(), charmHadDauTracks[0].tpcNSigmaKa(), charmHadDauTracks[0].tofNSigmaKa(), charmHadDauTracks[0].tpcNSigmaPr(), charmHadDauTracks[0].tofNSigmaPr(), charmHadDauTracks[0].hasTOF(), charmHadDauTracks[0].hasTPC());
-          hfCandPidProng1(charmHadDauTracks[1].tpcNSigmaPi(), charmHadDauTracks[1].tofNSigmaPi(), charmHadDauTracks[1].tpcNSigmaKa(), charmHadDauTracks[1].tofNSigmaKa(), charmHadDauTracks[1].tpcNSigmaPr(), charmHadDauTracks[1].tofNSigmaPr(), charmHadDauTracks[1].hasTOF(), charmHadDauTracks[1].hasTPC());
-          hfCandPidProng2(charmHadDauTracks[2].tpcNSigmaPi(), charmHadDauTracks[2].tofNSigmaPi(), charmHadDauTracks[2].tpcNSigmaKa(), charmHadDauTracks[2].tofNSigmaKa(), charmHadDauTracks[2].tpcNSigmaPr(), charmHadDauTracks[2].tofNSigmaPr(), charmHadDauTracks[2].hasTOF(), charmHadDauTracks[2].hasTPC());
-=======
-          hfCandPidProng0(candC.nSigTpcPi0(), candC.nSigTofPi0(), candC.nSigTpcKa0(), candC.nSigTofKa0(), charmHadDauTracks[0].hasTOF(), charmHadDauTracks[0].hasTPC());
-          hfCandPidProng1(candC.nSigTpcPi1(), candC.nSigTofPi1(), candC.nSigTpcKa1(), candC.nSigTofKa1(), charmHadDauTracks[1].hasTOF(), charmHadDauTracks[1].hasTPC());
-          hfCandPidProng2(candC.nSigTpcPi2(), candC.nSigTofPi2(), candC.nSigTpcKa2(), candC.nSigTofKa2(), charmHadDauTracks[2].hasTOF(), charmHadDauTracks[2].hasTPC());
->>>>>>> 2ea0b7dd
+
+          hfCandPidProng0(candC.nSigTpcPi0(), candC.nSigTofPi0(), candC.nSigTpcKa0(), candC.nSigTofKa0(), candC.nSigTpcPr0(), candC.nSigTofPr0(), charmHadDauTracks[0].hasTOF(), charmHadDauTracks[0].hasTPC());
+          hfCandPidProng1(candC.nSigTpcPi1(), candC.nSigTofPi1(), candC.nSigTpcKa1(), candC.nSigTofKa1(), candC.nSigTpcPr1(), candC.nSigTofPr1(), charmHadDauTracks[1].hasTOF(), charmHadDauTracks[1].hasTPC());
+          hfCandPidProng2(candC.nSigTpcPi2(), candC.nSigTofPi2(), candC.nSigTpcKa2(), candC.nSigTofKa2(), candC.nSigTpcPr2(), candC.nSigTofPr2(), charmHadDauTracks[2].hasTOF(), charmHadDauTracks[2].hasTPC());
           if constexpr (withMl) {
             std::array<float, 6> mlScores = {-1.f, -1.f, -1.f, -1.f, -1.f, -1.f};
             if constexpr (decChannel == DecayChannel::B0ToDminusPi) {
