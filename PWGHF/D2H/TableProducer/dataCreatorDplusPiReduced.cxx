--- conflicted
+++ resolved
@@ -83,25 +83,14 @@
   Configurable<std::string> ccdbPathGrp{"ccdbPathGrp", "GLO/GRP/GRP", "Path of the grp file (Run 2)"};
   Configurable<std::string> ccdbPathGrpMag{"ccdbPathGrpMag", "GLO/Config/GRPMagField", "CCDB path of the GRPMagField object (Run 3)"};
 
-<<<<<<< HEAD
   HfHelper hfHelper;
-=======
+
   // CCDB service
->>>>>>> 7830934a
   Service<o2::ccdb::BasicCCDBManager> ccdb;
   o2::base::MatLayerCylSet* lut;
   o2::base::Propagator::MatCorrType matCorr = o2::base::Propagator::MatCorrType::USEMatCorrLUT;
-  // Fitter to redo D-vertex to get extrapolated daughter tracks (3-prong vertex filter)
-  o2::vertexing::DCAFitterN<3> df3;
-
-<<<<<<< HEAD
-  int runNumber{0};
-  double massPi{0.};
-  double massD{0.};
-  double massB0{0.};
-  double massDPi{0.};
-  double invMassD{0.};
-=======
+  int runNumber;
+
   // O2DatabasePDG service
   Service<o2::framework::O2DatabasePDG> pdg;
 
@@ -110,9 +99,12 @@
   double massB0{0.};
   double invMass2DPiMin{0.};
   double invMass2DPiMax{0.};
->>>>>>> 7830934a
   double bz{0.};
+
   bool isHfCandB0ConfigFilled = false;
+
+  // Fitter to redo D-vertex to get extrapolated daughter tracks (3-prong vertex filter)
+  o2::vertexing::DCAFitterN<3> df3;
 
   using TracksPidAll = soa::Join<aod::pidTPCFullEl, aod::pidTPCFullMu, aod::pidTPCFullPi, aod::pidTPCFullKa, aod::pidTPCFullPr,
                                  aod::pidTOFFullEl, aod::pidTOFFullMu, aod::pidTOFFullPi, aod::pidTOFFullKa, aod::pidTOFFullPr>;
@@ -129,10 +121,6 @@
 
   void init(InitContext const&)
   {
-    massPi = o2::analysis::pdg::MassPiPlus;
-    massD = o2::analysis::pdg::MassDMinus;
-    massB0 = o2::analysis::pdg::MassB0;
-
     // histograms
     constexpr int kNBinsEvents = kNEvent;
     std::string labels[kNBinsEvents];
@@ -167,9 +155,9 @@
     runNumber = 0;
 
     // invariant-mass window cut
-    massPi = pdg->Mass(kPiPlus);
-    massD = pdg->Mass(pdg::Code::kDMinus);
-    massB0 = pdg->Mass(pdg::Code::kB0);
+    massPi = o2::analysis::pdg::MassPiPlus;
+    massD = o2::analysis::pdg::MassDMinus;
+    massB0 = o2::analysis::pdg::MassB0;
     invMass2DPiMin = (massB0 - invMassWindowDPi) * (massB0 - invMassWindowDPi);
     invMass2DPiMax = (massB0 + invMassWindowDPi) * (massB0 + invMassWindowDPi);
   }
@@ -267,13 +255,9 @@
       for (const auto& candD : candsDThisColl) {
         int indexHfCand3Prong = hfCand3Prong.lastIndex() + 1;
         bool fillHfCand3Prong = false;
-        float invMassD = invMassDplusToPiKPi(candD);
-
-<<<<<<< HEAD
-        registry.fill(HIST("hMassDToPiKPi"), hfHelper.invMassDplusToPiKPi(candD));
-=======
+        float invMassD = hfHelper.invMassDplusToPiKPi(candD);
+
         registry.fill(HIST("hMassDToPiKPi"), invMassD);
->>>>>>> 7830934a
         registry.fill(HIST("hPtD"), candD.pt());
         registry.fill(HIST("hCPAD"), candD.cpa());
 
@@ -345,11 +329,6 @@
             continue;
           }
 
-<<<<<<< HEAD
-          invMassD = hfHelper.invMassDplusToPiKPi(pVec0, pVec1, pVec2);
-
-=======
->>>>>>> 7830934a
           // fill Pion tracks table
           // if information on track already stored, go to next track
           if (!selectedTracksPion.count(trackPion.globalIndex())) {
@@ -426,20 +405,6 @@
                          collision.covXZ(), collision.covYZ(), collision.covZZ(),
                          bz);
     } // collision
-<<<<<<< HEAD
-  }   // process
-};    // struct
-
-/// Performs MC matching.
-struct HfDataCreatorDplusPiReducedMc {
-  Produces<aod::HfDPiMcRecReduced> rowHfDPiMcRecReduced;
-  Produces<aod::HfB0McGenReduced> rowHfB0McGenReduced;
-
-  Service<o2::framework::O2DatabasePDG> pdg;
-
-  void init(InitContext const&) {}
-=======
->>>>>>> 7830934a
 
     if constexpr (doMc) {
       // Match generated particles.
@@ -482,30 +447,6 @@
     }
   }
 
-<<<<<<< HEAD
-      auto ptParticle = particle.pt();
-      auto yParticle = RecoDecay::y(std::array{particle.px(), particle.py(), particle.pz()}, o2::analysis::pdg::MassB0);
-      auto etaParticle = particle.eta();
-
-      std::array<float, 2> ptProngs;
-      std::array<float, 2> yProngs;
-      std::array<float, 2> etaProngs;
-      int counter = 0;
-      for (const auto& daught : particle.daughters_as<aod::McParticles>()) {
-        ptProngs[counter] = daught.pt();
-        etaProngs[counter] = daught.eta();
-        yProngs[counter] = RecoDecay::y(std::array{daught.px(), daught.py(), daught.pz()}, pdg->Mass(daught.pdgCode()));
-        counter++;
-      }
-      rowHfB0McGenReduced(flag, origin,
-                          ptParticle, yParticle, etaParticle,
-                          ptProngs[0], yProngs[0], etaProngs[0],
-                          ptProngs[1], yProngs[1], etaProngs[1]);
-    } // gen
-
-  } // processMc
-  PROCESS_SWITCH(HfDataCreatorDplusPiReducedMc, processMc, "Process MC", false);
-=======
   void processData(aod::Collisions const& collisions,
                    CandsDFiltered const& candsD,
                    aod::TrackAssoc const& trackIndices,
@@ -526,7 +467,6 @@
     runDataCreation<true>(collisions, candsD, trackIndices, tracks, particlesMc, bcs);
   }
   PROCESS_SWITCH(HfDataCreatorDplusPiReduced, processMc, "Process with MC info", false);
->>>>>>> 7830934a
 }; // struct
 
 WorkflowSpec defineDataProcessing(ConfigContext const& cfgc)
