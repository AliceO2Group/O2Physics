--- conflicted
+++ resolved
@@ -36,30 +36,19 @@
   Configurable<double> yCandRecoMax{"yCandRecoMax", 0.8, "max. cand. rapidity"};
   Configurable<std::vector<double>> binsPt{"binsPt", std::vector<double>{hf_cuts_ds_to_k_k_pi::vecBinsPt}, "pT bin limits"};
 
-<<<<<<< HEAD
   HfHelper hfHelper;
 
-  using candDsData = soa::Filtered<soa::Join<aod::HfCand3Prong, aod::HfSelDsToKKPi>>;
-  using candDsMcReco = soa::Filtered<soa::Join<aod::HfCand3Prong, aod::HfSelDsToKKPi, aod::HfCand3ProngMcRec>>;
-  using candDsMcGen = soa::Join<aod::McParticles, aod::HfCand3ProngMcGen>;
-=======
   using CandDsData = soa::Filtered<soa::Join<aod::HfCand3Prong, aod::HfSelDsToKKPi>>;
   using CandDsMcReco = soa::Filtered<soa::Join<aod::HfCand3Prong, aod::HfSelDsToKKPi, aod::HfCand3ProngMcRec>>;
   using CandDsMcGen = soa::Join<aod::McParticles, aod::HfCand3ProngMcGen>;
->>>>>>> 83032304
 
   Filter filterDsFlag = (o2::aod::hf_track_index::hfflag & static_cast<uint8_t>(BIT(aod::hf_cand_3prong::DecayType::DsToKKPi))) != static_cast<uint8_t>(0);
 
   Partition<CandDsData> selectedDsToKKPiCand = aod::hf_sel_candidate_ds::isSelDsToKKPi >= selectionFlagDs;
   Partition<CandDsData> selectedDsToPiKKCand = aod::hf_sel_candidate_ds::isSelDsToPiKK >= selectionFlagDs;
 
-<<<<<<< HEAD
-  Partition<candDsMcReco> reconstructedCandSig = nabs(aod::hf_cand_3prong::flagMcMatchRec) == static_cast<int8_t>(BIT(aod::hf_cand_3prong::DecayType::DsToKKPi)) && aod::hf_cand_3prong::flagMcDecayChanRec == decayChannel;
-  Partition<candDsMcReco> reconstructedCandBkg = nabs(aod::hf_cand_3prong::flagMcMatchRec) != static_cast<int8_t>(BIT(aod::hf_cand_3prong::DecayType::DsToKKPi));
-=======
-  Partition<CandDsMcReco> reconstructedCandSig = nabs(aod::hf_cand_3prong::flagMcMatchRec) == static_cast<int8_t>(BIT(DecayType::DsToKKPi)) && aod::hf_cand_3prong::flagMcDecayChanRec == decayChannel;
-  Partition<CandDsMcReco> reconstructedCandBkg = nabs(aod::hf_cand_3prong::flagMcMatchRec) != static_cast<int8_t>(BIT(DecayType::DsToKKPi));
->>>>>>> 83032304
+  Partition<CandDsMcReco> reconstructedCandSig = nabs(aod::hf_cand_3prong::flagMcMatchRec) == static_cast<int8_t>(BIT(aod::hf_cand_3prong::DecayType::DsToKKPi)) && aod::hf_cand_3prong::flagMcDecayChanRec == decayChannel;
+  Partition<CandDsMcReco> reconstructedCandBkg = nabs(aod::hf_cand_3prong::flagMcMatchRec) != static_cast<int8_t>(BIT(aod::hf_cand_3prong::DecayType::DsToKKPi));
 
   HistogramRegistry registry{
     "registry",
@@ -280,13 +269,8 @@
     // TODO: add histograms for reflections
 
     // MC gen.
-<<<<<<< HEAD
-    for (const auto& particle : particlesMC) {
+    for (const auto& particle : mcParticles) {
       if (std::abs(particle.flagMcMatchGen()) == 1 << aod::hf_cand_3prong::DecayType::DsToKKPi) {
-=======
-    for (const auto& particle : mcParticles) {
-      if (std::abs(particle.flagMcMatchGen()) == 1 << DecayType::DsToKKPi) {
->>>>>>> 83032304
         if (particle.flagMcDecayChanGen() != decayChannel) {
           continue;
         }
