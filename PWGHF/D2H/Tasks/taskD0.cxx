--- conflicted
+++ resolved
@@ -163,16 +163,9 @@
     registry.add("hDecLengthxyVsPtSig", "2-prong candidates;decay length xy (cm) vs #it{p}_{T} for signal;entries", {HistType::kTH2F, {{800, 0., 4.}, {vbins, "#it{p}_{T} (GeV/#it{c})"}}});
   }
 
-<<<<<<< HEAD
-  template <int ReconstructionType, typename THfCand2ProngSel>
-  void processData(THfCand2ProngSel& selectedD0CandidatesSets)
-  {
-    for (auto& candidate : selectedD0CandidatesSets) {
-=======
   void process(soa::Join<aod::HfCand2Prong, aod::HfSelD0> const& candidates)
   {
     for (const auto& candidate : selectedD0Candidates) {
->>>>>>> 76acd5f6
       if (!(candidate.hfflag() & 1 << DecayType::D0ToPiK)) {
         continue;
       }
@@ -236,21 +229,6 @@
   }
   PROCESS_SWITCH(HfTaskD0, processWithDCAFitterN, "process taskD0 with DCAFitterN", true);
 
-  void processWithKFParticle(soa::Join<aod::HfCand2Prong, aod::HfCand2ProngKF, aod::HfSelD0> const&)
-  {
-    processData<1>(selectedD0CandidatesKF);
-  }
-  PROCESS_SWITCH(HfTaskD0, processWithKFParticle, "process taskD0 with KFParticle", false);
-
-<<<<<<< HEAD
-  template <int ReconstructionType, typename THfCand2ProngFlag>
-  void processMc(THfCand2ProngFlag& recoFlag2ProngSets,
-                 soa::Join<aod::McParticles, aod::HfCand2ProngMcGen> const& particlesMC, aod::TracksWMc const& tracks)
-  {
-    // MC rec.
-    // Printf("MC Candidates: %d", candidates.size());
-    for (auto& candidate : recoFlag2ProngSets) {
-=======
   void processMc(soa::Join<aod::HfCand2Prong, aod::HfSelD0, aod::HfCand2ProngMcRec> const& candidates,
                  soa::Join<aod::McParticles, aod::HfCand2ProngMcGen> const& mcParticles,
                  aod::TracksWMc const& tracks)
@@ -258,7 +236,6 @@
     // MC rec.
     // Printf("MC Candidates: %d", candidates.size());
     for (const auto& candidate : recoFlag2Prong) {
->>>>>>> 76acd5f6
       if (!(candidate.hfflag() & 1 << DecayType::D0ToPiK)) {
         continue;
       }
@@ -275,13 +252,8 @@
       }
       if (std::abs(candidate.flagMcMatchRec()) == 1 << DecayType::D0ToPiK) {
         // Get the corresponding MC particle.
-<<<<<<< HEAD
-        auto indexMother = RecoDecay::getMother(particlesMC, candidate.template prong0_as<aod::TracksWMc>().template mcParticle_as<soa::Join<aod::McParticles, aod::HfCand2ProngMcGen>>(), pdg::Code::kD0, true);
-        auto particleMother = particlesMC.rawIteratorAt(indexMother);
-=======
         auto indexMother = RecoDecay::getMother(mcParticles, candidate.prong0_as<aod::TracksWMc>().mcParticle_as<soa::Join<aod::McParticles, aod::HfCand2ProngMcGen>>(), pdg::Code::kD0, true);
         auto particleMother = mcParticles.rawIteratorAt(indexMother);
->>>>>>> 76acd5f6
         auto ptGen = particleMother.pt();                                                                                                                // gen. level pT
         auto yGen = RecoDecay::y(std::array{particleMother.px(), particleMother.py(), particleMother.pz()}, RecoDecay::getMassPDG(particleMother.pdgCode())); // gen. level y
         registry.fill(HIST("hPtGenSig"), ptGen);                                                                                                         // gen. level pT
