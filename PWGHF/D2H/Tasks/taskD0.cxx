--- conflicted
+++ resolved
@@ -27,12 +27,6 @@
 using namespace o2::analysis;
 using namespace o2::framework;
 using namespace o2::framework::expressions;
-<<<<<<< HEAD
-using namespace o2::aod::hf_cand_2prong;
-using namespace o2::aod::hf_cand;
-using namespace o2::analysis::hf_cuts_d0_to_pi_k;
-=======
->>>>>>> e0df3a5a
 
 /// D0 analysis task
 struct HfTaskD0 {
@@ -46,11 +40,8 @@
   Configurable<int> selectionPid{"selectionPid", 1, "Selection Flag for reco PID candidates"};
   Configurable<std::vector<double>> binsPt{"binsPt", std::vector<double>{hf_cuts_d0_to_pi_k::vecBinsPt}, "pT bin limits"};
 
-<<<<<<< HEAD
-=======
   HfHelper hfHelper;
 
->>>>>>> e0df3a5a
   using D0Candidates = soa::Join<aod::HfCand2Prong, aod::HfSelD0>;
   using D0CandidatesMc = soa::Join<D0Candidates, aod::HfCand2ProngMcRec>;
   using D0CandidatesKF = soa::Join<D0Candidates, aod::HfCand2ProngKF>;
@@ -191,11 +182,7 @@
   void processData(CandType const& candidates)
   {
     for (const auto& candidate : candidates) {
-<<<<<<< HEAD
-      if (!(candidate.hfflag() & 1 << DecayType::D0ToPiK)) {
-=======
       if (!(candidate.hfflag() & 1 << aod::hf_cand_2prong::DecayType::D0ToPiK)) {
->>>>>>> e0df3a5a
         continue;
       }
       if (yCandRecoMax >= 0. && std::abs(hfHelper.yD0(candidate)) > yCandRecoMax) {
@@ -203,21 +190,12 @@
       }
 
       float massD0, massD0bar;
-<<<<<<< HEAD
-      if constexpr (reconstructionType == VertexerType::KfParticle) {
-        massD0 = candidate.kfGeoMassD0();
-        massD0bar = candidate.kfGeoMassD0bar();
-      } else {
-        massD0 = invMassD0ToPiK(candidate);
-        massD0bar = invMassD0barToKPi(candidate);
-=======
       if constexpr (reconstructionType == aod::hf_cand::VertexerType::KfParticle) {
         massD0 = candidate.kfGeoMassD0();
         massD0bar = candidate.kfGeoMassD0bar();
       } else {
         massD0 = hfHelper.invMassD0ToPiK(candidate);
         massD0bar = hfHelper.invMassD0barToKPi(candidate);
->>>>>>> e0df3a5a
       }
       auto ptCandidate = candidate.pt();
 
@@ -263,29 +241,16 @@
   }
   void processDataWithDCAFitterN(D0Candidates const&)
   {
-<<<<<<< HEAD
-    processData<VertexerType::DCAFitter>(selectedD0Candidates);
+    processData<aod::hf_cand::VertexerType::DCAFitter>(selectedD0Candidates);
   }
   PROCESS_SWITCH(HfTaskD0, processDataWithDCAFitterN, "process taskD0 with DCAFitterN", true);
 
   void processDataWithKFParticle(D0CandidatesKF const&)
   {
-    processData<VertexerType::KfParticle>(selectedD0CandidatesKF);
+    processData<aod::hf_cand::VertexerType::KfParticle>(selectedD0CandidatesKF);
   }
   PROCESS_SWITCH(HfTaskD0, processDataWithKFParticle, "process taskD0 with KFParticle", false);
 
-=======
-    processData<aod::hf_cand::VertexerType::DCAFitter>(selectedD0Candidates);
-  }
-  PROCESS_SWITCH(HfTaskD0, processDataWithDCAFitterN, "process taskD0 with DCAFitterN", true);
-
-  void processDataWithKFParticle(D0CandidatesKF const&)
-  {
-    processData<aod::hf_cand::VertexerType::KfParticle>(selectedD0CandidatesKF);
-  }
-  PROCESS_SWITCH(HfTaskD0, processDataWithKFParticle, "process taskD0 with KFParticle", false);
-
->>>>>>> e0df3a5a
   template <int reconstructionType, typename CandType>
   void processMc(CandType const& candidates,
                  soa::Join<aod::McParticles, aod::HfCand2ProngMcGen> const& mcParticles,
@@ -293,27 +258,13 @@
   {
     // MC rec.
     for (const auto& candidate : candidates) {
-<<<<<<< HEAD
-      if (!(candidate.hfflag() & 1 << DecayType::D0ToPiK)) {
-=======
       if (!(candidate.hfflag() & 1 << aod::hf_cand_2prong::DecayType::D0ToPiK)) {
->>>>>>> e0df3a5a
         continue;
       }
       if (yCandRecoMax >= 0. && std::abs(hfHelper.yD0(candidate)) > yCandRecoMax) {
         continue;
       }
       float massD0, massD0bar;
-<<<<<<< HEAD
-      if constexpr (reconstructionType == VertexerType::KfParticle) {
-        massD0 = candidate.kfGeoMassD0();
-        massD0bar = candidate.kfGeoMassD0bar();
-      } else {
-        massD0 = invMassD0ToPiK(candidate);
-        massD0bar = invMassD0barToKPi(candidate);
-      }
-      if (std::abs(candidate.flagMcMatchRec()) == 1 << DecayType::D0ToPiK) {
-=======
       if constexpr (reconstructionType == aod::hf_cand::VertexerType::KfParticle) {
         massD0 = candidate.kfGeoMassD0();
         massD0bar = candidate.kfGeoMassD0bar();
@@ -322,16 +273,11 @@
         massD0bar = hfHelper.invMassD0barToKPi(candidate);
       }
       if (std::abs(candidate.flagMcMatchRec()) == 1 << aod::hf_cand_2prong::DecayType::D0ToPiK) {
->>>>>>> e0df3a5a
         // Get the corresponding MC particle.
         auto indexMother = RecoDecay::getMother(mcParticles, candidate.template prong0_as<aod::TracksWMc>().template mcParticle_as<soa::Join<aod::McParticles, aod::HfCand2ProngMcGen>>(), pdg::Code::kD0, true);
         auto particleMother = mcParticles.rawIteratorAt(indexMother);
         auto ptGen = particleMother.pt();                                                                                                                     // gen. level pT
-<<<<<<< HEAD
-        auto yGen = RecoDecay::y(std::array{particleMother.px(), particleMother.py(), particleMother.pz()}, RecoDecay::getMassPDG(particleMother.pdgCode())); // gen. level y
-=======
         auto yGen = RecoDecay::y(std::array{particleMother.px(), particleMother.py(), particleMother.pz()}, o2::analysis::pdg::MassD0);                       // gen. level y
->>>>>>> e0df3a5a
         registry.fill(HIST("hPtGenSig"), ptGen);                                                                                                              // gen. level pT
         auto ptRec = candidate.pt();
         auto yRec = hfHelper.yD0(candidate);
@@ -502,11 +448,7 @@
                                soa::Join<aod::McParticles, aod::HfCand2ProngMcGen> const& mcParticles,
                                aod::TracksWMc const& tracks)
   {
-<<<<<<< HEAD
-    processMc<VertexerType::DCAFitter>(selectedD0CandidatesMc, mcParticles, tracks);
-=======
     processMc<aod::hf_cand::VertexerType::DCAFitter>(selectedD0CandidatesMc, mcParticles, tracks);
->>>>>>> e0df3a5a
   }
   PROCESS_SWITCH(HfTaskD0, processMcWithDCAFitterN, "Process MC with DCAFitterN", false);
 
@@ -514,11 +456,7 @@
                                soa::Join<aod::McParticles, aod::HfCand2ProngMcGen> const& mcParticles,
                                aod::TracksWMc const& tracks)
   {
-<<<<<<< HEAD
-    processMc<VertexerType::KfParticle>(selectedD0CandidatesMcKF, mcParticles, tracks);
-=======
     processMc<aod::hf_cand::VertexerType::KfParticle>(selectedD0CandidatesMcKF, mcParticles, tracks);
->>>>>>> e0df3a5a
   }
   PROCESS_SWITCH(HfTaskD0, processMcWithKFParticle, "Process MC with KFParticle", false);
 };
