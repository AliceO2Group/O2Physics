// Copyright 2019-2020 CERN and copyright holders of ALICE O2.
// See https://alice-o2.web.cern.ch/copyright for details of the copyright holders.
// All rights not expressly granted are reserved.
//
// This software is distributed under the terms of the GNU General Public
// License v3 (GPL Version 3), copied verbatim in the file "COPYING".
//
// In applying this license CERN does not waive the privileges and immunities
// granted to it by virtue of its status as an Intergovernmental Organization
// or submit itself to any jurisdiction.

/// \file taskD0.cxx
/// \brief D0 analysis task
///
/// \author Gian Michele Innocenti <gian.michele.innocenti@cern.ch>, CERN
/// \author Vít Kučera <vit.kucera@cern.ch>, CERN

#include "Framework/AnalysisTask.h"
#include "Framework/HistogramRegistry.h"
#include "Framework/runDataProcessing.h"

#include "PWGHF/DataModel/CandidateReconstructionTables.h"
#include "PWGHF/DataModel/CandidateSelectionTables.h"

using namespace o2;
using namespace o2::framework;
using namespace o2::framework::expressions;
using namespace o2::aod::hf_cand_2prong;
using namespace o2::aod::hf_cand;
using namespace o2::analysis::hf_cuts_d0_to_pi_k;

/// D0 analysis task
struct HfTaskD0 {
  Configurable<int> selectionFlagD0{"selectionFlagD0", 1, "Selection Flag for D0"};
  Configurable<int> selectionFlagD0bar{"selectionFlagD0bar", 1, "Selection Flag for D0bar"};
  Configurable<double> yCandGenMax{"yCandGenMax", 0.5, "max. gen particle rapidity"};
  Configurable<double> yCandRecoMax{"yCandRecoMax", 0.8, "max. cand. rapidity"};
  Configurable<int> selectionFlagHf{"selectionFlagHf", 1, "Selection Flag for HF flagged candidates"};
  Configurable<int> selectionTopol{"selectionTopol", 1, "Selection Flag for topologically selected candidates"};
  Configurable<int> selectionCand{"selectionCand", 1, "Selection Flag for conj. topol. selected candidates"};
  Configurable<int> selectionPid{"selectionPid", 1, "Selection Flag for reco PID candidates"};
  Configurable<std::vector<double>> binsPt{"binsPt", std::vector<double>{hf_cuts_d0_to_pi_k::vecBinsPt}, "pT bin limits"};

  Partition<soa::Join<aod::HfCand2Prong, aod::HfSelD0>> selectedD0Candidates = aod::hf_sel_candidate_d0::isSelD0 >= selectionFlagD0 || aod::hf_sel_candidate_d0::isSelD0bar >= selectionFlagD0bar;
  Partition<soa::Join<aod::HfCand2Prong, aod::HfCand2ProngKF, aod::HfSelD0>> selectedD0CandidatesKF = aod::hf_sel_candidate_d0::isSelD0 >= selectionFlagD0 || aod::hf_sel_candidate_d0::isSelD0bar >= selectionFlagD0bar;
  Partition<soa::Join<aod::HfCand2Prong, aod::HfSelD0, aod::HfCand2ProngMcRec>> recoFlag2Prong = aod::hf_sel_candidate_d0::isRecoHfFlag >= selectionFlagHf;
  Partition<soa::Join<aod::HfCand2Prong, aod::HfCand2ProngKF, aod::HfSelD0, aod::HfCand2ProngMcRec>> recoFlag2ProngKF = aod::hf_sel_candidate_d0::isRecoHfFlag >= selectionFlagHf;

  HistogramRegistry registry{
    "registry",
    {{"hPtCand", "2-prong candidates;candidate #it{p}_{T} (GeV/#it{c});entries", {HistType::kTH1F, {{360, 0., 36.}}}},
     {"hPtProng0", "2-prong candidates;prong 0 #it{p}_{T} (GeV/#it{c});entries", {HistType::kTH1F, {{360, 0., 36.}}}},
     {"hPtProng1", "2-prong candidates;prong 1 #it{p}_{T} (GeV/#it{c});entries", {HistType::kTH1F, {{360, 0., 36.}}}},
     {"hPtRecSig", "2-prong candidates (matched);#it{p}_{T}^{rec.} (GeV/#it{c});entries", {HistType::kTH1F, {{360, 0., 36.}}}},
     {"hPtRecSigPrompt", "2-prong candidates (matched, prompt);#it{p}_{T}^{rec.} (GeV/#it{c});entries", {HistType::kTH1F, {{360, 0., 36.}}}},
     {"hPtRecSigNonPrompt", "2-prong candidates (matched, non-prompt);#it{p}_{T}^{rec.} (GeV/#it{c});entries", {HistType::kTH1F, {{360, 0., 36.}}}},
     {"hPtRecBg", "2-prong candidates (unmatched);#it{p}_{T}^{rec.} (GeV/#it{c});entries", {HistType::kTH1F, {{360, 0., 36.}}}},
     {"hPtGen", "MC particles (matched);#it{p}_{T}^{gen.} (GeV/#it{c});entries", {HistType::kTH1F, {{360, 0., 36.}}}},
     {"hPtGenPrompt", "MC particles (matched, prompt);#it{p}_{T}^{gen.} (GeV/#it{c});entries", {HistType::kTH1F, {{360, 0., 36.}}}},
     {"hPtGenNonPrompt", "MC particles (matched, non-prompt);#it{p}_{T}^{gen.} (GeV/#it{c});entries", {HistType::kTH1F, {{360, 0., 36.}}}},
     {"hYGenPrompt", "MC particles (matched, prompt);#it{y}^{gen.};entries", {HistType::kTH1F, {{300, -1.5, 1.5}}}},
     {"hYGenNonPrompt", "MC particles (matched, non-prompt);#it{y}^{gen.};entries", {HistType::kTH1F, {{300, -1.5, 1.5}}}},
     {"hPtGenSig", "2-prong candidates (matched);#it{p}_{T}^{gen.} (GeV/#it{c});entries", {HistType::kTH1F, {{360, 0., 36.}}}},
     {"hCPARecSig", "2-prong candidates (matched);cosine of pointing angle;entries", {HistType::kTH1F, {{110, -1.1, 1.1}}}},
     {"hCPARecBg", "2-prong candidates (unmatched);cosine of pointing angle;entries", {HistType::kTH1F, {{110, -1.1, 1.1}}}},
     {"hEtaRecSig", "2-prong candidates (matched);#it{#eta};entries", {HistType::kTH1F, {{100, -5., 5.}}}},
     {"hEtaRecBg", "2-prong candidates (unmatched);#it{#eta};entries", {HistType::kTH1F, {{100, -5., 5.}}}},
     {"hEtaGen", "MC particles (matched);#it{#eta};entries", {HistType::kTH1F, {{100, -5., 5.}}}},
     {"hPtGenVsPtRecSig", "2-prong candidates (matched);#it{p}_{T}^{gen.} (GeV/#it{c});#it{p}_{T}^{rec.} (GeV/#it{c});entries", {HistType::kTH2F, {{360, 0., 36.}, {360, 0., 36.}}}},
     {"hYGenVsYRecSig", "2-prong candidates (matched);#it{y}^{gen.} ;#it{y}^{rec.} ;entries", {HistType::kTH2F, {{300, -1.5, 1.5}, {300, -1.5, 1.5}}}},
     {"hPtProng0Sig", "prong0 pt (matched); #it{y}", {HistType::kTH2F, {{360, 0., 36.}, {10, -5., 5.}}}},
     {"hPtProng1Sig", "prong1 pt (matched); #it{y}", {HistType::kTH2F, {{360, 0., 36.}, {10, -5., 5.}}}},
     {"hDecLengthSig", "2-prong candidates (matched);decay length (cm); #it{y}", {HistType::kTH2F, {{200, 0., 2.}, {10, -5., 5.}}}},
     {"hDecLengthXYSig", "2-prong candidates (matched);decay length xy (cm); #it{y}", {HistType::kTH2F, {{200, 0., 2.}, {10, -5., 5.}}}},
     {"hNormalisedDecLengthSig", "2-prong candidates (matched);normalised decay length (cm); #it{y}", {HistType::kTH2F, {{200, 0., 10.}, {10, -5., 5.}}}},
     {"hNormalisedDecLengthXYSig", "2-prong candidates (matched);normalised decay length xy (cm); #it{y}", {HistType::kTH2F, {{200, 0., 10.}, {10, -5., 5.}}}},
     {"hd0Prong0Sig", "2-prong candidates (matched);prong 0 DCAxy to prim. vertex (cm); #it{y}", {HistType::kTH2F, {{100, -1., 1.}, {10, -5., 5.}}}},
     {"hd0Prong1Sig", "2-prong candidates (matched);prong 1 DCAxy to prim. vertex (cm); #it{y}", {HistType::kTH2F, {{100, -1., 1.}, {10, -5., 5.}}}},
     {"hd0d0Sig", "2-prong candidates (matched);product of DCAxy to prim. vertex (cm^{2}); #it{y}", {HistType::kTH2F, {{500, -1., 1.}, {10, -5., 5.}}}},
     {"hCTSSig", "2-prong candidates (matched);cos #it{#theta}* (D^{0}); #it{y}", {HistType::kTH2F, {{110, -1.1, 1.1}, {10, -5., 5.}}}},
     {"hCtSig", "2-prong candidates (matched);proper lifetime (D^{0}) * #it{c} (cm); #it{y}", {HistType::kTH2F, {{120, -20., 100.}, {10, -5., 5.}}}},
     {"hCPASig", "2-prong candidates (matched);cosine of pointing angle; #it{y}", {HistType::kTH2F, {{440, -1.1, 1.1}, {10, -5., 5.}}}},
     {"hCPAxySig", "2-prong candidates (matched);cosine of pointing angle xy; #it{y}", {HistType::kTH2F, {{440, -1.1, 1.1}, {10, -5., 5.}}}},
     {"hPtProng0Bkg", "prong0 pt (matched); #it{y}", {HistType::kTH2F, {{360, 0., 36.}, {10, -5., 5.}}}},
     {"hPtProng1Bkg", "prong1 pt (matched); #it{y}", {HistType::kTH2F, {{360, 0., 36.}, {10, -5., 5.}}}},
     {"hDecLengthBkg", "2-prong candidates (checked);decay length (cm); #it{y}", {HistType::kTH2F, {{200, 0., 2.}, {10, -5., 5.}}}},
     {"hDecLengthXYBkg", "2-prong candidates (checked);decay length xy (cm); #it{y}", {HistType::kTH2F, {{200, 0., 2.}, {10, -5., 5.}}}},
     {"hNormalisedDecLengthBkg", "2-prong candidates (checked);normalised decay length (cm); #it{y}", {HistType::kTH2F, {{200, 0., 10.}, {10, -5., 5.}}}},
     {"hNormalisedDecLengthXYBkg", "2-prong candidates (checked);normalised decay length xy (cm); #it{y}", {HistType::kTH2F, {{200, 0., 10.}, {10, -5., 5.}}}},
     {"hd0Prong0Bkg", "2-prong candidates (checked);prong 0 DCAxy to prim. vertex (cm); #it{y}", {HistType::kTH2F, {{100, -1., 1.}, {10, -5., 5.}}}},
     {"hd0Prong1Bkg", "2-prong candidates (checked);prong 1 DCAxy to prim. vertex (cm); #it{y}", {HistType::kTH2F, {{100, -1., 1.}, {10, -5., 5.}}}},
     {"hd0d0Bkg", "2-prong candidates (checked);product of DCAxy to prim. vertex (cm^{2}); #it{y}", {HistType::kTH2F, {{500, -1., 1.}, {10, -5., 5.}}}},
     {"hCTSBkg", "2-prong candidates (checked);cos #it{#theta}* (D^{0}); #it{y}", {HistType::kTH2F, {{110, -1.1, 1.1}, {10, -5., 5.}}}},
     {"hCtBkg", "2-prong candidates (checked);proper lifetime (D^{0}) * #it{c} (cm); #it{y}", {HistType::kTH2F, {{120, -20., 100.}, {10, -5., 5.}}}},
     {"hCPABkg", "2-prong candidates (checked);cosine of pointing angle; #it{y}", {HistType::kTH2F, {{440, -1.1, 1.1}, {10, -5., 5.}}}},
     {"hCPAxyBkg", "2-prong candidates (checked);cosine of pointing angle xy; #it{y}", {HistType::kTH2F, {{440, -1.1, 1.1}, {10, -5., 5.}}}},
     {"hPtVsYRecSig_RecoPID", "2-prong candidates (RecoPID - matched);#it{p}_{T}^{rec.}; #it{y}", {HistType::kTH2F, {{360, 0., 36.}, {100, -5., 5.}}}},
     {"hPtVsYRecSigPromptRecoPID", "2-prong candidates (RecoPID - matched, prompt);#it{p}_{T}^{rec.}; #it{y}", {HistType::kTH2F, {{360, 0., 36.}, {100, -5., 5.}}}},
     {"hPtVsYRecSigNonPromptRecoPID", "2-prong candidates (RecoPID - matched, non-prompt);#it{p}_{T}^{rec.}; #it{y}", {HistType::kTH2F, {{360, 0., 36.}, {100, -5., 5.}}}},
     {"hPtVsYRecSigRecoCand", "2-prong candidates (RecoCand - matched);#it{p}_{T}^{rec.}; #it{y}", {HistType::kTH2F, {{360, 0., 36.}, {100, -5., 5.}}}},
     {"hPtVsYRecSigPromptRecoCand", "2-prong candidates (RecoCand - matched, prompt);#it{p}_{T}^{rec.}; #it{y}", {HistType::kTH2F, {{360, 0., 36.}, {100, -5., 5.}}}},
     {"hPtVsYRecSigNonPromptRecoCand", "2-prong candidates (RecoCand - matched, non-prompt);#it{p}_{T}^{rec.}; #it{y}", {HistType::kTH2F, {{360, 0., 36.}, {100, -5., 5.}}}},
     {"hPtVsYRecSigRecoTopol", "2-prong candidates (RecoTopol - matched);#it{p}_{T}^{rec.}; #it{y}", {HistType::kTH2F, {{360, 0., 36.}, {100, -5., 5.}}}},
     {"hPtVsYRecSigPromptRecoTopol", "2-prong candidates (RecoTopol - matched, prompt);#it{p}_{T}^{rec.}; #it{y}", {HistType::kTH2F, {{360, 0., 36.}, {100, -5., 5.}}}},
     {"hPtVsYRecSigNonPromptRecoTopol", "2-prong candidates (RecoTopol - matched, non-prompt);#it{p}_{T}^{rec.}; #it{y}", {HistType::kTH2F, {{360, 0., 36.}, {100, -5., 5.}}}},
     {"hPtVsYRecSigRecoHFFlag", "2-prong candidates (RecoHFFlag - matched);#it{p}_{T}^{rec.}; #it{y}", {HistType::kTH2F, {{360, 0., 36.}, {100, -5., 5.}}}},
     {"hPtVsYRecSigPromptRecoHFFlag", "2-prong candidates (RecoHFFlag - matched, prompt);#it{p}_{T}^{rec.}; #it{y}", {HistType::kTH2F, {{360, 0., 36.}, {100, -5., 5.}}}},
     {"hPtVsYRecSigNonPromptRecoHFFlag", "2-prong candidates (RecoHFFlag - matched, non-prompt);#it{p}_{T}^{rec.}; #it{y}", {HistType::kTH2F, {{360, 0., 36.}, {100, -5., 5.}}}},
     {"hPtVsYRecSigReco", "2-prong candidates (Reco - matched);#it{p}_{T}^{rec.}; #it{y}", {HistType::kTH2F, {{360, 0., 36.}, {100, -5., 5.}}}},
     {"hPtVsYRecSigPromptReco", "2-prong candidates (Reco - matched);#it{p}_{T}^{rec.}; #it{y}", {HistType::kTH2F, {{360, 0., 36.}, {100, -5., 5.}}}},
     {"hPtVsYRecSigNonPromptReco", "2-prong candidates (Reco - matched);#it{p}_{T}^{rec.}; #it{y}", {HistType::kTH2F, {{360, 0., 36.}, {100, -5., 5.}}}},
     {"hPtVsYGen", "2-prong candidates (matched);#it{p}_{T}^{gen.}; #it{y}", {HistType::kTH2F, {{360, 0., 36.}, {100, -5., 5.}}}},
     {"hPtVsYGenPrompt", "2-prong candidates (matched, prompt);#it{p}_{T}^{gen.}; #it{y}", {HistType::kTH2F, {{360, 0., 36.}, {100, -5., 5.}}}},
     {"hPtVsYGenNonPrompt", "2-prong candidates (matched, non-prompt);#it{p}_{T}^{gen.}; #it{y}", {HistType::kTH2F, {{360, 0., 36.}, {100, -5., 5.}}}},
     {"hMassVsPtGenVsPtRecSig", "2-prong candidates (matched);#it{m}_{inv} (GeV/#it{c}^{2});#it{p}_{T}^{gen.} (GeV/#it{c});#it{p}_{T}^{rec.} (GeV/#it{c})", {HistType::kTH3F, {{120, 1.5848, 2.1848}, {150, 0., 30.}, {150, 0., 30.}}}},
     {"hMassSigD0", "2-prong candidates (matched);#it{m}_{inv} (GeV/#it{c}^{2}); #it{p}_{T}; #it{y}", {HistType::kTH3F, {{120, 1.5848, 2.1848}, {150, 0., 30.}, {20, -5., 5.}}}},
     {"hMassBkgD0", "2-prong candidates (checked);#it{m}_{inv} (GeV/#it{c}^{2}); #it{p}_{T}; #it{y}", {HistType::kTH3F, {{120, 1.5848, 2.1848}, {150, 0., 30.}, {20, -5., 5.}}}},
     {"hMassReflBkgD0", "2-prong candidates (matched);#it{m}_{inv} (GeV/#it{c}^{2}); #it{p}_{T}; #it{y}", {HistType::kTH3F, {{120, 1.5848, 2.1848}, {150, 0., 30.}, {20, -5., 5.}}}},
     {"hMassSigBkgD0", "2-prong candidates (not checked);#it{m}_{inv} (GeV/#it{c}^{2}); #it{p}_{T}; #it{y}", {HistType::kTH3F, {{120, 1.5848, 2.1848}, {150, 0., 30.}, {20, -5., 5.}}}},
     {"hMassSigD0bar", "2-prong candidates (matched);#it{m}_{inv} (GeV/#it{c}^{2}); #it{p}_{T}; #it{y}", {HistType::kTH3F, {{120, 1.5848, 2.1848}, {150, 0., 30.}, {20, -5., 5.}}}},
     {"hMassBkgD0bar", "2-prong candidates (checked);#it{m}_{inv} (GeV/#it{c}^{2}); #it{p}_{T}; #it{y}", {HistType::kTH3F, {{120, 1.5848, 2.1848}, {150, 0., 30.}, {20, -5., 5.}}}},
     {"hMassReflBkgD0bar", "2-prong candidates (matched);#it{m}_{inv} (GeV/#it{c}^{2}); #it{p}_{T}; #it{y}", {HistType::kTH3F, {{120, 1.5848, 2.1848}, {150, 0., 30.}, {20, -5., 5.}}}},
     {"hMassSigBkgD0bar", "2-prong candidates (not checked);#it{m}_{inv} (GeV/#it{c}^{2}); #it{p}_{T}; #it{y}", {HistType::kTH3F, {{120, 1.5848, 2.1848}, {150, 0., 30.}, {20, -5., 5.}}}}}};

  void init(InitContext&)
  {
    auto vbins = (std::vector<double>)binsPt;
    registry.add("hMass", "2-prong candidates;inv. mass (#pi K) (GeV/#it{c}^{2});entries", {HistType::kTH2F, {{500, 0., 5.}, {vbins, "#it{p}_{T} (GeV/#it{c})"}}});
    registry.add("hMassVsPhi", "2-prong candidates vs phi;inv. mass (#pi K) (GeV/#it{c}^{2});phi (rad);entries", {HistType::kTH3F, {{120, 1.5848, 2.1848}, {vbins, "#it{p}_{T} (GeV/#it{c})"}, {32, 0, o2::constants::math::TwoPI}}});
    registry.add("hDecLength", "2-prong candidates;decay length (cm);entries", {HistType::kTH2F, {{800, 0., 4.}, {vbins, "#it{p}_{T} (GeV/#it{c})"}}});
    registry.add("hDecLengthxy", "2-prong candidates;decay length xy (cm);entries", {HistType::kTH2F, {{800, 0., 4.}, {vbins, "#it{p}_{T} (GeV/#it{c})"}}});
    registry.add("hDecLenErr", "2-prong candidates;decay length error (cm);entries", {HistType::kTH2F, {{800, 0., 0.2}, {vbins, "#it{p}_{T} (GeV/#it{c})"}}});
    registry.add("hDecLenXYErr", "2-prong candidates;decay length xy error (cm);entries", {HistType::kTH2F, {{800, 0., 0.2}, {vbins, "#it{p}_{T} (GeV/#it{c})"}}});
    registry.add("hNormalisedDecLength", "2-prong candidates;decay length (cm);entries", {HistType::kTH2F, {{800, 0., 40.}, {vbins, "#it{p}_{T} (GeV/#it{c})"}}});
    registry.add("hNormalisedDecLengthxy", "2-prong candidates;decay length xy (cm);entries", {HistType::kTH2F, {{800, 0., 40.}, {vbins, "#it{p}_{T} (GeV/#it{c})"}}});
    registry.add("hd0Prong0", "2-prong candidates;prong 0 DCAxy to prim. vertex (cm);entries", {HistType::kTH2F, {{100, -1., 1.}, {vbins, "#it{p}_{T} (GeV/#it{c})"}}});
    registry.add("hd0Prong1", "2-prong candidates;prong 1 DCAxy to prim. vertex (cm);entries", {HistType::kTH2F, {{100, -1., 1.}, {vbins, "#it{p}_{T} (GeV/#it{c})"}}});
    registry.add("hd0ErrProng0", "2-prong candidates;prong 0 DCAxy to prim. vertex error (cm);entries", {HistType::kTH2F, {{800, 0., 0.2}, {vbins, "#it{p}_{T} (GeV/#it{c})"}}});
    registry.add("hd0ErrProng1", "2-prong candidates;prong 1 DCAxy to prim. vertex error (cm);entries", {HistType::kTH2F, {{800, 0., 0.2}, {vbins, "#it{p}_{T} (GeV/#it{c})"}}});
    registry.add("hd0d0", "2-prong candidates;product of DCAxy to prim. vertex (cm^{2});entries", {HistType::kTH2F, {{500, -1., 1.}, {vbins, "#it{p}_{T} (GeV/#it{c})"}}});
    registry.add("hCTS", "2-prong candidates;cos #it{#theta}* (D^{0});entries", {HistType::kTH2F, {{110, -1.1, 1.1}, {vbins, "#it{p}_{T} (GeV/#it{c})"}}});
    registry.add("hCt", "2-prong candidates;proper lifetime (D^{0}) * #it{c} (cm);entries", {HistType::kTH2F, {{120, -20., 100.}, {vbins, "#it{p}_{T} (GeV/#it{c})"}}});
    registry.add("hCPA", "2-prong candidates;cosine of pointing angle;entries", {HistType::kTH2F, {{110, -1.1, 1.1}, {vbins, "#it{p}_{T} (GeV/#it{c})"}}});
    registry.add("hEta", "2-prong candidates;candidate #it{#eta};entries", {HistType::kTH2F, {{100, -2., 2.}, {vbins, "#it{p}_{T} (GeV/#it{c})"}}});
    registry.add("hSelectionStatus", "2-prong candidates;selection status;entries", {HistType::kTH2F, {{5, -0.5, 4.5}, {vbins, "#it{p}_{T} (GeV/#it{c})"}}});
    registry.add("hMassFinerBinning", "2-prong candidates;inv. mass (#pi K) (GeV/#it{c}^{2});entries", {HistType::kTH2F, {{120, 1.5848, 2.1848}, {vbins, "#it{p}_{T} (GeV/#it{c})"}}});
    registry.add("hDecLengthFinerBinning", "2-prong candidates;decay length (cm);entries", {HistType::kTH2F, {{400, 0., 2.}, {vbins, "#it{p}_{T} (GeV/#it{c})"}}});
    registry.add("hDecLengthxyFinerBinning", "2-prong candidates;decay length xy (cm);entries", {HistType::kTH2F, {{400, 0., 2.}, {vbins, "#it{p}_{T} (GeV/#it{c})"}}});
    registry.add("hd0Prong0FinerBinning", "2-prong candidates;prong 0 DCAxy to prim. vertex (cm);entries", {HistType::kTH2F, {{500, -1., 1.}, {vbins, "#it{p}_{T} (GeV/#it{c})"}}});
    registry.add("hd0Prong1FinerBinning", "2-prong candidates;prong 1 DCAxy to prim. vertex (cm);entries", {HistType::kTH2F, {{500, -1., 1.}, {vbins, "#it{p}_{T} (GeV/#it{c})"}}});
    registry.add("hd0d0FinerBinning", "2-prong candidates;product of DCAxy to prim. vertex (cm^{2});entries", {HistType::kTH2F, {{500, -0.1, 0.1}, {vbins, "#it{p}_{T} (GeV/#it{c})"}}});
    registry.add("hCTSFinerBinning", "2-prong candidates;cos #it{#theta}* (D^{0});entries", {HistType::kTH2F, {{200, -1., 1.}, {vbins, "#it{p}_{T} (GeV/#it{c})"}}});
    registry.add("hCtFinerBinning", "2-prong candidates;proper lifetime (D^{0}) * #it{c} (cm);entries", {HistType::kTH2F, {{500, -0., 100.}, {vbins, "#it{p}_{T} (GeV/#it{c})"}}});
    registry.add("hCPAFinerBinning", "2-prong candidates;cosine of pointing angle;entries", {HistType::kTH2F, {{200, -1., 1.}, {vbins, "#it{p}_{T} (GeV/#it{c})"}}});
    registry.add("hCPAXYFinerBinning", "2-prong candidates;cosine of pointing angle xy;entries", {HistType::kTH2F, {{200, -1., 1.}, {vbins, "#it{p}_{T} (GeV/#it{c})"}}});
    registry.add("hd0Prong0VsPtSig", "2-prong candidates;prong 0 DCAxy to prim. vertex (cm) vs #it{p}_{T} for signal;entries", {HistType::kTH2F, {{500, -1., 1.}, {vbins, "#it{p}_{T} (GeV/#it{c})"}}});
    registry.add("hd0Prong1VsPtSig", "2-prong candidates;prong 1 DCAxy to prim. vertex (cm) vs #it{p}_{T} for signal;entries", {HistType::kTH2F, {{500, -1., 1.}, {vbins, "#it{p}_{T} (GeV/#it{c})"}}});
    registry.add("hd0d0VsPtSig", "2-prong candidates;product of DCAxy to prim. vertex (cm^{2}) vs #it{p}_{T} for signal;entries", {HistType::kTH2F, {{500, -0.1, 0.1}, {vbins, "#it{p}_{T} (GeV/#it{c})"}}});
    registry.add("hCTSVsPtSig", "2-prong candidates;cos #it{#theta}* (D^{0}) vs #it{p}_{T} for signal;entries", {HistType::kTH2F, {{200, -1., 1.}, {vbins, "#it{p}_{T} (GeV/#it{c})"}}});
    registry.add("hCPAVsPtSig", "2-prong candidates;cosine of pointing angle vs #it{p}_{T} for signal;entries", {HistType::kTH2F, {{200, -1., 1.}, {vbins, "#it{p}_{T} (GeV/#it{c})"}}});
    registry.add("hCPAXYVsPtSig", "2-prong candidates;cosine of pointing angle xy vs #it{p}_{T} for signal;entries", {HistType::kTH2F, {{200, -1., 1.}, {vbins, "#it{p}_{T} (GeV/#it{c})"}}});
    registry.add("hNormalisedDecLengthxyVsPtSig", "2-prong candidates;decay length xy (cm) vs #it{p}_{T} for signal;entries", {HistType::kTH2F, {{800, 0., 40.}, {vbins, "#it{p}_{T} (GeV/#it{c})"}}});
    registry.add("hDecLengthVsPtSig", "2-prong candidates;decay length (cm) vs #it{p}_{T} for signal;entries", {HistType::kTH2F, {{800, 0., 4.}, {vbins, "#it{p}_{T} (GeV/#it{c})"}}});
    registry.add("hDecLengthxyVsPtSig", "2-prong candidates;decay length xy (cm) vs #it{p}_{T} for signal;entries", {HistType::kTH2F, {{800, 0., 4.}, {vbins, "#it{p}_{T} (GeV/#it{c})"}}});
  }

  template <int ReconstructionType, typename THfCand2ProngSel>
  void processData(THfCand2ProngSel& selectedD0CandidatesSets)
  {
    for (auto& candidate : selectedD0CandidatesSets) {
      if (!(candidate.hfflag() & 1 << DecayType::D0ToPiK)) {
        continue;
      }
      if (yCandRecoMax >= 0. && std::abs(yD0(candidate)) > yCandRecoMax) {
        continue;
      }

      float massD0, massD0bar;
      if constexpr (ReconstructionType == VertexerType::KfParticle) {
        massD0 = candidate.kfGeoMassD0();
        massD0bar = candidate.kfGeoMassD0bar();
      } else {
        massD0 = invMassD0ToPiK(candidate);
        massD0bar = invMassD0barToKPi(candidate);
      }
      auto ptCandidate = candidate.pt();

      if (candidate.isSelD0() >= selectionFlagD0) {
        registry.fill(HIST("hMass"), massD0, ptCandidate);
        registry.fill(HIST("hMassFinerBinning"), massD0, ptCandidate);
        registry.fill(HIST("hMassVsPhi"), massD0, ptCandidate, candidate.phi());
      }
      if (candidate.isSelD0bar() >= selectionFlagD0bar) {
        registry.fill(HIST("hMass"), massD0bar, ptCandidate);
        registry.fill(HIST("hMassFinerBinning"), massD0bar, ptCandidate);
        registry.fill(HIST("hMassVsPhi"), massD0bar, ptCandidate, candidate.phi());
      }
      registry.fill(HIST("hPtCand"), ptCandidate);
      registry.fill(HIST("hPtProng0"), candidate.ptProng0());
      registry.fill(HIST("hPtProng1"), candidate.ptProng1());
      registry.fill(HIST("hDecLength"), candidate.decayLength(), ptCandidate);
      registry.fill(HIST("hDecLengthxy"), candidate.decayLengthXY(), ptCandidate);
      registry.fill(HIST("hDecLenErr"), candidate.errorDecayLength(), ptCandidate);
      registry.fill(HIST("hDecLenXYErr"), candidate.errorDecayLengthXY(), ptCandidate);
      registry.fill(HIST("hNormalisedDecLength"), candidate.decayLengthNormalised(), ptCandidate);
      registry.fill(HIST("hNormalisedDecLengthxy"), candidate.decayLengthXYNormalised(), ptCandidate);
      registry.fill(HIST("hd0Prong0"), candidate.impactParameter0(), ptCandidate);
      registry.fill(HIST("hd0Prong1"), candidate.impactParameter1(), ptCandidate);
      registry.fill(HIST("hd0ErrProng0"), candidate.errorImpactParameter0(), ptCandidate);
      registry.fill(HIST("hd0ErrProng1"), candidate.errorImpactParameter1(), ptCandidate);
      registry.fill(HIST("hd0d0"), candidate.impactParameterProduct(), ptCandidate);
      registry.fill(HIST("hCTS"), cosThetaStarD0(candidate), ptCandidate);
      registry.fill(HIST("hCt"), ctD0(candidate), ptCandidate);
      registry.fill(HIST("hCPA"), candidate.cpa(), ptCandidate);
      registry.fill(HIST("hEta"), candidate.eta(), ptCandidate);
      registry.fill(HIST("hSelectionStatus"), candidate.isSelD0() + (candidate.isSelD0bar() * 2), ptCandidate);
      registry.fill(HIST("hDecLengthFinerBinning"), candidate.decayLength(), ptCandidate);
      registry.fill(HIST("hDecLengthxyFinerBinning"), candidate.decayLengthXY(), ptCandidate);
      registry.fill(HIST("hd0Prong0FinerBinning"), candidate.impactParameter0(), ptCandidate);
      registry.fill(HIST("hd0Prong1FinerBinning"), candidate.impactParameter1(), ptCandidate);
      registry.fill(HIST("hd0d0FinerBinning"), candidate.impactParameterProduct(), ptCandidate);
      registry.fill(HIST("hCTSFinerBinning"), cosThetaStarD0(candidate), ptCandidate);
      registry.fill(HIST("hCtFinerBinning"), ctD0(candidate), ptCandidate);
      registry.fill(HIST("hCPAFinerBinning"), candidate.cpa(), ptCandidate);
      registry.fill(HIST("hCPAXYFinerBinning"), candidate.cpaXY(), ptCandidate);
    }
  }
  void processWithDCAFitterN(soa::Join<aod::HfCand2Prong, aod::HfSelD0> const&)
  {
    processData<VertexerType::DCAFitter>(selectedD0Candidates);
  }
  PROCESS_SWITCH(HfTaskD0, processWithDCAFitterN, "process taskD0 with DCAFitterN", true);

  void processWithKFParticle(soa::Join<aod::HfCand2Prong, aod::HfCand2ProngKF, aod::HfSelD0> const&)
  {
    processData<VertexerType::KfParticle>(selectedD0CandidatesKF);
  }
  PROCESS_SWITCH(HfTaskD0, processWithKFParticle, "process taskD0 with KFParticle", false);

  template <int ReconstructionType, typename THfCand2Prong>
  void processMc(THfCand2Prong const& candidates,
                 soa::Join<aod::McParticles, aod::HfCand2ProngMcGen> const& mcParticles,
                 aod::TracksWMc const& tracks)
  {
    // MC rec.
<<<<<<< HEAD
    // Printf("MC Candidates: %d", candidates.size());
    for (auto& candidate : candidates) {
=======
    for (const auto& candidate : recoFlag2Prong) {
>>>>>>> 9f198d08
      if (!(candidate.hfflag() & 1 << DecayType::D0ToPiK)) {
        continue;
      }
      if (yCandRecoMax >= 0. && std::abs(yD0(candidate)) > yCandRecoMax) {
        continue;
      }
      float massD0, massD0bar;
      if constexpr (ReconstructionType == VertexerType::KfParticle) {
        massD0 = candidate.kfGeoMassD0();
        massD0bar = candidate.kfGeoMassD0bar();
      } else {
        massD0 = invMassD0ToPiK(candidate);
        massD0bar = invMassD0barToKPi(candidate);
      }
      if (std::abs(candidate.flagMcMatchRec()) == 1 << DecayType::D0ToPiK) {
        // Get the corresponding MC particle.
        auto indexMother = RecoDecay::getMother(mcParticles, candidate.template prong0_as<aod::TracksWMc>().template mcParticle_as<soa::Join<aod::McParticles, aod::HfCand2ProngMcGen>>(), pdg::Code::kD0, true);
        auto particleMother = mcParticles.rawIteratorAt(indexMother);
        auto ptGen = particleMother.pt();                                                                                                                // gen. level pT
        auto yGen = RecoDecay::y(std::array{particleMother.px(), particleMother.py(), particleMother.pz()}, RecoDecay::getMassPDG(particleMother.pdgCode())); // gen. level y
        registry.fill(HIST("hPtGenSig"), ptGen);                                                                                                         // gen. level pT
        auto ptRec = candidate.pt();
        auto yRec = yD0(candidate);
        if (candidate.isRecoHfFlag() >= selectionFlagHf) {
          registry.fill(HIST("hPtVsYRecSigRecoHFFlag"), ptRec, yRec);
          registry.fill(HIST("hPtGenVsPtRecSig"), ptGen, ptRec);
          registry.fill(HIST("hYGenVsYRecSig"), yGen, yRec);
          if (candidate.isSelD0() >= selectionFlagD0) {
            registry.fill(HIST("hMassVsPtGenVsPtRecSig"), massD0, ptGen, ptRec);
          }
          if (candidate.isSelD0bar() >= selectionFlagD0bar) {
            registry.fill(HIST("hMassVsPtGenVsPtRecSig"), massD0bar, ptGen, ptRec);
          }
        }
        if (candidate.isRecoTopol() >= selectionTopol) {
          registry.fill(HIST("hPtVsYRecSigRecoTopol"), ptRec, yRec);
        }
        if (candidate.isRecoCand() >= selectionCand) {
          registry.fill(HIST("hPtVsYRecSigRecoCand"), ptRec, yRec);
        }
        if (candidate.isRecoPid() >= selectionPid) {
          registry.fill(HIST("hPtVsYRecSig_RecoPID"), ptRec, yRec);
        }
        if (candidate.isSelD0() >= selectionFlagD0 || candidate.isSelD0bar() >= selectionFlagD0bar) {
          registry.fill(HIST("hPtVsYRecSigReco"), ptRec, yRec); // rec. level pT
          registry.fill(HIST("hPtRecSig"), ptRec);
        }
        if (candidate.originMcRec() == RecoDecay::OriginType::Prompt) {
          if (candidate.isRecoHfFlag() >= selectionFlagHf) {
            registry.fill(HIST("hPtVsYRecSigPromptRecoHFFlag"), ptRec, yRec);
          }
          if (candidate.isRecoTopol() >= selectionTopol) {
            registry.fill(HIST("hPtVsYRecSigPromptRecoTopol"), ptRec, yRec);
          }
          if (candidate.isRecoCand() >= selectionCand) {
            registry.fill(HIST("hPtVsYRecSigPromptRecoCand"), ptRec, yRec);
          }
          if (candidate.isRecoPid() >= selectionPid) {
            registry.fill(HIST("hPtVsYRecSigPromptRecoPID"), ptRec, yRec);
          }
          if (candidate.isSelD0() >= selectionFlagD0 || candidate.isSelD0bar() >= selectionFlagD0bar) {
            registry.fill(HIST("hPtVsYRecSigPromptReco"), ptRec, yRec); // rec. level pT, prompt
            registry.fill(HIST("hPtRecSigPrompt"), ptRec);
          }
        } else {
          if (candidate.isRecoHfFlag() >= selectionFlagHf) {
            registry.fill(HIST("hPtVsYRecSigNonPromptRecoHFFlag"), ptRec, yRec);
          }
          if (candidate.isRecoTopol() >= selectionTopol) {
            registry.fill(HIST("hPtVsYRecSigNonPromptRecoTopol"), ptRec, yRec);
          }
          if (candidate.isRecoCand() >= selectionCand) {
            registry.fill(HIST("hPtVsYRecSigNonPromptRecoCand"), ptRec, yRec);
          }
          if (candidate.isRecoPid() >= selectionPid) {
            registry.fill(HIST("hPtVsYRecSigNonPromptRecoPID"), ptRec, yRec);
          }
          if (candidate.isSelD0() >= selectionFlagD0 || candidate.isSelD0bar() >= selectionFlagD0bar) {
            registry.fill(HIST("hPtVsYRecSigNonPromptReco"), ptRec, yRec); // rec. level pT, non-prompt
            registry.fill(HIST("hPtRecSigNonPrompt"), ptRec);
          }
        }
        registry.fill(HIST("hCPARecSig"), candidate.cpa());
        registry.fill(HIST("hEtaRecSig"), candidate.eta());
      } else {
        registry.fill(HIST("hPtRecBg"), candidate.pt());
        registry.fill(HIST("hCPARecBg"), candidate.cpa());
        registry.fill(HIST("hEtaRecBg"), candidate.eta());
      }
      auto ptCandidate = candidate.pt();
      auto ptProng0 = candidate.ptProng0();
      auto ptProng1 = candidate.ptProng1();
      auto rapidityCandidate = yD0(candidate);
      auto declengthCandidate = candidate.decayLength();
      auto declengthxyCandidate = candidate.decayLengthXY();
      auto normaliseddeclengthCandidate = candidate.decayLengthNormalised();
      auto normaliseddeclengthxyCandidate = candidate.decayLengthXYNormalised();
      auto d0Prong0 = candidate.impactParameter0();
      auto d0Prong1 = candidate.impactParameter1();
      auto d0d0Candidate = candidate.impactParameterProduct();
      auto ctsCandidate = cosThetaStarD0(candidate);
      auto ctCandidate = ctD0(candidate);
      auto cpaCandidate = candidate.cpa();
      auto cpaxyCandidate = candidate.cpaXY();
      if (candidate.isSelD0() >= selectionFlagD0) {
        registry.fill(HIST("hMassSigBkgD0"), massD0, ptCandidate, rapidityCandidate);
        if (candidate.flagMcMatchRec() == (1 << DecayType::D0ToPiK)) {
          registry.fill(HIST("hPtProng0Sig"), ptProng0, rapidityCandidate);
          registry.fill(HIST("hPtProng1Sig"), ptProng1, rapidityCandidate);
          registry.fill(HIST("hDecLengthSig"), declengthCandidate, rapidityCandidate);
          registry.fill(HIST("hDecLengthXYSig"), declengthxyCandidate, rapidityCandidate);
          registry.fill(HIST("hNormalisedDecLengthSig"), normaliseddeclengthCandidate, rapidityCandidate);
          registry.fill(HIST("hNormalisedDecLengthXYSig"), normaliseddeclengthxyCandidate, rapidityCandidate);
          registry.fill(HIST("hd0Prong0Sig"), d0Prong0, rapidityCandidate);
          registry.fill(HIST("hd0Prong1Sig"), d0Prong1, rapidityCandidate);
          registry.fill(HIST("hd0d0Sig"), d0d0Candidate, rapidityCandidate);
          registry.fill(HIST("hCTSSig"), ctsCandidate, rapidityCandidate);
          registry.fill(HIST("hCtSig"), ctCandidate, rapidityCandidate);
          registry.fill(HIST("hCPASig"), cpaCandidate, rapidityCandidate);
          registry.fill(HIST("hCPAxySig"), cpaxyCandidate, rapidityCandidate);
          registry.fill(HIST("hd0Prong0VsPtSig"), d0Prong0, ptCandidate);
          registry.fill(HIST("hd0Prong1VsPtSig"), d0Prong1, ptCandidate);
          registry.fill(HIST("hd0d0VsPtSig"), d0d0Candidate, ptCandidate);
          registry.fill(HIST("hCTSVsPtSig"), ctsCandidate, ptCandidate);
          registry.fill(HIST("hCPAVsPtSig"), cpaCandidate, ptCandidate);
          registry.fill(HIST("hCPAXYVsPtSig"), cpaxyCandidate, ptCandidate);
          registry.fill(HIST("hNormalisedDecLengthxyVsPtSig"), normaliseddeclengthxyCandidate, ptCandidate);
          registry.fill(HIST("hDecLengthVsPtSig"), declengthCandidate, ptCandidate);
          registry.fill(HIST("hDecLengthxyVsPtSig"), declengthxyCandidate, ptCandidate);
          registry.fill(HIST("hMassSigD0"), massD0, ptCandidate, rapidityCandidate);
        } else {
          registry.fill(HIST("hPtProng0Bkg"), ptProng0, rapidityCandidate);
          registry.fill(HIST("hPtProng1Bkg"), ptProng1, rapidityCandidate);
          registry.fill(HIST("hDecLengthBkg"), declengthCandidate, rapidityCandidate);
          registry.fill(HIST("hDecLengthXYBkg"), declengthxyCandidate, rapidityCandidate);
          registry.fill(HIST("hNormalisedDecLengthBkg"), normaliseddeclengthCandidate, rapidityCandidate);
          registry.fill(HIST("hNormalisedDecLengthXYBkg"), normaliseddeclengthxyCandidate, rapidityCandidate);
          registry.fill(HIST("hd0Prong0Bkg"), d0Prong0, rapidityCandidate);
          registry.fill(HIST("hd0Prong1Bkg"), d0Prong1, rapidityCandidate);
          registry.fill(HIST("hd0d0Bkg"), d0d0Candidate, rapidityCandidate);
          registry.fill(HIST("hCTSBkg"), ctsCandidate, rapidityCandidate);
          registry.fill(HIST("hCtBkg"), ctCandidate, rapidityCandidate);
          registry.fill(HIST("hCPABkg"), cpaCandidate, rapidityCandidate);
          registry.fill(HIST("hCPAxyBkg"), cpaxyCandidate, rapidityCandidate);
          registry.fill(HIST("hMassBkgD0"), massD0, ptCandidate, rapidityCandidate);
          if (candidate.flagMcMatchRec() == -(1 << DecayType::D0ToPiK)) {
            registry.fill(HIST("hMassReflBkgD0"), massD0, ptCandidate, rapidityCandidate);
          }
        }
      }
      if (candidate.isSelD0bar() >= selectionFlagD0bar) {
        registry.fill(HIST("hMassSigBkgD0bar"), massD0bar, ptCandidate, rapidityCandidate);
        if (candidate.flagMcMatchRec() == -(1 << DecayType::D0ToPiK)) {
          registry.fill(HIST("hMassSigD0bar"), massD0bar, ptCandidate, rapidityCandidate);
        } else {
          registry.fill(HIST("hMassBkgD0bar"), massD0bar, ptCandidate, rapidityCandidate);
          if (candidate.flagMcMatchRec() == (1 << DecayType::D0ToPiK)) {
            registry.fill(HIST("hMassReflBkgD0bar"), massD0bar, ptCandidate, rapidityCandidate);
          }
        }
      }
    }
    // MC gen.
    for (const auto& particle : mcParticles) {
      if (std::abs(particle.flagMcMatchGen()) == 1 << DecayType::D0ToPiK) {
        if (yCandGenMax >= 0. && std::abs(RecoDecay::y(std::array{particle.px(), particle.py(), particle.pz()}, RecoDecay::getMassPDG(particle.pdgCode()))) > yCandGenMax) {
          continue;
        }
        auto ptGen = particle.pt();
        auto yGen = RecoDecay::y(std::array{particle.px(), particle.py(), particle.pz()}, RecoDecay::getMassPDG(particle.pdgCode()));
        registry.fill(HIST("hPtGen"), ptGen);
        registry.fill(HIST("hPtVsYGen"), ptGen, yGen);
        if (particle.originMcGen() == RecoDecay::OriginType::Prompt) {
          registry.fill(HIST("hPtGenPrompt"), ptGen);
          registry.fill(HIST("hYGenPrompt"), yGen);
          registry.fill(HIST("hPtVsYGenPrompt"), ptGen, yGen);
        } else {
          registry.fill(HIST("hPtGenNonPrompt"), ptGen);
          registry.fill(HIST("hYGenNonPrompt"), yGen);
          registry.fill(HIST("hPtVsYGenNonPrompt"), ptGen, yGen);
        }
        registry.fill(HIST("hEtaGen"), particle.eta());
      }
    }
  }

  void processMcWithDCAFitterN(soa::Join<aod::McParticles, aod::HfCand2ProngMcGen> const& particlesMC, aod::TracksWMc const& tracks)
  {
    processMc<VertexerType::DCAFitter>(recoFlag2Prong, particlesMC, tracks);
  }
  PROCESS_SWITCH(HfTaskD0, processMcWithDCAFitterN, "Process MC with DCAFitterN", false);

  void processMcWithKFParticle(soa::Join<aod::McParticles, aod::HfCand2ProngMcGen> const& particlesMC, aod::TracksWMc const& tracks)
  {
    processMc<VertexerType::KfParticle>(recoFlag2ProngKF, particlesMC, tracks);
  }
  PROCESS_SWITCH(HfTaskD0, processMcWithKFParticle, "Process MC with KFParticle", false);
};

WorkflowSpec defineDataProcessing(ConfigContext const& cfgc)
{
  return WorkflowSpec{adaptAnalysisTask<HfTaskD0>(cfgc)};
}<|MERGE_RESOLUTION|>--- conflicted
+++ resolved
@@ -243,12 +243,7 @@
                  aod::TracksWMc const& tracks)
   {
     // MC rec.
-<<<<<<< HEAD
-    // Printf("MC Candidates: %d", candidates.size());
-    for (auto& candidate : candidates) {
-=======
-    for (const auto& candidate : recoFlag2Prong) {
->>>>>>> 9f198d08
+    for (const auto& candidate : candidates) {
       if (!(candidate.hfflag() & 1 << DecayType::D0ToPiK)) {
         continue;
       }
