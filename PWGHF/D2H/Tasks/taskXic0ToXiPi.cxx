// Copyright 2019-2020 CERN and copyright holders of ALICE O2.
// See https://alice-o2.web.cern.ch/copyright for details of the copyright holders.
// All rights not expressly granted are reserved.
//
// This software is distributed under the terms of the GNU General Public
// License v3 (GPL Version 3), copied verbatim in the file "COPYING".
//
// In applying this license CERN does not waive the privileges and immunities
// granted to it by virtue of its status as an Intergovernmental Organization
// or submit itself to any jurisdiction.

/// \file taskXic0ToXiPi.cxx
/// \brief Task for Ξc^0 → Ξ∓ π± analysis
/// \author Tao Fang <tao.fang@cern.ch>, Central China Normal University
/// \author Ran Tu <ran.tu@cern.ch>, Fudan University

#include "PWGHF/Core/CentralityEstimation.h"
#include "PWGHF/Core/HfHelper.h"
#include "PWGHF/DataModel/CandidateReconstructionTables.h"
#include "PWGHF/DataModel/CandidateSelectionTables.h"

#include "Common/Core/RecoDecay.h"
#include "Common/DataModel/Centrality.h"
#include "Common/DataModel/EventSelection.h"

#include <Framework/ASoA.h>
#include <Framework/AnalysisDataModel.h>
#include <Framework/AnalysisTask.h>
#include <Framework/Configurable.h>
#include <Framework/Expressions.h>
#include <Framework/HistogramRegistry.h>
#include <Framework/HistogramSpec.h>
#include <Framework/InitContext.h>
#include <Framework/SliceCache.h>
#include <Framework/runDataProcessing.h>

#include <THnSparse.h>

#include <Rtypes.h>

#include <array>
#include <cstdint>
#include <numeric>
#include <vector>

using namespace o2;
using namespace o2::analysis;
using namespace o2::framework;
using namespace o2::framework::expressions;

/// Xic0 analysis task

struct HfTaskXic0ToXiPi {
  // ML inference
  Configurable<bool> applyMl{"applyMl", false, "Flag to apply ML selections"};
  Configurable<bool> fillCent{"fillCent", false, "Flag to fill centrality information"};
  Configurable<double> yCandGenMax{"yCandGenMax", 0.8, "max. gen particle rapidity"};
  Configurable<double> yCandRecMax{"yCandRecMax", 0.8, "max. cand. rapidity"};

  HfHelper hfHelper;
  SliceCache cache;

  using TracksMc = soa::Join<aod::Tracks, aod::TracksIU, aod::McTrackLabels>;

  using Xic0Cands = soa::Filtered<soa::Join<aod::HfCandToXiPi, aod::HfSelToXiPi>>;
  using Xic0CandsKF = soa::Filtered<soa::Join<aod::HfCandToXiPiKf, aod::HfSelToXiPiKf>>;
  using Xic0CandsMc = soa::Filtered<soa::Join<aod::HfCandToXiPi, aod::HfSelToXiPi, aod::HfXicToXiPiMCRec>>;
  using Xic0CandsMcKF = soa::Filtered<soa::Join<aod::HfCandToXiPiKf, aod::HfSelToXiPiKf, aod::HfXicToXiPiMCRec>>;

  using Xic0CandsMl = soa::Filtered<soa::Join<aod::HfCandToXiPi, aod::HfSelToXiPi, aod::HfMlToXiPi>>;
  using Xic0CandsMlKF = soa::Filtered<soa::Join<aod::HfCandToXiPiKf, aod::HfSelToXiPiKf, aod::HfMlToXiPiKf>>;
  using Xic0CandsMlMc = soa::Filtered<soa::Join<aod::HfCandToXiPi, aod::HfSelToXiPi, aod::HfMlToXiPi, aod::HfXicToXiPiMCRec>>;
  using Xic0CandsMlMcKF = soa::Filtered<soa::Join<aod::HfCandToXiPiKf, aod::HfSelToXiPiKf, aod::HfMlToXiPiKf, aod::HfXicToXiPiMCRec>>;

  using Xic0Gen = soa::Filtered<soa::Join<aod::McParticles, aod::HfXicToXiPiMCGen>>;

  using CollisionsWithEvSels = soa::Join<aod::Collisions, aod::EvSels>;
  using CollisionsWithFT0C = soa::Join<aod::Collisions, aod::EvSels, aod::CentFT0Cs>;
  using CollisionsWithFT0M = soa::Join<aod::Collisions, aod::EvSels, aod::CentFT0Ms>;
  using CollisionsWithMcLabels = soa::Join<aod::Collisions, aod::McCollisionLabels, aod::EvSels>;

  Filter filterSelectXic0Candidates = aod::hf_sel_toxipi::resultSelections == true;
  Filter filterXicMatchedRec = nabs(aod::hf_cand_xic0_omegac0::flagMcMatchRec) == static_cast<int8_t>(BIT(aod::hf_cand_xic0_omegac0::DecayType::XiczeroToXiPi));
  Filter filterXicMatchedGen = nabs(aod::hf_cand_xic0_omegac0::flagMcMatchGen) == static_cast<int8_t>(BIT(aod::hf_cand_xic0_omegac0::DecayType::XiczeroToXiPi));
  Preslice<Xic0Cands> candXicPerCollision = aod::hf_cand_xic0_omegac0::collisionId;
  Preslice<Xic0CandsKF> candXicKFPerCollision = aod::hf_cand_xic0_omegac0::collisionId;
  Preslice<Xic0CandsMl> candXicMlPerCollision = aod::hf_cand_xic0_omegac0::collisionId;
  Preslice<Xic0CandsMlKF> candXicKFMlPerCollision = aod::hf_cand_xic0_omegac0::collisionId;

  PresliceUnsorted<CollisionsWithMcLabels> colPerMcCollision = aod::mccollisionlabel::mcCollisionId;

  // ThnSparse for ML outputScores and Vars
  ConfigurableAxis thnConfigAxisPromptScore{"thnConfigAxisPromptScore", {100, 0, 1}, "Prompt score bins"};
  ConfigurableAxis thnConfigAxisMass{"thnConfigAxisMass", {120, 2.4, 3.1}, "Cand. inv-mass bins"};
  ConfigurableAxis thnConfigAxisPtB{"thnConfigAxisPtB", {1000, 0, 100}, "Cand. beauty mother pTB bins"};
  ConfigurableAxis thnConfigAxisPt{"thnConfigAxisPt", {100, 0, 20}, "Cand. pT bins"};
  ConfigurableAxis thnConfigAxisY{"thnConfigAxisY", {20, -1, 1}, "Cand. rapidity bins"};
  ConfigurableAxis thnConfigAxisCent{"thnConfigAxisCent", {100, 0, 100}, "Centrality bins"};
  ConfigurableAxis thnConfigAxisPtPion{"thnConfigAxisPtPion", {100, 0, 10}, "PtPion from Xic0 bins"};
  ConfigurableAxis thnConfigAxisOrigin{"thnConfigAxisOrigin", {3, -0.5, 2.5}, "Cand. origin type"};
  ConfigurableAxis thnConfigAxisMatchFlag{"thnConfigAxisMatchFlag", {15, -7.5, 7.5}, "Cand. MC Match Flag type"};
  ConfigurableAxis thnConfigAxisGenPtD{"thnConfigAxisGenPtD", {500, 0, 50}, "Gen Pt D"};
  ConfigurableAxis thnConfigAxisGenPtB{"thnConfigAxisGenPtB", {1000, 0, 100}, "Gen Pt B"};
  ConfigurableAxis thnConfigAxisNumPvContr{"thnConfigAxisNumPvContr", {200, -0.5, 199.5}, "Number of PV contributors"};
  HistogramRegistry registry{"registry", {}};

  void init(InitContext&)
  {
    std::array<bool, 16> doprocess{doprocessDataWithDCAFitter, doprocessDataWithDCAFitterMl, doprocessDataWithDCAFitterFT0C, doprocessDataWithDCAFitterFT0M, doprocessDataWithDCAFitterMlFT0C, doprocessDataWithDCAFitterMlFT0M,
                                   doprocessDataWithKFParticle, doprocessDataWithKFParticleMl, doprocessDataWithKFParticleFT0C, doprocessDataWithKFParticleFT0M, doprocessDataWithKFParticleMlFT0C, doprocessDataWithKFParticleMlFT0M,
                                   doprocessMcWithKFParticle, doprocessMcWithKFParticleMl, doprocessMcWithDCAFitter, doprocessMcWithDCAFitterMl};
    if ((std::accumulate(doprocess.begin(), doprocess.end(), 0)) != 1) {
      LOGP(fatal, "One and only one process function should be enabled at a time.");
    }

    const AxisSpec thnAxisMass{thnConfigAxisMass, "inv. mass (#Xi#pi) (GeV/#it{c}^{2})"};
    const AxisSpec thnAxisPt{thnConfigAxisPt, "#it{p}_{T} (GeV/#it{c})"};
    const AxisSpec thnAxisPtB{thnConfigAxisPtB, "#it{p}_{T}^{B} (GeV/#it{c})"};
    const AxisSpec thnAxisY{thnConfigAxisY, "y"};
    const AxisSpec thnAxisOrigin{thnConfigAxisOrigin, "Origin"};
    const AxisSpec thnAxisMatchFlag{thnConfigAxisMatchFlag, "MatchFlag"};
    const AxisSpec thnAxisGenPtD{thnConfigAxisGenPtD, "#it{p}_{T} (GeV/#it{c})"};
    const AxisSpec thnAxisGenPtB{thnConfigAxisGenPtB, "#it{p}_{T}^{B} (GeV/#it{c})"};
    const AxisSpec thnAxisNumPvContr{thnConfigAxisNumPvContr, "Number of PV contributors"};

    if (doprocessMcWithKFParticle || doprocessMcWithKFParticleMl) {
      std::vector<AxisSpec> const axesAcc = {thnAxisGenPtD, thnAxisGenPtB, thnAxisY, thnAxisOrigin, thnAxisNumPvContr};
      registry.add("hSparseAcc", "Thn for generated Xic0 from charm and beauty", HistType::kTHnSparseD, axesAcc);
      registry.get<THnSparse>(HIST("hSparseAcc"))->Sumw2();
    }

    std::vector<AxisSpec> axes = {thnAxisMass, thnAxisPt, thnAxisY};
    if (doprocessMcWithKFParticle || doprocessMcWithKFParticleMl) {
      axes.push_back(thnAxisPtB);
      axes.push_back(thnAxisOrigin);
      axes.push_back(thnAxisMatchFlag);
      axes.push_back(thnAxisNumPvContr);
    }
    if (applyMl) {
      const AxisSpec thnAxisPromptScore{thnConfigAxisPromptScore, "BDT score prompt."};
      axes.insert(axes.begin(), thnAxisPromptScore);
      registry.add("hBdtScoreVsMassVsPtVsPtBVsYVsOriginVsXic0Type", "Thn for Xic0 candidates", HistType::kTHnSparseD, axes);
      registry.get<THnSparse>(HIST("hBdtScoreVsMassVsPtVsPtBVsYVsOriginVsXic0Type"))->Sumw2();
    } else {
      registry.add("hMassVsPtVsPtBVsYVsOriginVsXic0Type", "Thn for Xic0 candidates", HistType::kTHnSparseF, axes);
      registry.get<THnSparse>(HIST("hMassVsPtVsPtBVsYVsOriginVsXic0Type"))->Sumw2();
    }
    if (fillCent) {
      const AxisSpec thnAxisPromptScore{thnConfigAxisPromptScore, "BDT score prompt."};
      const AxisSpec thnAxisCent{thnConfigAxisCent, "Centrality."};
      const AxisSpec thnAxisPtPion{thnConfigAxisPtPion, "Pt of Pion from Xic0."};
      std::vector<AxisSpec> const axesWithBdtCent = {thnAxisPromptScore, thnAxisMass, thnAxisPt, thnAxisY, thnAxisCent, thnAxisPtPion, thnConfigAxisNumPvContr};
      std::vector<AxisSpec> const axesWithCent = {thnAxisMass, thnAxisPt, thnAxisY, thnAxisCent, thnAxisPtPion, thnConfigAxisNumPvContr};
      registry.add("hBdtScoreVsMassVsPtVsYVsCentVsPtPion", "Thn for Xic0 candidates with BDT&Cent&pTpi", HistType::kTHnSparseD, axesWithBdtCent);
      registry.add("hMassVsPtVsYVsCentVsPtPion", "Thn for Xic0 candidates with Cent&pTpi", HistType::kTHnSparseD, axesWithCent);
      registry.get<THnSparse>(HIST("hBdtScoreVsMassVsPtVsYVsCentVsPtPion"))->Sumw2();
      registry.get<THnSparse>(HIST("hMassVsPtVsYVsCentVsPtPion"))->Sumw2();
    }
  }

<<<<<<< HEAD
  template <bool useKfParticle, bool useCentrality, bool applyMl, typename CandType, typename CollType>
  void processDataCent(const CandType& candidate, CollType const& collision)
  {
    if (candidate.resultSelections() != true) {
      return;
    }
    double etaCharmBaryon;
    if constexpr (useKfParticle) {
      etaCharmBaryon = candidate.kfRapXic();
    } else {
      etaCharmBaryon = candidate.etaCharmBaryon();
    }
    if (yCandRecMax >= 0. && std::abs(etaCharmBaryon) > yCandRecMax) {
      return;
    }

    auto numPvContributors = collision.numContrib();
    float centrality = -999.f;
    if constexpr (useCentrality) {
      centrality = o2::hf_centrality::getCentralityColl(collision);
    }
    double ptXic = RecoDecay::pt(candidate.pxCharmBaryon(), candidate.pyCharmBaryon());
    double ptPiFromXic = RecoDecay::pt(candidate.pxBachFromCharmBaryon(), candidate.pyBachFromCharmBaryon());
    if constexpr (applyMl) {
      registry.fill(HIST("hBdtScoreVsMassVsPtVsYVsCentVsPtPion"),
                    candidate.mlProbToXiPi()[0],
                    candidate.invMassCharmBaryon(),
                    ptXic,
                    etaCharmBaryon,
                    centrality,
                    ptPiFromXic,
                    numPvContributors);
    } else {
      registry.fill(HIST("hMassVsPtVsYVsCentVsPtPion"),
                    candidate.invMassCharmBaryon(),
                    ptXic,
                    etaCharmBaryon,
                    centrality,
                    ptPiFromXic,
                    numPvContributors);
    }
  }

  template <bool useKfParticle, bool applyMl, typename CandType, typename CollType>
=======
  template <bool ApplyMl, typename CandType, typename CollType>
  void processData(const CandType& candidates, CollType const&)
  {
    for (const auto& candidate : candidates) {
      if (candidate.resultSelections() != true) {
        continue;
      }
      if (yCandRecMax >= 0. && std::abs(candidate.kfRapXic()) > yCandRecMax) {
        continue;
      }

      if constexpr (ApplyMl) {
        registry.fill(HIST("hBdtScoreVsMassVsPtVsPtBVsYVsOriginVsXic0Type"), candidate.mlProbToXiPi()[0], candidate.invMassCharmBaryon(), candidate.kfptXic(), candidate.kfRapXic());
      } else {
        registry.fill(HIST("hMassVsPtVsPtBVsYVsOriginVsXic0Type"), candidate.invMassCharmBaryon(), candidate.kfptXic(), candidate.kfRapXic());
      }
    }
  }

  template <bool UseCentrality, bool ApplyMl, typename CandType, typename CollType>
  void processDataCent(const CandType& candidates, CollType const& collisions)
  {
    for (const auto& collision : collisions) {

      auto thisCollId = collision.globalIndex();
      auto groupedXicCandidates = ApplyMl
                                    ? candidates.sliceBy(candXicKFMlPerCollision, thisCollId)
                                    : candidates.sliceBy(candXicKFPerCollision, thisCollId);
      // auto numPvContributors = collision.numContrib();

      for (const auto& candidate : groupedXicCandidates) {
        if (candidate.resultSelections() != true) {
          continue;
        }
        if (yCandRecMax >= 0. && std::abs(candidate.kfRapXic()) > yCandRecMax) {
          continue;
        }

        auto numPvContributors = candidate.template collision_as<CollType>().numContrib();
        float centrality = -999.f;
        if constexpr (UseCentrality) {
          auto const& collision = candidate.template collision_as<CollType>();
          centrality = o2::hf_centrality::getCentralityColl(collision);
        }
        double const kfptXic = RecoDecay::sqrtSumOfSquares(candidate.pxCharmBaryon(), candidate.pyCharmBaryon());
        double const kfptPiFromXic = RecoDecay::sqrtSumOfSquares(candidate.pxBachFromCharmBaryon(), candidate.pyBachFromCharmBaryon());
        if constexpr (ApplyMl) {
          registry.fill(HIST("hBdtScoreVsMassVsPtVsYVsCentVsPtPion"),
                        candidate.mlProbToXiPi()[0],
                        candidate.invMassCharmBaryon(),
                        kfptXic,
                        candidate.kfRapXic(),
                        centrality,
                        kfptPiFromXic,
                        numPvContributors);
        } else {
          registry.fill(HIST("hMassVsPtVsYVsCentVsPtPion"),
                        candidate.invMassCharmBaryon(),
                        kfptXic,
                        candidate.kfRapXic(),
                        centrality,
                        kfptPiFromXic,
                        numPvContributors);
        }
      }
    }
  }

  template <bool ApplyMl, typename CandType, typename CollType>
>>>>>>> 012249c9
  void processMc(const CandType& candidates,
                 Xic0Gen const& mcParticles,
                 TracksMc const&,
                 CollType const& collisions,
                 aod::McCollisions const&)
  {
    // MC rec.
    for (const auto& candidate : candidates) {
      if (candidate.resultSelections() != true) {
        return;
      }
      double etaCharmBaryon;
      if constexpr (useKfParticle) {
        etaCharmBaryon = candidate.kfRapXic();
      } else {
        etaCharmBaryon = candidate.etaCharmBaryon();
      }
      if (yCandRecMax >= 0. && std::abs(etaCharmBaryon) > yCandRecMax) {
        return;
      }

      auto numPvContributors = candidate.template collision_as<CollType>().numContrib();
<<<<<<< HEAD
      double ptXic = RecoDecay::pt(candidate.pxCharmBaryon(), candidate.pyCharmBaryon());
      if constexpr (applyMl) {
=======
      double const kfptXic = RecoDecay::sqrtSumOfSquares(candidate.pxCharmBaryon(), candidate.pyCharmBaryon());
      if constexpr (ApplyMl) {
>>>>>>> 012249c9
        registry.fill(HIST("hBdtScoreVsMassVsPtVsPtBVsYVsOriginVsXic0Type"),
                      candidate.mlProbToXiPi()[0],
                      candidate.invMassCharmBaryon(),
                      ptXic,
                      etaCharmBaryon,
                      candidate.ptBhadMotherPart(),
                      candidate.originMcRec(),
                      candidate.flagMcMatchRec(),
                      numPvContributors);
      } else {
        registry.fill(HIST("hMassVsPtVsPtBVsYVsOriginVsXic0Type"),
                      candidate.invMassCharmBaryon(),
                      ptXic,
                      etaCharmBaryon,
                      candidate.ptBhadMotherPart(),
                      candidate.originMcRec(),
                      candidate.flagMcMatchRec(),
                      numPvContributors);
      }
    }

    // MC gen.
    for (const auto& particle : mcParticles) {
      if (yCandGenMax >= 0. && std::abs(particle.rapidityCharmBaryonGen()) > yCandGenMax) {
        continue;
      }

      auto ptGen = particle.pt();
      auto yGen = particle.rapidityCharmBaryonGen();

      unsigned maxNumContrib = 0;
      const auto& recoCollsPerMcColl = collisions.sliceBy(colPerMcCollision, particle.mcCollision().globalIndex());
      for (const auto& recCol : recoCollsPerMcColl) {
        maxNumContrib = recCol.numContrib() > maxNumContrib ? recCol.numContrib() : maxNumContrib;
      }

      if (particle.originMcGen() == RecoDecay::OriginType::Prompt) {
        registry.fill(HIST("hSparseAcc"),
                      ptGen,
                      -1.,
                      yGen,
                      RecoDecay::OriginType::Prompt,
                      maxNumContrib);
      } else {
        float const ptGenB = mcParticles.rawIteratorAt(particle.idxBhadMotherPart()).pt();
        registry.fill(HIST("hSparseAcc"),
                      ptGen,
                      ptGenB,
                      yGen,
                      RecoDecay::OriginType::NonPrompt,
                      maxNumContrib);
      }
    }
  }

  void processDataWithDCAFitter(Xic0Cands const& candidates,
                                CollisionsWithEvSels const& collisions)
  {
    for (const auto& collision : collisions) {
      auto thisCollId = collision.globalIndex();
      auto groupedXicCandidates = candidates.sliceBy(candXicPerCollision, thisCollId);
      for (const auto& candidate : groupedXicCandidates) {
        processDataCent<false, false, false>(candidate, collision);
      }
    }
  }
  PROCESS_SWITCH(HfTaskXic0ToXiPi, processDataWithDCAFitter, "process HfTaskXic0ToXiPi with DCAFitter", true);

  void processDataWithKFParticle(Xic0CandsKF const& candidates,
                                 CollisionsWithEvSels const& collisions)
  {
    for (const auto& collision : collisions) {
      auto thisCollId = collision.globalIndex();
      auto groupedXicCandidates = candidates.sliceBy(candXicKFPerCollision, thisCollId);
      for (const auto& candidate : groupedXicCandidates) {
        processDataCent<true, false, false>(candidate, collision);
      }
    }
  }
  PROCESS_SWITCH(HfTaskXic0ToXiPi, processDataWithKFParticle, "process HfTaskXic0ToXiPi with KFParticle", true);

  void processDataWithDCAFitterMl(Xic0CandsMl const& candidates,
                                  CollisionsWithEvSels const& collisions)
  {
    for (const auto& collision : collisions) {
      auto thisCollId = collision.globalIndex();
      auto groupedXicCandidates = candidates.sliceBy(candXicMlPerCollision, thisCollId);
      for (const auto& candidate : groupedXicCandidates) {
        processDataCent<false, false, true>(candidate, collision);
      }
    }
  }
  PROCESS_SWITCH(HfTaskXic0ToXiPi, processDataWithDCAFitterMl, "process HfTaskXic0ToXiPi with DCAFitter and ML selections", false);

  void processDataWithKFParticleMl(Xic0CandsMlKF const& candidates,
                                   CollisionsWithEvSels const& collisions)
  {
    for (const auto& collision : collisions) {
      auto thisCollId = collision.globalIndex();
      auto groupedXicCandidates = candidates.sliceBy(candXicKFMlPerCollision, thisCollId);
      for (const auto& candidate : groupedXicCandidates) {
        processDataCent<true, false, true>(candidate, collision);
      }
    }
  }
  PROCESS_SWITCH(HfTaskXic0ToXiPi, processDataWithKFParticleMl, "process HfTaskXic0ToXiPi with KFParticle and ML selections", false);

  void processDataWithDCAFitterFT0C(Xic0Cands const& candidates,
                                    CollisionsWithFT0C const& collisions)
  {
    for (const auto& collision : collisions) {
      auto thisCollId = collision.globalIndex();
      auto groupedXicCandidates = candidates.sliceBy(candXicPerCollision, thisCollId);
      for (const auto& candidate : groupedXicCandidates) {
        processDataCent<false, true, false>(candidate, collision);
      }
    }
  }
  PROCESS_SWITCH(HfTaskXic0ToXiPi, processDataWithDCAFitterFT0C, "process HfTaskXic0ToXiPi with DCAFitter and with FT0C centrality", false);

  void processDataWithKFParticleFT0C(Xic0CandsKF const& candidates,
                                     CollisionsWithFT0C const& collisions)
  {
    for (const auto& collision : collisions) {
      auto thisCollId = collision.globalIndex();
      auto groupedXicCandidates = candidates.sliceBy(candXicKFPerCollision, thisCollId);
      for (const auto& candidate : groupedXicCandidates) {
        processDataCent<true, true, false>(candidate, collision);
      }
    }
  }
  PROCESS_SWITCH(HfTaskXic0ToXiPi, processDataWithKFParticleFT0C, "process HfTaskXic0ToXiPi with KFParticle and with FT0C centrality", false);

  void processDataWithDCAFitterFT0M(Xic0Cands const& candidates,
                                    CollisionsWithFT0M const& collisions)
  {
    for (const auto& collision : collisions) {
      auto thisCollId = collision.globalIndex();
      auto groupedXicCandidates = candidates.sliceBy(candXicPerCollision, thisCollId);
      for (const auto& candidate : groupedXicCandidates) {
        processDataCent<false, true, false>(candidate, collision);
      }
    }
  }
  PROCESS_SWITCH(HfTaskXic0ToXiPi, processDataWithDCAFitterFT0M, "process HfTaskXic0ToXiPi with DCAFitter and with FT0M centrality", false);

  void processDataWithKFParticleFT0M(Xic0CandsKF const& candidates,
                                     CollisionsWithFT0M const& collisions)
  {
    for (const auto& collision : collisions) {
      auto thisCollId = collision.globalIndex();
      auto groupedXicCandidates = candidates.sliceBy(candXicKFPerCollision, thisCollId);
      for (const auto& candidate : groupedXicCandidates) {
        processDataCent<true, true, false>(candidate, collision);
      }
    }
  }
  PROCESS_SWITCH(HfTaskXic0ToXiPi, processDataWithKFParticleFT0M, "process HfTaskXic0ToXiPi with KFParticle and with FT0M centrality", false);

  void processDataWithDCAFitterMlFT0C(Xic0CandsMl const& candidates,
                                      CollisionsWithFT0C const& collisions)
  {
    for (const auto& collision : collisions) {
      auto thisCollId = collision.globalIndex();
      auto groupedXicCandidates = candidates.sliceBy(candXicMlPerCollision, thisCollId);
      for (const auto& candidate : groupedXicCandidates) {
        processDataCent<false, true, true>(candidate, collision);
      }
    }
  }
  PROCESS_SWITCH(HfTaskXic0ToXiPi, processDataWithDCAFitterMlFT0C, "process HfTaskXic0ToXiPi with DCAFitter and ML selections and with FT0C centrality", false);

  void processDataWithKFParticleMlFT0C(Xic0CandsMlKF const& candidates,
                                       CollisionsWithFT0C const& collisions)
  {
    for (const auto& collision : collisions) {
      auto thisCollId = collision.globalIndex();
      auto groupedXicCandidates = candidates.sliceBy(candXicKFMlPerCollision, thisCollId);
      for (const auto& candidate : groupedXicCandidates) {
        processDataCent<true, true, true>(candidate, collision);
      }
    }
  }
  PROCESS_SWITCH(HfTaskXic0ToXiPi, processDataWithKFParticleMlFT0C, "process HfTaskXic0ToXiPi with KFParticle and ML selections and with FT0C centrality", false);

  void processDataWithDCAFitterMlFT0M(Xic0CandsMl const& candidates,
                                      CollisionsWithFT0M const& collisions)
  {
    for (const auto& collision : collisions) {
      auto thisCollId = collision.globalIndex();
      auto groupedXicCandidates = candidates.sliceBy(candXicMlPerCollision, thisCollId);
      for (const auto& candidate : groupedXicCandidates) {
        processDataCent<false, true, true>(candidate, collision);
      }
    }
  }
  PROCESS_SWITCH(HfTaskXic0ToXiPi, processDataWithDCAFitterMlFT0M, "process HfTaskXic0ToXiPi with DCAFitter and ML selections and with FT0M centrality", false);

  void processDataWithKFParticleMlFT0M(Xic0CandsMlKF const& candidates,
                                       CollisionsWithFT0M const& collisions)
  {
    for (const auto& collision : collisions) {
      auto thisCollId = collision.globalIndex();
      auto groupedXicCandidates = candidates.sliceBy(candXicKFMlPerCollision, thisCollId);
      for (const auto& candidate : groupedXicCandidates) {
        processDataCent<true, true, true>(candidate, collision);
      }
    }
  }
  PROCESS_SWITCH(HfTaskXic0ToXiPi, processDataWithKFParticleMlFT0M, "process HfTaskXic0ToXiPi with KFParticle and ML selections and with FT0M centrality", false);

  void processMcWithDCAFitter(Xic0CandsMc const& Xic0CandidatesMc,
                              Xic0Gen const& mcParticles,
                              TracksMc const& tracks,
                              CollisionsWithMcLabels const& collisions,
                              aod::McCollisions const& mcCollisions)
  {
    processMc<false, false>(Xic0CandidatesMc, mcParticles, tracks, collisions, mcCollisions);
  }
  PROCESS_SWITCH(HfTaskXic0ToXiPi, processMcWithDCAFitter, "Process MC with KFParticle", false);

  void processMcWithKFParticle(Xic0CandsMcKF const& xic0CandidatesMcKf,
                               Xic0Gen const& mcParticles,
                               TracksMc const& tracks,
                               CollisionsWithMcLabels const& collisions,
                               aod::McCollisions const& mcCollisions)
  {
<<<<<<< HEAD
    processMc<true, false>(Xic0CandidatesMcKF, mcParticles, tracks, collisions, mcCollisions);
  }
  PROCESS_SWITCH(HfTaskXic0ToXiPi, processMcWithKFParticle, "Process MC with KFParticle", false);

  void processMcWithDCAFitterMl(Xic0CandsMlMc const& Xic0CandidatesMlMc,
                                Xic0Gen const& mcParticles,
                                TracksMc const& tracks,
                                CollisionsWithMcLabels const& collisions,
                                aod::McCollisions const& mcCollisions)
  {
    processMc<false, true>(Xic0CandidatesMlMc, mcParticles, tracks, collisions, mcCollisions);
  }
  PROCESS_SWITCH(HfTaskXic0ToXiPi, processMcWithDCAFitterMl, "Process MC with KFParticle and ML selections", false);

  void processMcWithKFParticleMl(Xic0CandsMlMcKF const& Xic0CandidatesMlMcKF,
=======
    processMc<false>(xic0CandidatesMcKf, mcParticles, tracks, collisions, mcCollisions);
  }
  PROCESS_SWITCH(HfTaskXic0ToXiPi, processMcWithKFParticle, "Process MC with KFParticle", false);

  void processMcWithKFParticleMl(Xic0CandsMlMcKF const& xic0CandidatesMlMcKf,
>>>>>>> 012249c9
                                 Xic0Gen const& mcParticles,
                                 TracksMc const& tracks,
                                 CollisionsWithMcLabels const& collisions,
                                 aod::McCollisions const& mcCollisions)
  {
<<<<<<< HEAD
    processMc<true, true>(Xic0CandidatesMlMcKF, mcParticles, tracks, collisions, mcCollisions);
=======
    processMc<true>(xic0CandidatesMlMcKf, mcParticles, tracks, collisions, mcCollisions);
>>>>>>> 012249c9
  }
  PROCESS_SWITCH(HfTaskXic0ToXiPi, processMcWithKFParticleMl, "Process MC with KFParticle and ML selections", false);
};

WorkflowSpec defineDataProcessing(ConfigContext const& cfgc)
{
  return WorkflowSpec{adaptAnalysisTask<HfTaskXic0ToXiPi>(cfgc)};
}<|MERGE_RESOLUTION|>--- conflicted
+++ resolved
@@ -158,7 +158,6 @@
     }
   }
 
-<<<<<<< HEAD
   template <bool useKfParticle, bool useCentrality, bool applyMl, typename CandType, typename CollType>
   void processDataCent(const CandType& candidate, CollType const& collision)
   {
@@ -203,77 +202,6 @@
   }
 
   template <bool useKfParticle, bool applyMl, typename CandType, typename CollType>
-=======
-  template <bool ApplyMl, typename CandType, typename CollType>
-  void processData(const CandType& candidates, CollType const&)
-  {
-    for (const auto& candidate : candidates) {
-      if (candidate.resultSelections() != true) {
-        continue;
-      }
-      if (yCandRecMax >= 0. && std::abs(candidate.kfRapXic()) > yCandRecMax) {
-        continue;
-      }
-
-      if constexpr (ApplyMl) {
-        registry.fill(HIST("hBdtScoreVsMassVsPtVsPtBVsYVsOriginVsXic0Type"), candidate.mlProbToXiPi()[0], candidate.invMassCharmBaryon(), candidate.kfptXic(), candidate.kfRapXic());
-      } else {
-        registry.fill(HIST("hMassVsPtVsPtBVsYVsOriginVsXic0Type"), candidate.invMassCharmBaryon(), candidate.kfptXic(), candidate.kfRapXic());
-      }
-    }
-  }
-
-  template <bool UseCentrality, bool ApplyMl, typename CandType, typename CollType>
-  void processDataCent(const CandType& candidates, CollType const& collisions)
-  {
-    for (const auto& collision : collisions) {
-
-      auto thisCollId = collision.globalIndex();
-      auto groupedXicCandidates = ApplyMl
-                                    ? candidates.sliceBy(candXicKFMlPerCollision, thisCollId)
-                                    : candidates.sliceBy(candXicKFPerCollision, thisCollId);
-      // auto numPvContributors = collision.numContrib();
-
-      for (const auto& candidate : groupedXicCandidates) {
-        if (candidate.resultSelections() != true) {
-          continue;
-        }
-        if (yCandRecMax >= 0. && std::abs(candidate.kfRapXic()) > yCandRecMax) {
-          continue;
-        }
-
-        auto numPvContributors = candidate.template collision_as<CollType>().numContrib();
-        float centrality = -999.f;
-        if constexpr (UseCentrality) {
-          auto const& collision = candidate.template collision_as<CollType>();
-          centrality = o2::hf_centrality::getCentralityColl(collision);
-        }
-        double const kfptXic = RecoDecay::sqrtSumOfSquares(candidate.pxCharmBaryon(), candidate.pyCharmBaryon());
-        double const kfptPiFromXic = RecoDecay::sqrtSumOfSquares(candidate.pxBachFromCharmBaryon(), candidate.pyBachFromCharmBaryon());
-        if constexpr (ApplyMl) {
-          registry.fill(HIST("hBdtScoreVsMassVsPtVsYVsCentVsPtPion"),
-                        candidate.mlProbToXiPi()[0],
-                        candidate.invMassCharmBaryon(),
-                        kfptXic,
-                        candidate.kfRapXic(),
-                        centrality,
-                        kfptPiFromXic,
-                        numPvContributors);
-        } else {
-          registry.fill(HIST("hMassVsPtVsYVsCentVsPtPion"),
-                        candidate.invMassCharmBaryon(),
-                        kfptXic,
-                        candidate.kfRapXic(),
-                        centrality,
-                        kfptPiFromXic,
-                        numPvContributors);
-        }
-      }
-    }
-  }
-
-  template <bool ApplyMl, typename CandType, typename CollType>
->>>>>>> 012249c9
   void processMc(const CandType& candidates,
                  Xic0Gen const& mcParticles,
                  TracksMc const&,
@@ -296,13 +224,8 @@
       }
 
       auto numPvContributors = candidate.template collision_as<CollType>().numContrib();
-<<<<<<< HEAD
       double ptXic = RecoDecay::pt(candidate.pxCharmBaryon(), candidate.pyCharmBaryon());
       if constexpr (applyMl) {
-=======
-      double const kfptXic = RecoDecay::sqrtSumOfSquares(candidate.pxCharmBaryon(), candidate.pyCharmBaryon());
-      if constexpr (ApplyMl) {
->>>>>>> 012249c9
         registry.fill(HIST("hBdtScoreVsMassVsPtVsPtBVsYVsOriginVsXic0Type"),
                       candidate.mlProbToXiPi()[0],
                       candidate.invMassCharmBaryon(),
@@ -530,7 +453,6 @@
                                CollisionsWithMcLabels const& collisions,
                                aod::McCollisions const& mcCollisions)
   {
-<<<<<<< HEAD
     processMc<true, false>(Xic0CandidatesMcKF, mcParticles, tracks, collisions, mcCollisions);
   }
   PROCESS_SWITCH(HfTaskXic0ToXiPi, processMcWithKFParticle, "Process MC with KFParticle", false);
@@ -546,23 +468,12 @@
   PROCESS_SWITCH(HfTaskXic0ToXiPi, processMcWithDCAFitterMl, "Process MC with KFParticle and ML selections", false);
 
   void processMcWithKFParticleMl(Xic0CandsMlMcKF const& Xic0CandidatesMlMcKF,
-=======
-    processMc<false>(xic0CandidatesMcKf, mcParticles, tracks, collisions, mcCollisions);
-  }
-  PROCESS_SWITCH(HfTaskXic0ToXiPi, processMcWithKFParticle, "Process MC with KFParticle", false);
-
-  void processMcWithKFParticleMl(Xic0CandsMlMcKF const& xic0CandidatesMlMcKf,
->>>>>>> 012249c9
                                  Xic0Gen const& mcParticles,
                                  TracksMc const& tracks,
                                  CollisionsWithMcLabels const& collisions,
                                  aod::McCollisions const& mcCollisions)
   {
-<<<<<<< HEAD
     processMc<true, true>(Xic0CandidatesMlMcKF, mcParticles, tracks, collisions, mcCollisions);
-=======
-    processMc<true>(xic0CandidatesMlMcKf, mcParticles, tracks, collisions, mcCollisions);
->>>>>>> 012249c9
   }
   PROCESS_SWITCH(HfTaskXic0ToXiPi, processMcWithKFParticleMl, "Process MC with KFParticle and ML selections", false);
 };
