--- conflicted
+++ resolved
@@ -705,22 +705,6 @@
       registry.fill(HIST("epReso/hEpResoFV0aTPCtot"), centrality, std::cos(harmonic * getDeltaPsiInRange(epFV0a, epBTots)));
       registry.fill(HIST("epReso/hEpResoTPCposTPCneg"), centrality, std::cos(harmonic * getDeltaPsiInRange(epBPoss, epBNegs)));
     }
-<<<<<<< HEAD
-=======
-
-    if (storeResoOccu) {
-      float occupancy = 0.;
-      uint16_t hfevflag{};
-      occupancy = getOccupancyColl(collision, occEstimator);
-      registry.fill(HIST("trackOccVsFT0COcc"), collision.trackOccupancyInTimeRange(), collision.ft0cOccupancyInTimeRange());
-      hfevflag = hfEvSel.getHfCollisionRejectionMask<true, o2::hf_centrality::CentralityEstimator::None, aod::BCsWithTimestamps>(collision, centrality, ccdb, registry);
-      std::vector<int> evtSelFlags = getEventSelectionFlags(hfevflag);
-      registry.fill(HIST("spReso/hSparseReso"), centrality, xQVecFT0c * xQVecFV0a + yQVecFT0c * yQVecFV0a,
-                    xQVecFT0c * xQVecBTot + yQVecFT0c * yQVecBTot,
-                    xQVecFV0a * xQVecBTot + yQVecFV0a * yQVecBTot,
-                    occupancy, evtSelFlags[0], evtSelFlags[1], evtSelFlags[2], evtSelFlags[3], evtSelFlags[4]);
-    }
->>>>>>> 9c97756d
   }
   PROCESS_SWITCH(HfTaskFlowCharmHadrons, processResolution, "Process resolution", false);
 
