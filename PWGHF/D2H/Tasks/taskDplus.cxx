// Copyright 2019-2020 CERN and copyright holders of ALICE O2.
// See https://alice-o2.web.cern.ch/copyright for details of the copyright holders.
// All rights not expressly granted are reserved.
//
// This software is distributed under the terms of the GNU General Public
// License v3 (GPL Version 3), copied verbatim in the file "COPYING".
//
// In applying this license CERN does not waive the privileges and immunities
// granted to it by virtue of its status as an Intergovernmental Organization
// or submit itself to any jurisdiction.

/// \file taskDplus.cxx
/// \brief D± analysis task
/// \note Extended from taskD0
///
/// \author Fabio Catalano <fabio.catalano@cern.ch>, Politecnico and INFN Torino
/// \author Vít Kučera <vit.kucera@cern.ch>, CERN

#include "Framework/AnalysisTask.h"
#include "Framework/HistogramRegistry.h"
#include "Framework/runDataProcessing.h"

#include "PWGHF/Core/HfHelper.h"
#include "PWGHF/DataModel/CandidateReconstructionTables.h"
#include "PWGHF/DataModel/CandidateSelectionTables.h"

using namespace o2;
using namespace o2::framework;
using namespace o2::framework::expressions;

/// D± analysis task
struct HfTaskDplus {
  Configurable<int> selectionFlagDplus{"selectionFlagDplus", 7, "Selection Flag for DPlus"}; // 7 corresponds to topo+PID cuts
  Configurable<double> yCandGenMax{"yCandGenMax", 0.5, "max. gen particle rapidity"};
  Configurable<double> yCandRecoMax{"yCandRecoMax", 0.8, "max. cand. rapidity"};
  Configurable<std::vector<double>> binsPt{"binsPt", std::vector<double>{hf_cuts_dplus_to_pi_k_pi::vecBinsPt}, "pT bin limits"};

  HfHelper hfHelper;

  Partition<soa::Join<aod::HfCand3Prong, aod::HfSelDplusToPiKPi>> selectedDPlusCandidates = aod::hf_sel_candidate_dplus::isSelDplusToPiKPi >= selectionFlagDplus;
  Partition<soa::Join<aod::HfCand3Prong, aod::HfSelDplusToPiKPi, aod::HfCand3ProngMcRec>> recoFlagDPlusCandidates = aod::hf_sel_candidate_dplus::isSelDplusToPiKPi > 0;

  HistogramRegistry registry{
    "registry",
    {{"hPt", "3-prong candidates;candidate #it{p}_{T} (GeV/#it{c});entries", {HistType::kTH1F, {{360, 0., 36.}}}},
     {"hPtProng0", "3-prong candidates;prong 0 #it{p}_{T} (GeV/#it{c});entries", {HistType::kTH1F, {{360, 0., 36.}}}},
     {"hPtProng1", "3-prong candidates;prong 1 #it{p}_{T} (GeV/#it{c});entries", {HistType::kTH1F, {{360, 0., 36.}}}},
     {"hPtProng2", "3-prong candidates;prong 2 #it{p}_{T} (GeV/#it{c});entries", {HistType::kTH1F, {{360, 0., 36.}}}},
     {"hCPARecSig", "3-prong candidates (matched);cosine of pointing angle;entries", {HistType::kTH1F, {{110, -1.1, 1.1}}}},
     {"hCPARecBg", "3-prong candidates (unmatched);cosine of pointing angle;entries", {HistType::kTH1F, {{110, -1.1, 1.1}}}},
     {"hEtaRecSig", "3-prong candidates (matched);#it{#eta};entries", {HistType::kTH1F, {{100, -2., 2.}}}},
     {"hEtaRecBg", "3-prong candidates (unmatched);#it{#eta};entries", {HistType::kTH1F, {{100, -2., 2.}}}},
     {"hEtaGen", "MC particles (matched);#it{#eta};entries", {HistType::kTH1F, {{100, -2., 2.}}}}}};

  void init(InitContext&)
  {
    auto vbins = (std::vector<double>)binsPt;
    registry.add("hMass", "3-prong candidates;inv. mass (#pi K #pi) (GeV/#it{c}^{2});entries", {HistType::kTH2F, {{350, 1.7, 2.05}, {vbins, "#it{p}_{T} (GeV/#it{c})"}}});
    registry.add("hEta", "3-prong candidates;candidate #it{#eta};entries", {HistType::kTH2F, {{100, -2., 2.}, {vbins, "#it{p}_{T} (GeV/#it{c})"}}});
    registry.add("hCt", "3-prong candidates;proper lifetime (D^{#pm}) * #it{c} (cm);entries", {HistType::kTH2F, {{120, -20., 100.}, {vbins, "#it{p}_{T} (GeV/#it{c})"}}});
    registry.add("hDecayLength", "3-prong candidates;decay length (cm);entries", {HistType::kTH2F, {{200, 0., 2.}, {vbins, "#it{p}_{T} (GeV/#it{c})"}}});
    registry.add("hDecayLengthXY", "3-prong candidates;decay length xy (cm);entries", {HistType::kTH2F, {{200, 0., 2.}, {vbins, "#it{p}_{T} (GeV/#it{c})"}}});
    registry.add("hNormalisedDecayLengthXY", "3-prong candidates;norm. decay length xy;entries", {HistType::kTH2F, {{80, 0., 80.}, {vbins, "#it{p}_{T} (GeV/#it{c})"}}});
    registry.add("hCPA", "3-prong candidates;cos. pointing angle;entries", {HistType::kTH2F, {{110, -1.1, 1.1}, {vbins, "#it{p}_{T} (GeV/#it{c})"}}});
    registry.add("hCPAxy", "3-prong candidates;cos. pointing angle xy;entries", {HistType::kTH2F, {{110, -1.1, 1.1}, {vbins, "#it{p}_{T} (GeV/#it{c})"}}});
    registry.add("hImpactParameterXY", "3-prong candidates;impact parameter xy (cm);entries", {HistType::kTH2F, {{200, -1., 1.}, {vbins, "#it{p}_{T} (GeV/#it{c})"}}});
    registry.add("hMaxNormalisedDeltaIP", "3-prong candidates;norm. IP;entries", {HistType::kTH2F, {{200, -20., 20.}, {vbins, "#it{p}_{T} (GeV/#it{c})"}}});
    registry.add("hImpactParameterProngSqSum", "3-prong candidates;squared sum of prong imp. par. (cm^{2});entries", {HistType::kTH2F, {{100, 0., 1.}, {vbins, "#it{p}_{T} (GeV/#it{c})"}}});
    registry.add("hDecayLengthError", "3-prong candidates;decay length error (cm);entries", {HistType::kTH2F, {{100, 0., 1.}, {vbins, "#it{p}_{T} (GeV/#it{c})"}}});
    registry.add("hDecayLengthXYError", "3-prong candidates;decay length xy error (cm);entries", {HistType::kTH2F, {{100, 0., 1.}, {vbins, "#it{p}_{T} (GeV/#it{c})"}}});
    registry.add("hImpactParameterError", "3-prong candidates;impact parameter error (cm);entries", {HistType::kTH2F, {{100, 0., 1.}, {vbins, "#it{p}_{T} (GeV/#it{c})"}}});
    registry.add("hd0Prong0", "3-prong candidates;prong 0 DCAxy to prim. vertex (cm);entries", {HistType::kTH2F, {{100, -1., 1.}, {vbins, "#it{p}_{T} (GeV/#it{c})"}}});
    registry.add("hd0Prong1", "3-prong candidates;prong 1 DCAxy to prim. vertex (cm);entries", {HistType::kTH2F, {{100, -1., 1.}, {vbins, "#it{p}_{T} (GeV/#it{c})"}}});
    registry.add("hd0Prong2", "3-prong candidates;prong 2 DCAxy to prim. vertex (cm);entries", {HistType::kTH2F, {{100, -1., 1.}, {vbins, "#it{p}_{T} (GeV/#it{c})"}}});
    registry.add("hPtRecSig", "3-prong candidates (matched);#it{p}_{T}^{rec.} (GeV/#it{c});entries", {HistType::kTH1F, {{vbins, "#it{p}_{T} (GeV/#it{c})"}}});
    registry.add("hPtRecSigPrompt", "3-prong candidates (matched, prompt);#it{p}_{T}^{rec.} (GeV/#it{c});entries", {HistType::kTH1F, {{vbins, "#it{p}_{T} (GeV/#it{c})"}}});
    registry.add("hPtRecSigNonPrompt", "3-prong candidates (matched, non-prompt);#it{p}_{T}^{rec.} (GeV/#it{c});entries", {HistType::kTH1F, {{vbins, "#it{p}_{T} (GeV/#it{c})"}}});
    registry.add("hPtRecBg", "3-prong candidates (unmatched);#it{p}_{T}^{rec.} (GeV/#it{c});entries", {HistType::kTH1F, {{vbins, "#it{p}_{T} (GeV/#it{c})"}}});
    registry.add("hPtGen", "MC particles (matched);#it{p}_{T}^{gen.} (GeV/#it{c});entries", {HistType::kTH1F, {{vbins, "#it{p}_{T} (GeV/#it{c})"}}});
    registry.add("hPtGenSig", "MC particles (matched);#it{p}_{T}^{gen.} (GeV/#it{c});entries", {HistType::kTH1F, {{vbins, "#it{p}_{T} (GeV/#it{c})"}}});
    registry.add("hPtGenPrompt", "MC particles (matched, prompt);#it{p}_{T}^{gen.} (GeV/#it{c});entries", {HistType::kTH1F, {{vbins, "#it{p}_{T} (GeV/#it{c})"}}});
    registry.add("hPtGenNonPrompt", "MC particles (matched, non-prompt);#it{p}_{T}^{gen.} (GeV/#it{c});entries", {HistType::kTH1F, {{vbins, "#it{p}_{T} (GeV/#it{c})"}}});
    registry.add("hPtVsYRecSig_RecoPID", "3-prong candidates (RecoPID - matched);#it{p}_{T}^{rec.}; #it{y}", {HistType::kTH2F, {{vbins, "#it{p}_{T} (GeV/#it{c})"}, {100, -5., 5.}}});
    registry.add("hPtVsYRecSigPromptRecoPID", "3-prong candidates (RecoPID - matched, prompt);#it{p}_{T}^{rec.}; #it{y}", {HistType::kTH2F, {{vbins, "#it{p}_{T} (GeV/#it{c})"}, {100, -5., 5.}}});
    registry.add("hPtVsYRecSigNonPromptRecoPID", "3-prong candidates (RecoPID - matched, non-prompt);#it{p}_{T}^{rec.}; #it{y}", {HistType::kTH2F, {{vbins, "#it{p}_{T} (GeV/#it{c})"}, {100, -5., 5.}}});
    registry.add("hPtVsYRecSigRecoTopol", "3-prong candidates (RecoTopol - matched);#it{p}_{T}^{rec.}; #it{y}", {HistType::kTH2F, {{vbins, "#it{p}_{T} (GeV/#it{c})"}, {100, -5., 5.}}});
    registry.add("hPtVsYRecSigPromptRecoTopol", "3-prong candidates (RecoTopol - matched, prompt);#it{p}_{T}^{rec.}; #it{y}", {HistType::kTH2F, {{vbins, "#it{p}_{T} (GeV/#it{c})"}, {100, -5., 5.}}});
    registry.add("hPtVsYRecSigNonPromptRecoTopol", "3-prong candidates (RecoTopol - matched, non-prompt);#it{p}_{T}^{rec.}; #it{y}", {HistType::kTH2F, {{vbins, "#it{p}_{T} (GeV/#it{c})"}, {100, -5., 5.}}});
    registry.add("hPtVsYRecSig_RecoSkim", "3-prong candidates (RecoSkim - matched);#it{p}_{T}^{rec.}; #it{y}", {HistType::kTH2F, {{vbins, "#it{p}_{T} (GeV/#it{c})"}, {100, -5., 5.}}});
    registry.add("hPtVsYRecSigPrompt_RecoSkim", "3-prong candidates (RecoSkim - matched, prompt);#it{p}_{T}^{rec.}; #it{y}", {HistType::kTH2F, {{vbins, "#it{p}_{T} (GeV/#it{c})"}, {100, -5., 5.}}});
    registry.add("hPtVsYRecSigNonPrompt_RecoSkim", "3-prong candidates (RecoSkim - matched, non-prompt);#it{p}_{T}^{rec.}; #it{y}", {HistType::kTH2F, {{vbins, "#it{p}_{T} (GeV/#it{c})"}, {100, -5., 5.}}});
    registry.add("hPtVsYGen", "MC particles (matched);#it{p}_{T}^{gen.}; #it{y}", {HistType::kTH2F, {{vbins, "#it{p}_{T} (GeV/#it{c})"}, {100, -5., 5.}}});
    registry.add("hPtVsYGenPrompt", "MC particles (matched, prompt);#it{p}_{T}^{gen.}; #it{y}", {HistType::kTH2F, {{vbins, "#it{p}_{T} (GeV/#it{c})"}, {100, -5., 5.}}});
    registry.add("hPtVsYGenNonPrompt", "MC particles (matched, non-prompt);#it{p}_{T}^{gen.}; #it{y}", {HistType::kTH2F, {{vbins, "#it{p}_{T} (GeV/#it{c})"}, {100, -5., 5.}}});
  }

  void process(soa::Join<aod::HfCand3Prong, aod::HfSelDplusToPiKPi> const& candidates)
  {
    for (const auto& candidate : selectedDPlusCandidates) {
      // not possible in Filter since expressions do not support binary operators
      if (!(candidate.hfflag() & 1 << aod::hf_cand_3prong::DecayType::DplusToPiKPi)) {
        continue;
      }
      if (yCandRecoMax >= 0. && std::abs(hfHelper.yDplus(candidate)) > yCandRecoMax) {
        continue;
      }
      registry.fill(HIST("hMass"), hfHelper.invMassDplusToPiKPi(candidate), candidate.pt());
      registry.fill(HIST("hPt"), candidate.pt());
      registry.fill(HIST("hEta"), candidate.eta(), candidate.pt());
      registry.fill(HIST("hCt"), hfHelper.ctDplus(candidate), candidate.pt());
      registry.fill(HIST("hDecayLength"), candidate.decayLength(), candidate.pt());
      registry.fill(HIST("hDecayLengthXY"), candidate.decayLengthXY(), candidate.pt());
      registry.fill(HIST("hNormalisedDecayLengthXY"), candidate.decayLengthXYNormalised(), candidate.pt());
      registry.fill(HIST("hCPA"), candidate.cpa(), candidate.pt());
      registry.fill(HIST("hCPAxy"), candidate.cpaXY(), candidate.pt());
      registry.fill(HIST("hImpactParameterXY"), candidate.impactParameterXY(), candidate.pt());
      registry.fill(HIST("hMaxNormalisedDeltaIP"), candidate.maxNormalisedDeltaIP(), candidate.pt());
      registry.fill(HIST("hImpactParameterProngSqSum"), candidate.impactParameterProngSqSum(), candidate.pt());
      registry.fill(HIST("hDecayLengthError"), candidate.errorDecayLength(), candidate.pt());
      registry.fill(HIST("hDecayLengthXYError"), candidate.errorDecayLengthXY(), candidate.pt());
      registry.fill(HIST("hImpactParameterError"), candidate.errorImpactParameter0(), candidate.pt());
      registry.fill(HIST("hImpactParameterError"), candidate.errorImpactParameter1(), candidate.pt());
      registry.fill(HIST("hImpactParameterError"), candidate.errorImpactParameter2(), candidate.pt());
      registry.fill(HIST("hPtProng0"), candidate.ptProng0());
      registry.fill(HIST("hPtProng1"), candidate.ptProng1());
      registry.fill(HIST("hPtProng2"), candidate.ptProng2());
      registry.fill(HIST("hd0Prong0"), candidate.impactParameter0(), candidate.pt());
      registry.fill(HIST("hd0Prong1"), candidate.impactParameter1(), candidate.pt());
      registry.fill(HIST("hd0Prong2"), candidate.impactParameter2(), candidate.pt());
    }
  }

  void processMc(soa::Join<aod::HfCand3Prong, aod::HfSelDplusToPiKPi, aod::HfCand3ProngMcRec> const& candidates,
                 soa::Join<aod::McParticles, aod::HfCand3ProngMcGen> const& mcParticles,
                 aod::TracksWMc const& tracks)
  {
    // MC rec.
    for (const auto& candidate : recoFlagDPlusCandidates) {
      // not possible in Filter since expressions do not support binary operators
      if (!(candidate.hfflag() & 1 << aod::hf_cand_3prong::DecayType::DplusToPiKPi)) {
        continue;
      }
      if (yCandRecoMax >= 0. && std::abs(hfHelper.yDplus(candidate)) > yCandRecoMax) {
        continue;
      }
      if (std::abs(candidate.flagMcMatchRec()) == 1 << aod::hf_cand_3prong::DecayType::DplusToPiKPi) {
        // Get the corresponding MC particle.
        auto indexMother = RecoDecay::getMother(mcParticles, candidate.prong0_as<aod::TracksWMc>().mcParticle_as<soa::Join<aod::McParticles, aod::HfCand3ProngMcGen>>(), pdg::Code::kDPlus, true);
        auto particleMother = mcParticles.rawIteratorAt(indexMother);
        registry.fill(HIST("hPtGenSig"), particleMother.pt()); // gen. level pT
        auto ptRec = candidate.pt();
        auto yRec = hfHelper.yDplus(candidate);
        registry.fill(HIST("hPtVsYRecSig_RecoSkim"), ptRec, yRec);
        if (TESTBIT(candidate.isSelDplusToPiKPi(), aod::SelectionStep::RecoTopol)) {
          registry.fill(HIST("hPtVsYRecSigRecoTopol"), ptRec, yRec);
        }
        if (TESTBIT(candidate.isSelDplusToPiKPi(), aod::SelectionStep::RecoPID)) {
          registry.fill(HIST("hPtVsYRecSig_RecoPID"), ptRec, yRec);
        }
        if (candidate.isSelDplusToPiKPi() >= selectionFlagDplus) {
          registry.fill(HIST("hPtRecSig"), ptRec); // rec. level pT
        }
        if (candidate.originMcRec() == RecoDecay::OriginType::Prompt) {
          registry.fill(HIST("hPtVsYRecSigPrompt_RecoSkim"), ptRec, yRec);
          if (TESTBIT(candidate.isSelDplusToPiKPi(), aod::SelectionStep::RecoTopol)) {
            registry.fill(HIST("hPtVsYRecSigPromptRecoTopol"), ptRec, yRec);
          }
          if (TESTBIT(candidate.isSelDplusToPiKPi(), aod::SelectionStep::RecoPID)) {
            registry.fill(HIST("hPtVsYRecSigPromptRecoPID"), ptRec, yRec);
          }
          if (candidate.isSelDplusToPiKPi() >= selectionFlagDplus) {
            registry.fill(HIST("hPtRecSigPrompt"), ptRec); // rec. level pT, prompt
          }
        } else {
          registry.fill(HIST("hPtVsYRecSigNonPrompt_RecoSkim"), ptRec, yRec);
          if (TESTBIT(candidate.isSelDplusToPiKPi(), aod::SelectionStep::RecoTopol)) {
            registry.fill(HIST("hPtVsYRecSigNonPromptRecoTopol"), ptRec, yRec);
          }
          if (TESTBIT(candidate.isSelDplusToPiKPi(), aod::SelectionStep::RecoPID)) {
            registry.fill(HIST("hPtVsYRecSigNonPromptRecoPID"), ptRec, yRec);
          }
          if (candidate.isSelDplusToPiKPi() >= selectionFlagDplus) {
            registry.fill(HIST("hPtRecSigNonPrompt"), ptRec); // rec. level pT, non-prompt
          }
        }
        registry.fill(HIST("hCPARecSig"), candidate.cpa());
        registry.fill(HIST("hEtaRecSig"), candidate.eta());
      } else {
        registry.fill(HIST("hPtRecBg"), candidate.pt());
        registry.fill(HIST("hCPARecBg"), candidate.cpa());
        registry.fill(HIST("hEtaRecBg"), candidate.eta());
      }
    }
    // MC gen.
<<<<<<< HEAD
    // Printf("MC Particles: %d", particlesMC.size());
    for (const auto& particle : particlesMC) {
      if (std::abs(particle.flagMcMatchGen()) == 1 << aod::hf_cand_3prong::DecayType::DplusToPiKPi) {
=======
    for (const auto& particle : mcParticles) {
      if (std::abs(particle.flagMcMatchGen()) == 1 << DecayType::DplusToPiKPi) {
>>>>>>> 83032304
        auto ptGen = particle.pt();
        auto yGen = RecoDecay::y(std::array{particle.px(), particle.py(), particle.pz()}, hfHelper.mass(particle.pdgCode()));
        if (yCandGenMax >= 0. && std::abs(yGen) > yCandGenMax) {
          continue;
        }
        registry.fill(HIST("hPtGen"), ptGen);
        registry.fill(HIST("hPtVsYGen"), ptGen, yGen);
        if (particle.originMcGen() == RecoDecay::OriginType::Prompt) {
          registry.fill(HIST("hPtGenPrompt"), ptGen);
          registry.fill(HIST("hPtVsYGenPrompt"), ptGen, yGen);
        } else {
          registry.fill(HIST("hPtGenNonPrompt"), ptGen);
          registry.fill(HIST("hPtVsYGenNonPrompt"), ptGen, yGen);
        }
        registry.fill(HIST("hEtaGen"), particle.eta());
      }
    }
  }
  PROCESS_SWITCH(HfTaskDplus, processMc, "Process MC", false);
};

WorkflowSpec defineDataProcessing(ConfigContext const& cfgc)
{
  return WorkflowSpec{adaptAnalysisTask<HfTaskDplus>(cfgc)};
}<|MERGE_RESOLUTION|>--- conflicted
+++ resolved
@@ -192,14 +192,8 @@
       }
     }
     // MC gen.
-<<<<<<< HEAD
-    // Printf("MC Particles: %d", particlesMC.size());
-    for (const auto& particle : particlesMC) {
+    for (const auto& particle : mcParticles) {
       if (std::abs(particle.flagMcMatchGen()) == 1 << aod::hf_cand_3prong::DecayType::DplusToPiKPi) {
-=======
-    for (const auto& particle : mcParticles) {
-      if (std::abs(particle.flagMcMatchGen()) == 1 << DecayType::DplusToPiKPi) {
->>>>>>> 83032304
         auto ptGen = particle.pt();
         auto yGen = RecoDecay::y(std::array{particle.px(), particle.py(), particle.pz()}, hfHelper.mass(particle.pdgCode()));
         if (yCandGenMax >= 0. && std::abs(yGen) > yCandGenMax) {
