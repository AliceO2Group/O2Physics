--- conflicted
+++ resolved
@@ -447,37 +447,7 @@
             fillTHnRecSig(true);
           }
           if ((candidate.isSelLcToPiKP() >= selectionFlagLc) && pdgCodeProng0 == kPiPlus) {
-<<<<<<< HEAD
             fillTHnRecSig(false);
-=======
-            massLc = hfHelper.invMassLcToPiKP(candidate);
-
-            if constexpr (FillMl) {
-              if (candidate.mlProbLcToPiKP().size() == NumberOfMlClasses) {
-                outputBkg = candidate.mlProbLcToPiKP()[MlClassBackground]; /// bkg score
-                outputPrompt = candidate.mlProbLcToPiKP()[MlClassPrompt];  /// prompt score
-                outputFD = candidate.mlProbLcToPiKP()[MlClassNonPrompt];   /// non-prompt score
-              }
-              /// Fill the ML outputScores and variables of candidate (todo: add multiplicity)
-              std::vector<double> valuesToFill{massLc, pt, cent, outputBkg, outputPrompt, outputFD, static_cast<double>(numPvContributors), ptRecB, static_cast<double>(originType)};
-              if (storeOccupancy && occEstimator != o2::hf_occupancy::OccupancyEstimator::None) {
-                valuesToFill.push_back(occ);
-              }
-              if (storeProperLifetime) {
-                valuesToFill.push_back(properLifetime);
-              }
-              registry.get<THnSparse>(HIST("hnLcVarsWithBdt"))->Fill(valuesToFill.data());
-            } else {
-              std::vector<double> valuesToFill{massLc, pt, cent, ptProng0, ptProng1, ptProng2, chi2PCA, decayLength, cpa, static_cast<double>(numPvContributors), ptRecB, static_cast<double>(originType)};
-              if (storeOccupancy && occEstimator != o2::hf_occupancy::OccupancyEstimator::None) {
-                valuesToFill.push_back(occ);
-              }
-              if (storeProperLifetime) {
-                valuesToFill.push_back(properLifetime);
-              }
-              registry.get<THnSparse>(HIST("hnLcVars"))->Fill(valuesToFill.data());
-            }
->>>>>>> f1006a30
           }
         }
       }
@@ -670,37 +640,7 @@
           fillTHnData(true);
         }
         if (candidate.isSelLcToPiKP() >= selectionFlagLc) {
-<<<<<<< HEAD
           fillTHnData(false);
-=======
-          massLc = hfHelper.invMassLcToPiKP(candidate);
-
-          if constexpr (FillMl) {
-            if (candidate.mlProbLcToPiKP().size() == NumberOfMlClasses) {
-              outputBkg = candidate.mlProbLcToPiKP()[MlClassBackground]; /// bkg score
-              outputPrompt = candidate.mlProbLcToPiKP()[MlClassPrompt];  /// prompt score
-              outputFD = candidate.mlProbLcToPiKP()[MlClassNonPrompt];   /// non-prompt score
-            }
-            /// Fill the ML outputScores and variables of candidate
-            std::vector<double> valuesToFill{massLc, pt, cent, outputBkg, outputPrompt, outputFD, static_cast<double>(numPvContributors)};
-            if (storeOccupancy && occEstimator != o2::hf_occupancy::OccupancyEstimator::None) {
-              valuesToFill.push_back(occ);
-            }
-            if (storeProperLifetime) {
-              valuesToFill.push_back(properLifetime);
-            }
-            registry.get<THnSparse>(HIST("hnLcVarsWithBdt"))->Fill(valuesToFill.data());
-          } else {
-            std::vector<double> valuesToFill{massLc, pt, cent, ptProng0, ptProng1, ptProng2, chi2PCA, decayLength, cpa, static_cast<double>(numPvContributors)};
-            if (storeOccupancy && occEstimator != o2::hf_occupancy::OccupancyEstimator::None) {
-              valuesToFill.push_back(occ);
-            }
-            if (storeProperLifetime) {
-              valuesToFill.push_back(properLifetime);
-            }
-            registry.get<THnSparse>(HIST("hnLcVars"))->Fill(valuesToFill.data());
-          }
->>>>>>> f1006a30
         }
       }
     }
