--- conflicted
+++ resolved
@@ -149,7 +149,6 @@
     if ((std::accumulate(doprocess.begin(), doprocess.end(), 0)) != 1) {
       LOGP(fatal, "no or more than one process function enabled! Please check your configuration!");
     }
-<<<<<<< HEAD
 
     const bool isData = doprocessDataStd || doprocessDataStdWithFT0C || doprocessDataStdWithFT0M || doprocessDataWithMl || doprocessDataWithMlWithFT0C || doprocessDataWithMlWithFT0M;
 
@@ -206,8 +205,6 @@
     addHistogramsRec("hPhi", "#it{#Phi}", "entries", {HistType::kTH1F, {{100, 0., 6.3}}});
     addHistogramsGen("hPhi", "#it{#Phi}", "entries", {HistType::kTH1F, {{100, 0., 6.3}}});
 
-=======
->>>>>>> b8f64565
     auto vbins = (std::vector<double>)binsPt;
     /// mass candidate
     if (isData) {
