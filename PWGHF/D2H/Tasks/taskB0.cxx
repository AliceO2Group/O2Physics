// Copyright 2019-2020 CERN and copyright holders of ALICE O2.
// See https://alice-o2.web.cern.ch/copyright for details of the copyright holders.
// All rights not expressly granted are reserved.
//
// This software is distributed under the terms of the GNU General Public
// License v3 (GPL Version 3), copied verbatim in the file "COPYING".
//
// In applying this license CERN does not waive the privileges and immunities
// granted to it by virtue of its status as an Intergovernmental Organization
// or submit itself to any jurisdiction.

/// \file taskB0.cxx
/// \brief B0 → D- π+ → (π- K+ π-) π+ analysis task
///
/// \author Alexandre Bigot <alexandre.bigot@cern.ch>, IPHC Strasbourg

#include "Framework/AnalysisTask.h"
#include "Framework/HistogramRegistry.h"
#include "Framework/O2DatabasePDGPlugin.h"
#include "Framework/runDataProcessing.h"

#include "PWGHF/Core/HfHelper.h"
#include "PWGHF/Core/SelectorCuts.h"
#include "PWGHF/DataModel/CandidateReconstructionTables.h"
#include "PWGHF/DataModel/CandidateSelectionTables.h"

using namespace o2;
using namespace o2::aod;
using namespace o2::analysis;
using namespace o2::framework;
using namespace o2::framework::expressions;

/// B0 analysis task
struct HfTaskB0 {
  Configurable<int> selectionFlagB0{"selectionFlagB0", 1, "Selection Flag for B0"};
  Configurable<double> yCandGenMax{"yCandGenMax", 0.5, "max. gen particle rapidity"};
  Configurable<double> yCandRecoMax{"yCandRecoMax", 0.8, "max. cand. rapidity"};
  Configurable<float> etaTrackMax{"etaTrackMax", 0.8, "max. track pseudo-rapidity"};
  Configurable<float> ptTrackMin{"ptTrackMin", 0.1, "min. track transverse momentum"};
  Configurable<std::vector<double>> binsPt{"binsPt", std::vector<double>{hf_cuts_b0_to_d_pi::vecBinsPt}, "pT bin limits"};
  // MC checks
  Configurable<bool> checkDecayTypeMc{"checkDecayTypeMc", false, "Flag to enable DecayType histogram"};

<<<<<<< HEAD
  Service<o2::framework::O2DatabasePDG> pdg;
  HfHelper hfHelper;
=======
  // O2DatabasePDG service
  Service<o2::framework::O2DatabasePDG> pdg;
>>>>>>> 7830934a

  using TracksWithSel = soa::Join<aod::Tracks, aod::TrackSelection>;

  Filter filterSelectCandidates = (aod::hf_sel_candidate_b0::isSelB0ToDPi >= selectionFlagB0);

  HistogramRegistry registry{
    "registry",
    {{"hPtProng0", "B0 candidates;prong 0 #it{p}_{T} (GeV/#it{c});entries", {HistType::kTH1F, {{1000, 0., 50.}}}},
     {"hPtProng1", "B0 candidates;prong 1 #it{p}_{T} (GeV/#it{c});entries", {HistType::kTH1F, {{200, 0., 10.}}}},
     {"hPtCand", "B0 candidates;candidate #it{p}_{T} (GeV/#it{c});entries", {HistType::kTH1F, {{1000, 0., 50.}}}}}};

  void init(InitContext const&)
  {
    static const AxisSpec axisMassB0 = {300, 4.5, 6.0, "inv. mass (GeV/#it{c}^{2})"};
    static const AxisSpec axisPt = {(std::vector<double>)binsPt, "#it{p}_{T} (GeV/#it{c})"};

    registry.add("hMass", "B^{0} candidates;inv. mass D^{#minus}#pi^{#plus} (GeV/#it{c}^{2});#it{p}_{T} (GeV/#it{c})", {HistType::kTH2F, {axisMassB0, axisPt}});
    registry.add("hDecLength", "B^{0} candidates;decay length (cm);entries", {HistType::kTH2F, {{200, 0., 0.4}, axisPt}});
    registry.add("hDecLengthXY", "B^{0} candidates;decay length xy (cm);entries", {HistType::kTH2F, {{200, 0., 0.4}, axisPt}});
    registry.add("hd0Prong0", "B^{0} candidates;prong 0 (D^{#minus}) DCAxy to prim. vertex (cm);entries", {HistType::kTH2F, {{100, -0.05, 0.05}, axisPt}});
    registry.add("hd0Prong1", "B^{0} candidates;prong 1 (#pi^{#plus}) DCAxy to prim. vertex (cm);entries", {HistType::kTH2F, {{100, -0.05, 0.05}, axisPt}});
    registry.add("hCPA", "B^{0} candidates;B^{0} candidate cosine of pointing angle;entries", {HistType::kTH2F, {{110, -1.1, 1.1}, axisPt}});
    registry.add("hEta", "B^{0} candidates;B^{0} candidate #it{#eta};entries", {HistType::kTH2F, {{100, -2., 2.}, axisPt}});
    registry.add("hRapidity", "B^{0} candidates;B^{0} candidate #it{y};entries", {HistType::kTH2F, {{100, -2., 2.}, axisPt}});
    registry.add("hImpParErr", "B^{0} candidates;B^{0} candidate impact parameter error (cm);entries", {HistType::kTH2F, {{100, -1., 1.}, axisPt}});
    registry.add("hDecLenErr", "B^{0} candidates;B^{0} candidate decay length error (cm);entries", {HistType::kTH2F, {{100, 0., 1.}, axisPt}});
    registry.add("hDecLenXYErr", "B^{0} candidates;B^{0} candidate decay length xy error (cm);entries", {HistType::kTH2F, {{100, 0., 1.}, axisPt}});
    registry.add("hIPProd", "B^{0} candidates;B^{0} candidate impact parameter product;entries", {HistType::kTH2F, {{100, -0.5, 0.5}, axisPt}});
    registry.add("hInvMassD", "B^{0} candidates;prong0, D^{#minus} inv. mass (GeV/#it{c}^{2});entries", {HistType::kTH2F, {{500, 0, 5}, axisPt}});

    registry.add("hEtaGen", "MC particles (generated);B^{0} candidate #it{#eta}^{gen};entries", {HistType::kTH2F, {{100, -2., 2.}, axisPt}});
    registry.add("hYGen", "MC particles (generated);B^{0} candidate #it{y}^{gen};entries", {HistType::kTH2F, {{100, -2., 2.}, axisPt}});
    registry.add("hEtaGenWithProngsInAcceptance", "MC particles (generated-daughters in acceptance);B^{0} candidate #it{#eta}^{gen};entries", {HistType::kTH2F, {{100, -2., 2.}, axisPt}});
    registry.add("hYGenWithProngsInAcceptance", "MC particles (generated-daughters in acceptance);B^{0} candidate #it{y}^{gen};entries", {HistType::kTH2F, {{100, -2., 2.}, axisPt}});
    registry.add("hPtProng0Gen", "MC particles (generated);prong 0 (D^{#minus}) #it{p}_{T}^{gen} (GeV/#it{c});entries", {HistType::kTH2F, {{100, 0., 10.}, axisPt}});
    registry.add("hPtProng1Gen", "MC particles (generated);prong 1 (#pi^{-}) #it{p}_{T}^{gen} (GeV/#it{c});entries", {HistType::kTH2F, {{100, 0., 10.}, axisPt}});
    registry.add("hYProng0Gen", "MC particles (generated);prong 0 (D^{#minus}) #it{y}^{gen};entries", {HistType::kTH2F, {{100, -2, 2}, axisPt}});
    registry.add("hYProng1Gen", "MC particles (generated);prong 1 (#pi^{-}) #it{y}^{gen};entries", {HistType::kTH2F, {{100, -2, 2}, axisPt}});
    registry.add("hEtaProng0Gen", "MC particles (generated);prong 0 (B^{0}) #it{#eta}^{gen};entries", {HistType::kTH2F, {{100, -2, 2}, axisPt}});
    registry.add("hEtaProng1Gen", "MC particles (generated);prong 1 (#pi^{-}) #it{#eta}^{gen};entries", {HistType::kTH2F, {{100, -2, 2}, axisPt}});
    registry.add("hCPARecSig", "B^{0} candidates (matched);B^{0} candidate cosine of pointing angle;entries", {HistType::kTH2F, {{220, 0., 1.1}, axisPt}});
    registry.add("hCPARecBg", "B^{0} candidates (unmatched);B^{0} candidate cosine of pointing angle;entries", {HistType::kTH2F, {{220, 0., 1.1}, axisPt}});
    registry.add("hCPAxyRecSig", "B^{0} candidates (matched);B^{0} candidate CPAxy;entries", {HistType::kTH2F, {{220, 0., 1.1}, axisPt}});
    registry.add("hCPAxyRecBg", "B^{0} candidates (unmatched);B^{0} candidate CPAxy;entries", {HistType::kTH2F, {{220, 0., 1.1}, axisPt}});
    registry.add("hCPADRecSig", "B^{0} candidates (matched);prong 0 (D^{#minus}) cosine of pointing angle;entries", {HistType::kTH2F, {{220, 0., 1.1}, axisPt}});
    registry.add("hCPADRecBg", "B^{0} candidates (unmatched);prong 0 (D^{#minus}) cosine of pointing angle;entries", {HistType::kTH2F, {{220, 0., 1.1}, axisPt}});
    registry.add("hEtaRecSig", "B^{0} candidates (matched);B^{0} candidate #it{#eta};entries", {HistType::kTH2F, {{100, -2., 2.}, axisPt}});
    registry.add("hEtaRecBg", "B^{0} candidates (unmatched);B^{0} candidate #it{#eta};entries", {HistType::kTH2F, {{100, -2., 2.}, axisPt}});
    registry.add("hRapidityRecSig", "B^{0} candidates (matched);B^{0} candidate #it{y};entries", {HistType::kTH2F, {{100, -2., 2.}, axisPt}});
    registry.add("hRapidityRecBg", "B^{0} candidates (unmatched);B^{0} candidate #it{#y};entries", {HistType::kTH2F, {{100, -2., 2.}, axisPt}});

    registry.add("hPtProng0RecSig", "B^{0} candidates (matched);prong 0 (D^{#minus}) #it{p}_{T} (GeV/#it{c});entries", {HistType::kTH2F, {{100, 0., 10.}, axisPt}});
    registry.add("hPtProng1RecSig", "B^{0} candidates (matched);prong 1 (#pi^{#minus}) #it{p}_{T} (GeV/#it{c});entries", {HistType::kTH2F, {{100, 0., 10.}, axisPt}});
    registry.add("hPtProng0RecBg", "B^{0} candidates (unmatched);prong 0 (D^{#minus}) #it{p}_{T} (GeV/#it{c});entries", {HistType::kTH2F, {{100, 0., 10.}, axisPt}});
    registry.add("hPtProng1RecBg", "B^{0} candidates (unmatched);prong 1 (#pi^{#minus}) #it{p}_{T} (GeV/#it{c});entries", {HistType::kTH2F, {{100, 0., 10.}, axisPt}});
    registry.add("hMassRecSig", "B^{0} candidates (matched);inv. mass D^{#minus}#pi^{+} (GeV/#it{c}^{2});entries", {HistType::kTH2F, {{300, 4.0, 7.00}, axisPt}});
    registry.add("hMassRecBg", "B^{0} candidates (unmatched);inv. mass D^{#minus}#pi^{+} (GeV/#it{c}^{2});entries", {HistType::kTH2F, {{300, 4.0, 7.0}, axisPt}});
    registry.add("hd0Prong0RecSig", "B^{0} candidates (matched);prong 0 (D^{#minus}}) DCAxy to prim. vertex (cm);entries", {HistType::kTH2F, {{200, -0.05, 0.05}, axisPt}});
    registry.add("hd0Prong1RecSig", "B^{0} candidates (matched);prong 1 (#pi^{#minus}) DCAxy to prim. vertex (cm);entries", {HistType::kTH2F, {{200, -0.05, 0.05}, axisPt}});
    registry.add("hd0Prong0RecBg", "B^{0} candidates (unmatched);prong 0 (D^{#minus}) DCAxy to prim. vertex (cm);entries", {HistType::kTH2F, {{200, -0.05, 0.05}, axisPt}});
    registry.add("hd0Prong1RecBg", "B^{0} candidates (unmatched);prong 1 (#pi^{#minus}) DCAxy to prim. vertex (cm);entries", {HistType::kTH2F, {{200, -0.05, 0.05}, axisPt}});
    registry.add("hDecLengthRecSig", "B^{0} candidates (matched);B^{0} candidate decay length (cm);entries", {HistType::kTH2F, {{100, 0., 0.5}, axisPt}});
    registry.add("hDecLengthXYRecSig", "B^{0} candidates (matched);B^{0} candidate decay length xy (cm);entries", {HistType::kTH2F, {{100, 0., 0.5}, axisPt}});
    registry.add("hDecLengthRecBg", "B^{0} candidates (unmatched);B^{0} candidate decay length (cm);entries", {HistType::kTH2F, {{100, 0., 0.5}, axisPt}});
    registry.add("hDecLengthXYRecBg", "B^{0} candidates (unmatched);B^{0} candidate decay length xy(cm);entries", {HistType::kTH2F, {{100, 0., 0.5}, axisPt}});
    registry.add("hDecLengthDRecSig", "B^{0} candidates (matched);B^{0} candidate decay length (cm);entries", {HistType::kTH2F, {{100, 0., 0.5}, axisPt}});
    registry.add("hDecLengthDRecBg", "B^{0} candidates (unmatched);B^{0} candidate decay length (cm);entries", {HistType::kTH2F, {{100, 0., 0.5}, axisPt}});
    registry.add("hDecLengthNormRecSig", "B^{0} candidates (matched);B^{0} candidate decay length (cm);entries", {HistType::kTH2F, {{100, 0., 0.5}, axisPt}});
    registry.add("hDecLengthNormRecBg", "B^{0} candidates (unmatched);B^{0} candidate decay length (cm);entries", {HistType::kTH2F, {{100, 0., 0.5}, axisPt}});
    registry.add("hImpParProdB0RecSig", "B^{0} candidates (matched);B^{0} candidate impact parameter product ;entries", {HistType::kTH2F, {{100, -0.01, 0.01}, axisPt}});
    registry.add("hImpParProdB0RecBg", "B^{0} candidates (unmatched);B^{0} candidate impact parameter product ;entries", {HistType::kTH2F, {{100, -0.01, 0.01}, axisPt}});

    registry.add("hChi2PCARecSig", "B^{0} candidates (matched);sum of distances of the secondary vertex to its prongs;entries", {HistType::kTH2F, {{240, -0.01, 0.1}, axisPt}});
    registry.add("hChi2PCARecBg", "B^{0} candidates (unmatched);sum of distances of the secondary vertex to its prongs;entries", {HistType::kTH2F, {{240, -0.01, 0.1}, axisPt}});

    registry.add("hPtRecSig", "B0 candidates (matched);candidate #it{p}_{T} (GeV/#it{c});entries", {HistType::kTH1F, {{300, 0., 30.}}});
    registry.add("hPtRecBg", "B0 candidates (unmatched);candidate #it{p}_{T} (GeV/#it{c});entries", {HistType::kTH1F, {{300, 0., 30.}}});
    registry.add("hPtGenSig", "B0 candidates (gen+rec);candidate #it{p}_{T}^{gen.} (GeV/#it{c});entries", {HistType::kTH1F, {{300, 0., 30.}}});
    registry.add("hPtGen", "MC particles (generated);candidate #it{p}_{T} (GeV/#it{c});entries", {HistType::kTH1F, {{300, 0., 30.}}});
    registry.add("hPtGenWithRapidityBelowHalf", "MC particles (generated - |#it{y}^{gen}|<0.5);candidate #it{p}_{T} (GeV/#it{c});entries", {HistType::kTH1F, {{300, 0., 30.}}});
    registry.add("hPtGenWithProngsInAcceptance", "MC particles (generated-daughters in acceptance);candidate #it{p}_{T} (GeV/#it{c});entries", {HistType::kTH1F, {{300, 0., 30.}}});

    if (checkDecayTypeMc) {
      constexpr uint8_t kNBinsDecayTypeMc = hf_cand_b0::DecayTypeMc::NDecayTypeMc;
      TString labels[kNBinsDecayTypeMc];
      labels[hf_cand_b0::DecayTypeMc::B0ToDplusPiToPiKPiPi] = "B^{0} #rightarrow (D^{#minus} #rightarrow #pi^{#minus} K^{#plus} #pi^{#minus}) #pi^{#plus}";
      labels[hf_cand_b0::DecayTypeMc::B0ToDsPiToKKPiPi] = "B^{0} #rightarrow (D^{#minus}_{s} #rightarrow K^{#minus} K^{#plus} #pi^{#minus}) #pi^{#plus}";
      labels[hf_cand_b0::DecayTypeMc::PartlyRecoDecay] = "Partly reconstructed decay channel";
      labels[hf_cand_b0::DecayTypeMc::OtherDecay] = "Other decays";
      static const AxisSpec axisDecayType = {kNBinsDecayTypeMc, 0.5, kNBinsDecayTypeMc + 0.5, ""};
      registry.add("hDecayTypeMc", "DecayType", {HistType::kTH3F, {axisDecayType, axisMassB0, axisPt}});
      for (uint8_t iBin = 0; iBin < kNBinsDecayTypeMc; ++iBin) {
        registry.get<TH3>(HIST("hDecayTypeMc"))->GetXaxis()->SetBinLabel(iBin + 1, labels[iBin]);
      }
    }
  }

  /// Selection of B0 daughter in geometrical acceptance
  /// \param etaProng is the pseudorapidity of B0 prong
  /// \param ptProng is the pT of B0 prong
  /// \return true if prong is in geometrical acceptance
  template <typename T = float>
  bool isProngInAcceptance(const T& etaProng, const T& ptProng)
  {
    return std::abs(etaProng) <= etaTrackMax && ptProng >= ptTrackMin;
  }

  void process(soa::Filtered<soa::Join<aod::HfCandB0, aod::HfSelB0ToDPi>> const& candidates,
               soa::Join<aod::HfCand3Prong, aod::HfSelDplusToPiKPi> const&,
               TracksWithSel const&)
  {
    for (const auto& candidate : candidates) {
      if (!TESTBIT(candidate.hfflag(), hf_cand_b0::DecayType::B0ToDPi)) {
        continue;
      }
      if (yCandRecoMax >= 0. && std::abs(hfHelper.yB0(candidate)) > yCandRecoMax) {
        continue;
      }

      auto candD = candidate.prong0_as<soa::Join<aod::HfCand3Prong, aod::HfSelDplusToPiKPi>>();
      // auto candPi = candidate.prong1_as<TracksWithSel>();

      auto ptCandB0 = candidate.pt();

      registry.fill(HIST("hMass"), hfHelper.invMassB0ToDPi(candidate), ptCandB0);
      registry.fill(HIST("hPtCand"), ptCandB0);
      registry.fill(HIST("hPtProng0"), candidate.ptProng0());
      registry.fill(HIST("hPtProng1"), candidate.ptProng1());
      registry.fill(HIST("hIPProd"), candidate.impactParameterProduct(), ptCandB0);
      registry.fill(HIST("hDecLength"), candidate.decayLength(), ptCandB0);
      registry.fill(HIST("hDecLengthXY"), candidate.decayLengthXY(), ptCandB0);
      registry.fill(HIST("hd0Prong0"), candidate.impactParameter0(), ptCandB0);
      registry.fill(HIST("hd0Prong1"), candidate.impactParameter1(), ptCandB0);
      registry.fill(HIST("hCPA"), candidate.cpa(), ptCandB0);
      registry.fill(HIST("hEta"), candidate.eta(), ptCandB0);
      registry.fill(HIST("hRapidity"), hfHelper.yB0(candidate), ptCandB0);
      registry.fill(HIST("hImpParErr"), candidate.errorImpactParameter0(), ptCandB0);
      registry.fill(HIST("hImpParErr"), candidate.errorImpactParameter1(), ptCandB0);
      registry.fill(HIST("hDecLenErr"), candidate.errorDecayLength(), ptCandB0);
      registry.fill(HIST("hDecLenXYErr"), candidate.errorDecayLengthXY(), ptCandB0);
      registry.fill(HIST("hInvMassD"), hfHelper.invMassDplusToPiKPi(candD), ptCandB0);
    } // candidate loop
  }   // process

  /// B0 MC analysis and fill histograms
  void processMc(soa::Filtered<soa::Join<aod::HfCandB0, aod::HfSelB0ToDPi, aod::HfCandB0McRec>> const& candidates,
                 soa::Join<aod::McParticles, aod::HfCandB0McGen> const& mcParticles,
                 aod::TracksWMc const&,
                 soa::Join<aod::HfCand3Prong, aod::HfCand3ProngMcRec> const&)
  {
    // MC rec
    for (const auto& candidate : candidates) {
      if (!TESTBIT(candidate.hfflag(), hf_cand_b0::DecayType::B0ToDPi)) {
        continue;
      }
      if (yCandRecoMax >= 0. && std::abs(hfHelper.yB0(candidate)) > yCandRecoMax) {
        continue;
      }

      auto ptCandB0 = candidate.pt();
      auto candD = candidate.prong0_as<soa::Join<aod::HfCand3Prong, aod::HfCand3ProngMcRec>>();
      auto invMassCandB0 = hfHelper.invMassB0ToDPi(candidate);
      int flagMcMatchRecB0 = std::abs(candidate.flagMcMatchRec());

      if (TESTBIT(flagMcMatchRecB0, hf_cand_b0::DecayTypeMc::B0ToDplusPiToPiKPiPi)) {
        auto indexMother = RecoDecay::getMother(mcParticles, candidate.prong1_as<aod::TracksWMc>().mcParticle_as<soa::Join<aod::McParticles, aod::HfCandB0McGen>>(), pdg::Code::kB0, true);
        auto particleMother = mcParticles.rawIteratorAt(indexMother);

        registry.fill(HIST("hPtGenSig"), particleMother.pt());
        registry.fill(HIST("hPtRecSig"), ptCandB0);
        registry.fill(HIST("hCPARecSig"), candidate.cpa(), ptCandB0);
        registry.fill(HIST("hCPAxyRecSig"), candidate.cpaXY(), ptCandB0);
        registry.fill(HIST("hEtaRecSig"), candidate.eta(), ptCandB0);
        registry.fill(HIST("hRapidityRecSig"), hfHelper.yB0(candidate), ptCandB0);
        registry.fill(HIST("hDecLengthRecSig"), candidate.decayLength(), ptCandB0);
        registry.fill(HIST("hDecLengthXYRecSig"), candidate.decayLengthXY(), ptCandB0);
        registry.fill(HIST("hMassRecSig"), hfHelper.invMassB0ToDPi(candidate), ptCandB0);
        registry.fill(HIST("hd0Prong0RecSig"), candidate.impactParameter0(), ptCandB0);
        registry.fill(HIST("hd0Prong1RecSig"), candidate.impactParameter1(), ptCandB0);
        registry.fill(HIST("hPtProng0RecSig"), candidate.ptProng0(), ptCandB0);
        registry.fill(HIST("hPtProng1RecSig"), candidate.ptProng1(), ptCandB0);
        registry.fill(HIST("hImpParProdB0RecSig"), candidate.impactParameterProduct(), ptCandB0);
        registry.fill(HIST("hDecLengthNormRecSig"), candidate.decayLengthXYNormalised(), ptCandB0);
        registry.fill(HIST("hCPADRecSig"), candD.cpa(), ptCandB0);
        registry.fill(HIST("hDecLengthDRecSig"), candD.decayLength(), ptCandB0);
        registry.fill(HIST("hChi2PCARecSig"), candidate.chi2PCA(), ptCandB0);

        if (checkDecayTypeMc) {
          registry.fill(HIST("hDecayTypeMc"), 1 + hf_cand_b0::DecayTypeMc::B0ToDplusPiToPiKPiPi, invMassCandB0, ptCandB0);
        }
      } else {
        registry.fill(HIST("hPtRecBg"), ptCandB0);
        registry.fill(HIST("hCPARecBg"), candidate.cpa(), ptCandB0);
        registry.fill(HIST("hCPAxyRecBg"), candidate.cpaXY(), ptCandB0);
        registry.fill(HIST("hEtaRecBg"), candidate.eta(), ptCandB0);
        registry.fill(HIST("hRapidityRecBg"), hfHelper.yB0(candidate), ptCandB0);
        registry.fill(HIST("hDecLengthRecBg"), candidate.decayLength(), ptCandB0);
        registry.fill(HIST("hDecLengthXYRecBg"), candidate.decayLengthXY(), ptCandB0);
        registry.fill(HIST("hMassRecBg"), hfHelper.invMassB0ToDPi(candidate), ptCandB0);
        registry.fill(HIST("hd0Prong0RecBg"), candidate.impactParameter0(), ptCandB0);
        registry.fill(HIST("hd0Prong1RecBg"), candidate.impactParameter1(), ptCandB0);
        registry.fill(HIST("hPtProng0RecBg"), candidate.ptProng0(), ptCandB0);
        registry.fill(HIST("hPtProng1RecBg"), candidate.ptProng1(), ptCandB0);
        registry.fill(HIST("hImpParProdB0RecBg"), candidate.impactParameterProduct(), ptCandB0);
        registry.fill(HIST("hDecLengthNormRecBg"), candidate.decayLengthXYNormalised(), ptCandB0);
        registry.fill(HIST("hCPADRecBg"), candD.cpa(), ptCandB0);
        registry.fill(HIST("hDecLengthDRecBg"), candD.decayLength(), ptCandB0);
        registry.fill(HIST("hChi2PCARecBg"), candidate.chi2PCA(), ptCandB0);

        if (checkDecayTypeMc) {
          if (TESTBIT(flagMcMatchRecB0, hf_cand_b0::DecayTypeMc::B0ToDsPiToKKPiPi)) { // B0 → Ds- π+ → (K- K+ π-) π+
            registry.fill(HIST("hDecayTypeMc"), 1 + hf_cand_b0::DecayTypeMc::B0ToDsPiToKKPiPi, invMassCandB0, ptCandB0);
          } else if (TESTBIT(flagMcMatchRecB0, hf_cand_b0::DecayTypeMc::PartlyRecoDecay)) { // Partly reconstructed decay channel
            registry.fill(HIST("hDecayTypeMc"), 1 + hf_cand_b0::DecayTypeMc::PartlyRecoDecay, invMassCandB0, ptCandB0);
          } else {
            registry.fill(HIST("hDecayTypeMc"), 1 + hf_cand_b0::DecayTypeMc::OtherDecay, invMassCandB0, ptCandB0);
          }
        }
      }
    } // rec

    // MC gen. level
    for (const auto& particle : mcParticles) {
      if (TESTBIT(std::abs(particle.flagMcMatchGen()), hf_cand_b0::DecayType::B0ToDPi)) {

        auto ptParticle = particle.pt();
<<<<<<< HEAD
        auto yParticle = RecoDecay::y(std::array{particle.px(), particle.py(), particle.pz()}, o2::analysis::pdg::MassB0);
=======
        auto yParticle = RecoDecay::y(std::array{particle.px(), particle.py(), particle.pz()}, pdg->Mass(pdg::Code::kB0));
>>>>>>> 7830934a
        if (yCandGenMax >= 0. && std::abs(yParticle) > yCandGenMax) {
          continue;
        }

        std::array<float, 2> ptProngs;
        std::array<float, 2> yProngs;
        std::array<float, 2> etaProngs;
        int counter = 0;
        for (const auto& daught : particle.daughters_as<aod::McParticles>()) {
          ptProngs[counter] = daught.pt();
          etaProngs[counter] = daught.eta();
          yProngs[counter] = RecoDecay::y(std::array{daught.px(), daught.py(), daught.pz()}, pdg->Mass(daught.pdgCode()));
          counter++;
        }

        registry.fill(HIST("hPtProng0Gen"), ptProngs[0], ptParticle);
        registry.fill(HIST("hPtProng1Gen"), ptProngs[1], ptParticle);
        registry.fill(HIST("hYProng0Gen"), yProngs[0], ptParticle);
        registry.fill(HIST("hYProng1Gen"), yProngs[1], ptParticle);
        registry.fill(HIST("hEtaProng0Gen"), etaProngs[0], ptParticle);
        registry.fill(HIST("hEtaProng1Gen"), etaProngs[1], ptParticle);

        registry.fill(HIST("hPtGen"), ptParticle);
        registry.fill(HIST("hYGen"), yParticle, ptParticle);
        registry.fill(HIST("hEtaGen"), particle.eta(), ptParticle);

        // generated B0 with |y|<0.5
        if (std::abs(yParticle) < 0.5) {
          registry.fill(HIST("hPtGenWithRapidityBelowHalf"), ptParticle);
        }

        // reject B0 daughters that are not in geometrical acceptance
        if (!isProngInAcceptance(etaProngs[0], ptProngs[0]) || !isProngInAcceptance(etaProngs[1], ptProngs[1])) {
          continue;
        }
        registry.fill(HIST("hPtGenWithProngsInAcceptance"), ptParticle);
        registry.fill(HIST("hYGenWithProngsInAcceptance"), yParticle, ptParticle);
        registry.fill(HIST("hEtaGenWithProngsInAcceptance"), particle.eta(), ptParticle);
      }
    } // gen
  }   // process
  PROCESS_SWITCH(HfTaskB0, processMc, "Process MC", false);
}; // struct

WorkflowSpec defineDataProcessing(ConfigContext const& cfgc)
{
  return WorkflowSpec{adaptAnalysisTask<HfTaskB0>(cfgc)};
}<|MERGE_RESOLUTION|>--- conflicted
+++ resolved
@@ -41,13 +41,9 @@
   // MC checks
   Configurable<bool> checkDecayTypeMc{"checkDecayTypeMc", false, "Flag to enable DecayType histogram"};
 
-<<<<<<< HEAD
+  // O2DatabasePDG service
   Service<o2::framework::O2DatabasePDG> pdg;
   HfHelper hfHelper;
-=======
-  // O2DatabasePDG service
-  Service<o2::framework::O2DatabasePDG> pdg;
->>>>>>> 7830934a
 
   using TracksWithSel = soa::Join<aod::Tracks, aod::TrackSelection>;
 
@@ -274,11 +270,7 @@
       if (TESTBIT(std::abs(particle.flagMcMatchGen()), hf_cand_b0::DecayType::B0ToDPi)) {
 
         auto ptParticle = particle.pt();
-<<<<<<< HEAD
         auto yParticle = RecoDecay::y(std::array{particle.px(), particle.py(), particle.pz()}, o2::analysis::pdg::MassB0);
-=======
-        auto yParticle = RecoDecay::y(std::array{particle.px(), particle.py(), particle.pz()}, pdg->Mass(pdg::Code::kB0));
->>>>>>> 7830934a
         if (yCandGenMax >= 0. && std::abs(yParticle) > yCandGenMax) {
           continue;
         }
