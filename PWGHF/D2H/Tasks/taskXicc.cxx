// Copyright 2019-2020 CERN and copyright holders of ALICE O2.
// See https://alice-o2.web.cern.ch/copyright for details of the copyright holders.
// All rights not expressly granted are reserved.
//
// This software is distributed under the terms of the GNU General Public
// License v3 (GPL Version 3), copied verbatim in the file "COPYING".
//
// In applying this license CERN does not waive the privileges and immunities
// granted to it by virtue of its status as an Intergovernmental Organization
// or submit itself to any jurisdiction.

/// \file taskXicc.cxx
/// \brief Ξcc±± analysis task
/// \note Inspired from taskLc.cxx
///
/// \author Gian Michele Innocenti <gian.michele.innocenti@cern.ch>, CERN
/// \author Jinjoo Seo <jin.joo.seo@cern.ch>, Inha University

#include "Framework/AnalysisTask.h"
#include "Framework/HistogramRegistry.h"

#include "PWGHF/Core/HfHelper.h"
#include "PWGHF/DataModel/CandidateReconstructionTables.h"
#include "PWGHF/DataModel/CandidateSelectionTables.h"

using namespace o2;
using namespace o2::framework;
using namespace o2::framework::expressions;

void customize(std::vector<o2::framework::ConfigParamSpec>& workflowOptions)
{
  ConfigParamSpec optionDoMC{"doMC", VariantType::Bool, true, {"Fill MC histograms."}};
  workflowOptions.push_back(optionDoMC);
}

#include "Framework/runDataProcessing.h"

/// Ξcc±± analysis task
struct HfTaskXicc {
  Configurable<int> selectionFlagXicc{"selectionFlagXicc", 1, "Selection Flag for Xicc"};
  Configurable<double> yCandMax{"yCandMax", -1., "max. cand. rapidity"};
  Configurable<std::vector<double>> binsPt{"binsPt", std::vector<double>{hf_cuts_xicc_to_p_k_pi_pi::vecBinsPt}, "pT bin limits"};

  HfHelper hfHelper;

  Filter filterSelectCandidates = (aod::hf_sel_candidate_xicc::isSelXiccToPKPiPi >= selectionFlagXicc);

  HistogramRegistry registry{
    "registry",
    {{"hPtCand", "#Xi^{++}_{cc}-candidates;candidate #it{p}_{T} (GeV/#it{c});entries", {HistType::kTH1F, {{360, 0., 36.}}}},
     {"hPtProng0", "#Xi^{++}_{cc}-candidates;prong 0 #it{p}_{T} (GeV/#it{c});entries", {HistType::kTH1F, {{360, 0., 36.}}}},
     {"hPtProng1", "#Xi^{++}_{cc}-candidates;prong 1 #it{p}_{T} (GeV/#it{c});entries", {HistType::kTH1F, {{360, 0., 36.}}}}}};

  void init(InitContext&)
  {
    auto vbins = (std::vector<double>)binsPt;
    registry.add("hMass", "#Xi^{++}_{cc} candidates;inv. mass (p K #pi #pi) (GeV/#it{c}^{2});entries", {HistType::kTH2F, {{400, 3.2, 4.0}, {vbins, "#it{p}_{T} (GeV/#it{c})"}}});
    registry.add("hDecLength", "#Xi^{++}_{cc} candidates;decay length (cm);entries", {HistType::kTH2F, {{500, 0., 0.05}, {vbins, "#it{p}_{T} (GeV/#it{c})"}}});
    registry.add("hChi2PCA", "#Xi^{++}_{cc} candidates;chi2 PCA (cm);entries", {HistType::kTH2F, {{500, 0., 0.01}, {vbins, "#it{p}_{T} (GeV/#it{c})"}}});
    registry.add("hd0Prong0", "#Xi^{++}_{cc} candidates;prong 0 DCAxy to prim. vertex (cm);entries", {HistType::kTH2F, {{200, -0.02, 0.02}, {vbins, "#it{p}_{T} (GeV/#it{c})"}}});
    registry.add("hd0Prong1", "#Xi^{++}_{cc} candidates;prong 1 DCAxy to prim. vertex (cm);entries", {HistType::kTH2F, {{200, -0.02, 0.02}, {vbins, "#it{p}_{T} (GeV/#it{c})"}}});
    registry.add("hd0d0", "#Xi^{++}_{cc} candidates;product of DCAxy to prim. vertex (cm^{2}); #it{p}_{T} (GeV/#it{c}); entries", {HistType::kTH2F, {{500, -0.05, 0.05}, {vbins, "#it{p}_{T} (GeV/#it{c})"}}});
    registry.add("hCt", "#Xi^{++}_{cc} candidates;proper lifetime (#Xi^{++}_{cc}) * #it{c} (cm);entries", {HistType::kTH2F, {{100, 0., 0.1}, {vbins, "#it{p}_{T} (GeV/#it{c})"}}});
    registry.add("hCPA", "#Xi^{++}_{cc} candidates;cosine of pointing angle;entries", {HistType::kTH2F, {{2200, -1.1, 1.1}, {vbins, "#it{p}_{T} (GeV/#it{c})"}}});
    registry.add("hEta", "#Xi^{++}_{cc} candidates;candidate #it{#eta};entries", {HistType::kTH2F, {{250, -5., 5.}, {vbins, "#it{p}_{T} (GeV/#it{c})"}}});
    registry.add("hY", "#Xi^{++}_{cc} candidates;candidate rapidity;entries", {HistType::kTH2F, {{250, -5., 5.}, {vbins, "#it{p}_{T} (GeV/#it{c})"}}});
    registry.add("hSelectionStatus", "#Xi^{++}_{cc} candidates;selection status;entries", {HistType::kTH2F, {{5, -0.5, 4.5}, {vbins, "#it{p}_{T} (GeV/#it{c})"}}});
    registry.add("hImpParErr0", "#Xi^{++}_{cc} candidates;impact parameter error (cm);entries", {HistType::kTH2F, {{200, 0, 0.02}, {vbins, "#it{p}_{T} (GeV/#it{c})"}}});
    registry.add("hImpParErr1", "#Xi^{++}_{cc} candidates;impact parameter error (cm);entries", {HistType::kTH2F, {{200, 0, 0.02}, {vbins, "#it{p}_{T} (GeV/#it{c})"}}});
    registry.add("hDecLenErr", "#Xi^{++}_{cc} candidates;decay length error (cm);entries", {HistType::kTH2F, {{100, 0., 1.}, {vbins, "#it{p}_{T} (GeV/#it{c})"}}});
  }

  void process(soa::Filtered<soa::Join<aod::HfCandXicc, aod::HfSelXiccToPKPiPi>> const& candidates)
  {
    for (const auto& candidate : candidates) {
      if (!(candidate.hfflag() & 1 << aod::hf_cand_xicc::DecayType::XiccToXicPi)) {
        continue;
      }
      if (yCandMax >= 0. && std::abs(hfHelper.yXicc(candidate)) > yCandMax) {
        continue;
      }
      registry.fill(HIST("hMass"), hfHelper.invMassXiccToXicPi(candidate), candidate.pt()); // FIXME need to consider the two mass hp
      registry.fill(HIST("hPtCand"), candidate.pt());
      registry.fill(HIST("hPtProng0"), candidate.ptProng0());
      registry.fill(HIST("hPtProng1"), candidate.ptProng1());
      registry.fill(HIST("hd0d0"), candidate.impactParameterProduct(), candidate.pt());
      registry.fill(HIST("hDecLength"), candidate.decayLength(), candidate.pt());
      registry.fill(HIST("hChi2PCA"), candidate.chi2PCA(), candidate.pt());
      registry.fill(HIST("hd0Prong0"), candidate.impactParameter0(), candidate.pt());
      registry.fill(HIST("hd0Prong1"), candidate.impactParameter1(), candidate.pt());
      registry.fill(HIST("hCt"), hfHelper.ctXicc(candidate), candidate.pt());
      registry.fill(HIST("hCPA"), candidate.cpa(), candidate.pt());
      registry.fill(HIST("hEta"), candidate.eta(), candidate.pt());
      registry.fill(HIST("hY"), hfHelper.yXicc(candidate), candidate.pt());
      registry.fill(HIST("hSelectionStatus"), candidate.isSelXiccToPKPiPi(), candidate.pt());
      registry.fill(HIST("hImpParErr0"), candidate.errorImpactParameter0(), candidate.pt());
      registry.fill(HIST("hImpParErr1"), candidate.errorImpactParameter1(), candidate.pt());
      registry.fill(HIST("hDecLenErr"), candidate.errorDecayLength(), candidate.pt());
    }
  }
};

/// Fills MC histograms.
struct HfTaskXiccMc {
  Configurable<int> selectionFlagXicc{"selectionFlagXicc", 1, "Selection Flag for Xicc"};
  Configurable<double> yCandMax{"yCandMax", -1., "max. cand. rapidity"};
  Configurable<std::vector<double>> binsPt{"binsPt", std::vector<double>{hf_cuts_xicc_to_p_k_pi_pi::vecBinsPt}, "pT bin limits"};

  HfHelper hfHelper;

  Filter filterSelectCandidates = (aod::hf_sel_candidate_xicc::isSelXiccToPKPiPi >= selectionFlagXicc);

  HistogramRegistry registry{
    "registry",
    {{"hPtRecSig", "#Xi^{++}_{cc} candidates (rec. matched);#it{p}_{T} (GeV/#it{c});entries", {HistType::kTH1F, {{360, 0., 36.}}}},
     {"hPtRecBg", "#Xi^{++}_{cc} candidates (rec. unmatched);#it{p}_{T} (GeV/#it{c});entries", {HistType::kTH1F, {{360, 0., 36.}}}},
     {"hPtGen", "#Xi^{++}_{cc} MC particles (matched);#it{p}_{T} (GeV/#it{c});entries", {HistType::kTH1F, {{360, 0., 36.}}}},
     {"hPtGenSig", "#Xi^{++}_{cc} candidates (rec. matched);#it{p}_{T} (GeV/#it{c});entries", {HistType::kTH1F, {{360, 0., 36.}}}},
     {"hEtaRecSig", "#Xi^{++}_{cc} candidates (rec. matched);#it{#eta};entries", {HistType::kTH1F, {{250, -5., 5.}}}},
     {"hEtaRecBg", "#Xi^{++}_{cc} candidates (rec. unmatched);#it{#eta};entries", {HistType::kTH1F, {{250, -5., 5.}}}},
     {"hEtaGen", "#Xi^{++}_{cc} MC particles (matched);#it{#eta};entries", {HistType::kTH1F, {{250, -5., 5.}}}},
     {"hYRecSig", "#Xi^{++}_{cc} candidates (rec. matched);#it{y};entries", {HistType::kTH1F, {{250, -5., 5.}}}},
     {"hYRecBg", "#Xi^{++}_{cc} candidates (rec. unmatched);#it{y};entries", {HistType::kTH1F, {{250, -5., 5.}}}},
     {"hYGen", "#Xi^{++}_{cc} MC particles (matched);#it{y};entries", {HistType::kTH1F, {{250, -5., 5.}}}},
     {"hPtvsEtavsYGen", "#Xi^{++}_{cc} MC particles (matched);#it{p}_{T} (GeV/#it{c});#it{#eta};#it{y}", {HistType::kTH3F, {{360, 0., 36.}, {250, -5., 5.}, {20, -5., 5.}}}}}};

  void init(InitContext&)
  {
    auto vbins = (std::vector<double>)binsPt;
    registry.add("hMassVsPtRecSig", "#Xi^{++}_{cc} (rec. matched) candidates;inv. mass (p K #pi #pi) (GeV/#it{c}^{2});entries", {HistType::kTH2F, {{400, 3.2, 4.0}, {vbins, "#it{p}_{T} (GeV/#it{c})"}}});
    registry.add("hMassVsPtRecBg", "#Xi^{++}_{cc} (rec. unmatched) candidates;inv. mass (p K #pi #pi) (GeV/#it{c}^{2});entries", {HistType::kTH2F, {{400, 3.2, 4.0}, {vbins, "#it{p}_{T} (GeV/#it{c})"}}});
    registry.add("hChi2PCAVsPtRecSig", "#Xi^{++}_{cc} (rec. matched) candidates;chi2 PCA (cm);entries", {HistType::kTH2F, {{500, 0., 0.01}, {vbins, "#it{p}_{T} (GeV/#it{c})"}}});
    registry.add("hChi2PCAVsPtRecBg", "#Xi^{++}_{cc} (rec. unmatched) candidates;chi2 PCA (cm);entries", {HistType::kTH2F, {{500, 0., 0.01}, {vbins, "#it{p}_{T} (GeV/#it{c})"}}});
    registry.add("hDecLengthVsPtRecSig", "#Xi^{++}_{cc} (rec. matched) candidates;decay length (cm);entries", {HistType::kTH2F, {{500, 0., 0.05}, {vbins, "#it{p}_{T} (GeV/#it{c})"}}});
    registry.add("hDecLengthVsPtRecBg", "#Xi^{++}_{cc} (rec. unmatched) candidates;decay length (cm);entries", {HistType::kTH2F, {{500, 0., 0.05}, {vbins, "#it{p}_{T} (GeV/#it{c})"}}});
    registry.add("hd0Prong0VsPtRecSig", "#Xi^{++}_{cc} (rec. matched) candidates;prong 0 DCAxy to prim. vertex (cm);entries", {HistType::kTH2F, {{200, -0.02, 0.02}, {vbins, "#it{p}_{T} (GeV/#it{c})"}}});
    registry.add("hd0Prong0VsPtRecBg", "#Xi^{++}_{cc} (rec. unmatched) candidates;prong 0 DCAxy to prim. vertex (cm);entries", {HistType::kTH2F, {{200, -0.02, 0.02}, {vbins, "#it{p}_{T} (GeV/#it{c})"}}});
    registry.add("hd0Prong1VsPtRecSig", "#Xi^{++}_{cc} (rec. matched) candidates;prong 1 DCAxy to prim. vertex (cm);entries", {HistType::kTH2F, {{200, -0.02, 0.02}, {vbins, "#it{p}_{T} (GeV/#it{c})"}}});
    registry.add("hd0Prong1VsPtRecBg", "#Xi^{++}_{cc} (rec. unmatched) candidates;prong 1 DCAxy to prim. vertex (cm);entries", {HistType::kTH2F, {{200, -0.02, 0.02}, {vbins, "#it{p}_{T} (GeV/#it{c})"}}});
    registry.add("hd0d0VsPtRecSig", "#Xi^{++}_{cc} (rec. matched) candidates;product of DCAxy to prim. vertex (cm^{2}); #it{p}_{T} (GeV/#it{c}); entries", {HistType::kTH2F, {{500, -0.05, 0.05}, {vbins, "#it{p}_{T} (GeV/#it{c})"}}});
    registry.add("hd0d0VsPtRecBg", "#Xi^{++}_{cc} (rec. unmatched) candidates;product of DCAxy to prim. vertex (cm^{2}); #it{p}_{T} (GeV/#it{c}); entries", {HistType::kTH2F, {{500, -0.05, 0.05}, {vbins, "#it{p}_{T} (GeV/#it{c})"}}});
    registry.add("hCtVsPtRecSig", "#Xi^{++}_{cc} (rec. matched) candidates;proper lifetime (#Xi_{cc}) * #it{c} (cm);entries", {HistType::kTH2F, {{100, 0., 0.1}, {vbins, "#it{p}_{T} (GeV/#it{c})"}}});
    registry.add("hCtVsPtRecBg", "#Xi^{++}_{cc} (rec. unmatched) candidates;proper lifetime (#Xi_{cc}) * #it{c} (cm);entries", {HistType::kTH2F, {{100, 0., 0.1}, {vbins, "#it{p}_{T} (GeV/#it{c})"}}});
    registry.add("hCPAVsPtRecSig", "#Xi^{++}_{cc} (rec. matched) candidates;cosine of pointing angle;entries", {HistType::kTH2F, {{2200, -1.1, 1.1}, {vbins, "#it{p}_{T} (GeV/#it{c})"}}});
    registry.add("hCPAVsPtRecBg", "#Xi^{++}_{cc} (rec. unmatched) candidates;cosine of pointing angle;entries", {HistType::kTH2F, {{2200, -1.1, 1.1}, {vbins, "#it{p}_{T} (GeV/#it{c})"}}});
    registry.add("hEtaVsPtRecSig", "#Xi^{++}_{cc} (rec. matched) candidates;candidate #it{#eta};entries", {HistType::kTH2F, {{250, -5., 5.}, {vbins, "#it{p}_{T} (GeV/#it{c})"}}});
    registry.add("hEtaVsPtRecBg", "#Xi^{++}_{cc} (rec. unmatched) candidates;candidate #it{#eta};entries", {HistType::kTH2F, {{250, -5., 5.}, {vbins, "#it{p}_{T} (GeV/#it{c})"}}});
    registry.add("hYVsPtRecSig", "#Xi^{++}_{cc} (rec. matched) candidates;candidate rapidity;entries", {HistType::kTH2F, {{250, -5., 5.}, {vbins, "#it{p}_{T} (GeV/#it{c})"}}});
    registry.add("hYVsPtRecBg", "#Xi^{++}_{cc} (rec. unmatched) candidates;candidate rapidity;entries", {HistType::kTH2F, {{250, -5., 5.}, {vbins, "#it{p}_{T} (GeV/#it{c})"}}});
    registry.add("hImpParErr0VsPtRecSig", "#Xi^{++}_{cc} (rec. matched) candidates;impact parameter error (cm);entries", {HistType::kTH2F, {{200, 0, 0.02}, {vbins, "#it{p}_{T} (GeV/#it{c})"}}});
    registry.add("hImpParErr0VsPtRecBg", "#Xi^{++}_{cc} (rec. unmatched) candidates;impact parameter error (cm);entries", {HistType::kTH2F, {{200, 0, 0.02}, {vbins, "#it{p}_{T} (GeV/#it{c})"}}});
    registry.add("hImpParErr1VsPtRecSig", "#Xi^{++}_{cc} (rec. matched) candidates;impact parameter error (cm);entries", {HistType::kTH2F, {{200, 0, 0.02}, {vbins, "#it{p}_{T} (GeV/#it{c})"}}});
    registry.add("hImpParErr1VsPtRecBg", "#Xi^{++}_{cc} (rec. unmatched) candidates;impact parameter error (cm);entries", {HistType::kTH2F, {{200, 0, 0.02}, {vbins, "#it{p}_{T} (GeV/#it{c})"}}});
    // resolutions
    registry.add("hXSecVtxPosRecGenDiffSig", "#Xi^{++}_{cc} (rec. matched) candidates;x-axis sec. vertex pos. reco - gen (cm);entries", {HistType::kTH2F, {{400, -0.02, 0.02}, {vbins, "#it{p}_{T} (GeV/#it{c})"}}});
    registry.add("hYSecVtxPosRecGenDiffSig", "#Xi^{++}_{cc} (rec. matched) candidates;y-axis sec. vertex pos. reco - gen (cm);entries", {HistType::kTH2F, {{400, -0.02, 0.02}, {vbins, "#it{p}_{T} (GeV/#it{c})"}}});
    registry.add("hZSecVtxPosRecGenDiffSig", "#Xi^{++}_{cc} (rec. matched) candidates;z-axis sec. vertex pos. reco - gen (cm);entries", {HistType::kTH2F, {{400, -0.02, 0.02}, {vbins, "#it{p}_{T} (GeV/#it{c})"}}});
    registry.add("hPtRecGenDiffSig", "#Xi^{++}_{cc} (rec. matched) candidates;pt reco - gen;entries (GeV/#it{c}})", {HistType::kTH2F, {{400, -1.0, 1.0}, {vbins, "#it{p}_{T} (GeV/#it{c})"}}});
    // debug
    registry.add("hDebugMCmatching", "#Xi^{++}_{cc} (rec. matched) candidates;debug MC matching bitmap;entries", {HistType::kTH2F, {{5, -0.5, 4.5}, {vbins, "#it{p}_{T} (GeV/#it{c})"}}});
    // Check Y dependence (To be removed)
    registry.add("hMassVsPtVsYRecSig", "#Xi^{++}_{cc} (rec. matched) candidates;inv. mass (p K #pi #pi) (GeV/#it{c}^{2}); #it{p}_{T} (GeV/#it{c}); #it{y}", {HistType::kTH3F, {{400, 3.2, 4.0}, {vbins, "#it{p}_{T} (GeV/#it{c})"}, {20, -5., 5.}}});
    registry.add("hMassVsPtVsYRecBg", "#Xi^{++}_{cc} (rec. unmatched) candidates;inv. mass (p K #pi #pi) (GeV/#it{c}^{2}); #it{p}_{T} (GeV/#it{c}); #it{y}", {HistType::kTH3F, {{400, 3.2, 4.0}, {vbins, "#it{p}_{T} (GeV/#it{c})"}, {20, -5., 5.}}});
    registry.add("hChi2PCAVsPtVsYRecSig", "#Xi^{++}_{cc} (rec. matched) candidates;chi2 PCA (cm); #it{p}_{T} (GeV/#it{c}); #it{y}", {HistType::kTH3F, {{500, 0., 0.01}, {vbins, "#it{p}_{T} (GeV/#it{c})"}, {20, -5., 5.}}});
    registry.add("hChi2PCAVsPtVsYRecBg", "#Xi^{++}_{cc} (rec. unmatched) candidates;chi2 PCA (cm); #it{p}_{T} (GeV/#it{c}); #it{y}", {HistType::kTH3F, {{500, 0., 0.01}, {vbins, "#it{p}_{T} (GeV/#it{c})"}, {20, -5., 5.}}});
    registry.add("hDecLengthVsPtVsYRecSig", "#Xi^{++}_{cc} (rec. matched) candidates;decay length (cm); #it{p}_{T} (GeV/#it{c}); #it{y}", {HistType::kTH3F, {{500, 0., 0.05}, {vbins, "#it{p}_{T} (GeV/#it{c})"}, {20, -5., 5.}}});
    registry.add("hDecLengthVsPtVsYRecBg", "#Xi^{++}_{cc} (rec. unmatched) candidates;decay length (cm); #it{p}_{T} (GeV/#it{c}); #it{y}", {HistType::kTH3F, {{500, 0., 0.05}, {vbins, "#it{p}_{T} (GeV/#it{c})"}, {20, -5., 5.}}});
    registry.add("hd0Prong0VsPtVsYRecSig", "#Xi^{++}_{cc} (rec. matched) candidates;prong 0 DCAxy to prim. vertex (cm); #it{p}_{T} (GeV/#it{c}); #it{y}", {HistType::kTH3F, {{200, -0.02, 0.02}, {vbins, "#it{p}_{T} (GeV/#it{c})"}, {20, -5., 5.}}});
    registry.add("hd0Prong0VsPtVsYRecBg", "#Xi^{++}_{cc} (rec. unmatched) candidates;prong 0 DCAxy to prim. vertex (cm); #it{p}_{T} (GeV/#it{c}); #it{y}", {HistType::kTH3F, {{200, -0.02, 0.02}, {vbins, "#it{p}_{T} (GeV/#it{c})"}, {20, -5., 5.}}});
    registry.add("hd0Prong1VsPtVsYRecSig", "#Xi^{++}_{cc} (rec. matched) candidates;prong 1 DCAxy to prim. vertex (cm); #it{p}_{T} (GeV/#it{c}); #it{y}", {HistType::kTH3F, {{200, -0.02, 0.02}, {vbins, "#it{p}_{T} (GeV/#it{c})"}, {20, -5., 5.}}});
    registry.add("hd0Prong1VsPtVsYRecBg", "#Xi^{++}_{cc} (rec. unmatched) candidates;prong 1 DCAxy to prim. vertex (cm); #it{p}_{T} (GeV/#it{c}); #it{y}", {HistType::kTH3F, {{200, -0.02, 0.02}, {vbins, "#it{p}_{T} (GeV/#it{c})"}, {20, -5., 5.}}});
    registry.add("hCtVsPtVsYRecSig", "#Xi^{++}_{cc} (rec. matched) candidates;proper lifetime (#Xi_{cc}) * #it{c} (cm); #it{p}_{T} (GeV/#it{c}); #it{y}", {HistType::kTH3F, {{100, 0., 0.1}, {vbins, "#it{p}_{T} (GeV/#it{c})"}, {20, -5., 5.}}});
    registry.add("hCtVsPtVsYRecBg", "#Xi^{++}_{cc} (rec. unmatched) candidates;proper lifetime (#Xi_{cc}) * #it{c} (cm); #it{p}_{T} (GeV/#it{c}); #it{y}", {HistType::kTH3F, {{100, 0., 0.1}, {vbins, "#it{p}_{T} (GeV/#it{c})"}, {20, -5., 5.}}});
    registry.add("hCPAVsPtVsYRecSig", "#Xi^{++}_{cc} (rec. matched) candidates;cosine of pointing angle; #it{p}_{T} (GeV/#it{c}); #it{y}", {HistType::kTH3F, {{2200, -1.1, 1.1}, {vbins, "#it{p}_{T} (GeV/#it{c})"}, {20, -5., 5.}}});
    registry.add("hCPAVsPtVsYRecBg", "#Xi^{++}_{cc} (rec. unmatched) candidates;cosine of pointing angle; #it{p}_{T} (GeV/#it{c}); #it{y}", {HistType::kTH3F, {{2200, -1.1, 1.1}, {vbins, "#it{p}_{T} (GeV/#it{c})"}, {20, -5., 5.}}});
  }

  void process(soa::Filtered<soa::Join<aod::HfCandXicc, aod::HfSelXiccToPKPiPi, aod::HfCandXiccMcRec>> const& candidates,
               soa::Join<aod::McParticles, aod::HfCandXiccMcGen> const& mcParticles,
               aod::TracksWMc const& tracks)
  {
    // MC rec.
    for (const auto& candidate : candidates) {
      if (!(candidate.hfflag() & 1 << aod::hf_cand_xicc::DecayType::XiccToXicPi)) {
        continue;
      }
      if (yCandMax >= 0. && std::abs(hfHelper.yXicc(candidate)) > yCandMax) {
        continue;
      }
      if (std::abs(candidate.flagMcMatchRec()) == 1 << aod::hf_cand_xicc::DecayType::XiccToXicPi) {
        // Get the corresponding MC particle.
        auto indexMother = RecoDecay::getMother(mcParticles, candidate.prong1_as<aod::TracksWMc>().mcParticle_as<soa::Join<aod::McParticles, aod::HfCandXiccMcGen>>(), 4422, true);
        auto particleXicc = mcParticles.rawIteratorAt(indexMother);
        auto particleXic = mcParticles.rawIteratorAt(particleXicc.daughtersIds().front());
        /*
        auto daughter1 = mcParticles.rawIteratorAt(particleXicc.daughtersIds().back());
        auto p0xic = mcParticles.rawIteratorAt(particleXic.daughtersIds().front());
        auto p1xic = mcParticles.rawIteratorAt(particleXic.daughtersIds().front()+1);
        auto p2xic = mcParticles.rawIteratorAt(particleXic.daughterIds().back());
        LOGF(info, "mother pdg %d", particleXicc.pdgCode());
        LOGF(info, "Xic pdg %d", particleXic.pdgCode());
        LOGF(info, "Xic prong 0 pdg %d", p0xic.pdgCode());
        LOGF(info, "Xic prong 1 pdg %d", p1xic.pdgCode());
        LOGF(info, "Xic prong 2 pdg %d", p2xic.pdgCode());
        LOGF(info, "Pion pdg %d", daughter1.pdgCode());
*/
        registry.fill(HIST("hPtGenSig"), particleXicc.pt()); // gen. level pT
        registry.fill(HIST("hPtRecSig"), candidate.pt());    // rec. level pT
        registry.fill(HIST("hEtaRecSig"), candidate.eta());
        registry.fill(HIST("hYRecSig"), hfHelper.yXicc(candidate));
        registry.fill(HIST("hMassVsPtRecSig"), hfHelper.invMassXiccToXicPi(candidate), candidate.pt()); // FIXME need to consider the two mass hp
        registry.fill(HIST("hDecLengthVsPtRecSig"), candidate.decayLength(), candidate.pt());
        registry.fill(HIST("hChi2PCAVsPtRecSig"), candidate.chi2PCA(), candidate.pt());
        registry.fill(HIST("hCPAVsPtRecSig"), candidate.cpa(), candidate.pt());
        registry.fill(HIST("hd0Prong0VsPtRecSig"), candidate.impactParameter0(), candidate.pt());
        registry.fill(HIST("hd0Prong1VsPtRecSig"), candidate.impactParameter1(), candidate.pt());
        registry.fill(HIST("hd0d0VsPtRecSig"), candidate.impactParameterProduct(), candidate.pt());
        registry.fill(HIST("hCtVsPtRecSig"), hfHelper.ctXicc(candidate), candidate.pt());
        registry.fill(HIST("hEtaVsPtRecSig"), candidate.eta(), candidate.pt());
        registry.fill(HIST("hYVsPtRecSig"), hfHelper.yXicc(candidate), candidate.pt());
        registry.fill(HIST("hImpParErr0VsPtRecSig"), candidate.errorImpactParameter0(), candidate.pt());
        registry.fill(HIST("hImpParErr1VsPtRecSig"), candidate.errorImpactParameter1(), candidate.pt());
        registry.fill(HIST("hXSecVtxPosRecGenDiffSig"), candidate.xSecondaryVertex() - particleXic.vx(), candidate.pt());
        registry.fill(HIST("hYSecVtxPosRecGenDiffSig"), candidate.ySecondaryVertex() - particleXic.vy(), candidate.pt());
        registry.fill(HIST("hZSecVtxPosRecGenDiffSig"), candidate.zSecondaryVertex() - particleXic.vz(), candidate.pt());
        registry.fill(HIST("hPtRecGenDiffSig"), candidate.pt() - particleXicc.pt(), candidate.pt());
        // Check Y dependence (To be removed)
        registry.fill(HIST("hMassVsPtVsYRecSig"), hfHelper.invMassXiccToXicPi(candidate), candidate.pt(), hfHelper.yXicc(candidate));
        registry.fill(HIST("hDecLengthVsPtVsYRecSig"), candidate.decayLength(), candidate.pt(), hfHelper.yXicc(candidate));
        registry.fill(HIST("hChi2PCAVsPtVsYRecSig"), candidate.chi2PCA(), candidate.pt(), hfHelper.yXicc(candidate));
        registry.fill(HIST("hCPAVsPtVsYRecSig"), candidate.cpa(), candidate.pt(), hfHelper.yXicc(candidate));
        registry.fill(HIST("hd0Prong0VsPtVsYRecSig"), candidate.impactParameter0(), candidate.pt(), hfHelper.yXicc(candidate));
        registry.fill(HIST("hd0Prong1VsPtVsYRecSig"), candidate.impactParameter1(), candidate.pt(), hfHelper.yXicc(candidate));
        registry.fill(HIST("hCtVsPtVsYRecSig"), hfHelper.ctXicc(candidate), candidate.pt(), hfHelper.yXicc(candidate));
      } else {
        registry.fill(HIST("hPtRecBg"), candidate.pt());
        registry.fill(HIST("hEtaRecBg"), candidate.eta());
        registry.fill(HIST("hYRecBg"), hfHelper.yXicc(candidate));
        registry.fill(HIST("hMassVsPtRecBg"), hfHelper.invMassXiccToXicPi(candidate), candidate.pt()); // FIXME need to consider the two mass hp
        registry.fill(HIST("hDecLengthVsPtRecBg"), candidate.decayLength(), candidate.pt());
        registry.fill(HIST("hChi2PCAVsPtRecBg"), candidate.chi2PCA(), candidate.pt());
        registry.fill(HIST("hCPAVsPtRecBg"), candidate.cpa(), candidate.pt());
        registry.fill(HIST("hd0Prong0VsPtRecBg"), candidate.impactParameter0(), candidate.pt());
        registry.fill(HIST("hd0Prong1VsPtRecBg"), candidate.impactParameter1(), candidate.pt());
        registry.fill(HIST("hd0d0VsPtRecBg"), candidate.impactParameterProduct(), candidate.pt());
        registry.fill(HIST("hCtVsPtRecBg"), hfHelper.ctXicc(candidate), candidate.pt());
        registry.fill(HIST("hEtaVsPtRecBg"), candidate.eta(), candidate.pt());
        registry.fill(HIST("hYVsPtRecBg"), hfHelper.yXicc(candidate), candidate.pt());
        registry.fill(HIST("hImpParErr0VsPtRecBg"), candidate.errorImpactParameter0(), candidate.pt());
        registry.fill(HIST("hImpParErr1VsPtRecBg"), candidate.errorImpactParameter1(), candidate.pt());
        registry.fill(HIST("hDebugMCmatching"), candidate.debugMcRec(), candidate.pt());
        // Check Y dependence (To be removed)
        registry.fill(HIST("hMassVsPtVsYRecBg"), hfHelper.invMassXiccToXicPi(candidate), candidate.pt(), hfHelper.yXicc(candidate));
        registry.fill(HIST("hDecLengthVsPtVsYRecBg"), candidate.decayLength(), candidate.pt(), hfHelper.yXicc(candidate));
        registry.fill(HIST("hChi2PCAVsPtVsYRecBg"), candidate.chi2PCA(), candidate.pt(), hfHelper.yXicc(candidate));
        registry.fill(HIST("hCPAVsPtVsYRecBg"), candidate.cpa(), candidate.pt(), hfHelper.yXicc(candidate));
        registry.fill(HIST("hd0Prong0VsPtVsYRecBg"), candidate.impactParameter0(), candidate.pt(), hfHelper.yXicc(candidate));
        registry.fill(HIST("hd0Prong1VsPtVsYRecBg"), candidate.impactParameter1(), candidate.pt(), hfHelper.yXicc(candidate));
        registry.fill(HIST("hCtVsPtVsYRecBg"), hfHelper.ctXicc(candidate), candidate.pt(), hfHelper.yXicc(candidate));
      }
    } // end of loop over reconstructed candidates
    // MC gen.
<<<<<<< HEAD
    // Printf("MC Particles: %d", particlesMC.size());
    for (const auto& particle : particlesMC) {
      if (std::abs(particle.flagMcMatchGen()) == 1 << aod::hf_cand_xicc::DecayType::XiccToXicPi) {
        if (yCandMax >= 0. && std::abs(RecoDecay::y(std::array{particle.px(), particle.py(), particle.pz()}, hfHelper.mass(particle.pdgCode()))) > yCandMax) {
=======
    for (const auto& particle : mcParticles) {
      if (std::abs(particle.flagMcMatchGen()) == 1 << DecayType::XiccToXicPi) {
        if (yCandMax >= 0. && std::abs(RecoDecay::y(std::array{particle.px(), particle.py(), particle.pz()}, RecoDecay::getMassPDG(particle.pdgCode()))) > yCandMax) {
>>>>>>> 83032304
          continue;
        }
        registry.fill(HIST("hPtGen"), particle.pt());
        registry.fill(HIST("hEtaGen"), particle.eta());
        registry.fill(HIST("hYGen"), RecoDecay::y(std::array{particle.px(), particle.py(), particle.pz()}, hfHelper.mass(particle.pdgCode())));
        registry.fill(HIST("hPtvsEtavsYGen"), particle.pt(), particle.eta(), RecoDecay::y(std::array{particle.px(), particle.py(), particle.pz()}, hfHelper.mass(particle.pdgCode())));
      }
    } // end of loop of MC particles
  }   // end of process function
};    // end of struct

WorkflowSpec defineDataProcessing(ConfigContext const& cfgc)
{
  WorkflowSpec workflow{
    adaptAnalysisTask<HfTaskXicc>(cfgc)};
  const bool doMC = cfgc.options().get<bool>("doMC");
  if (doMC) {
    workflow.push_back(adaptAnalysisTask<HfTaskXiccMc>(cfgc));
  }
  return workflow;
}<|MERGE_RESOLUTION|>--- conflicted
+++ resolved
@@ -260,16 +260,9 @@
       }
     } // end of loop over reconstructed candidates
     // MC gen.
-<<<<<<< HEAD
-    // Printf("MC Particles: %d", particlesMC.size());
-    for (const auto& particle : particlesMC) {
+    for (const auto& particle : mcParticles) {
       if (std::abs(particle.flagMcMatchGen()) == 1 << aod::hf_cand_xicc::DecayType::XiccToXicPi) {
         if (yCandMax >= 0. && std::abs(RecoDecay::y(std::array{particle.px(), particle.py(), particle.pz()}, hfHelper.mass(particle.pdgCode()))) > yCandMax) {
-=======
-    for (const auto& particle : mcParticles) {
-      if (std::abs(particle.flagMcMatchGen()) == 1 << DecayType::XiccToXicPi) {
-        if (yCandMax >= 0. && std::abs(RecoDecay::y(std::array{particle.px(), particle.py(), particle.pz()}, RecoDecay::getMassPDG(particle.pdgCode()))) > yCandMax) {
->>>>>>> 83032304
           continue;
         }
         registry.fill(HIST("hPtGen"), particle.pt());
