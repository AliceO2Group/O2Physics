// Copyright 2019-2020 CERN and copyright holders of ALICE O2.
// See https://alice-o2.web.cern.ch/copyright for details of the copyright holders.
// All rights not expressly granted are reserved.
//
// This software is distributed under the terms of the GNU General Public
// License v3 (GPL Version 3), copied verbatim in the file "COPYING".
//
// In applying this license CERN does not waive the privileges and immunities
// granted to it by virtue of its status as an Intergovernmental Organization
// or submit itself to any jurisdiction.

/// \file taskB0Reduced.cxx
/// \brief B0 → D- π+ → (π- K+ π-) π+ analysis task
///
/// \author Alexandre Bigot <alexandre.bigot@cern.ch>, IPHC Strasbourg

#include "Framework/AnalysisTask.h"
#include "Framework/HistogramRegistry.h"
#include "Framework/runDataProcessing.h"
#include "Common/Core/RecoDecay.h"

#include "PWGHF/Core/SelectorCuts.h"
#include "PWGHF/DataModel/CandidateReconstructionTables.h"
#include "PWGHF/DataModel/CandidateSelectionTables.h"
#include "PWGHF/D2H/DataModel/ReducedDataModel.h"

using namespace o2;
using namespace o2::aod;
using namespace o2::analysis;
using namespace o2::framework;
using namespace o2::framework::expressions;
using namespace o2::aod::hf_cand_b0; // from CandidateReconstructionTables.h

/// B0 analysis task
struct HfTaskB0Reduced {
  Configurable<int> selectionFlagB0{"selectionFlagB0", 1, "Selection Flag for B0"};
  Configurable<double> yCandGenMax{"yCandGenMax", 0.5, "max. gen particle rapidity"};
  Configurable<double> yCandRecoMax{"yCandRecoMax", 0.8, "max. cand. rapidity"};
  Configurable<float> etaTrackMax{"etaTrackMax", 0.8, "max. track pseudo-rapidity"};
  Configurable<float> ptTrackMin{"ptTrackMin", 0.1, "min. track transverse momentum"};
  Configurable<std::vector<double>> binsPt{"binsPt", std::vector<double>{hf_cuts_b0_to_d_pi::vecBinsPt}, "pT bin limits"};

  Filter filterSelectCandidates = (aod::hf_sel_candidate_b0::isSelB0ToDPi >= selectionFlagB0);

  HistogramRegistry registry{
    "registry",
    {{"hPtProng0", "B0 candidates;prong 0 #it{p}_{T} (GeV/#it{c});entries", {HistType::kTH1F, {{1000, 0., 50.}}}},
     {"hPtProng1", "B0 candidates;prong 1 #it{p}_{T} (GeV/#it{c});entries", {HistType::kTH1F, {{200, 0., 10.}}}},
     {"hPtCand", "B0 candidates;candidate #it{p}_{T} (GeV/#it{c});entries", {HistType::kTH1F, {{1000, 0., 50.}}}}}};

  void init(InitContext&)
  {
    registry.add("hMass", "B^{0} candidates;inv. mass D^{#minus}#pi^{#plus} (GeV/#it{c}^{2});#it{p}_{T} (GeV/#it{c})", {HistType::kTH2F, {{300, 4.5, 6.0}, {(std::vector<double>)binsPt, "#it{p}_{T} (GeV/#it{c})"}}});
    registry.add("hDecLength", "B^{0} candidates;decay length (cm);entries", {HistType::kTH2F, {{200, 0., 0.4}, {(std::vector<double>)binsPt, "#it{p}_{T} (GeV/#it{c})"}}});
    registry.add("hDecLengthXY", "B^{0} candidates;decay length xy (cm);entries", {HistType::kTH2F, {{200, 0., 0.4}, {(std::vector<double>)binsPt, "#it{p}_{T} (GeV/#it{c})"}}});
    registry.add("hd0Prong0", "B^{0} candidates;prong 0 (D^{#minus}) DCAxy to prim. vertex (cm);entries", {HistType::kTH2F, {{100, -0.05, 0.05}, {(std::vector<double>)binsPt, "#it{p}_{T} (GeV/#it{c})"}}});
    registry.add("hd0Prong1", "B^{0} candidates;prong 1 (#pi^{#plus}) DCAxy to prim. vertex (cm);entries", {HistType::kTH2F, {{100, -0.05, 0.05}, {(std::vector<double>)binsPt, "#it{p}_{T} (GeV/#it{c})"}}});
    registry.add("hCPA", "B^{0} candidates;B^{0} candidate cosine of pointing angle;entries", {HistType::kTH2F, {{110, -1.1, 1.1}, {(std::vector<double>)binsPt, "#it{p}_{T} (GeV/#it{c})"}}});
    registry.add("hEta", "B^{0} candidates;B^{0} candidate #it{#eta};entries", {HistType::kTH2F, {{100, -2., 2.}, {(std::vector<double>)binsPt, "#it{p}_{T} (GeV/#it{c})"}}});
    registry.add("hRapidity", "B^{0} candidates;B^{0} candidate #it{y};entries", {HistType::kTH2F, {{100, -2., 2.}, {(std::vector<double>)binsPt, "#it{p}_{T} (GeV/#it{c})"}}});
    registry.add("hImpParErr", "B^{0} candidates;B^{0} candidate impact parameter error (cm);entries", {HistType::kTH2F, {{100, -1., 1.}, {(std::vector<double>)binsPt, "#it{p}_{T} (GeV/#it{c})"}}});
    registry.add("hDecLenErr", "B^{0} candidates;B^{0} candidate decay length error (cm);entries", {HistType::kTH2F, {{100, 0., 1.}, {(std::vector<double>)binsPt, "#it{p}_{T} (GeV/#it{c})"}}});
    registry.add("hDecLenXYErr", "B^{0} candidates;B^{0} candidate decay length xy error (cm);entries", {HistType::kTH2F, {{100, 0., 1.}, {(std::vector<double>)binsPt, "#it{p}_{T} (GeV/#it{c})"}}});
    registry.add("hIPProd", "B^{0} candidates;B^{0} candidate impact parameter product;entries", {HistType::kTH2F, {{100, -0.5, 0.5}, {(std::vector<double>)binsPt, "#it{p}_{T} (GeV/#it{c})"}}});
    registry.add("hInvMassD", "B^{0} candidates;prong0, D^{#minus} inv. mass (GeV/#it{c}^{2});entries", {HistType::kTH2F, {{350, 1.7, 2.05}, {(std::vector<double>)binsPt, "#it{p}_{T} (GeV/#it{c})"}}});

    registry.add("hEtaGen", "MC particles (generated);B^{0} candidate #it{#eta}^{gen};entries", {HistType::kTH2F, {{100, -2., 2.}, {(std::vector<double>)binsPt, "#it{p}_{T} (GeV/#it{c})"}}});
    registry.add("hYGen", "MC particles (generated);B^{0} candidate #it{y}^{gen};entries", {HistType::kTH2F, {{100, -2., 2.}, {(std::vector<double>)binsPt, "#it{p}_{T} (GeV/#it{c})"}}});
    registry.add("hEtaGenWithProngsInAcceptance", "MC particles (generated-daughters in acceptance);B^{0} candidate #it{#eta}^{gen};entries", {HistType::kTH2F, {{100, -2., 2.}, {(std::vector<double>)binsPt, "#it{p}_{T} (GeV/#it{c})"}}});
    registry.add("hYGenWithProngsInAcceptance", "MC particles (generated-daughters in acceptance);B^{0} candidate #it{y}^{gen};entries", {HistType::kTH2F, {{100, -2., 2.}, {(std::vector<double>)binsPt, "#it{p}_{T} (GeV/#it{c})"}}});
    registry.add("hPtProng0Gen", "MC particles (generated);prong 0 (D^{#minus}) #it{p}_{T}^{gen} (GeV/#it{c});entries", {HistType::kTH2F, {{100, 0., 10.}, {(std::vector<double>)binsPt, "#it{p}_{T} (GeV/#it{c})"}}});
    registry.add("hPtProng1Gen", "MC particles (generated);prong 1 (#pi^{-}) #it{p}_{T}^{gen} (GeV/#it{c});entries", {HistType::kTH2F, {{100, 0., 10.}, {(std::vector<double>)binsPt, "#it{p}_{T} (GeV/#it{c})"}}});
    registry.add("hYProng0Gen", "MC particles (generated);prong 0 (D^{#minus}) #it{y}^{gen};entries", {HistType::kTH2F, {{100, -2, 2}, {(std::vector<double>)binsPt, "#it{p}_{T} (GeV/#it{c})"}}});
    registry.add("hYProng1Gen", "MC particles (generated);prong 1 (#pi^{-}) #it{y}^{gen};entries", {HistType::kTH2F, {{100, -2, 2}, {(std::vector<double>)binsPt, "#it{p}_{T} (GeV/#it{c})"}}});
    registry.add("hEtaProng0Gen", "MC particles (generated);prong 0 (B^{0}) #it{#eta}^{gen};entries", {HistType::kTH2F, {{100, -2, 2}, {(std::vector<double>)binsPt, "#it{p}_{T} (GeV/#it{c})"}}});
    registry.add("hEtaProng1Gen", "MC particles (generated);prong 1 (#pi^{-}) #it{#eta}^{gen};entries", {HistType::kTH2F, {{100, -2, 2}, {(std::vector<double>)binsPt, "#it{p}_{T} (GeV/#it{c})"}}});
    registry.add("hCPARecSig", "B^{0} candidates (matched);B^{0} candidate cosine of pointing angle;entries", {HistType::kTH2F, {{220, 0., 1.1}, {(std::vector<double>)binsPt, "#it{p}_{T} (GeV/#it{c})"}}});
    registry.add("hCPARecBg", "B^{0} candidates (unmatched);B^{0} candidate cosine of pointing angle;entries", {HistType::kTH2F, {{220, 0., 1.1}, {(std::vector<double>)binsPt, "#it{p}_{T} (GeV/#it{c})"}}});
    registry.add("hCPAxyRecSig", "B^{0} candidates (matched);B^{0} candidate CPAxy;entries", {HistType::kTH2F, {{220, 0., 1.1}, {(std::vector<double>)binsPt, "#it{p}_{T} (GeV/#it{c})"}}});
    registry.add("hCPAxyRecBg", "B^{0} candidates (unmatched);B^{0} candidate CPAxy;entries", {HistType::kTH2F, {{220, 0., 1.1}, {(std::vector<double>)binsPt, "#it{p}_{T} (GeV/#it{c})"}}});
    registry.add("hCPADRecSig", "B^{0} candidates (matched);prong 0 (D^{#minus}) cosine of pointing angle;entries", {HistType::kTH2F, {{220, 0., 1.1}, {(std::vector<double>)binsPt, "#it{p}_{T} (GeV/#it{c})"}}});
    registry.add("hCPADRecBg", "B^{0} candidates (unmatched);prong 0 (D^{#minus}) cosine of pointing angle;entries", {HistType::kTH2F, {{220, 0., 1.1}, {(std::vector<double>)binsPt, "#it{p}_{T} (GeV/#it{c})"}}});
    registry.add("hEtaRecSig", "B^{0} candidates (matched);B^{0} candidate #it{#eta};entries", {HistType::kTH2F, {{100, -2., 2.}, {(std::vector<double>)binsPt, "#it{p}_{T} (GeV/#it{c})"}}});
    registry.add("hEtaRecBg", "B^{0} candidates (unmatched);B^{0} candidate #it{#eta};entries", {HistType::kTH2F, {{100, -2., 2.}, {(std::vector<double>)binsPt, "#it{p}_{T} (GeV/#it{c})"}}});
    registry.add("hRapidityRecSig", "B^{0} candidates (matched);B^{0} candidate #it{y};entries", {HistType::kTH2F, {{100, -2., 2.}, {(std::vector<double>)binsPt, "#it{p}_{T} (GeV/#it{c})"}}});
    registry.add("hRapidityRecBg", "B^{0} candidates (unmatched);B^{0} candidate #it{#y};entries", {HistType::kTH2F, {{100, -2., 2.}, {(std::vector<double>)binsPt, "#it{p}_{T} (GeV/#it{c})"}}});

    registry.add("hPtProng0RecSig", "B^{0} candidates (matched);prong 0 (D^{#minus}) #it{p}_{T} (GeV/#it{c});entries", {HistType::kTH2F, {{100, 0., 10.}, {(std::vector<double>)binsPt, "#it{p}_{T} (GeV/#it{c})"}}});
    registry.add("hPtProng1RecSig", "B^{0} candidates (matched);prong 1 (#pi^{#minus}) #it{p}_{T} (GeV/#it{c});entries", {HistType::kTH2F, {{100, 0., 10.}, {(std::vector<double>)binsPt, "#it{p}_{T} (GeV/#it{c})"}}});
    registry.add("hPtProng0RecBg", "B^{0} candidates (unmatched);prong 0 (D^{#minus}) #it{p}_{T} (GeV/#it{c});entries", {HistType::kTH2F, {{100, 0., 10.}, {(std::vector<double>)binsPt, "#it{p}_{T} (GeV/#it{c})"}}});
    registry.add("hPtProng1RecBg", "B^{0} candidates (unmatched);prong 1 (#pi^{#minus}) #it{p}_{T} (GeV/#it{c});entries", {HistType::kTH2F, {{100, 0., 10.}, {(std::vector<double>)binsPt, "#it{p}_{T} (GeV/#it{c})"}}});
    registry.add("hMassRecSig", "B^{0} candidates (matched);inv. mass D^{#minus}#pi^{+} (GeV/#it{c}^{2});entries", {HistType::kTH2F, {{300, 4.0, 7.00}, {(std::vector<double>)binsPt, "#it{p}_{T} (GeV/#it{c})"}}});
    registry.add("hMassRecBg", "B^{0} candidates (unmatched);inv. mass D^{#minus}#pi^{+} (GeV/#it{c}^{2});entries", {HistType::kTH2F, {{300, 4.0, 7.0}, {(std::vector<double>)binsPt, "#it{p}_{T} (GeV/#it{c})"}}});
    registry.add("hd0Prong0RecSig", "B^{0} candidates (matched);prong 0 (D^{#minus}}) DCAxy to prim. vertex (cm);entries", {HistType::kTH2F, {{200, -0.05, 0.05}, {(std::vector<double>)binsPt, "#it{p}_{T} (GeV/#it{c})"}}});
    registry.add("hd0Prong1RecSig", "B^{0} candidates (matched);prong 1 (#pi^{#minus}) DCAxy to prim. vertex (cm);entries", {HistType::kTH2F, {{200, -0.05, 0.05}, {(std::vector<double>)binsPt, "#it{p}_{T} (GeV/#it{c})"}}});
    registry.add("hd0Prong0RecBg", "B^{0} candidates (unmatched);prong 0 (D^{#minus}) DCAxy to prim. vertex (cm);entries", {HistType::kTH2F, {{200, -0.05, 0.05}, {(std::vector<double>)binsPt, "#it{p}_{T} (GeV/#it{c})"}}});
    registry.add("hd0Prong1RecBg", "B^{0} candidates (unmatched);prong 1 (#pi^{#minus}) DCAxy to prim. vertex (cm);entries", {HistType::kTH2F, {{200, -0.05, 0.05}, {(std::vector<double>)binsPt, "#it{p}_{T} (GeV/#it{c})"}}});
    registry.add("hDecLengthRecSig", "B^{0} candidates (matched);B^{0} candidate decay length (cm);entries", {HistType::kTH2F, {{100, 0., 0.5}, {(std::vector<double>)binsPt, "#it{p}_{T} (GeV/#it{c})"}}});
    registry.add("hDecLengthXYRecSig", "B^{0} candidates (matched);B^{0} candidate decay length xy (cm);entries", {HistType::kTH2F, {{100, 0., 0.5}, {(std::vector<double>)binsPt, "#it{p}_{T} (GeV/#it{c})"}}});
    registry.add("hDecLengthRecBg", "B^{0} candidates (unmatched);B^{0} candidate decay length (cm);entries", {HistType::kTH2F, {{100, 0., 0.5}, {(std::vector<double>)binsPt, "#it{p}_{T} (GeV/#it{c})"}}});
    registry.add("hDecLengthXYRecBg", "B^{0} candidates (unmatched);B^{0} candidate decay length xy(cm);entries", {HistType::kTH2F, {{100, 0., 0.5}, {(std::vector<double>)binsPt, "#it{p}_{T} (GeV/#it{c})"}}});
    registry.add("hDecLengthDRecSig", "B^{0} candidates (matched);B^{0} candidate decay length (cm);entries", {HistType::kTH2F, {{100, 0., 0.5}, {(std::vector<double>)binsPt, "#it{p}_{T} (GeV/#it{c})"}}});
    registry.add("hDecLengthDRecBg", "B^{0} candidates (unmatched);B^{0} candidate decay length (cm);entries", {HistType::kTH2F, {{100, 0., 0.5}, {(std::vector<double>)binsPt, "#it{p}_{T} (GeV/#it{c})"}}});
    registry.add("hDecLengthNormRecSig", "B^{0} candidates (matched);B^{0} candidate decay length (cm);entries", {HistType::kTH2F, {{100, 0., 0.5}, {(std::vector<double>)binsPt, "#it{p}_{T} (GeV/#it{c})"}}});
    registry.add("hDecLengthNormRecBg", "B^{0} candidates (unmatched);B^{0} candidate decay length (cm);entries", {HistType::kTH2F, {{100, 0., 0.5}, {(std::vector<double>)binsPt, "#it{p}_{T} (GeV/#it{c})"}}});
    registry.add("hImpParProdB0RecSig", "B^{0} candidates (matched);B^{0} candidate impact parameter product ;entries", {HistType::kTH2F, {{100, -0.01, 0.01}, {(std::vector<double>)binsPt, "#it{p}_{T} (GeV/#it{c})"}}});
    registry.add("hImpParProdB0RecBg", "B^{0} candidates (unmatched);B^{0} candidate impact parameter product ;entries", {HistType::kTH2F, {{100, -0.01, 0.01}, {(std::vector<double>)binsPt, "#it{p}_{T} (GeV/#it{c})"}}});

    registry.add("hChi2PCARecSig", "B^{0} candidates (matched);sum of distances of the secondary vertex to its prongs;entries", {HistType::kTH2F, {{240, -0.01, 0.1}, {(std::vector<double>)binsPt, "#it{p}_{T} (GeV/#it{c})"}}});
    registry.add("hChi2PCARecBg", "B^{0} candidates (unmatched);sum of distances of the secondary vertex to its prongs;entries", {HistType::kTH2F, {{240, -0.01, 0.1}, {(std::vector<double>)binsPt, "#it{p}_{T} (GeV/#it{c})"}}});

    registry.add("hPtRecSig", "B0 candidates (matched);candidate #it{p}_{T} (GeV/#it{c});entries", {HistType::kTH1F, {{300, 0., 30.}}});
    registry.add("hPtRecBg", "B0 candidates (unmatched);candidate #it{p}_{T} (GeV/#it{c});entries", {HistType::kTH1F, {{300, 0., 30.}}});
    registry.add("hPtGenSig", "B0 candidates (gen+rec);candidate #it{p}_{T}^{gen.} (GeV/#it{c});entries", {HistType::kTH1F, {{300, 0., 10.}}});
    registry.add("hPtGen", "MC particles (generated);candidate #it{p}_{T} (GeV/#it{c});entries", {HistType::kTH1F, {{300, 0., 30.}}});
    registry.add("hPtGenWithRapidityBelowHalf", "MC particles (generated - |#it{y}^{gen}|<0.5);candidate #it{p}_{T} (GeV/#it{c});entries", {HistType::kTH1F, {{300, 0., 30.}}});
    registry.add("hPtGenWithProngsInAcceptance", "MC particles (generated-daughters in acceptance);candidate #it{p}_{T} (GeV/#it{c});entries", {HistType::kTH1F, {{300, 0., 30.}}});
  }

  /// Selection of B0 daughter in geometrical acceptance
  /// \param etaProng is the pseudorapidity of B0 prong
  /// \param ptProng is the pT of B0 prong
  /// \return true if prong is in geometrical acceptance
  template <typename T = float>
  bool isProngInAcceptance(const T& etaProng, const T& ptProng)
  {
    return std::abs(etaProng) <= etaTrackMax && ptProng >= ptTrackMin;
  }

  void process(soa::Filtered<soa::Join<aod::HfRedCandB0, aod::HfSelB0ToDPi>> const& candidates,
               aod::HfRed3Prongs const&)
  {
    for (const auto& candidate : candidates) {
      if (!TESTBIT(candidate.hfflag(), hf_cand_b0::DecayType::B0ToDPi)) {
        continue;
      }
      if (yCandRecoMax >= 0. && std::abs(yB0(candidate)) > yCandRecoMax) {
        continue;
      }

      auto ptCandB0 = candidate.pt();
      auto candD = candidate.prong0_as<aod::HfRed3Prongs>();

      registry.fill(HIST("hMass"), invMassB0ToDPi(candidate), ptCandB0);
      registry.fill(HIST("hPtCand"), ptCandB0);
      registry.fill(HIST("hPtProng0"), candidate.ptProng0());
      registry.fill(HIST("hPtProng1"), candidate.ptProng1());
      registry.fill(HIST("hIPProd"), candidate.impactParameterProduct(), ptCandB0);
      registry.fill(HIST("hDecLength"), candidate.decayLength(), ptCandB0);
      registry.fill(HIST("hDecLengthXY"), candidate.decayLengthXY(), ptCandB0);
      registry.fill(HIST("hd0Prong0"), candidate.impactParameter0(), ptCandB0);
      registry.fill(HIST("hd0Prong1"), candidate.impactParameter1(), ptCandB0);
      registry.fill(HIST("hCPA"), candidate.cpa(), ptCandB0);
      registry.fill(HIST("hEta"), candidate.eta(), ptCandB0);
      registry.fill(HIST("hRapidity"), yB0(candidate), ptCandB0);
      registry.fill(HIST("hImpParErr"), candidate.errorImpactParameter0(), ptCandB0);
      registry.fill(HIST("hImpParErr"), candidate.errorImpactParameter1(), ptCandB0);
      registry.fill(HIST("hDecLenErr"), candidate.errorDecayLength(), ptCandB0);
      registry.fill(HIST("hDecLenXYErr"), candidate.errorDecayLengthXY(), ptCandB0);
      registry.fill(HIST("hInvMassD"), candD.invMass(), ptCandB0);
    } // candidate loop
  }   // process

  /// B0 MC analysis and fill histograms
<<<<<<< HEAD
  void processMc(soa::Join<aod::HfRedCandB0, aod::HfMcRecRedB0s> const& candidates,
                 aod::HfMcGenRedB0s const& particlesMc,
                 aod::HfRed3Prongs const&)
=======
  void processMc(soa::Join<aod::HfCandB0, aod::HfB0McRecReduced> const& candidates,
                 aod::HfB0McGenReduced const& mcParticles,
                 aod::HfCand3ProngReduced const&)
>>>>>>> 57a31aa7
  {
    // MC rec
    for (const auto& candidate : candidates) {
      if (!TESTBIT(candidate.hfflag(), hf_cand_b0::DecayType::B0ToDPi)) {
        continue;
      }
      if (yCandRecoMax >= 0. && std::abs(yB0(candidate)) > yCandRecoMax) {
        continue;
      }

      auto ptCandB0 = candidate.pt();
      auto candD = candidate.prong0_as<aod::HfRed3Prongs>();
      std::array<float, 3> posPv{candidate.posX(), candidate.posY(), candidate.posZ()};
      std::array<float, 3> posSvD{candD.xSecondaryVertex(), candD.ySecondaryVertex(), candD.zSecondaryVertex()};
      std::array<float, 3> momD{candD.px(), candD.py(), candD.pz()};
      auto cospD = RecoDecay::cpa(posPv, posSvD, momD);
      auto decLenD = RecoDecay::distance(posPv, posSvD);

      if (TESTBIT(std::abs(candidate.flagMcMatchRec()), hf_cand_b0::DecayType::B0ToDPi)) {
        registry.fill(HIST("hPtGenSig"), candidate.ptMother());
        registry.fill(HIST("hPtRecSig"), ptCandB0);
        registry.fill(HIST("hCPARecSig"), candidate.cpa(), ptCandB0);
        registry.fill(HIST("hCPAxyRecSig"), candidate.cpaXY(), ptCandB0);
        registry.fill(HIST("hEtaRecSig"), candidate.eta(), ptCandB0);
        registry.fill(HIST("hRapidityRecSig"), yB0(candidate), ptCandB0);
        registry.fill(HIST("hDecLengthRecSig"), candidate.decayLength(), ptCandB0);
        registry.fill(HIST("hDecLengthXYRecSig"), candidate.decayLengthXY(), ptCandB0);
        registry.fill(HIST("hMassRecSig"), invMassB0ToDPi(candidate), ptCandB0);
        registry.fill(HIST("hd0Prong0RecSig"), candidate.impactParameter0(), ptCandB0);
        registry.fill(HIST("hd0Prong1RecSig"), candidate.impactParameter1(), ptCandB0);
        registry.fill(HIST("hPtProng0RecSig"), candidate.ptProng0(), ptCandB0);
        registry.fill(HIST("hPtProng1RecSig"), candidate.ptProng1(), ptCandB0);
        registry.fill(HIST("hImpParProdB0RecSig"), candidate.impactParameterProduct(), ptCandB0);
        registry.fill(HIST("hDecLengthNormRecSig"), candidate.decayLengthXYNormalised(), ptCandB0);
        registry.fill(HIST("hCPADRecSig"), cospD, ptCandB0);
        registry.fill(HIST("hDecLengthDRecSig"), decLenD, ptCandB0);
        registry.fill(HIST("hChi2PCARecSig"), candidate.chi2PCA(), ptCandB0);
      } else {
        registry.fill(HIST("hPtRecBg"), ptCandB0);
        registry.fill(HIST("hCPARecBg"), candidate.cpa(), ptCandB0);
        registry.fill(HIST("hCPAxyRecBg"), candidate.cpaXY(), ptCandB0);
        registry.fill(HIST("hEtaRecBg"), candidate.eta(), ptCandB0);
        registry.fill(HIST("hRapidityRecBg"), yB0(candidate), ptCandB0);
        registry.fill(HIST("hDecLengthRecBg"), candidate.decayLength(), ptCandB0);
        registry.fill(HIST("hDecLengthXYRecBg"), candidate.decayLengthXY(), ptCandB0);
        registry.fill(HIST("hMassRecBg"), invMassB0ToDPi(candidate), ptCandB0);
        registry.fill(HIST("hd0Prong0RecBg"), candidate.impactParameter0(), ptCandB0);
        registry.fill(HIST("hd0Prong1RecBg"), candidate.impactParameter1(), ptCandB0);
        registry.fill(HIST("hPtProng0RecBg"), candidate.ptProng0(), ptCandB0);
        registry.fill(HIST("hPtProng1RecBg"), candidate.ptProng1(), ptCandB0);
        registry.fill(HIST("hImpParProdB0RecBg"), candidate.impactParameterProduct(), ptCandB0);
        registry.fill(HIST("hDecLengthNormRecBg"), candidate.decayLengthXYNormalised(), ptCandB0);
        registry.fill(HIST("hCPADRecBg"), cospD, ptCandB0);
        registry.fill(HIST("hDecLengthDRecBg"), decLenD, ptCandB0);
        registry.fill(HIST("hChi2PCARecBg"), candidate.chi2PCA(), ptCandB0);
      }
    } // rec

    // MC gen. level
    for (const auto& particle : mcParticles) {
      auto ptParticle = particle.ptTrack();
      auto yParticle = particle.yTrack();
      auto etaParticle = particle.etaTrack();
      if (yCandGenMax >= 0. && std::abs(yParticle) > yCandGenMax) {
        continue;
      }

      std::array<float, 2> ptProngs = {particle.ptProng0(), particle.ptProng1()};
      std::array<float, 2> yProngs = {particle.yProng0(), particle.yProng1()};
      std::array<float, 2> etaProngs = {particle.etaProng0(), particle.etaProng1()};

      registry.fill(HIST("hPtProng0Gen"), ptProngs[0], ptParticle);
      registry.fill(HIST("hPtProng1Gen"), ptProngs[1], ptParticle);
      registry.fill(HIST("hYProng0Gen"), yProngs[0], ptParticle);
      registry.fill(HIST("hYProng1Gen"), yProngs[1], ptParticle);
      registry.fill(HIST("hEtaProng0Gen"), etaProngs[0], ptParticle);
      registry.fill(HIST("hEtaProng1Gen"), etaProngs[1], ptParticle);

      registry.fill(HIST("hPtGen"), ptParticle);
      registry.fill(HIST("hYGen"), yParticle, ptParticle);
      registry.fill(HIST("hEtaGen"), etaParticle, ptParticle);

      // generated B0 with |y|<0.5
      if (std::abs(yParticle) < 0.5) {
        registry.fill(HIST("hPtGenWithRapidityBelowHalf"), ptParticle);
      }

      // generated B0 with daughters in geometrical acceptance
      if (isProngInAcceptance(etaProngs[0], ptProngs[0]) && isProngInAcceptance(etaProngs[1], ptProngs[1])) {
        registry.fill(HIST("hPtGenWithProngsInAcceptance"), ptParticle);
        registry.fill(HIST("hYGenWithProngsInAcceptance"), yParticle, ptParticle);
        registry.fill(HIST("hEtaGenWithProngsInAcceptance"), etaParticle, ptParticle);
      }
    } // gen
  }   // process
  PROCESS_SWITCH(HfTaskB0Reduced, processMc, "Process MC", false);
}; // struct

WorkflowSpec defineDataProcessing(ConfigContext const& cfgc)
{
  return WorkflowSpec{adaptAnalysisTask<HfTaskB0Reduced>(cfgc)};
}<|MERGE_RESOLUTION|>--- conflicted
+++ resolved
@@ -162,15 +162,9 @@
   }   // process
 
   /// B0 MC analysis and fill histograms
-<<<<<<< HEAD
   void processMc(soa::Join<aod::HfRedCandB0, aod::HfMcRecRedB0s> const& candidates,
-                 aod::HfMcGenRedB0s const& particlesMc,
+                 aod::HfMcGenRedB0s const& mcParticles,
                  aod::HfRed3Prongs const&)
-=======
-  void processMc(soa::Join<aod::HfCandB0, aod::HfB0McRecReduced> const& candidates,
-                 aod::HfB0McGenReduced const& mcParticles,
-                 aod::HfCand3ProngReduced const&)
->>>>>>> 57a31aa7
   {
     // MC rec
     for (const auto& candidate : candidates) {
