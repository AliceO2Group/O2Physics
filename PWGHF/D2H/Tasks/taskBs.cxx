// Copyright 2019-2020 CERN and copyright holders of ALICE O2.
// See https://alice-o2.web.cern.ch/copyright for details of the copyright holders.
// All rights not expressly granted are reserved.
//
// This software is distributed under the terms of the GNU General Public
// License v3 (GPL Version 3), copied verbatim in the file "COPYING".
//
// In applying this license CERN does not waive the privileges and immunities
// granted to it by virtue of its status as an Intergovernmental Organization
// or submit itself to any jurisdiction.

/// \file taskBs.cxx
/// \brief Bs → Ds π+ → (K- K+ π-) π+ analysis task
/// \note adapted from taskB0.cxx
///
/// \author Phil Stahlhut <phil.lennart.stahlhut@cern.ch>

#include "Framework/AnalysisTask.h"
#include "Framework/HistogramRegistry.h"
#include "Framework/runDataProcessing.h"

#include "PWGHF/Core/HfHelper.h"
#include "PWGHF/Core/SelectorCuts.h"
#include "PWGHF/DataModel/CandidateReconstructionTables.h"
#include "PWGHF/DataModel/CandidateSelectionTables.h"

using namespace o2;
using namespace o2::aod;
using namespace o2::analysis;
using namespace o2::framework;
using namespace o2::framework::expressions;

/// Bs analysis task
struct HfTaskBs {
  Configurable<int> selectionFlagBs{"selectionFlagBs", 1, "Selection Flag for Bs"};
  Configurable<double> yCandGenMax{"yCandGenMax", 0.5, "max. gen particle rapidity"};
  Configurable<double> yCandRecoMax{"yCandRecoMax", 0.8, "max. cand. rapidity"};
  Configurable<float> etaTrackMax{"etaTrackMax", 0.8, "max. track pseudo-rapidity"};
  Configurable<float> ptTrackMin{"ptTrackMin", 0.1, "min. track transverse momentum"};
  Configurable<std::vector<double>> binsPt{"binsPt", std::vector<double>{hf_cuts_bs_to_ds_pi::vecBinsPt}, "pT bin limits"};
  // MC checks
  Configurable<bool> checkDecayTypeMc{"checkDecayTypeMc", false, "Flag to enable DecayType histogram"};

  HfHelper hfHelper;

  using TracksWithSel = soa::Join<aod::Tracks, aod::TrackSelection>;

  Filter filterSelectCandidates = (aod::hf_sel_candidate_bs::isSelBsToDsPi >= selectionFlagBs);

  HistogramRegistry registry{
    "registry",
    {{"hPtProng0", "B^{0}_{s} candidates;prong 0 #it{p}_{T} (GeV/#it{c});entries", {HistType::kTH1F, {{1000, 0., 40.}}}},
     {"hPtProng1", "B^{0}_{s} candidates;prong 1 #it{p}_{T} (GeV/#it{c});entries", {HistType::kTH1F, {{200, 0., 16.}}}},
     {"hPtCand", "B^{0}_{s} candidates;candidate #it{p}_{T} (GeV/#it{c});entries", {HistType::kTH1F, {{1000, 0., 40.}}}}}};

  void init(InitContext const&)
  {
    static const AxisSpec axisMassBs = {300, 4.5, 6.0, "inv. mass (GeV/#it{c}^{2})"};
    static const AxisSpec axisPt = {(std::vector<double>)binsPt, "#it{p}_{T} (GeV/#it{c})"};

    registry.add("hEta", "B^{0}_{s} candidates;B^{0}_{s} candidate #it{#eta};entries", {HistType::kTH2F, {{100, -2., 2.}, axisPt}});
    registry.add("hRapidity", "B^{0}_{s} candidates;B^{0}_{s} candidate #it{y};entries", {HistType::kTH2F, {{100, -2., 2.}, axisPt}});
    registry.add("hCPA", "B^{0}_{s} candidates;B^{0}_{s} candidate cosine of pointing angle;entries", {HistType::kTH2F, {{110, -1.1, 1.1}, axisPt}});
    registry.add("hMass", "B^{0}_{s} candidates;inv. mass D^{#mp}_{s} #pi^{#pm} (GeV/#it{c}^{2});#it{p}_{T} (GeV/#it{c})", {HistType::kTH2F, {axisMassBs, axisPt}});
    registry.add("hDecLength", "B^{0}_{s} candidates;decay length (cm);entries", {HistType::kTH2F, {{200, 0., 0.4}, axisPt}});
    registry.add("hDecLenErr", "B^{0}_{s} candidates;B^{0}_{s} candidate decay length error (cm);entries", {HistType::kTH2F, {{100, 0., 1.}, axisPt}});
    registry.add("hDecLengthXY", "B^{0}_{s} candidates;decay length xy (cm);entries", {HistType::kTH2F, {{200, 0., 0.4}, axisPt}});
    registry.add("hDecLenXYErr", "B^{0}_{s} candidates;B^{0}_{s} candidate decay length xy error (cm);entries", {HistType::kTH2F, {{100, 0., 1.}, axisPt}});
    registry.add("hd0Prong0", "B^{0}_{s} candidates;prong 0 (D^{#pm}_{s}) DCAxy to prim. vertex (cm);entries", {HistType::kTH2F, {{100, -0.05, 0.05}, axisPt}});
    registry.add("hd0Prong1", "B^{0}_{s} candidates;prong 1 (#pi^{#pm}) DCAxy to prim. vertex (cm);entries", {HistType::kTH2F, {{100, -0.05, 0.05}, axisPt}});
    registry.add("hImpParErr", "B^{0}_{s} candidates;B^{0}_{s} candidate impact parameter error (cm);entries", {HistType::kTH2F, {{100, -1., 1.}, axisPt}});
    registry.add("hIPProd", "B^{0}_{s} candidates;B^{0}_{s} candidate impact parameter product;entries", {HistType::kTH2F, {{100, -0.5, 0.5}, axisPt}});
    registry.add("hInvMassDs", "B^{0}_{s} candidates;prong 0 (D^{#pm}_{s}) inv. mass (GeV/#it{c}^{2});entries", {HistType::kTH2F, {{500, 0, 5}, axisPt}});

    registry.add("hPtGenSig", "B^{0}_{s} candidates (gen+rec);candidate #it{p}_{T}^{gen.} (GeV/#it{c});entries", {HistType::kTH1F, {{300, 0., 30.}}});
    registry.add("hPtRecSig", "B^{0}_{s} candidates (matched);candidate #it{p}_{T} (GeV/#it{c});entries", {HistType::kTH1F, {{300, 0., 30.}}});
    registry.add("hPtRecBg", "B^{0}_{s} candidates (unmatched);candidate #it{p}_{T} (GeV/#it{c});entries", {HistType::kTH1F, {{300, 0., 30.}}});
    registry.add("hEtaRecSig", "B^{0}_{s} candidates (matched);B^{0}_{s} candidate #it{#eta};entries", {HistType::kTH2F, {{100, -2., 2.}, axisPt}});
    registry.add("hEtaRecBg", "B^{0}_{s} candidates (unmatched);B^{0}_{s} candidate #it{#eta};entries", {HistType::kTH2F, {{100, -2., 2.}, axisPt}});
    registry.add("hRapidityRecSig", "B^{0}_{s} candidates (matched);B^{0}_{s} candidate #it{y};entries", {HistType::kTH2F, {{100, -2., 2.}, axisPt}});
    registry.add("hRapidityRecBg", "B^{0}_{s} candidates (unmatched);B^{0}_{s} candidate #it{y};entries", {HistType::kTH2F, {{100, -2., 2.}, axisPt}});
    registry.add("hCPARecSig", "B^{0}_{s} candidates (matched);B^{0}_{s} candidate cosine of pointing angle;entries", {HistType::kTH2F, {{220, 0., 1.1}, axisPt}});
    registry.add("hCPARecBg", "B^{0}_{s} candidates (unmatched);B^{0}_{s} candidate cosine of pointing angle;entries", {HistType::kTH2F, {{220, 0., 1.1}, axisPt}});
    registry.add("hCPAxyRecSig", "B^{0}_{s} candidates (matched);B^{0}_{s} candidate CPAxy;entries", {HistType::kTH2F, {{220, 0., 1.1}, axisPt}});
    registry.add("hCPAxyRecBg", "B^{0}_{s} candidates (unmatched);B^{0}_{s} candidate CPAxy;entries", {HistType::kTH2F, {{220, 0., 1.1}, axisPt}});
    registry.add("hMassRecSig", "B^{0}_{s} candidates (matched);inv. mass D^{#mp}_{s} #pi^{#pm} (GeV/#it{c}^{2});entries", {HistType::kTH2F, {{300, 4.0, 7.00}, axisPt}});
    registry.add("hMassRecBg", "B^{0}_{s} candidates (unmatched);inv. mass D^{#mp}_{s} #pi^{#pm} (GeV/#it{c}^{2});entries", {HistType::kTH2F, {{300, 4.0, 7.0}, axisPt}});
    registry.add("hDecLengthRecSig", "B^{0}_{s} candidates (matched);B^{0}_{s} candidate decay length (cm);entries", {HistType::kTH2F, {{100, 0., 0.5}, axisPt}});
    registry.add("hDecLengthRecBg", "B^{0}_{s} candidates (unmatched);B^{0}_{s} candidate decay length (cm);entries", {HistType::kTH2F, {{100, 0., 0.5}, axisPt}});
    registry.add("hDecLengthXYRecSig", "B^{0}_{s} candidates (matched);B^{0}_{s} candidate decay length xy (cm);entries", {HistType::kTH2F, {{100, 0., 0.5}, axisPt}});
    registry.add("hDecLengthXYRecBg", "B^{0}_{s} candidates (unmatched);B^{0}_{s} candidate decay length xy(cm);entries", {HistType::kTH2F, {{100, 0., 0.5}, axisPt}});
    registry.add("hDecLengthNormRecSig", "B^{0}_{s} candidates (matched);B^{0}_{s} candidate decay length (cm);entries", {HistType::kTH2F, {{100, 0., 0.5}, axisPt}});
    registry.add("hDecLengthNormRecBg", "B^{0}_{s} candidates (unmatched);B^{0}_{s} candidate decay length (cm);entries", {HistType::kTH2F, {{100, 0., 0.5}, axisPt}});
    registry.add("hImpParProdBsRecSig", "B^{0}_{s} candidates (matched);B^{0}_{s} candidate impact parameter product ;entries", {HistType::kTH2F, {{100, -0.01, 0.01}, axisPt}});
    registry.add("hImpParProdBsRecBg", "B^{0}_{s} candidates (unmatched);B^{0}_{s} candidate impact parameter product ;entries", {HistType::kTH2F, {{100, -0.01, 0.01}, axisPt}});
    registry.add("hPtProng0RecSig", "B^{0}_{s} candidates (matched);prong 0 (D^{#pm}_{s}) #it{p}_{T} (GeV/#it{c});entries", {HistType::kTH2F, {{100, 0., 10.}, axisPt}});
    registry.add("hPtProng0RecBg", "B^{0}_{s} candidates (unmatched);prong 0 (D^{#pm}_{s}) #it{p}_{T} (GeV/#it{c});entries", {HistType::kTH2F, {{100, 0., 10.}, axisPt}});
    registry.add("hPtProng1RecSig", "B^{0}_{s} candidates (matched);prong 1 (#pi^{#pm}) #it{p}_{T} (GeV/#it{c});entries", {HistType::kTH2F, {{100, 0., 10.}, axisPt}});
    registry.add("hPtProng1RecBg", "B^{0}_{s} candidates (unmatched);prong 1 (#pi^{#pm}) #it{p}_{T} (GeV/#it{c});entries", {HistType::kTH2F, {{100, 0., 10.}, axisPt}});
    registry.add("hd0Prong0RecSig", "B^{0}_{s} candidates (matched);prong 0 (D^{#pm}_{s}) DCAxy to prim. vertex (cm);entries", {HistType::kTH2F, {{200, -0.05, 0.05}, axisPt}});
    registry.add("hd0Prong0RecBg", "B^{0}_{s} candidates (unmatched);prong 0 (D^{#pm}_{s}) DCAxy to prim. vertex (cm);entries", {HistType::kTH2F, {{200, -0.05, 0.05}, axisPt}});
    registry.add("hd0Prong1RecSig", "B^{0}_{s} candidates (matched);prong 1 (#pi^{#pm}) DCAxy to prim. vertex (cm);entries", {HistType::kTH2F, {{200, -0.05, 0.05}, axisPt}});
    registry.add("hd0Prong1RecBg", "B^{0}_{s} candidates (unmatched);prong 1 (#pi^{#pm}) DCAxy to prim. vertex (cm);entries", {HistType::kTH2F, {{200, -0.05, 0.05}, axisPt}});
    registry.add("hCPADsRecSig", "B^{0}_{s} candidates (matched);prong 0 (D^{#pm}_{s}) cosine of pointing angle;entries", {HistType::kTH2F, {{220, 0., 1.1}, axisPt}});
    registry.add("hCPADsRecBg", "B^{0}_{s} candidates (unmatched);prong 0 (D^{#pm}_{s}) cosine of pointing angle;entries", {HistType::kTH2F, {{220, 0., 1.1}, axisPt}});
    registry.add("hDecLengthDsRecSig", "B^{0}_{s} candidates (matched);D^{#pm}_{s} candidate decay length (cm);entries", {HistType::kTH2F, {{100, 0., 0.5}, axisPt}});
    registry.add("hDecLengthDsRecBg", "B^{0}_{s} candidates (unmatched);D^{#pm}_{s} candidate decay length (cm);entries", {HistType::kTH2F, {{100, 0., 0.5}, axisPt}});
    registry.add("hChi2PCARecSig", "B^{0}_{s} candidates (matched);sum of distances of the secondary vertex to its prongs;entries", {HistType::kTH2F, {{240, -0.01, 0.1}, axisPt}});
    registry.add("hChi2PCARecBg", "B^{0}_{s} candidates (unmatched);sum of distances of the secondary vertex to its prongs;entries", {HistType::kTH2F, {{240, -0.01, 0.1}, axisPt}});

    registry.add("hPtProng0Gen", "MC particles (generated);prong 0 (D_{s}^{#pm}) #it{p}_{T}^{gen} (GeV/#it{c});entries", {HistType::kTH2F, {{100, 0., 10.}, axisPt}});
    registry.add("hPtProng1Gen", "MC particles (generated);prong 1 (#pi^{#pm}) #it{p}_{T}^{gen} (GeV/#it{c});entries", {HistType::kTH2F, {{100, 0., 10.}, axisPt}});
    registry.add("hEtaProng0Gen", "MC particles (generated);prong 0 (D^{#pm}_{s}) #it{#eta}^{gen};entries", {HistType::kTH2F, {{100, -2, 2}, axisPt}});
    registry.add("hEtaProng1Gen", "MC particles (generated);prong 1 (#pi^{#pm}) #it{#eta}^{gen};entries", {HistType::kTH2F, {{100, -2, 2}, axisPt}});
    registry.add("hYProng0Gen", "MC particles (generated);prong 0 (D^{#pm}_{s}) #it{y}^{gen};entries", {HistType::kTH2F, {{100, -2, 2}, axisPt}});
    registry.add("hYProng1Gen", "MC particles (generated);prong 1 (#pi^{#pm}) #it{y}^{gen};entries", {HistType::kTH2F, {{100, -2, 2}, axisPt}});
    registry.add("hPtGen", "MC particles (generated);candidate #it{p}_{T} (GeV/#it{c});entries", {HistType::kTH1F, {{300, 0., 30.}}});
    registry.add("hEtaGen", "MC particles (generated);B^{0}_{s} candidate #it{#eta}^{gen};entries", {HistType::kTH2F, {{100, -2., 2.}, axisPt}});
    registry.add("hYGen", "MC particles (generated);B^{0}_{s} candidate #it{y}^{gen};entries", {HistType::kTH2F, {{100, -2., 2.}, axisPt}});
    registry.add("hPtGenWithRapidityBelowHalf", "MC particles (generated - |#it{y}^{gen}|<0.5);candidate #it{p}_{T} (GeV/#it{c});entries", {HistType::kTH1F, {{300, 0., 30.}}});
    registry.add("hPtGenWithProngsInAcceptance", "MC particles (generated-daughters in acceptance);candidate #it{p}_{T} (GeV/#it{c});entries", {HistType::kTH1F, {{300, 0., 30.}}});
    registry.add("hEtaGenWithProngsInAcceptance", "MC particles (generated-daughters in acceptance);B^{0}_{s} candidate #it{#eta}^{gen};entries", {HistType::kTH2F, {{100, -2., 2.}, axisPt}});
    registry.add("hYGenWithProngsInAcceptance", "MC particles (generated-daughters in acceptance);B^{0}_{s} candidate #it{y}^{gen};entries", {HistType::kTH2F, {{100, -2., 2.}, axisPt}});

    if (checkDecayTypeMc) {
<<<<<<< HEAD
      constexpr uint8_t kNBinsDecayTypeMc = hf_cand_bs::DecayTypeMc::NDecayTypeMc;
      TString labels[kNBinsDecayTypeMc];
      labels[hf_cand_bs::DecayTypeMc::BsToDsPiToKKPiPi] = "B^{0}_{s} #rightarrow (D^{-}_{s} #rightarrow K^{-} K^{+} #pi^{-}) #pi^{+}";
      labels[hf_cand_bs::DecayTypeMc::PartlyRecoDecay] = "Partly reconstructed decay channel";
      labels[hf_cand_bs::DecayTypeMc::OtherDecay] = "Other decays";
=======
      constexpr uint8_t kNBinsDecayTypeMc = DecayTypeMc::NDecayTypeMc + 1;
      TString labels[kNBinsDecayTypeMc];
      labels[DecayTypeMc::BsToDsPiToKKPiPi] = "B^{0}_{s} #rightarrow (D^{#mp}_{s} #rightarrow K^{#minus} K^{#plus} #pi^{#mp}) #pi^{#pm}";
      labels[DecayTypeMc::B0ToDsPiToKKPiPi] = "B^{0} #rightarrow (D^{#pm}_{s} #rightarrow K^{#minus} K^{#plus} #pi^{#pm}) #pi^{#mp}";
      labels[DecayTypeMc::PartlyRecoDecay] = "Partly reconstructed decay channel";
      labels[DecayTypeMc::NDecayTypeMc] = "Other decays";
>>>>>>> 83032304
      static const AxisSpec axisDecayType = {kNBinsDecayTypeMc, 0.5, kNBinsDecayTypeMc + 0.5, ""};
      registry.add("hDecayTypeMc", "DecayType", {HistType::kTH3F, {axisDecayType, axisMassBs, axisPt}});
      for (uint8_t iBin = 0; iBin < kNBinsDecayTypeMc; ++iBin) {
        registry.get<TH3>(HIST("hDecayTypeMc"))->GetXaxis()->SetBinLabel(iBin + 1, labels[iBin]);
      }
    }
  }

  /// Selection of Bs daughter in geometrical acceptance
  /// \param etaProng is the pseudorapidity of Bs prong
  /// \param ptProng is the pT of Bs prong
  /// \return true if prong is in geometrical acceptance
  template <typename T = float>
  bool isProngInAcceptance(const T& etaProng, const T& ptProng)
  {
    return std::abs(etaProng) <= etaTrackMax && ptProng >= ptTrackMin;
  }

  void process(soa::Filtered<soa::Join<aod::HfCandBs, aod::HfSelBsToDsPi>> const& candidates,
               soa::Join<aod::HfCand3Prong, aod::HfSelDsToKKPi> const&,
               TracksWithSel const&)
  {
    for (const auto& candidate : candidates) {
      if (!TESTBIT(candidate.hfflag(), hf_cand_bs::DecayType::BsToDsPi)) {
        continue;
      }
      if (yCandRecoMax >= 0. && std::abs(hfHelper.yBs(candidate)) > yCandRecoMax) {
        continue;
      }

      auto candDs = candidate.prong0_as<soa::Join<aod::HfCand3Prong, aod::HfSelDsToKKPi>>();

      auto ptCandBs = candidate.pt();

      registry.fill(HIST("hPtProng0"), candidate.ptProng0());
      registry.fill(HIST("hPtProng1"), candidate.ptProng1());
      registry.fill(HIST("hPtCand"), ptCandBs);
      registry.fill(HIST("hEta"), candidate.eta(), ptCandBs);
      registry.fill(HIST("hRapidity"), hfHelper.yBs(candidate), ptCandBs);
      registry.fill(HIST("hCPA"), candidate.cpa(), ptCandBs);
      registry.fill(HIST("hMass"), hfHelper.invMassBsToDsPi(candidate), ptCandBs);
      registry.fill(HIST("hDecLength"), candidate.decayLength(), ptCandBs);
      registry.fill(HIST("hDecLenErr"), candidate.errorDecayLength(), ptCandBs);
      registry.fill(HIST("hDecLengthXY"), candidate.decayLengthXY(), ptCandBs);
      registry.fill(HIST("hDecLenXYErr"), candidate.errorDecayLengthXY(), ptCandBs);
      registry.fill(HIST("hd0Prong0"), candidate.impactParameter0(), ptCandBs);
      registry.fill(HIST("hd0Prong1"), candidate.impactParameter1(), ptCandBs);
      registry.fill(HIST("hImpParErr"), candidate.errorImpactParameter0(), ptCandBs);
      registry.fill(HIST("hImpParErr"), candidate.errorImpactParameter1(), ptCandBs);
      registry.fill(HIST("hIPProd"), candidate.impactParameterProduct(), ptCandBs);
      registry.fill(HIST("hInvMassDs"), hfHelper.invMassDsToKKPi(candDs), ptCandBs);
    } // candidate loop
  }   // process

  /// Bs MC analysis and fill histograms
  void processMc(soa::Filtered<soa::Join<aod::HfCandBs, aod::HfSelBsToDsPi, aod::HfCandBsMcRec>> const& candidates,
                 soa::Join<aod::McParticles, aod::HfCandBsMcGen> const& mcParticles,
                 aod::TracksWMc const&,
                 soa::Join<aod::HfCand3Prong, aod::HfCand3ProngMcRec> const&)
  {
    // MC rec
    for (const auto& candidate : candidates) {
      if (!TESTBIT(candidate.hfflag(), hf_cand_bs::DecayType::BsToDsPi)) {
        continue;
      }
      if (yCandRecoMax >= 0. && std::abs(hfHelper.yBs(candidate)) > yCandRecoMax) {
        continue;
      }

      auto ptCandBs = candidate.pt();
      auto candDs = candidate.prong0_as<soa::Join<aod::HfCand3Prong, aod::HfCand3ProngMcRec>>();
      auto invMassCandBs = hfHelper.invMassBsToDsPi(candidate);
      int flagMcMatchRecBs = std::abs(candidate.flagMcMatchRec());

      if (TESTBIT(flagMcMatchRecBs, hf_cand_bs::DecayTypeMc::BsToDsPiToKKPiPi)) {
        auto indexMother = RecoDecay::getMother(mcParticles, candidate.prong1_as<aod::TracksWMc>().mcParticle_as<soa::Join<aod::McParticles, aod::HfCandBsMcGen>>(), pdg::Code::kBS, true);
        auto particleMother = mcParticles.rawIteratorAt(indexMother);

        registry.fill(HIST("hPtGenSig"), particleMother.pt());
        registry.fill(HIST("hPtRecSig"), ptCandBs);
        registry.fill(HIST("hEtaRecSig"), candidate.eta(), ptCandBs);
        registry.fill(HIST("hRapidityRecSig"), hfHelper.yBs(candidate), ptCandBs);
        registry.fill(HIST("hCPARecSig"), candidate.cpa(), ptCandBs);
        registry.fill(HIST("hCPAxyRecSig"), candidate.cpaXY(), ptCandBs);
        registry.fill(HIST("hMassRecSig"), hfHelper.invMassBsToDsPi(candidate), ptCandBs);
        registry.fill(HIST("hDecLengthRecSig"), candidate.decayLength(), ptCandBs);
        registry.fill(HIST("hDecLengthXYRecSig"), candidate.decayLengthXY(), ptCandBs);
        registry.fill(HIST("hDecLengthNormRecSig"), candidate.decayLengthXYNormalised(), ptCandBs);
        registry.fill(HIST("hImpParProdBsRecSig"), candidate.impactParameterProduct(), ptCandBs);
        registry.fill(HIST("hPtProng0RecSig"), candidate.ptProng0(), ptCandBs);
        registry.fill(HIST("hPtProng1RecSig"), candidate.ptProng1(), ptCandBs);
        registry.fill(HIST("hd0Prong0RecSig"), candidate.impactParameter0(), ptCandBs);
        registry.fill(HIST("hd0Prong1RecSig"), candidate.impactParameter1(), ptCandBs);
        registry.fill(HIST("hCPADsRecSig"), candDs.cpa(), ptCandBs);
        registry.fill(HIST("hDecLengthDsRecSig"), candDs.decayLength(), ptCandBs);
        registry.fill(HIST("hChi2PCARecSig"), candidate.chi2PCA(), ptCandBs);

        if (checkDecayTypeMc) {
          registry.fill(HIST("hDecayTypeMc"), 1 + hf_cand_bs::DecayTypeMc::BsToDsPiToKKPiPi, invMassCandBs, ptCandBs);
        }
      } else {
        registry.fill(HIST("hPtRecBg"), ptCandBs);
        registry.fill(HIST("hEtaRecBg"), candidate.eta(), ptCandBs);
        registry.fill(HIST("hRapidityRecBg"), hfHelper.yBs(candidate), ptCandBs);
        registry.fill(HIST("hCPARecBg"), candidate.cpa(), ptCandBs);
        registry.fill(HIST("hCPAxyRecBg"), candidate.cpaXY(), ptCandBs);
        registry.fill(HIST("hMassRecBg"), hfHelper.invMassBsToDsPi(candidate), ptCandBs);
        registry.fill(HIST("hDecLengthRecBg"), candidate.decayLength(), ptCandBs);
        registry.fill(HIST("hDecLengthXYRecBg"), candidate.decayLengthXY(), ptCandBs);
        registry.fill(HIST("hDecLengthNormRecBg"), candidate.decayLengthXYNormalised(), ptCandBs);
        registry.fill(HIST("hImpParProdBsRecBg"), candidate.impactParameterProduct(), ptCandBs);
        registry.fill(HIST("hPtProng0RecBg"), candidate.ptProng0(), ptCandBs);
        registry.fill(HIST("hPtProng1RecBg"), candidate.ptProng1(), ptCandBs);
        registry.fill(HIST("hd0Prong0RecBg"), candidate.impactParameter0(), ptCandBs);
        registry.fill(HIST("hd0Prong1RecBg"), candidate.impactParameter1(), ptCandBs);
        registry.fill(HIST("hCPADsRecBg"), candDs.cpa(), ptCandBs);
        registry.fill(HIST("hDecLengthDsRecBg"), candDs.decayLength(), ptCandBs);
        registry.fill(HIST("hChi2PCARecBg"), candidate.chi2PCA(), ptCandBs);

        if (checkDecayTypeMc) {
<<<<<<< HEAD
          if (TESTBIT(flagMcMatchRecBs, hf_cand_bs::DecayTypeMc::BsToDsPiToKKPiPi)) { // Bs → Ds- π+ → (K- K+ π-) π+
            registry.fill(HIST("hDecayTypeMc"), 1 + hf_cand_bs::DecayTypeMc::BsToDsPiToKKPiPi, invMassCandBs, ptCandBs);
          } else if (TESTBIT(flagMcMatchRecBs, hf_cand_bs::DecayTypeMc::PartlyRecoDecay)) { // Partly reconstructed decay channel
            registry.fill(HIST("hDecayTypeMc"), 1 + hf_cand_bs::DecayTypeMc::PartlyRecoDecay, invMassCandBs, ptCandBs);
          } else {
            registry.fill(HIST("hDecayTypeMc"), 1 + hf_cand_bs::DecayTypeMc::OtherDecay, invMassCandBs, ptCandBs);
=======
          if (TESTBIT(flagMcMatchRecBs, DecayTypeMc::B0ToDsPiToKKPiPi)) { // B0(bar) → Ds± π∓ → (K- K+ π±) π∓
            registry.fill(HIST("hDecayTypeMc"), 1 + DecayTypeMc::B0ToDsPiToKKPiPi, invMassCandBs, ptCandBs);
          } else if (TESTBIT(flagMcMatchRecBs, DecayTypeMc::PartlyRecoDecay)) { // Partly reconstructed decay channel
            registry.fill(HIST("hDecayTypeMc"), 1 + DecayTypeMc::PartlyRecoDecay, invMassCandBs, ptCandBs);
          } else { // Other decay
            registry.fill(HIST("hDecayTypeMc"), 1 + DecayTypeMc::NDecayTypeMc, invMassCandBs, ptCandBs);
>>>>>>> 83032304
          }
        }
      }
    } // rec

    // MC gen. level
    for (const auto& particle : mcParticles) {
      if (TESTBIT(std::abs(particle.flagMcMatchGen()), hf_cand_bs::DecayTypeMc::BsToDsPiToKKPiPi)) {

        auto ptParticle = particle.pt();
        auto yParticle = RecoDecay::y(std::array{particle.px(), particle.py(), particle.pz()}, hfHelper.mass(pdg::Code::kBS));
        if (yCandGenMax >= 0. && std::abs(yParticle) > yCandGenMax) {
          continue;
        }

        std::array<float, 2> ptProngs;
        std::array<float, 2> yProngs;
        std::array<float, 2> etaProngs;
        int counter = 0;
        for (const auto& daught : particle.daughters_as<aod::McParticles>()) {
          ptProngs[counter] = daught.pt();
          etaProngs[counter] = daught.eta();
          yProngs[counter] = RecoDecay::y(std::array{daught.px(), daught.py(), daught.pz()}, hfHelper.mass(daught.pdgCode()));
          counter++;
        }

        registry.fill(HIST("hPtProng0Gen"), ptProngs[0], ptParticle);
        registry.fill(HIST("hPtProng1Gen"), ptProngs[1], ptParticle);
        registry.fill(HIST("hEtaProng0Gen"), etaProngs[0], ptParticle);
        registry.fill(HIST("hEtaProng1Gen"), etaProngs[1], ptParticle);
        registry.fill(HIST("hYProng0Gen"), yProngs[0], ptParticle);
        registry.fill(HIST("hYProng1Gen"), yProngs[1], ptParticle);
        registry.fill(HIST("hPtGen"), ptParticle);
        registry.fill(HIST("hYGen"), yParticle, ptParticle);
        registry.fill(HIST("hEtaGen"), particle.eta(), ptParticle);

        // generated Bs with |y|<0.5
        if (std::abs(yParticle) < 0.5) {
          registry.fill(HIST("hPtGenWithRapidityBelowHalf"), ptParticle);
        }

        // reject Bs daughters that are not in geometrical acceptance
        if (!isProngInAcceptance(etaProngs[0], ptProngs[0]) || !isProngInAcceptance(etaProngs[1], ptProngs[1])) {
          continue;
        }
        registry.fill(HIST("hPtGenWithProngsInAcceptance"), ptParticle);
        registry.fill(HIST("hEtaGenWithProngsInAcceptance"), particle.eta(), ptParticle);
        registry.fill(HIST("hYGenWithProngsInAcceptance"), yParticle, ptParticle);
      }
    } // gen
  }   // process
  PROCESS_SWITCH(HfTaskBs, processMc, "Process MC", false);
}; // struct

WorkflowSpec defineDataProcessing(ConfigContext const& cfgc)
{
  return WorkflowSpec{adaptAnalysisTask<HfTaskBs>(cfgc)};
}<|MERGE_RESOLUTION|>--- conflicted
+++ resolved
@@ -123,20 +123,12 @@
     registry.add("hYGenWithProngsInAcceptance", "MC particles (generated-daughters in acceptance);B^{0}_{s} candidate #it{y}^{gen};entries", {HistType::kTH2F, {{100, -2., 2.}, axisPt}});
 
     if (checkDecayTypeMc) {
-<<<<<<< HEAD
-      constexpr uint8_t kNBinsDecayTypeMc = hf_cand_bs::DecayTypeMc::NDecayTypeMc;
+      constexpr uint8_t kNBinsDecayTypeMc = hf_cand_bs::DecayTypeMc::NDecayTypeMc + 1;
       TString labels[kNBinsDecayTypeMc];
-      labels[hf_cand_bs::DecayTypeMc::BsToDsPiToKKPiPi] = "B^{0}_{s} #rightarrow (D^{-}_{s} #rightarrow K^{-} K^{+} #pi^{-}) #pi^{+}";
+      labels[hf_cand_bs::DecayTypeMc::BsToDsPiToKKPiPi] = "B^{0}_{s} #rightarrow (D^{#mp}_{s} #rightarrow K^{#minus} K^{#plus} #pi^{#mp}) #pi^{#pm}";
+      labels[hf_cand_bs::DecayTypeMc::B0ToDsPiToKKPiPi] = "B^{0} #rightarrow (D^{#pm}_{s} #rightarrow K^{#minus} K^{#plus} #pi^{#pm}) #pi^{#mp}";
       labels[hf_cand_bs::DecayTypeMc::PartlyRecoDecay] = "Partly reconstructed decay channel";
-      labels[hf_cand_bs::DecayTypeMc::OtherDecay] = "Other decays";
-=======
-      constexpr uint8_t kNBinsDecayTypeMc = DecayTypeMc::NDecayTypeMc + 1;
-      TString labels[kNBinsDecayTypeMc];
-      labels[DecayTypeMc::BsToDsPiToKKPiPi] = "B^{0}_{s} #rightarrow (D^{#mp}_{s} #rightarrow K^{#minus} K^{#plus} #pi^{#mp}) #pi^{#pm}";
-      labels[DecayTypeMc::B0ToDsPiToKKPiPi] = "B^{0} #rightarrow (D^{#pm}_{s} #rightarrow K^{#minus} K^{#plus} #pi^{#pm}) #pi^{#mp}";
-      labels[DecayTypeMc::PartlyRecoDecay] = "Partly reconstructed decay channel";
-      labels[DecayTypeMc::NDecayTypeMc] = "Other decays";
->>>>>>> 83032304
+      labels[hf_cand_bs::DecayTypeMc::NDecayTypeMc] = "Other decays";
       static const AxisSpec axisDecayType = {kNBinsDecayTypeMc, 0.5, kNBinsDecayTypeMc + 0.5, ""};
       registry.add("hDecayTypeMc", "DecayType", {HistType::kTH3F, {axisDecayType, axisMassBs, axisPt}});
       for (uint8_t iBin = 0; iBin < kNBinsDecayTypeMc; ++iBin) {
@@ -257,21 +249,12 @@
         registry.fill(HIST("hChi2PCARecBg"), candidate.chi2PCA(), ptCandBs);
 
         if (checkDecayTypeMc) {
-<<<<<<< HEAD
-          if (TESTBIT(flagMcMatchRecBs, hf_cand_bs::DecayTypeMc::BsToDsPiToKKPiPi)) { // Bs → Ds- π+ → (K- K+ π-) π+
-            registry.fill(HIST("hDecayTypeMc"), 1 + hf_cand_bs::DecayTypeMc::BsToDsPiToKKPiPi, invMassCandBs, ptCandBs);
+          if (TESTBIT(flagMcMatchRecBs, hf_cand_bs::DecayTypeMc::B0ToDsPiToKKPiPi)) { // B0(bar) → Ds± π∓ → (K- K+ π±) π∓
+            registry.fill(HIST("hDecayTypeMc"), 1 + hf_cand_bs::DecayTypeMc::B0ToDsPiToKKPiPi, invMassCandBs, ptCandBs);
           } else if (TESTBIT(flagMcMatchRecBs, hf_cand_bs::DecayTypeMc::PartlyRecoDecay)) { // Partly reconstructed decay channel
             registry.fill(HIST("hDecayTypeMc"), 1 + hf_cand_bs::DecayTypeMc::PartlyRecoDecay, invMassCandBs, ptCandBs);
           } else {
-            registry.fill(HIST("hDecayTypeMc"), 1 + hf_cand_bs::DecayTypeMc::OtherDecay, invMassCandBs, ptCandBs);
-=======
-          if (TESTBIT(flagMcMatchRecBs, DecayTypeMc::B0ToDsPiToKKPiPi)) { // B0(bar) → Ds± π∓ → (K- K+ π±) π∓
-            registry.fill(HIST("hDecayTypeMc"), 1 + DecayTypeMc::B0ToDsPiToKKPiPi, invMassCandBs, ptCandBs);
-          } else if (TESTBIT(flagMcMatchRecBs, DecayTypeMc::PartlyRecoDecay)) { // Partly reconstructed decay channel
-            registry.fill(HIST("hDecayTypeMc"), 1 + DecayTypeMc::PartlyRecoDecay, invMassCandBs, ptCandBs);
-          } else { // Other decay
-            registry.fill(HIST("hDecayTypeMc"), 1 + DecayTypeMc::NDecayTypeMc, invMassCandBs, ptCandBs);
->>>>>>> 83032304
+            registry.fill(HIST("hDecayTypeMc"), 1 + hf_cand_bs::DecayTypeMc::NDecayTypeMc, invMassCandBs, ptCandBs);
           }
         }
       }
