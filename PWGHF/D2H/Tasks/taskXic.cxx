--- conflicted
+++ resolved
@@ -52,17 +52,7 @@
   HfHelper hfHelper;
   Service<o2::framework::O2DatabasePDG> pdg;
 
-<<<<<<< HEAD
    // THnSparse for ML outputScores and Vars
-=======
-  float etaMaxAcceptance = 0.8;
-  float ptMinAcceptance = 0.1;
-
-  Filter filterSelectCandidates = (aod::hf_sel_candidate_xic::isSelXicToPKPi >= selectionFlagXic || aod::hf_sel_candidate_xic::isSelXicToPiKP >= selectionFlagXic);
-
-  // THnSparse for ML outputScores and Vars
-  Configurable<bool> enableTHn{"enableTHn", false, "enable THn for Xic"};
->>>>>>> 3cc9ffbc
   ConfigurableAxis thnConfigAxisPt{"thnConfigAxisPt", {36, 0, 36}, ""};
   ConfigurableAxis thnConfigAxisMass{"thnConfigAxisMass", {300, 1.98, 2.58}, ""};
   ConfigurableAxis thnConfigAxisPtProng{"thnConfigAxisPtProng", {100, 0, 20}, ""};
@@ -75,16 +65,11 @@
   ConfigurableAxis thnConfigAxisYMC{"thnConfigAxisYMC", {100, -2., 2.}, ""};
   //
 
-<<<<<<< HEAD
-
-
    Filter filterSelectCandidates = (aod::hf_sel_candidate_xic::isSelXicToPKPi >= selectionFlagXic || aod::hf_sel_candidate_xic::   isSelXicToPiKP >= selectionFlagXic);
 
   float etaMaxAcceptance = 0.8;
   float ptMinAcceptance = 0.1;
 
-=======
->>>>>>> 3cc9ffbc
   HistogramRegistry registry{
     "registry", // histo not in pt bins
     {
