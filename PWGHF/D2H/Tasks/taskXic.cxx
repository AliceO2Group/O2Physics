// Copyright 2019-2020 CERN and copyright holders of ALICE O2.
// See https://alice-o2.web.cern.ch/copyright for details of the copyright holders.
// All rights not expressly granted are reserved.
//
// This software is distributed under the terms of the GNU General Public
// License v3 (GPL Version 3), copied verbatim in the file "COPYING".
//
// In applying this license CERN does not waive the privileges and immunities
// granted to it by virtue of its status as an Intergovernmental Organization
// or submit itself to any jurisdiction.

/// \file taskXic.cxx
/// \brief Ξc± analysis task
/// \note Inspired from taskLc.cxx and SigmaC.cxx
///
/// \author Mattia Faggin <mattia.faggin@cern.ch>, University and INFN PADOVA
/// \author Anton Alkin <anton.alkin@cern.ch>, CERN
/// \author Jinjoo Seo <jin.joo.seo@cern.ch>, Inha University
/// \author Himanshu Sharma <himanshu.sharma@cern.ch>, University and INFN Padova
/// \author Cristina Terrevoli <cristina.terrevoli@cern.ch>, INFN Bari

#include "Framework/AnalysisTask.h"
#include "Framework/HistogramRegistry.h"
#include "Framework/runDataProcessing.h"

#include "PWGHF/Core/HfHelper.h"
#include "PWGHF/DataModel/CandidateReconstructionTables.h"
#include "PWGHF/DataModel/CandidateSelectionTables.h"

using namespace o2;
using namespace o2::framework;
using namespace o2::framework::expressions;

/// Ξc± analysis task

struct HfTaskXic {
  Configurable<int> selectionFlagXic{"selectionFlagXic", 1, "Selection Flag for Xic"};
  Configurable<double> yCandGenMax{"yCandGenMax", 0.5, "max. gen particle rapidity"};
  Configurable<double> yCandRecoMax{"yCandRecoMax", 0.8, "max. cand. rapidity"};
  Configurable<float> etaTrackMax{"etaTrackMax", 4.0, "max. track eta"};
  Configurable<float> dcaXYTrackMax{"dcaXYTrackMax", 0.0025, "max. DCAxy for track"};
  Configurable<float> dcaZTrackMax{"dcaZTrackMax", 0.0025, "max. DCAz for track"};
  Configurable<std::vector<double>> binsPt{"binsPt", std::vector<double>{hf_cuts_xic_to_p_k_pi::vecBinsPt}, "pT bin limits"};

  HfHelper hfHelper;

  float etaMaxAcceptance = 0.8;
  float ptMinAcceptance = 0.1;

  using TracksWPid = soa::Join<aod::TracksWDca,
                               aod::TracksPidPi, aod::TracksPidKa, aod::TracksPidPr>;

  Filter filterSelectCandidates = (aod::hf_sel_candidate_xic::isSelXicToPKPi >= selectionFlagXic || aod::hf_sel_candidate_xic::isSelXicToPiKP >= selectionFlagXic);

  Partition<soa::Join<aod::HfCand3Prong, aod::HfSelXicToPKPi, aod::HfCand3ProngMcRec>> selectedMCXicCandidates = (aod::hf_sel_candidate_xic::isSelXicToPKPi >= selectionFlagXic || aod::hf_sel_candidate_xic::isSelXicToPiKP >= selectionFlagXic);

  HistogramRegistry registry{
    "registry", // histo not in pt bins
    {
      {"Data/hPt", "3-prong candidates;candidate #it{p}_{T} (GeV/#it{c});entries", {HistType::kTH1F, {{360, 0., 36.}}}},    // pt Xic
      {"Data/hEta", "3-prong candidates;candidate #it{eta};entries", {HistType::kTH1F, {{100, -5., 5.}}}},                  // eta Xic
      {"Data/hPhi", "3-prong candidates;candidate #varphi;entries", {HistType::kTH1F, {{72, 0., constants::math::TwoPI}}}}, // phi Xic
      {"Data/hMass", "3-prong candidates; inv. mass (p K #pi) (GeV/#it{c}^{2})", {HistType::kTH1F, {{600, 2.18, 2.58}}}},   // mass Xic
      {"Data/hMultiplicity", "multiplicity;multiplicity;entries", {HistType::kTH1F, {{1000, 0., 1000.}}}},

      {"MC/reconstructed/signal/hPtRecSig", "3-prong candidates;candidate #it{p}_{T} (GeV/#it{c});entries", {HistType::kTH1F, {{360, 0., 36.}}}}, // pt Xic
      {"MC/reconstructed/background/hPtRecBg", "3-prong candidates (unmatched);#it{p}_{T}^{rec.} (GeV/#it{c});entries", {HistType::kTH1F, {{100, 0., 10.}}}},
      {"MC/generated/hPtGen", "MC particles (matched);#it{p}_{T}^{gen.} (GeV/#it{c});entries", {HistType::kTH1F, {{100, 0., 10.}}}},
      {"MC/generated/hPtGenWithProngsInAcceptance", "MC particles (generated-daughters in acceptance); #it{p}_{T}^{gen.} (GeV/#it{c});entries", {HistType::kTH1F, {{100, 0., 10.}}}},
      {"MC/generated/hEtaGen", "MC particles; #it{eta}^{gen} ;#it{p}_{T}^{gen.};entries", {HistType::kTH1F, {{100, -2., 2.}}}},
      {"MC/generated/hYGen", "MC particles;  #it{y}^{gen} ;#it{p}_{T}^{gen.} ;entries", {HistType::kTH1F, {{100, -2., 2.}}}},
      // add generated in acceptance!!

    }};

  void init(InitContext&)
  {
    AxisSpec axisPPid = {100, 0.f, 10.0f, "#it{p} (GeV/#it{c})"};
    AxisSpec axisNSigmaPr = {100, -6.f, 6.f, "n#it{#sigma}_{p}"};
    AxisSpec axisNSigmaPi = {100, -6.f, 6.f, "n#it{#sigma}_{#pi}"};
    AxisSpec axisNSigmaKa = {100, -6.f, 6.f, "n#it{#sigma}_{K}"};

    auto vbins = (std::vector<double>)binsPt; // histo in pt bins
    registry.add("Data/hMassVsPt", "3-prong candidates;inv. mass (p K #pi) (GeV/#it{c}^{2});;entries", {HistType::kTH2F, {{500, 2., 3.}, {vbins, "#it{p}_{T} (GeV/#it{c})"}}});
    registry.add("Data/hDecLength", "3-prong candidates;decay length (cm);;entries", {HistType::kTH2F, {{200, 0., 2.}, {vbins, "#it{p}_{T} (GeV/#it{c})"}}});
    registry.add("Data/hDecLengthXY", "3-prong candidates;decay length XY (cm);;entries", {HistType::kTH2F, {{200, 0., 2.}, {vbins, "#it{p}_{T} (GeV/#it{c})"}}});
    registry.add("Data/hNormalisedDecayLengthXY", "3-prong candidates;norm. decay length XY (cm);;entries", {HistType::kTH2F, {{80, 0., 80.}, {vbins, "#it{p}_{T} (GeV/#it{c})"}}});
    registry.add("Data/hImpParXY", "3-prong candidates;candidate DCAxy to prim. vertex (cm);;entries", {HistType::kTH2F, {{100, -1., 1.}, {vbins, "#it{p}_{T} (GeV/#it{c})"}}});
    registry.add("Data/hd0Prong0", "3-prong candidates;prong 0 DCAxy to prim. vertex (cm);;entries", {HistType::kTH2F, {{100, -1., 1.}, {vbins, "#it{p}_{T} (GeV/#it{c})"}}});
    registry.add("Data/hd0Prong1", "3-prong candidates;prong 1 DCAxy to prim. vertex (cm);;entries", {HistType::kTH2F, {{100, -1., 1.}, {vbins, "#it{p}_{T} (GeV/#it{c})"}}});
    registry.add("Data/hd0Prong2", "3-prong candidates;prong 1 DCAxy to prim. vertex (cm);;entries", {HistType::kTH2F, {{100, -1., 1.}, {vbins, "#it{p}_{T} (GeV/#it{c})"}}});
    registry.add("Data/hCt", "3-prong candidates;proper lifetime (#Xi_{c}) * #it{c} (cm);;entries", {HistType::kTH2F, {{120, -20., 100.}, {vbins, "#it{p}_{T} (GeV/#it{c})"}}});
    registry.add("Data/hCPA", "3-prong candidates;cosine of pointing angle;;entries", {HistType::kTH2F, {{110, -1.1, 1.1}, {vbins, "#it{p}_{T} (GeV/#it{c})"}}});
    registry.add("Data/hCPAXY", "3-prong candidates;cosine of pointing angle XY;;entries", {HistType::kTH2F, {{110, -1.1, 1.1}, {vbins, "#it{p}_{T} (GeV/#it{c})"}}});
    registry.add("Data/hEtaVsPt", "3-prong candidates;candidate #it{#eta};;entries", {HistType::kTH2F, {{100, -2., 2.}, {vbins, "#it{p}_{T} (GeV/#it{c})"}}});
    registry.add("Data/hSelectionStatus", "3-prong candidates;selection status;;entries", {HistType::kTH2F, {{5, -0.5, 4.5}, {vbins, "#it{p}_{T} (GeV/#it{c})"}}});
    registry.add("Data/hImpParErr0", "3-prong candidates;impact parameter error prong 0 (cm);;entries", {HistType::kTH2F, {{100, -1., 1.}, {vbins, "#it{p}_{T} (GeV/#it{c})"}}});
    registry.add("Data/hImpParErr1", "3-prong candidates;impact parameter error prong 1 (cm);;entries", {HistType::kTH2F, {{100, -1., 1.}, {vbins, "#it{p}_{T} (GeV/#it{c})"}}});
    registry.add("Data/hImpParErr2", "3-prong candidates;impact parameter error prong 2 (cm);;entries", {HistType::kTH2F, {{100, -1., 1.}, {vbins, "#it{p}_{T} (GeV/#it{c})"}}});
    registry.add("Data/hDecLenErr", "3-prong candidates;decay length error (cm);;entries", {HistType::kTH2F, {{100, 0., 1.}, {vbins, "#it{p}_{T} (GeV/#it{c})"}}});
    registry.add("Data/hPtProng0", "3-prong candidates;prong 0 #it{p}_{T} (GeV/#it{c});;entries", {HistType::kTH2F, {{100, 0., 10.}, {vbins, "#it{p}_{T} (GeV/#it{c})"}}});
    registry.add("Data/hPtProng1", "3-prong candidates;prong 1 #it{p}_{T} (GeV/#it{c});;entries", {HistType::kTH2F, {{100, 0., 10.}, {vbins, "#it{p}_{T} (GeV/#it{c})"}}});
    registry.add("Data/hPtProng2", "3-prong candidates;prong 2 #it{p}_{T} (GeV/#it{c});;entries", {HistType::kTH2F, {{100, 0., 10.}, {vbins, "#it{p}_{T} (GeV/#it{c})"}}});
    registry.add("Data/hChi2PCA", "3-prong candidates;prong Chi2PCA to sec. vertex (cm);;entries", {HistType::kTH2F, {{100, 0, 120}, {vbins, "#it{p}_{T} (GeV/#it{c})"}}});

    // TPC nSigma histograms
    registry.add("Data/hPVsTPCNSigmaPr_Prong0", "3-prong candidates;#it{p} bachelor (GeV/#it{c}) ;n#it{#sigma}_{p} TPC", {HistType::kTH2F, {axisPPid, axisNSigmaPr}});
    registry.add("Data/hPVsTPCNSigmaPi_Prong0", "3-prong candidates;#it{p} bachelor (GeV/#it{c}) ;n#it{#sigma}_{#pi} TPC", {HistType::kTH2F, {axisPPid, axisNSigmaPi}});
    registry.add("Data/hPVsTPCNSigmaKa_Prong0", "3-prong candidates;#it{p} bachelor (GeV/#it{c}) ;n#it{#sigma}_{K} TPC", {HistType::kTH2F, {axisPPid, axisNSigmaKa}});

    registry.add("Data/hPVsTPCNSigmaPr_Prong1", "3-prong candidates;#it{p} bachelor (GeV/#it{c}) ;n#it{#sigma}_{p} TPC", {HistType::kTH2F, {axisPPid, axisNSigmaPr}});
    registry.add("Data/hPVsTPCNSigmaPi_Prong1", "3-prong candidates;#it{p} bachelor (GeV/#it{c}) ;n#it{#sigma}_{#pi} TPC", {HistType::kTH2F, {axisPPid, axisNSigmaPi}});
    registry.add("Data/hPVsTPCNSigmaKa_Prong1", "3-prong candidates;#it{p} bachelor (GeV/#it{c}) ;n#it{#sigma}_{K} TPC", {HistType::kTH2F, {axisPPid, axisNSigmaKa}});

    registry.add("Data/hPVsTPCNSigmaPr_Prong2", "3-prong candidates;#it{p} bachelor (GeV/#it{c}) ;n#it{#sigma}_{p} TPC", {HistType::kTH2F, {axisPPid, axisNSigmaPr}});
    registry.add("Data/hPVsTPCNSigmaPi_Prong2", "3-prong candidates;#it{p} bachelor (GeV/#it{c}) ;n#it{#sigma}_{#pi} TPC", {HistType::kTH2F, {axisPPid, axisNSigmaPi}});
    registry.add("Data/hPVsTPCNSigmaKa_Prong2", "3-prong candidates;#it{p} bachelor (GeV/#it{c}) ;n#it{#sigma}_{K} TPC", {HistType::kTH2F, {axisPPid, axisNSigmaKa}});

    // TOF nSigma histograms
    registry.add("Data/hPVsTOFNSigmaPr_Prong0", "3-prong candidates;#it{p} bachelor (GeV/#it{c}) ;n#it{#sigma}_{p} TOF", {HistType::kTH2F, {axisPPid, axisNSigmaPr}});
    registry.add("Data/hPVsTOFNSigmaPi_Prong0", "3-prong candidates;#it{p} bachelor (GeV/#it{c}) ;n#it{#sigma}_{#pi} TOF", {HistType::kTH2F, {axisPPid, axisNSigmaPi}});
    registry.add("Data/hPVsTOFNSigmaKa_Prong0", "3-prong candidates;#it{p} bachelor (GeV/#it{c}) ;n#it{#sigma}_{K} TOF", {HistType::kTH2F, {axisPPid, axisNSigmaKa}});

    registry.add("Data/hPVsTOFNSigmaPr_Prong1", "3-prong candidates;#it{p} bachelor (GeV/#it{c}) ;n#it{#sigma}_{p} TOF", {HistType::kTH2F, {axisPPid, axisNSigmaPr}});
    registry.add("Data/hPVsTOFNSigmaPi_Prong1", "3-prong candidates;#it{p} bachelor (GeV/#it{c}) ;n#it{#sigma}_{#pi} TOF", {HistType::kTH2F, {axisPPid, axisNSigmaPi}});
    registry.add("Data/hPVsTOFNSigmaKa_Prong1", "3-prong candidates;#it{p} bachelor (GeV/#it{c}) ;n#it{#sigma}_{K} TOF", {HistType::kTH2F, {axisPPid, axisNSigmaKa}});

    registry.add("Data/hPVsTOFNSigmaPr_Prong2", "3-prong candidates;#it{p} bachelor (GeV/#it{c}) ;n#it{#sigma}_{p} TOF", {HistType::kTH2F, {axisPPid, axisNSigmaPr}});
    registry.add("Data/hPVsTOFNSigmaPi_Prong2", "3-prong candidates;#it{p} bachelor (GeV/#it{c}) ;n#it{#sigma}_{#pi} TOF", {HistType::kTH2F, {axisPPid, axisNSigmaPi}});
    registry.add("Data/hPVsTOFNSigmaKa_Prong2", "3-prong candidates;#it{p} bachelor (GeV/#it{c}) ;n#it{#sigma}_{K} TOF", {HistType::kTH2F, {axisPPid, axisNSigmaKa}});

    // MC generated
    registry.add("MC/generated/hYGenWithProngsInAcceptance", "MC particles (generated-daughters in acceptance);candidate #it{y}^{gen};entries", {HistType::kTH2F, {{100, -2., 2.}, {(std::vector<double>)binsPt, "#it{p}_{T} (GeV/#it{c})"}}});
    registry.add("MC/generated/hEtaGenWithProngsInAcceptance", "MC particles (generated-daughters in acceptance);candidate #it{#eta}^{gen};entries", {HistType::kTH2F, {{100, -2., 2.}, {(std::vector<double>)binsPt, "#it{p}_{T} (GeV/#it{c})"}}});

    // MC reconstructed:signal
    registry.add("MC/reconstructed/signal/hMassSig", "Invariant mass (matched);m (p K #pi) (GeV/#it{c}^{2});;entries", {HistType::kTH2F, {{500, 1.6, 3.1}, {vbins, "#it{p}_{T} (GeV/#it{c})"}}});
    registry.add("MC/reconstructed/signal/hDecLengthRecSig", "3-prong candidates;decay length (cm);;entries", {HistType::kTH2F, {{200, 0., 2.}, {vbins, "#it{p}_{T} (GeV/#it{c})"}}});
    registry.add("MC/reconstructed/signal/hDecLengthXYRecSig", "3-prong candidates;decay length XY (cm);;entries", {HistType::kTH2F, {{200, 0., 2.}, {vbins, "#it{p}_{T} (GeV/#it{c})"}}});
    registry.add("MC/reconstructed/signal/hNormalisedDecayLengthXYRecSig", "3-prong candidates;norm. decay length XY (cm);;entries", {HistType::kTH2F, {{80, 0., 80.}, {vbins, "#it{p}_{T} (GeV/#it{c})"}}});
    registry.add("MC/reconstructed/signal/hImpParXYRecSig", "3-prong candidates;candidate DCAxy to prim. vertex (cm);;entries", {HistType::kTH2F, {{100, -1., 1.}, {vbins, "#it{p}_{T} (GeV/#it{c})"}}});
    registry.add("MC/reconstructed/signal/hd0Prong0RecSig", "3-prong candidates;prong 0 DCAxy to prim. vertex (cm);;entries", {HistType::kTH2F, {{100, -1., 1.}, {vbins, "#it{p}_{T} (GeV/#it{c})"}}});
    registry.add("MC/reconstructed/signal/hd0Prong1RecSig", "3-prong candidates;prong 1 DCAxy to prim. vertex (cm);;entries", {HistType::kTH2F, {{100, -1., 1.}, {vbins, "#it{p}_{T} (GeV/#it{c})"}}});
    registry.add("MC/reconstructed/signal/hd0Prong2RecSig", "3-prong candidates;prong 1 DCAxy to prim. vertex (cm);;entries", {HistType::kTH2F, {{100, -1., 1.}, {vbins, "#it{p}_{T} (GeV/#it{c})"}}});
    registry.add("MC/reconstructed/signal/hCtRecSig", "3-prong candidates;proper lifetime (#Xi_{c}) * #it{c} (cm);;entries", {HistType::kTH2F, {{120, -20., 100.}, {vbins, "#it{p}_{T} (GeV/#it{c})"}}});
    registry.add("MC/reconstructed/signal/hCPARecSig", "3-prong candidates;cosine of pointing angle;;entries", {HistType::kTH2F, {{110, -1.1, 1.1}, {vbins, "#it{p}_{T} (GeV/#it{c})"}}});
    registry.add("MC/reconstructed/signal/hCPAXYRecSig", "3-prong candidates;cosine of pointing angle XY;;entries", {HistType::kTH2F, {{110, -1.1, 1.1}, {vbins, "#it{p}_{T} (GeV/#it{c})"}}});
    registry.add("MC/reconstructed/signal/hEtaRecSig", "3-prong candidates;candidate #it{#eta};;entries", {HistType::kTH2F, {{100, -2., 2.}, {vbins, "#it{p}_{T} (GeV/#it{c})"}}});
    registry.add("MC/reconstructed/signal/hImpParErrSig", "3-prong candidates;impact parameter error (cm);;entries", {HistType::kTH2F, {{100, -1., 1.}, {vbins, "#it{p}_{T} (GeV/#it{c})"}}});
    registry.add("MC/reconstructed/signal/hDecLenErrSig", "3-prong candidates;decay length error (cm);;entries", {HistType::kTH2F, {{100, 0., 1.}, {vbins, "#it{p}_{T} (GeV/#it{c})"}}});
    registry.add("MC/reconstructed/signal/hPtProng0RecSig", "3-prong candidates;prong 0 #it{p}_{T} (GeV/#it{c});;entries", {HistType::kTH2F, {{100, 0., 10.}, {vbins, "#it{p}_{T} (GeV/#it{c})"}}});
    registry.add("MC/reconstructed/signal/hPtProng1RecSig", "3-prong candidates;prong 1 #it{p}_{T} (GeV/#it{c});;entries", {HistType::kTH2F, {{100, 0., 10.}, {vbins, "#it{p}_{T} (GeV/#it{c})"}}});
    registry.add("MC/reconstructed/signal/hPtProng2RecSig", "3-prong candidates;prong 2 #it{p}_{T} (GeV/#it{c});;entries", {HistType::kTH2F, {{100, 0., 10.}, {vbins, "#it{p}_{T} (GeV/#it{c})"}}});
    registry.add("MC/reconstructed/signal/hChi2PCARecSig", "3-prong candidates;prong Chi2PCA to sec.  vertex (cm);; entries", {HistType::kTH2F, {{100, 0, 120}, {vbins, "#it{p}_{T} (GeV/#it{c})"}}});

    // background
    registry.add("MC/reconstructed/background/hMassBg", "Invariant mass (unmatched);m (p K #pi) (GeV/#it{c}^{2});;entries", {HistType::kTH2F, {{500, 1.6, 3.1}, {vbins, "#it{p}_{T} (GeV/#it{c})"}}});
    registry.add("MC/reconstructed/background/hDecLengthRecBg", "3-prong candidates;decay length (cm);;entries", {HistType::kTH2F, {{200, 0., 2.}, {vbins, "#it{p}_{T} (GeV/#it{c})"}}});
    registry.add("MC/reconstructed/background/hDecLengthXYRecBg", "3-prong candidates;decay length xy(cm);;entries", {HistType::kTH2F, {{200, 0., 2.}, {vbins, "#it{p}_{T} (GeV/#it{c})"}}});
    registry.add("MC/reconstructed/background/hNormalisedDecayLengthXYRecBg", "3-prong candidates;norm. decay length XY (cm);;entries", {HistType::kTH2F, {{80, 0., 80.}, {vbins, "#it{p}_{T} (GeV/#it{c})"}}});
    registry.add("MC/reconstructed/background/hImpParXYRecBg", "3-prong candidates;candidate DCAxy to prim. vertex (cm);;entries", {HistType::kTH2F, {{100, -1., 1.}, {vbins, "#it{p}_{T} (GeV/#it{c})"}}});
    registry.add("MC/reconstructed/background/hd0Prong0RecBg", "3-prong candidates;prong 0 DCAxy to prim. vertex (cm);;entries", {HistType::kTH2F, {{100, -1., 1.}, {vbins, "#it{p}_{T} (GeV/#it{c})"}}});
    registry.add("MC/reconstructed/background/hd0Prong1RecBg", "3-prong candidates;prong 1 DCAxy to prim. vertex (cm);;entries", {HistType::kTH2F, {{100, -1., 1.}, {vbins, "#it{p}_{T} (GeV/#it{c})"}}});
    registry.add("MC/reconstructed/background/hd0Prong2RecBg", "3-prong candidates;prong 1 DCAxy to prim. vertex (cm);;entries", {HistType::kTH2F, {{100, -1., 1.}, {vbins, "#it{p}_{T} (GeV/#it{c})"}}});
    registry.add("MC/reconstructed/background/hCtRecBg", "3-prong candidates;proper lifetime (#Xi_{c}) * #it{c} (cm);;entries", {HistType::kTH2F, {{120, -20., 100.}, {vbins, "#it{p}_{T} (GeV/#it{c})"}}});
    registry.add("MC/reconstructed/background/hCPARecBg", "3-prong candidates;cosine of pointing angle;;entries", {HistType::kTH2F, {{110, -1.1, 1.1}, {vbins, "#it{p}_{T} (GeV/#it{c})"}}});
    registry.add("MC/reconstructed/background/hCPAXYRecBg", "3-prong candidates;cosine of pointing angle XY;;entries", {HistType::kTH2F, {{110, -1.1, 1.1}, {vbins, "#it{p}_{T} (GeV/#it{c})"}}});
    registry.add("MC/reconstructed/background/hEtaRecBg", "3-prong candidates;candidate #it{#eta};;entries", {HistType::kTH2F, {{100, -2., 2.}, {vbins, "#it{p}_{T} (GeV/#it{c})"}}});
    registry.add("MC/reconstructed/background/hImpParErrBg", "3-prong candidates;impact parameter error (cm);;entries", {HistType::kTH2F, {{100, -1., 1.}, {vbins, "#it{p}_{T} (GeV/#it{c})"}}});
    registry.add("MC/reconstructed/background/hDecLenErrBg", "3-prong candidates;decay length error (cm);;entries", {HistType::kTH2F, {{100, 0., 1.}, {vbins, "#it{p}_{T} (GeV/#it{c})"}}});
    registry.add("MC/reconstructed/background/hPtProng0RecBg", "3-prong candidates;prong 0 #it{p}_{T} (GeV/#it{c});;entries", {HistType::kTH2F, {{100, 0., 10.}, {vbins, "#it{p}_{T} (GeV/#it{c})"}}});
    registry.add("MC/reconstructed/background/hPtProng1RecBg", "3-prong candidates;prong 1 #it{p}_{T} (GeV/#it{c});;entries", {HistType::kTH2F, {{100, 0., 10.}, {vbins, "#it{p}_{T} (GeV/#it{c})"}}});
    registry.add("MC/reconstructed/background/hPtProng2RecBg", "3-prong candidates;prong 2 #it{p}_{T} (GeV/#it{c});;entries", {HistType::kTH2F, {{100, 0., 10.}, {vbins, "#it{p}_{T} (GeV/#it{c})"}}});
    registry.add("MC/reconstructed/background/hChi2PCARecBg", "3-prong candidates;prong    Chi2PCA to sec.  vertex (cm);; entries", {HistType::kTH2F, {{100, 0, 120}, {vbins, "#it{p}_{T} (GeV/#it{c})"}}});
  }

  /// Selection of Xic daughters in geometrical acceptanc
  /// \param etaProng is the pseudorapidity of Xic prong
  /// \param ptProng is the pT of Xic prong
  /// \return true if prong is in geometrical acceptance
  template <typename T = float>
  bool isProngInAcceptance(const T& etaProng, const T& ptProng)
  {
    return std::abs(etaProng) <= etaMaxAcceptance && ptProng >= ptMinAcceptance;
  }

  void process(aod::Collision const& collision,
               TracksWPid const& tracks,
               soa::Filtered<soa::Join<aod::HfCand3Prong, aod::HfSelXicToPKPi>> const& candidates)
  {
    int nTracks = 0;

    if (collision.numContrib() > 1) {
      for (const auto& track : tracks) {
        if (std::abs(track.eta()) > etaTrackMax) {
          continue;
        }
        if (std::abs(track.dcaXY()) > dcaXYTrackMax || std::abs(track.dcaZ()) > dcaZTrackMax) {
          continue;
        }
        nTracks++;
      }
    }

    registry.fill(HIST("Data/hMultiplicity"), nTracks); // filling the histo for multiplicity
    for (const auto& candidate : candidates) {
      auto ptCandidate = candidate.pt();
      if (!(candidate.hfflag() & 1 << aod::hf_cand_3prong::DecayType::XicToPKPi)) {
        continue;
      }

      if (yCandRecoMax >= 0. && std::abs(hfHelper.yXic(candidate)) > yCandRecoMax) {
        continue;
      }

      if (candidate.isSelXicToPKPi() >= selectionFlagXic) { // pKpi
        registry.fill(HIST("Data/hMassVsPt"), hfHelper.invMassXicToPKPi(candidate), ptCandidate);
        registry.fill(HIST("Data/hMass"), hfHelper.invMassXicToPKPi(candidate));
      }
      if (candidate.isSelXicToPiKP() >= selectionFlagXic) { // piKp
        registry.fill(HIST("Data/hMassVsPt"), hfHelper.invMassXicToPiKP(candidate), ptCandidate);
        registry.fill(HIST("Data/hMass"), hfHelper.invMassXicToPiKP(candidate));
      }
      registry.fill(HIST("Data/hPt"), ptCandidate);
      registry.fill(HIST("Data/hEta"), candidate.eta());
      registry.fill(HIST("Data/hPhi"), candidate.phi());
      registry.fill(HIST("Data/hPtProng0"), candidate.ptProng0(), ptCandidate);
      registry.fill(HIST("Data/hPtProng1"), candidate.ptProng1(), ptCandidate);
      registry.fill(HIST("Data/hPtProng2"), candidate.ptProng2(), ptCandidate);
      registry.fill(HIST("Data/hDecLength"), candidate.decayLength(), ptCandidate);
      registry.fill(HIST("Data/hDecLengthXY"), candidate.decayLengthXY(), ptCandidate);
      registry.fill(HIST("Data/hNormalisedDecayLengthXY"), candidate.decayLengthXYNormalised(), ptCandidate);
      registry.fill(HIST("Data/hImpParXY"), candidate.impactParameterXY(), ptCandidate);
      registry.fill(HIST("Data/hd0Prong0"), candidate.impactParameter0(), ptCandidate);
      registry.fill(HIST("Data/hd0Prong1"), candidate.impactParameter1(), ptCandidate);
      registry.fill(HIST("Data/hd0Prong2"), candidate.impactParameter2(), ptCandidate);
      registry.fill(HIST("Data/hCt"), hfHelper.ctXic(candidate), ptCandidate);
      registry.fill(HIST("Data/hCPA"), candidate.cpa(), ptCandidate);
      registry.fill(HIST("Data/hCPAXY"), candidate.cpaXY(), ptCandidate);
      registry.fill(HIST("Data/hEtaVsPt"), candidate.eta(), ptCandidate);
      registry.fill(HIST("Data/hSelectionStatus"), candidate.isSelXicToPKPi(), ptCandidate);
      registry.fill(HIST("Data/hImpParErr0"), candidate.errorImpactParameter0(), ptCandidate);
      registry.fill(HIST("Data/hImpParErr1"), candidate.errorImpactParameter1(), ptCandidate);
      registry.fill(HIST("Data/hImpParErr2"), candidate.errorImpactParameter2(), ptCandidate);
      registry.fill(HIST("Data/hDecLenErr"), candidate.errorDecayLength(), ptCandidate);
      registry.fill(HIST("Data/hChi2PCA"), candidate.chi2PCA(), ptCandidate);

      // PID histos
      const auto& trackProng0 = candidate.prong0_as<TracksWPid>(); // bachelor track
      const auto& trackProng1 = candidate.prong1_as<TracksWPid>(); // bachelor track
      const auto& trackProng2 = candidate.prong2_as<TracksWPid>(); // bachelor track

      auto momentumProng0 = trackProng0.p();
      auto momentumProng1 = trackProng1.p();
      auto momentumProng2 = trackProng2.p();

      // TPC nSigma histograms
      registry.fill(HIST("Data/hPVsTPCNSigmaPr_Prong0"), momentumProng0, trackProng0.tpcNSigmaPr());
      registry.fill(HIST("Data/hPVsTPCNSigmaPi_Prong0"), momentumProng0, trackProng0.tpcNSigmaPi());
      registry.fill(HIST("Data/hPVsTPCNSigmaKa_Prong0"), momentumProng0, trackProng0.tpcNSigmaKa());

      registry.fill(HIST("Data/hPVsTPCNSigmaPr_Prong1"), momentumProng1, trackProng1.tpcNSigmaPr());
      registry.fill(HIST("Data/hPVsTPCNSigmaPi_Prong1"), momentumProng1, trackProng1.tpcNSigmaPi());
      registry.fill(HIST("Data/hPVsTPCNSigmaKa_Prong1"), momentumProng1, trackProng1.tpcNSigmaKa());

      registry.fill(HIST("Data/hPVsTPCNSigmaPr_Prong2"), momentumProng2, trackProng2.tpcNSigmaPr());
      registry.fill(HIST("Data/hPVsTPCNSigmaPi_Prong2"), momentumProng2, trackProng2.tpcNSigmaPi());
      registry.fill(HIST("Data/hPVsTPCNSigmaKa_Prong2"), momentumProng2, trackProng2.tpcNSigmaKa());

      // TOF nSigma histograms
      registry.fill(HIST("Data/hPVsTOFNSigmaPr_Prong0"), momentumProng0, trackProng0.tofNSigmaPr());
      registry.fill(HIST("Data/hPVsTOFNSigmaPi_Prong0"), momentumProng0, trackProng0.tofNSigmaPi());
      registry.fill(HIST("Data/hPVsTOFNSigmaKa_Prong0"), momentumProng0, trackProng0.tofNSigmaKa());

      registry.fill(HIST("Data/hPVsTOFNSigmaPr_Prong1"), momentumProng1, trackProng1.tofNSigmaPr());
      registry.fill(HIST("Data/hPVsTOFNSigmaPi_Prong1"), momentumProng1, trackProng1.tofNSigmaPi());
      registry.fill(HIST("Data/hPVsTOFNSigmaKa_Prong1"), momentumProng1, trackProng1.tofNSigmaKa());

      registry.fill(HIST("Data/hPVsTOFNSigmaPr_Prong2"), momentumProng2, trackProng2.tofNSigmaPr());
      registry.fill(HIST("Data/hPVsTOFNSigmaPi_Prong2"), momentumProng2, trackProng2.tofNSigmaPi());
      registry.fill(HIST("Data/hPVsTOFNSigmaKa_Prong2"), momentumProng2, trackProng2.tofNSigmaKa());
    }
  }
  // Fill MC histograms
  void processMc(soa::Filtered<soa::Join<aod::HfCand3Prong, aod::HfSelXicToPKPi, aod::HfCand3ProngMcRec>> const& candidates,
                 soa::Join<aod::McParticles, aod::HfCand3ProngMcGen> const& mcParticles)
  {

    // MC rec.
    for (const auto& candidate : candidates) {
      // Selected Xic
      if (!(candidate.hfflag() & 1 << aod::hf_cand_3prong::DecayType::XicToPKPi)) {
        continue;
      } // rapidity selection
      if (yCandRecoMax >= 0. && std::abs(hfHelper.yXic(candidate)) > yCandRecoMax) {
        continue;
      }

      auto massXicToPKPi = 0.;
      auto massXicToPiKP = 0.;
      auto ptCandidate = candidate.pt();

      if (candidate.isSelXicToPKPi() >= selectionFlagXic) {
        massXicToPKPi = hfHelper.invMassXicToPKPi(candidate);
      }
      if (candidate.isSelXicToPiKP() >= selectionFlagXic) {
        massXicToPiKP = hfHelper.invMassXicToPiKP(candidate); // mass conjugate
      }

      if (std::abs(candidate.flagMcMatchRec()) == 1 << aod::hf_cand_3prong::DecayType::XicToPKPi) {
        // Signal
        registry.fill(HIST("MC/reconstructed/signal/hPtRecSig"), ptCandidate);     // rec. level pT

        if (massXicToPKPi != 0.) {
          registry.fill(HIST("MC/reconstructed/signal/hMassSig"), massXicToPKPi, ptCandidate);
        }
        if (massXicToPiKP != 0.) {
          registry.fill(HIST("MC/reconstructed/signal/hMassSig"), massXicToPiKP, ptCandidate);
        }

        registry.fill(HIST("MC/reconstructed/signal/hDecLengthRecSig"), candidate.decayLength(), ptCandidate);
        registry.fill(HIST("MC/reconstructed/signal/hDecLengthXYRecSig"), candidate.decayLengthXY(), ptCandidate);
        registry.fill(HIST("MC/reconstructed/signal/hNormalisedDecayLengthXYRecSig"), candidate.decayLengthXYNormalised(), ptCandidate);
        registry.fill(HIST("MC/reconstructed/signal/hPtProng0RecSig"), candidate.ptProng0(), ptCandidate);
        registry.fill(HIST("MC/reconstructed/signal/hPtProng1RecSig"), candidate.ptProng1(), ptCandidate);
        registry.fill(HIST("MC/reconstructed/signal/hPtProng2RecSig"), candidate.ptProng2(), ptCandidate);
        registry.fill(HIST("MC/reconstructed/signal/hImpParXYRecSig"), candidate.impactParameterXY(), ptCandidate);
        registry.fill(HIST("MC/reconstructed/signal/hd0Prong0RecSig"), candidate.impactParameter0(), ptCandidate);
        registry.fill(HIST("MC/reconstructed/signal/hd0Prong1RecSig"), candidate.impactParameter1(), ptCandidate);
        registry.fill(HIST("MC/reconstructed/signal/hd0Prong2RecSig"), candidate.impactParameter2(), ptCandidate);
        registry.fill(HIST("MC/reconstructed/signal/hCtRecSig"), hfHelper.ctXic(candidate), ptCandidate);
        registry.fill(HIST("MC/reconstructed/signal/hCPARecSig"), candidate.cpa(), ptCandidate);
        registry.fill(HIST("MC/reconstructed/signal/hCPAXYRecSig"), candidate.cpaXY(), ptCandidate);
        registry.fill(HIST("MC/reconstructed/signal/hEtaRecSig"), candidate.eta(), ptCandidate);
        registry.fill(HIST("MC/reconstructed/signal/hImpParErrSig"), candidate.errorImpactParameter0(), ptCandidate);
        registry.fill(HIST("MC/reconstructed/signal/hDecLenErrSig"), candidate.errorDecayLength(), ptCandidate);
        registry.fill(HIST("MC/reconstructed/signal/hChi2PCARecSig"), candidate.chi2PCA(), ptCandidate);
      } else {
        // Background
        registry.fill(HIST("MC/reconstructed/background/hPtRecBg"), ptCandidate);

        if (massXicToPKPi != 0.) {
          registry.fill(HIST("MC/reconstructed/background/hMassBg"), massXicToPKPi, ptCandidate);
        }
        if (massXicToPiKP != 0.) {
          registry.fill(HIST("MC/reconstructed/background/hMassBg"), massXicToPiKP, ptCandidate);
        }

        registry.fill(HIST("MC/reconstructed/background/hDecLengthRecBg"), candidate.decayLength(), ptCandidate);
        registry.fill(HIST("MC/reconstructed/background/hDecLengthXYRecBg"), candidate.decayLengthXY(), ptCandidate);
        registry.fill(HIST("MC/reconstructed/background/hNormalisedDecayLengthXYRecBg"), candidate.decayLengthXYNormalised(), ptCandidate);
        registry.fill(HIST("MC/reconstructed/background/hPtProng0RecBg"), candidate.ptProng0(), ptCandidate);
        registry.fill(HIST("MC/reconstructed/background/hPtProng1RecBg"), candidate.ptProng1(), ptCandidate);
        registry.fill(HIST("MC/reconstructed/background/hPtProng2RecBg"), candidate.ptProng2(), ptCandidate);
        registry.fill(HIST("MC/reconstructed/background/hImpParXYRecBg"), candidate.impactParameterXY(), ptCandidate);
        registry.fill(HIST("MC/reconstructed/background/hd0Prong0RecBg"), candidate.impactParameter0(), ptCandidate);
        registry.fill(HIST("MC/reconstructed/background/hd0Prong1RecBg"), candidate.impactParameter1(), ptCandidate);
        registry.fill(HIST("MC/reconstructed/background/hd0Prong2RecBg"), candidate.impactParameter2(), ptCandidate);
        registry.fill(HIST("MC/reconstructed/background/hCtRecBg"), hfHelper.ctXic(candidate), ptCandidate);
        registry.fill(HIST("MC/reconstructed/background/hCPARecBg"), candidate.cpa(), ptCandidate);
        registry.fill(HIST("MC/reconstructed/background/hCPAXYRecBg"), candidate.cpaXY(), ptCandidate);
        registry.fill(HIST("MC/reconstructed/background/hEtaRecBg"), candidate.eta(), ptCandidate);
        registry.fill(HIST("MC/reconstructed/background/hImpParErrBg"), candidate.errorImpactParameter0(), ptCandidate);
        registry.fill(HIST("MC/reconstructed/background/hDecLenErrBg"), candidate.errorDecayLength(), ptCandidate);
        registry.fill(HIST("MC/reconstructed/background/hChi2PCARecBg"), candidate.chi2PCA(), ptCandidate);
      }
    }
    // MC gen.
<<<<<<< HEAD
    for (const auto& particle : particlesMC) {
      if (std::abs(particle.flagMcMatchGen()) == 1 << aod::hf_cand_3prong::DecayType::XicToPKPi) {
        auto yParticle = RecoDecay::y(std::array{particle.px(), particle.py(), particle.pz()}, hfHelper.mass(particle.pdgCode()));
=======
    for (const auto& particle : mcParticles) {
      if (std::abs(particle.flagMcMatchGen()) == 1 << DecayType::XicToPKPi) {
        auto yParticle = RecoDecay::y(std::array{particle.px(), particle.py(), particle.pz()}, RecoDecay::getMassPDG(particle.pdgCode()));
>>>>>>> 83032304
        if (yCandGenMax >= 0. && std::abs(yParticle) > yCandGenMax) {
          continue;
        }
        auto ptParticle = particle.pt();
        std::array<float, 3> ptProngs;
        std::array<float, 3> yProngs;
        std::array<float, 3> etaProngs;
        int counter = 0;
        for (const auto& daught : particle.daughters_as<aod::McParticles>()) {
          ptProngs[counter] = daught.pt();
          etaProngs[counter] = daught.eta();
          yProngs[counter] = RecoDecay::y(std::array{daught.px(), daught.py(), daught.pz()}, hfHelper.mass(daught.pdgCode()));
          counter++;
        }

        registry.fill(HIST("MC/generated/hPtGen"), ptParticle);
        registry.fill(HIST("MC/generated/hEtaGen"), particle.eta(), ptParticle);
        registry.fill(HIST("MC/generated/hYGen"), yParticle, ptParticle);
        // reject Xic daughters that are not in geometrical acceptance
        if (!isProngInAcceptance(etaProngs[0], ptProngs[0]) || !isProngInAcceptance(etaProngs[1], ptProngs[1]) || !isProngInAcceptance(etaProngs[2], ptProngs[2])) {
          continue;
        }
        registry.fill(HIST("MC/generated/hPtGenWithProngsInAcceptance"), ptParticle);
        registry.fill(HIST("MC/generated/hYGenWithProngsInAcceptance"), yParticle, ptParticle);
        registry.fill(HIST("MC/generated/hEtaGenWithProngsInAcceptance"), particle.eta(), ptParticle);
      }
    }
  }
  PROCESS_SWITCH(HfTaskXic, processMc, "Process MC", false);
};

WorkflowSpec defineDataProcessing(ConfigContext const& cfgc)
{
  return WorkflowSpec{adaptAnalysisTask<HfTaskXic>(cfgc)};
}<|MERGE_RESOLUTION|>--- conflicted
+++ resolved
@@ -366,15 +366,9 @@
       }
     }
     // MC gen.
-<<<<<<< HEAD
-    for (const auto& particle : particlesMC) {
+    for (const auto& particle : mcParticles) {
       if (std::abs(particle.flagMcMatchGen()) == 1 << aod::hf_cand_3prong::DecayType::XicToPKPi) {
         auto yParticle = RecoDecay::y(std::array{particle.px(), particle.py(), particle.pz()}, hfHelper.mass(particle.pdgCode()));
-=======
-    for (const auto& particle : mcParticles) {
-      if (std::abs(particle.flagMcMatchGen()) == 1 << DecayType::XicToPKPi) {
-        auto yParticle = RecoDecay::y(std::array{particle.px(), particle.py(), particle.pz()}, RecoDecay::getMassPDG(particle.pdgCode()));
->>>>>>> 83032304
         if (yCandGenMax >= 0. && std::abs(yParticle) > yCandGenMax) {
           continue;
         }
