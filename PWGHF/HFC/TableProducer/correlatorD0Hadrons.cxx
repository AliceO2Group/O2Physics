--- conflicted
+++ resolved
@@ -203,11 +203,8 @@
                        (aod::track::dcaZ > static_cast<float>(-dcaZTrackMax)) && (aod::track::dcaZ < static_cast<float>(dcaZTrackMax));
   Filter d0Filter = (aod::hf_sel_candidate_d0::isSelD0 >= 1) || (aod::hf_sel_candidate_d0::isSelD0bar >= 1);
   Filter collisionFilterGen = aod::hf_selection_dmeson_collision::dmesonSel == true;
-<<<<<<< HEAD
   Filter particlesFilter = nabs(aod::mcparticle::pdgCode) == static_cast<int>(Pdg::kD0) || ((aod::mcparticle::flags & (uint8_t)o2::aod::mcparticle::enums::PhysicalPrimary) == (uint8_t)o2::aod::mcparticle::enums::PhysicalPrimary);
-=======
   Filter particlesFilter = nabs(aod::mcparticle::pdgCode) == static_cast<int>(pdg::Code::kD0) || ((aod::mcparticle::flags & (uint8_t)o2::aod::mcparticle::enums::PhysicalPrimary) == (uint8_t)o2::aod::mcparticle::enums::PhysicalPrimary);
->>>>>>> e88eb897
 
   HistogramRegistry registry{
     "registry",
