--- conflicted
+++ resolved
@@ -595,11 +595,7 @@
           continue;
         }
 
-<<<<<<< HEAD
-        double yD = RecoDecay::y(t1.pVector(), MassDPlus);
-=======
-        double yD = RecoDecay::y(std::array{trigDplus.px(), trigDplus.py(), trigDplus.pz()}, MassDPlus);
->>>>>>> d11c69df
+        double yD = RecoDecay::y(trigDplus.pVector(), MassDPlus);
         if (yCandMax >= 0. && std::abs(yD) > yCandMax) {
           continue;
         }
