--- conflicted
+++ resolved
@@ -89,11 +89,11 @@
      {"hULSEHCorrel", "Sparse for Delta phi and Delta eta  UnLike sign Electron pair with Hadron;p_{T}^{e} (GeV#it{/c});p_{T}^{h} (GeV#it{/c});#Delta#varphi;#Delta#eta;", hCorrelSpec},
      {"hMCgenNonHfEHCorrel", "Sparse for Delta phi and Delta eta Non Hf for McGen Inclusive Electron  with Hadron;p_{T}^{e} (GeV#it{/c});p_{T}^{h} (GeV#it{/c});#Delta#varphi;#Delta#eta;", hCorrelSpec},
      {"hMCgenInclusiveEHCorrl", "Sparse for Delta phi and Delta eta  for McGen Electron pair  with Hadron;p_{T}^{e} (GeV#it{/c});p_{T}^{h} (GeV#it{/c});#Delta#varphi;#Delta#eta;", hCorrelSpec},
-<<<<<<< HEAD
+
      {"hptElectron", "hptElectron", {HistType::kTH1F, {{binsP}}}},
-=======
+
      {"hptElectron", "hptElectron", {HistType::kTH1F, {{100, 0, 100}}}},
->>>>>>> 0210ed1c
+
 
      {"hMixEventInclusiveEHCorrl", "Sparse for mix event Delta phi and Delta eta Inclusive Electron with Hadron;p_{T}^{e} (GeV#it{/c});p_{T}^{h} (GeV#it{/c});#Delta#varphi;#Delta#eta;", hCorrelSpec},
      {"hMixEventLSEHCorrel", "Sparse for mix event Delta phi and Delta eta Like sign Electron pair with Hadron;p_{T}^{e} (GeV#it{/c});p_{T}^{h} (GeV#it{/c});#Delta#varphi;#Delta#eta;", hCorrelSpec},
@@ -382,7 +382,7 @@
 
     auto tracksTuple = std::make_tuple(electrons, mcParticles);
     Pair<McGenTableCollisions, aod::HfMcGenSelEl, aod::McParticles, BinningTypeMcGen> pairMcGen{corrBinningMcGen, 5, -1, mcCollision, tracksTuple, &cache};
-<<<<<<< HEAD
+
 
     // loop over the rows of the new table
     double ptElectronMix = -999;
@@ -423,7 +423,6 @@
           registry.fill(HIST("hMixEventMcGenInclusiveEHCorrl"), ptElectronMix, ptHadronMix, deltaPhiMix, deltaEtaMix);
         }
 
-=======
 
     // loop over the rows of the new table
     double ptElectronMix = -999;
@@ -464,7 +463,7 @@
           registry.fill(HIST("hMixEventMcGenInclusiveEHCorrl"), ptElectronMix, ptHadronMix, deltaPhiMix, deltaEtaMix);
         }
 
->>>>>>> 0210ed1c
+
         entryElectronHadronPairmcGen(deltaPhiMix, deltaEtaMix, ptElectronMix, ptHadronMix, poolBin, isNonHfeCorr);
       }
     }
