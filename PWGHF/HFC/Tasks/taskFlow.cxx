// Copyright 2019-2020 CERN and copyright holders of ALICE O2.
// See https://alice-o2.web.cern.ch/copyright for details of the copyright holders.
// All rights not expressly granted are reserved.
//
// This software is distributed under the terms of the GNU General Public
// License v3 (GPL Version 3), copied verbatim in the file "COPYING".
//
// In applying this license CERN does not waive the privileges and immunities
// granted to it by virtue of its status as an Intergovernmental Organization
// or submit itself to any jurisdiction.

/// \file taskFlow.cxx
/// \author Katarina Krizkova Gajdosova <katarina.gajdosova@cern.ch>, CERN
/// \author Maja Kabus <maja.kabus@cern.ch>, CERN

#include <TDirectory.h>
#include <TH1F.h>
#include <THn.h>

#include "CCDB/BasicCCDBManager.h"
#include "DataFormatsParameters/GRPObject.h"
#include "Framework/AnalysisDataModel.h"
#include "Framework/AnalysisTask.h"
#include "Framework/ASoAHelpers.h"
#include "Framework/HistogramRegistry.h"
#include "Framework/runDataProcessing.h"
#include "Framework/RunningWorkflowInfo.h"
#include "Framework/StepTHn.h"
#include "ReconstructionDataFormats/GlobalTrackID.h"

#include "Common/DataModel/EventSelection.h"
#include "Common/DataModel/Multiplicity.h"
#include "Common/DataModel/TrackSelectionTables.h"
#include "CommonConstants/MathConstants.h"

#include "PWGCF/Core/CorrelationContainer.h"
#include "PWGCF/Core/PairCuts.h"

#include "PWGHF/Core/HfHelper.h"
#include "PWGHF/DataModel/CandidateReconstructionTables.h"
#include "PWGHF/DataModel/CandidateSelectionTables.h"

using namespace o2;
using namespace o2::analysis;
using namespace o2::constants::math;
using namespace o2::framework;
using namespace o2::framework::expressions;

struct HfTaskFlow {
  //  configurables for processing options
  Configurable<bool> processRun2{"processRun2", false, "Flag to run on Run 2 data"};
  Configurable<bool> processRun3{"processRun3", true, "Flag to run on Run 3 data"};
  Configurable<bool> processMc{"processMc", false, "Flag to run on MC"};
  Configurable<int> nMixedEvents{"nMixedEvents", 5, "Number of mixed events per event"};
  //  configurables for collisions
  Configurable<float> zVertexMax{"zVertexMax", 7.0f, "Accepted z-vertex range"};
  //  configurables for associated particles
  Configurable<float> etaTrackAssocMax{"etaTrackAssocMax", 0.8f, "max. eta of associated tracks"};
  Configurable<float> ptTrackAssocMin{"ptTrackAssocMin", 0.5f, "min. pT of associated tracks"};
  //  configurables for HF candidates
  Configurable<int> selectionFlagD0{"selectionFlagD0", 1, "Selection Flag for D0"};
  Configurable<int> selectionFlagD0bar{"selectionFlagD0bar", 1, "Selection Flag for D0bar"};
  Configurable<double> yCandMax{"yCandMax", -1., "max. cand. rapidity"};
  Configurable<std::vector<double>> binsPt{"binsPt", std::vector<double>{hf_cuts_d0_to_pi_k::vecBinsPt}, "pT bin limits"};

  HfHelper hfHelper;
  SliceCache cache;

  // =========================
  //      DATA : Filters & partitions
  // =========================

  //using FilteredCollisionsWSelMult = soa::Filtered<soa::Join<aod::Collisions, aod::EvSels, aod::Mults>>;
  //using TracksWDcaSel = soa::Filtered<soa::Join<aod::TracksWDca, aod::TrackSelection>>;
  //using HfCandidatesSel = soa::Filtered<soa::Join<aod::HfCand2Prong, aod::HfSelD0>>;

  // Without filters
  using FilteredCollisionsWSelMult = soa::Join<aod::Collisions, aod::EvSels, aod::Mults>;
  using TracksWDcaSel = soa::Join<aod::TracksWDca, aod::TrackSelection>;
  using HfCandidatesSel = soa::Join<aod::HfCand2Prong, aod::HfSelD0>;


  //  Collision filters
  //  FIXME: The filter is applied also on the candidates! Beware!
  //Filter collisionVtxZFilter = nabs(aod::collision::posZ) < zVertexMax;
  //  Charged track filters
  /*
  Filter trackFilter = (nabs(aod::track::eta) < etaTrackAssocMax) &&
                       (aod::track::pt > ptTrackAssocMin) &&
                       requireGlobalTrackWoPtEtaInFilter();
  */
  //  HF candidate filter
  //  TODO: use Partition instead of filter
  //Filter candidateFilter = aod::hf_sel_candidate_d0::isSelD0 >= selectionFlagD0 || aod::hf_sel_candidate_d0::isSelD0bar >= selectionFlagD0bar;

  //Preslice<aod::Tracks> perCol = aod::track::collisionId;

  // =========================
  //      MONTE-CARLO : Filters & partitions
  // =========================

  //using FilteredCollisionsWSelMultMC = soa::Filtered<soa::Join<aod::McCollisions, aod::EvSels, aod::Mults>>;
  //using FilteredCollisionsWSelMultMC = soa::Filtered<soa::Join<aod::Collisions, aod::McCollisionLabels, aod::EvSels, aod::Mults>>;
  // Without filters
  using FilteredCollisionsWSelMultMC = soa::Join<aod::Collisions, aod::McCollisionLabels, aod::EvSels, aod::Mults>;
  // Even add McCollisions in the join ?
  //using FilteredCollisionsWSelMultMC = soa::Filtered<soa::Join<aod::Collisions, aod::McCollisionLabels, aod::EvSels, aod::Mults, aod::McCollisions>>;
  //using TracksWDcaSelMC = soa::Filtered<soa::Join<aod::TracksWDca, aod::TrackSelection, aod::McTrackLabels>>;
  // Without filters
  using TracksWDcaSelMC = soa::Join<aod::TracksWDca, aod::TrackSelection, aod::McTrackLabels>;
  // McTracks ????


  //  configurables for containers
  ConfigurableAxis axisVertex{"axisVertex", {14, -7, 7}, "vertex axis for histograms"};
  ConfigurableAxis axisDeltaPhi{"axisDeltaPhi", {72, -PIHalf, PIHalf * 3}, "delta phi axis for histograms"};
  ConfigurableAxis axisDeltaEta{"axisDeltaEta", {48, -2.4, 2.4}, "delta eta axis for histograms"};
  ConfigurableAxis axisPtTrigger{"axisPtTrigger", {VARIABLE_WIDTH, 0.5, 1.0, 1.5, 2.0, 3.0, 4.0, 6.0, 8.0}, "pt trigger axis for histograms"};
  ConfigurableAxis axisPtAssoc{"axisPtAssoc", {VARIABLE_WIDTH, 0.5, 1.0, 1.5, 2.0, 3.0, 4.0, 6.0}, "pt associated axis for histograms"};
  ConfigurableAxis axisMultiplicity{"axisMultiplicity", {VARIABLE_WIDTH, 0, 5, 10, 20, 30, 40, 50, 100.1}, "multiplicity axis for histograms"};
  ConfigurableAxis axisVertexEfficiency{"axisVertexEfficiency", {10, -10, 10}, "vertex axis for efficiency histograms"};
  ConfigurableAxis axisEtaEfficiency{"axisEtaEfficiency", {20, -1.0, 1.0}, "eta axis for efficiency histograms"};
  ConfigurableAxis axisPtEfficiency{"axisPtEfficiency", {VARIABLE_WIDTH, 0.5, 0.6, 0.7, 0.8, 0.9, 1.0, 1.25, 1.5, 1.75, 2.0, 2.25, 2.5, 2.75, 3.0, 3.25, 3.5, 3.75, 4.0, 4.5, 5.0, 6.0, 7.0, 8.0}, "pt axis for efficiency histograms"};
  //  TODO: flow of HF will need to be done vs. invariant mass, in the signal and side-band regions
  //        either 1) add invariant mass axis or 2) define several containers for different inv. mass regions
  //        Note: don't forget to check inv. mass separately for D0 and D0bar candidate
  ConfigurableAxis axisMass{"axisMass", {2, 1.7, 2.0}, "axis of invariant mass of HF candidates"};

  HistogramRegistry registry{"registry"};

<<<<<<< HEAD
  // Correlation containers used for data
  OutputObj<CorrelationContainer> sameTPCTPCCh{"sameEventTPCTPCChHadrons"};
  OutputObj<CorrelationContainer> mixedTPCTPCCh{"mixedEventTPCTPCChHadrons"};
  OutputObj<CorrelationContainer> sameHFTPCCh{"sameEventHFTPCChHadrons"};
  OutputObj<CorrelationContainer> mixedHFTPCCh{"mixedEventHFTPCChHadrons"};
  OutputObj<CorrelationContainer> sameTPCMFTCh{"sameEventTPCMFTChHadrons"};
  OutputObj<CorrelationContainer> mixedTPCMFTCh{"mixedEventTPCMFTChHadrons"};
=======
  OutputObj<CorrelationContainer> sameTPCTPCChCh{"sameTPCTPCChCh"};
  OutputObj<CorrelationContainer> mixedTPCTPCChCh{"mixedTPCTPCChCh"};
  OutputObj<CorrelationContainer> sameTPCTPCHfCh{"sameTPCTPCHfChs"};
  OutputObj<CorrelationContainer> mixedTPCTPCHfCh{"mixedTPCTPCHfCh"};
  OutputObj<CorrelationContainer> sameTPCMFTChCh{"sameTPCMFTChCh"};
  OutputObj<CorrelationContainer> mixedTPCMFTChCh{"mixedTPCMFTChC"};
>>>>>>> 133d65f8

  // Correlation containers used for Monte-Carlo
  OutputObj<CorrelationContainer> sameTPCTPCChMC{"sameEventTPCTPCChHadronsMC"};
  OutputObj<CorrelationContainer> mixedTPCTPCChMC{"mixedEventTPCTPCChHadronsMC"};

  //  =========================
  //      init()
  //  =========================
  void init(InitContext&)
  {
    //  EVENT HISTOGRAMS
    constexpr int kNBinsEvents = 3;
    registry.add("Data/hEventCounter", "hEventCounter", {HistType::kTH1F, {{kNBinsEvents, 0.5, 0.5 + kNBinsEvents}}});
    //  set axes of the event counter histogram
    std::string labels[kNBinsEvents];
    labels[0] = "all";
    labels[1] = "after trigger selection (Run 2)";
    labels[2] = "after Physics selection";
    for (int iBin = 0; iBin < kNBinsEvents; iBin++) {
      registry.get<TH1>(HIST("Data/hEventCounter"))->GetXaxis()->SetBinLabel(iBin + 1, labels[iBin].data());
    }
    registry.add("Data/TpcTpc/HadronHadron/SameEvent/hMultiplicity", "hMultiplicity", {HistType::kTH1F, {{500, 0, 500}}});
    registry.add("Data/TpcTpc/HadronHadron/SameEvent/hVtxZ", "hVtxZ", {HistType::kTH1F, {{400, -50, 50}}});
    registry.add("Data/TpcTpc/HadronHadron/SameEvent/hNtracks", "hNtracks", {HistType::kTH1F, {{500, 0, 500}}});

    //  histograms for event mixing
    const int maxMixBin = axisMultiplicity->size() * 14; // 14 bins for z-vertex
    registry.add("Data/TpcTpc/HadronHadron/MixedEvent/hEventCountMixing", "bin", {HistType::kTH1F, {{maxMixBin + 2, -2.5, -0.5 + maxMixBin, "bin"}}});
    registry.add("Data/TpcTpc/HfHadron/MixedEvent/hEventCountHFMixing", "bin", {HistType::kTH1F, {{maxMixBin + 2, -2.5, -0.5 + maxMixBin, "bin"}}});
    registry.add("Data/TpcTpc/HadronHadron/SameEvent/hEventCountSame", "bin", {HistType::kTH1F, {{maxMixBin + 2, -2.5, -0.5 + maxMixBin, "bin"}}});
    registry.add("Data/TpcTpc/HadronHadron/MixedEvent/hMultiplicityMixing", "hMultiplicityMixing", {HistType::kTH1F, {{500, 0, 500}}});
    registry.add("Data/TpcTpc/HadronHadron/MixedEvent/hVtxZMixing", "hVtxZMixing", {HistType::kTH1F, {{100, -10, 10}}});
    registry.add("Data/TpcTpc/HadronHadron/MixedEvent/hNtracksMixing", "hNtracksMixing", {HistType::kTH1F, {{500, 0, 500}}});
    registry.add("Data/TpcTpc/HfHadron/MixedEvent/hMultiplicityHFMixing", "hMultiplicityHFMixing", {HistType::kTH1F, {{500, 0, 500}}});
    registry.add("Data/TpcTpc/HfHadron/MixedEvent/hVtxZHFMixing", "hVtxZHFMixing", {HistType::kTH1F, {{100, -10, 10}}});
    registry.add("Data/TpcTpc/HfHadron/MixedEvent/hNtracksHFMixing", "hNtracksHFMixing", {HistType::kTH1F, {{500, 0, 500}}});

    //  TRACK HISTOGRAMS
    //  histograms for associated particles
    registry.add("Data/TpcTpc/HadronHadron/SameEvent/hYields", "multiplicity vs pT vs eta", {HistType::kTH3F, {{200, 0, 200, "multiplicity"}, {40, 0, 20, "p_{T}"}, {100, -2, 2, "#eta"}}});
    registry.add("Data/TpcTpc/HadronHadron/SameEvent/hEtaPhi", "multiplicity vs eta vs phi", {HistType::kTH3F, {{200, 0, 200, "multiplicity"}, {100, -2, 2, "#eta"}, {200, 0, TwoPI, "#varphi"}}});
    registry.add("Data/TpcTpc/HadronHadron/SameEvent/hPt", "pT", {HistType::kTH1F, {{100, 0, 10, "p_{T}"}}});
    registry.add("Data/TpcTpc/HadronHadron/SameEvent/hEta", "eta", {HistType::kTH1F, {{100, -4, 4, "#eta"}}});
    registry.add("Data/TpcTpc/HadronHadron/SameEvent/hPhi", "phi", {HistType::kTH1F, {{100, 0, TwoPI, "#varphi"}}});

    //  histograms for particles in event mixing
    registry.add("Data/TpcTpc/HadronHadron/MixedEvent/hPtMixing", "pT", {HistType::kTH1F, {{100, 0, 10, "p_{T}"}}});
    registry.add("Data/TpcTpc/HadronHadron/MixedEvent/hEtaMixing", "eta", {HistType::kTH1F, {{100, -4, 4, "#eta"}}});
    registry.add("Data/TpcTpc/HadronHadron/MixedEvent/hPhiMixing", "phi", {HistType::kTH1F, {{100, 0, TwoPI, "#varphi"}}});

    //  histograms for MFT tracks
    registry.add("Data/TpcMft/HadronHadron/hEtaPhiMFT", "multiplicity vs eta vs phi in MFT", {HistType::kTH3F, {{200, 0, 200, "multiplicity"}, {100, -2, 2, "#eta"}, {200, 0, TwoPI, "#varphi"}}});
    registry.add("Data/TpcMft/HadronHadron/hEtaMFT", "etaMFT", {HistType::kTH1F, {{100, -4, 4, "#eta"}}});
    registry.add("Data/TpcMft/HadronHadron/hPhiMFT", "phiMFT", {HistType::kTH1F, {{100, 0, TwoPI, "#varphi"}}});

    //  histograms for candidates
    auto vbins = (std::vector<double>)binsPt;

    registry.add("Data/TpcTpc/HfHadron/hPtCand", "2-prong candidates;candidate #it{p}_{T} (GeV/#it{c});entries", {HistType::kTH1F, {{100, 0, 10.}}});
    registry.add("Data/TpcTpc/HfHadron/hPtProng0", "2-prong candidates;prong 0 #it{p}_{T} (GeV/#it{c});entries", {HistType::kTH1F, {{100, 0, 10.}}});
    registry.add("Data/TpcTpc/HfHadron/hPtProng1", "2-prong candidates;prong 1 #it{p}_{T} (GeV/#it{c});entries", {HistType::kTH1F, {{100, 0, 10.}}});
    registry.add("Data/TpcTpc/HfHadron/hMass", "2-prong candidates;inv. mass (#pi K) (GeV/#it{c}^{2});entries", {HistType::kTH2F, {{500, 0., 5.}, {vbins, "#it{p}_{T} (GeV/#it{c})"}}});
    registry.add("Data/TpcTpc/HfHadron/hDecLength", "2-prong candidates;decay length (cm);entries", {HistType::kTH2F, {{200, 0., 2.}, {vbins, "#it{p}_{T} (GeV/#it{c})"}}});
    registry.add("Data/TpcTpc/HfHadron/hDecLengthXY", "2-prong candidates;decay length xy (cm);entries", {HistType::kTH2F, {{200, 0., 2.}, {vbins, "#it{p}_{T} (GeV/#it{c})"}}});
    registry.add("Data/TpcTpc/HfHadron/hd0Prong0", "2-prong candidates;prong 0 DCAxy to prim. vertex (cm);entries", {HistType::kTH2F, {{100, -1., 1.}, {vbins, "#it{p}_{T} (GeV/#it{c})"}}});
    registry.add("Data/TpcTpc/HfHadron/hd0Prong1", "2-prong candidates;prong 1 DCAxy to prim. vertex (cm);entries", {HistType::kTH2F, {{100, -1., 1.}, {vbins, "#it{p}_{T} (GeV/#it{c})"}}});
    registry.add("Data/TpcTpc/HfHadron/hd0d0", "2-prong candidates;product of DCAxy to prim. vertex (cm^{2});entries", {HistType::kTH2F, {{500, -1., 1.}, {vbins, "#it{p}_{T} (GeV/#it{c})"}}});
    registry.add("Data/TpcTpc/HfHadron/hCTS", "2-prong candidates;cos #it{#theta}* (D^{0});entries", {HistType::kTH2F, {{110, -1.1, 1.1}, {vbins, "#it{p}_{T} (GeV/#it{c})"}}});
    registry.add("Data/TpcTpc/HfHadron/hCt", "2-prong candidates;proper lifetime (D^{0}) * #it{c} (cm);entries", {HistType::kTH2F, {{120, -20., 100.}, {vbins, "#it{p}_{T} (GeV/#it{c})"}}});
    registry.add("Data/TpcTpc/HfHadron/hCPA", "2-prong candidates;cosine of pointing angle;entries", {HistType::kTH2F, {{110, -1.1, 1.1}, {vbins, "#it{p}_{T} (GeV/#it{c})"}}});
    registry.add("Data/TpcTpc/HfHadron/hEtaCand", "2-prong candidates;candidate #it{#eta};entries", {HistType::kTH2F, {{100, -2., 2.}, {vbins, "#it{p}_{T} (GeV/#it{c})"}}});
    registry.add("Data/TpcTpc/HfHadron/hSelectionStatus", "2-prong candidates;selection status;entries", {HistType::kTH2F, {{5, -0.5, 4.5}, {vbins, "#it{p}_{T} (GeV/#it{c})"}}});
    registry.add("Data/TpcTpc/HfHadron/hImpParErr", "2-prong candidates;impact parameter error (cm);entries", {HistType::kTH2F, {{100, -1., 1.}, {vbins, "#it{p}_{T} (GeV/#it{c})"}}});
    registry.add("Data/TpcTpc/HfHadron/hDecLenErr", "2-prong candidates;decay length error (cm);entries", {HistType::kTH2F, {{100, 0., 1.}, {vbins, "#it{p}_{T} (GeV/#it{c})"}}});
    registry.add("Data/TpcTpc/HfHadron/hDecLenXYErr", "2-prong candidates;decay length xy error (cm);entries", {HistType::kTH2F, {{100, 0., 1.}, {vbins, "#it{p}_{T} (GeV/#it{c})"}}});

    //  histograms for candidates in event mixing
    registry.add("Data/TpcTpc/HfHadron/MixedEvent/hPtHFMixing", "pT", {HistType::kTH1F, {{100, 0, 10, "p_{T}"}}});
    registry.add("Data/TpcTpc/HfHadron/MixedEvent/hEtaHFMixing", "eta", {HistType::kTH1F, {{100, -4, 4, "#eta"}}});
    registry.add("Data/TpcTpc/HfHadron/MixedEvent/hPhiHFMixing", "phi", {HistType::kTH1F, {{100, 0, TwoPI, "#varphi"}}});

    //  set axes of the correlation container
    std::vector<AxisSpec> corrAxis = {{axisDeltaEta, "#Delta#eta"},
                                      {axisPtAssoc, "p_{T} (GeV/c)"},
                                      {axisPtTrigger, "p_{T} (GeV/c)"},
                                      {axisMultiplicity, "multiplicity"},
                                      {axisDeltaPhi, "#Delta#varphi (rad)"},
                                      {axisVertex, "z-vtx (cm)"}};
    std::vector<AxisSpec> effAxis = {{axisEtaEfficiency, "#eta"},
                                     {axisPtEfficiency, "p_{T} (GeV/c)"},
                                     {axisVertexEfficiency, "z-vtx (cm)"}};
    std::vector<AxisSpec> userAxis = {{axisMass, "m_{inv} (GeV/c^{2})"}};

<<<<<<< HEAD
    // initialization of correlation containers for data
    sameTPCTPCCh.setObject(new CorrelationContainer("sameEventTPCTPCChHadrons", "sameEventTPCTPCChHadrons", corrAxis, effAxis, {}));
    mixedTPCTPCCh.setObject(new CorrelationContainer("mixedEventTPCTPCChHadrons", "mixedEventTPCTPCChHadrons", corrAxis, effAxis, {}));
    sameHFTPCCh.setObject(new CorrelationContainer("sameEventHFTPCChHadrons", "sameEventHFHadrons", corrAxis, effAxis, userAxis));
    mixedHFTPCCh.setObject(new CorrelationContainer("mixedEventHFTPCChHadrons", "mixedEventHFHadrons", corrAxis, effAxis, userAxis));
    sameTPCMFTCh.setObject(new CorrelationContainer("sameEventTPCMFTChHadrons", "sameEventTPCMFTChHadrons", corrAxis, effAxis, {}));
    mixedTPCMFTCh.setObject(new CorrelationContainer("mixedEventTPCMFTChHadrons", "mixedEventTPCMFTChHadrons", corrAxis, effAxis, {}));

    // initialization of correlation containes for monte-carlo
    sameTPCTPCChMC.setObject(new CorrelationContainer("sameEventTPCTPCChHadronsMC", "sameEventTPCTPCChHadronsMC", corrAxis, effAxis, {}));
    mixedTPCTPCChMC.setObject(new CorrelationContainer("mixedEventTPCTPCChHadronsMC", "mixedEventTPCTPCChHadronsMC", corrAxis, effAxis, {}));
=======
    sameTPCTPCChCh.setObject(new CorrelationContainer("sameTPCTPCChCh", "sameTPCTPCChCh", corrAxis, effAxis, {}));
    mixedTPCTPCChCh.setObject(new CorrelationContainer("ixedTPCTPCChCh", "ixedTPCTPCChCh", corrAxis, effAxis, {}));
    sameTPCTPCHfCh.setObject(new CorrelationContainer("sameTPCTPCHfCh", "sameTPCTPCHfCh", corrAxis, effAxis, userAxis));
    mixedTPCTPCHfCh.setObject(new CorrelationContainer("mixedTPCTPCHfCh", "mixedTPCTPCHfCh", corrAxis, effAxis, userAxis));
    sameTPCMFTChCh.setObject(new CorrelationContainer("sameTPCMFTChCh", "sameTPCMFTChCh", corrAxis, effAxis, {}));
    mixedTPCMFTChCh.setObject(new CorrelationContainer("mixedTPCMFTChCh", "mixedTPCMFTChCh", corrAxis, effAxis, {}));
>>>>>>> 133d65f8
  }

  //  ---------------
  //    templates
  //  FIXME: Some collisions are rejected here, what causes (part of) differences with the D0 task
  //  ---------------
  template <typename TCollision>
  bool isCollisionSelected(TCollision const& collision, bool fillHistograms = false)
  {
    if (processRun2 == true) {
      //  Run 2: trigger selection for data case
      if (fillHistograms)
        registry.fill(HIST("Data/hEventCounter"), 1);
      if (!processMc) {
        if (!collision.alias_bit(kINT7)) {
          return false;
        }
      }
      //  Run 2: further offline selection
      if (fillHistograms)
        registry.fill(HIST("Data/hEventCounter"), 2);
      if (!collision.sel7()) {
        return false;
      }
      if (fillHistograms)
        registry.fill(HIST("Data/hEventCounter"), 3);
    } else {
      //  Run 3: selection
      if (fillHistograms)
        registry.fill(HIST("Data/hEventCounter"), 1);
      if (!collision.sel8()) {
        return false;
      }
      if (fillHistograms)
        registry.fill(HIST("Data/hEventCounter"), 3);
    }
    return true;
  }

  template <typename TTracks>
  void fillQA(float multiplicity, TTracks const& tracks)
  {
    int Ntracks = 0;
    for (const auto& track1 : tracks) {
      Ntracks++;
      registry.fill(HIST("Data/TpcTpc/HadronHadron/SameEvent/hPt"), track1.pt());
      registry.fill(HIST("Data/TpcTpc/HadronHadron/SameEvent/hEta"), track1.eta());
      registry.fill(HIST("Data/TpcTpc/HadronHadron/SameEvent/hPhi"), track1.phi());
      registry.fill(HIST("Data/TpcTpc/HadronHadron/SameEvent/hYields"), multiplicity, track1.pt(), track1.eta());
      registry.fill(HIST("Data/TpcTpc/HadronHadron/SameEvent/hEtaPhi"), multiplicity, track1.eta(), track1.phi());
    }
    registry.fill(HIST("Data/TpcTpc/HadronHadron/SameEvent/hNtracks"), Ntracks);
  }

  template <typename TTracks>
  void fillMixingQA(float multiplicity, float vz, TTracks const& tracks)
  {
    registry.fill(HIST("Data/TpcTpc/HadronHadron/MixedEvent/hMultiplicityMixing"), multiplicity);
    registry.fill(HIST("Data/TpcTpc/HadronHadron/MixedEvent/hVtxZMixing"), vz);

    int Ntracks = 0;
    for (const auto& track1 : tracks) {
      Ntracks++;
      registry.fill(HIST("Data/TpcTpc/HadronHadron/MixedEvent/hPtMixing"), track1.pt());
      registry.fill(HIST("Data/TpcTpc/HadronHadron/MixedEvent/hEtaMixing"), track1.eta());
      registry.fill(HIST("Data/TpcTpc/HadronHadron/MixedEvent/hPhiMixing"), track1.phi());
    }
    registry.fill(HIST("Data/TpcTpc/HadronHadron/MixedEvent/hNtracksMixing"), Ntracks);
  }

  template <typename TTracks>
  void fillHFMixingQA(float multiplicity, float vz, TTracks const& tracks)
  {
    registry.fill(HIST("Data/TpcTpc/HfHadron/MixedEvent/hMultiplicityHFMixing"), multiplicity);
    registry.fill(HIST("Data/TpcTpc/HfHadron/MixedEvent/hVtxZHFMixing"), vz);

    int Ntracks = 0;
    for (const auto& track1 : tracks) {
      Ntracks++;
      registry.fill(HIST("Data/TpcTpc/HfHadron/MixedEvent/hPtHFMixing"), track1.pt());
      registry.fill(HIST("Data/TpcTpc/HfHadron/MixedEvent/hEtaHFMixing"), track1.eta());
      registry.fill(HIST("Data/TpcTpc/HfHadron/MixedEvent/hPhiHFMixing"), track1.phi());
    }
    registry.fill(HIST("Data/TpcTpc/HfHadron/MixedEvent/hNtracksHFMixing"), Ntracks);
  }

  template <typename TTracks>
  void fillMFTQA(float multiplicity, TTracks const& tracks)
  {
    for (const auto& track1 : tracks) {
      registry.fill(HIST("Data/TpcMft/HadronHadron/hEtaMFT"), track1.eta());
      float phi = track1.phi();
      o2::math_utils::bringTo02Pi(phi);
      registry.fill(HIST("Data/TpcMft/HadronHadron/hPhiMFT"), phi);
      registry.fill(HIST("Data/TpcMft/HadronHadron/hEtaPhiMFT"), multiplicity, track1.eta(), phi);
    }
  }

  //  TODO: Check how to put this into a Filter
  template <typename TTrack>
  bool isAcceptedCandidate(TTrack const& candidate)
  {
    if (!(candidate.hfflag() & 1 << aod::hf_cand_2prong::DecayType::D0ToPiK)) {
      return false;
    }
    if (yCandMax >= 0. && std::abs(hfHelper.yD0(candidate)) > yCandMax) {
      return false;
    }
    return true;
  }

  //  TODO: Note: we do not need all these plots since they are in D0 and Lc task -> remove it after we are sure this works
  template <typename TTracks>
  void fillCandidateQA(TTracks const& candidates)
  {
    for (const auto& candidate : candidates) {
      if (!isAcceptedCandidate(candidate)) {
        continue;
      }

      if (candidate.isSelD0() >= selectionFlagD0) {
        registry.fill(HIST("Data/TpcTpc/HfHadron/hMass"), hfHelper.invMassD0ToPiK(candidate), candidate.pt());
      }
      if (candidate.isSelD0bar() >= selectionFlagD0bar) {
        registry.fill(HIST("Data/TpcTpc/HfHadron/hMass"), hfHelper.invMassD0barToKPi(candidate), candidate.pt());
      }

      registry.fill(HIST("Data/TpcTpc/HfHadron/hPtCand"), candidate.pt());
      registry.fill(HIST("Data/TpcTpc/HfHadron/hPtProng0"), candidate.ptProng0());
      registry.fill(HIST("Data/TpcTpc/HfHadron/hPtProng1"), candidate.ptProng1());
      registry.fill(HIST("Data/TpcTpc/HfHadron/hDecLength"), candidate.decayLength(), candidate.pt());
      registry.fill(HIST("Data/TpcTpc/HfHadron/hDecLengthXY"), candidate.decayLengthXY(), candidate.pt());
      registry.fill(HIST("Data/TpcTpc/HfHadron/hd0Prong0"), candidate.impactParameter0(), candidate.pt());
      registry.fill(HIST("Data/TpcTpc/HfHadron/hd0Prong1"), candidate.impactParameter1(), candidate.pt());
      registry.fill(HIST("Data/TpcTpc/HfHadron/hd0d0"), candidate.impactParameterProduct(), candidate.pt());
      registry.fill(HIST("Data/TpcTpc/HfHadron/hCTS"), hfHelper.cosThetaStarD0(candidate), candidate.pt());
      registry.fill(HIST("Data/TpcTpc/HfHadron/hCt"), hfHelper.ctD0(candidate), candidate.pt());
      registry.fill(HIST("Data/TpcTpc/HfHadron/hCPA"), candidate.cpa(), candidate.pt());
      registry.fill(HIST("Data/TpcTpc/HfHadron/hEtaCand"), candidate.eta(), candidate.pt());
      registry.fill(HIST("Data/TpcTpc/HfHadron/hSelectionStatus"), candidate.isSelD0() + (candidate.isSelD0bar() * 2), candidate.pt());
      registry.fill(HIST("Data/TpcTpc/HfHadron/hImpParErr"), candidate.errorImpactParameter0(), candidate.pt());
      registry.fill(HIST("Data/TpcTpc/HfHadron/hImpParErr"), candidate.errorImpactParameter1(), candidate.pt());
      registry.fill(HIST("Data/TpcTpc/HfHadron/hDecLenErr"), candidate.errorDecayLength(), candidate.pt());
      registry.fill(HIST("Data/TpcTpc/HfHadron/hDecLenXYErr"), candidate.errorDecayLengthXY(), candidate.pt());
    }
  }

  template <typename TTarget, typename TTracksTrig, typename TTracksAssoc>
  void fillCorrelations(TTarget target, TTracksTrig const& tracks1, TTracksAssoc const& tracks2, float multiplicity, float posZ)
  {
    auto triggerWeight = 1;
    auto associatedWeight = 1;

    for (const auto& track1 : tracks1) {

      float eta1 = track1.eta();
      float pt1 = track1.pt();
      float phi1 = track1.phi();
      o2::math_utils::bringTo02Pi(phi1);

      //  TODO: add getter for NUE trigger efficiency here

      //  calculating inv. mass to be filled into the container below
      //  Note: this is needed only in case of HF-hadron correlations
      bool fillingHFcontainer = false;
      double invmass = 0;
      if constexpr (std::is_same_v<HfCandidatesSel, TTracksTrig>) {
        //  TODO: Check how to put this into a Filter
        if (!isAcceptedCandidate(track1)) {
          continue;
        }
        fillingHFcontainer = true;
        invmass = hfHelper.invMassD0ToPiK(track1);
      }

      //  fill single-track distributions
      if (!fillingHFcontainer) {
        target->getTriggerHist()->Fill(CorrelationContainer::kCFStepReconstructed, pt1, multiplicity, posZ, triggerWeight);
      } else {
        target->getTriggerHist()->Fill(CorrelationContainer::kCFStepReconstructed, pt1, multiplicity, posZ, invmass, triggerWeight);
      }

      for (const auto& track2 : tracks2) {

        //  case of h-h correlations where the two types of tracks are the same
        //  this avoids autocorrelations and double counting of particle pairs
        if constexpr (std::is_same_v<TTracksAssoc, TTracksTrig>) {
          if (track1.index() <= track2.index()) {
            continue;
          }
        }

        //  in case of HF-h correlations, remove candidate daughters from the pool of associated hadrons
        //  with which the candidate is being correlated
        if constexpr (std::is_same_v<HfCandidatesSel, TTracksTrig>) {
          if ((track1.prong0Id() == track2.globalIndex()) || (track1.prong1Id() == track2.globalIndex())) {
            continue;
          }
        }

        float eta2 = track2.eta();
        float pt2 = track2.pt();
        float phi2 = track2.phi();
        o2::math_utils::bringTo02Pi(phi2);

        //  TODO: add getter for NUE associated efficiency here

        //  TODO: add pair cuts on phi*

        float deltaPhi = phi1 - phi2;
        //  set range of delta phi in (-pi/2 , 3/2*pi)
        deltaPhi = RecoDecay::constrainAngle(deltaPhi, -PIHalf);

        if (!fillingHFcontainer) {
          //  fill pair correlations
          target->getPairHist()->Fill(CorrelationContainer::kCFStepReconstructed,
                                      eta1 - eta2, pt2, pt1, multiplicity, deltaPhi, posZ,
                                      triggerWeight * associatedWeight);
        } else {

          target->getPairHist()->Fill(CorrelationContainer::kCFStepReconstructed,
                                      eta1 - eta2, pt2, pt1, multiplicity, deltaPhi, posZ, invmass,
                                      triggerWeight * associatedWeight);
        }
      }
    }
  }

  //template <typename TTracksTrig, typename TTracksAssoc, typename TLambda>
  //void mixCollisions(FilteredCollisionsWSelMult const& collisions, TTracksTrig const& tracks1, TTracksAssoc const& tracks2, TLambda getPartsSize, OutputObj<CorrelationContainer>& corrContainer)
  template <typename TCollisions, typename TTracksTrig, typename TTracksAssoc, typename TLambda>
  void mixCollisions(TCollisions const& collisions, TTracksTrig const& tracks1, TTracksAssoc const& tracks2, TLambda getPartsSize, OutputObj<CorrelationContainer>& corrContainer)
  {
    using BinningType = FlexibleBinningPolicy<std::tuple<decltype(getPartsSize)>, aod::collision::PosZ, decltype(getPartsSize)>;
    BinningType binningWithTracksSize{{getPartsSize}, {axisVertex, axisMultiplicity}, true};
    auto tracksTuple = std::make_tuple(tracks1, tracks2);
    Pair<TCollisions, TTracksTrig, TTracksAssoc, BinningType> pair{binningWithTracksSize, nMixedEvents, -1, collisions, tracksTuple, &cache};

    for (const auto& [collision1, tracks1, collision2, tracks2] : pair) {

      if (!(isCollisionSelected(collision1, false))) {
        continue;
      }
      if (!(isCollisionSelected(collision2, false))) {
        continue;
      }

      auto binningValues = binningWithTracksSize.getBinningValues(collision1, collisions);
      int bin = binningWithTracksSize.getBin(binningValues);

      const auto multiplicity = tracks2.size(); // get multiplicity of charged hadrons, which is used for slicing in mixing
      const auto vz = collision1.posZ();

      if constexpr (std::is_same_v<HfCandidatesSel, TTracksTrig>) {
        registry.fill(HIST("Data/TpcTpc/HfHadron/MixedEvent/hEventCountHFMixing"), bin);
        fillHFMixingQA(multiplicity, vz, tracks1);
      } else {
        registry.fill(HIST("Data/TpcTpc/HadronHadron/MixedEvent/hEventCountMixing"), bin);
        fillMixingQA(multiplicity, vz, tracks1);
      }

      // TO-DO : add the same thing above but for MC

      corrContainer->fillEvent(multiplicity, CorrelationContainer::kCFStepReconstructed);
      fillCorrelations(corrContainer, tracks1, tracks2, multiplicity, collision1.posZ());
    }
  }

  // =====================================
  //    DATA : process same event correlations: h-h case
  // =====================================
  void processSameTpcTpcChCh(FilteredCollisionsWSelMult::iterator const& collision,
                           TracksWDcaSel const& tracks)
  {
    if (!(isCollisionSelected(collision, true))) {
      return;
    }

    //  the event histograms below are only filled for h-h case
    //  because there is a possibility of double-filling if more correlation
    //  options are ran at the same time
    //  temporary solution, since other correlation options always have to be ran with h-h, too
    //  TODO: rewrite it in a more intelligent way
    const auto multiplicity = tracks.size();
    registry.fill(HIST("Data/TpcTpc/HadronHadron/SameEvent/hMultiplicity"), multiplicity);
    registry.fill(HIST("Data/TpcTpc/HadronHadron/SameEvent/hVtxZ"), collision.posZ());

    BinningPolicyBase<2> baseBinning{{axisVertex, axisMultiplicity}, true};
    int bin = baseBinning.getBin(std::make_tuple(collision.posZ(), multiplicity));
    registry.fill(HIST("Data/TpcTpc/HadronHadron/SameEvent/hEventCountSame"), bin);

    sameTPCTPCChCh->fillEvent(multiplicity, CorrelationContainer::kCFStepReconstructed);

    fillQA(multiplicity, tracks);
    fillCorrelations(sameTPCTPCChCh, tracks, tracks, multiplicity, collision.posZ());
  }
<<<<<<< HEAD
  PROCESS_SWITCH(HfTaskFlow, processSameTpcTpcHH, "DATA : Process same-event correlations for h-h case", true);
=======
  PROCESS_SWITCH(HfTaskFlow, processSameTpcTpcChCh, "Process same-event correlations for TPC-TPC h-h case", true);
>>>>>>> 133d65f8

  // =====================================
  //    DATA : process same event correlations: HF-h case
  // =====================================
  void processSameTpcTpcHfCh(FilteredCollisionsWSelMult::iterator const& collision,
                            TracksWDcaSel const& tracks,
                            HfCandidatesSel const& candidates)
  {
    if (!(isCollisionSelected(collision, true))) {
      return;
    }
    const auto multiplicity = tracks.size();

    sameTPCTPCChCh->fillEvent(multiplicity, CorrelationContainer::kCFStepReconstructed);

    fillCandidateQA(candidates);
    fillCorrelations(sameTPCTPCChCh, candidates, tracks, multiplicity, collision.posZ());
  }
<<<<<<< HEAD
  PROCESS_SWITCH(HfTaskFlow, processSameHfHadrons, "DATA : Process same-event correlations for HF-h case", true);
=======
  PROCESS_SWITCH(HfTaskFlow, processSameTpcTpcHfCh, "Process same-event correlations for TPC-TPC HF-h case", true);
>>>>>>> 133d65f8

  // =====================================
  //    DATA : process same event correlations: h-MFT case
  // =====================================
  void processSameTpcMftChCh(FilteredCollisionsWSelMult::iterator const& collision,
                           TracksWDcaSel const& tracks,
                           aod::MFTTracks const& mfttracks)
  {
    if (!(isCollisionSelected(collision, true))) {
      return;
    }

    const auto multiplicity = tracks.size();

    sameTPCMFTChCh->fillEvent(multiplicity, CorrelationContainer::kCFStepReconstructed);
    fillMFTQA(multiplicity, mfttracks);
    fillCorrelations(sameTPCMFTChCh, tracks, mfttracks, multiplicity, collision.posZ());
  }
<<<<<<< HEAD
  PROCESS_SWITCH(HfTaskFlow, processSameTpcMftHH, "DATA : Process same-event correlations for h-MFT case", true);

  // =====================================
  //    MONTE-CARLO : process same event correlations: h-h case
  // =====================================

  void processSameTpcTpcHHmc(FilteredCollisionsWSelMultMC::iterator const& mccollision,
                             TracksWDcaSelMC const& mctracks)
  {
    if (!(isCollisionSelected(mccollision, true))) {
      return;
    }

    const auto multiplicity = mctracks.size();
    registry.fill(HIST("MC/HadronHadron/SameEvent/hMultiplicity"), multiplicity);
    registry.fill(HIST("MC/HadronHadron/SameEvent/hVtxZ"), mccollision.posZ());

    BinningPolicyBase<2> baseBinning{{axisVertex, axisMultiplicity}, true};
    int bin = baseBinning.getBin(std::make_tuple(mccollision.posZ(), multiplicity));
    registry.fill(HIST("MC/HadronHadron/SameEvent/hEventCountSame"), bin);

    sameTPCTPCChMC->fillEvent(multiplicity, CorrelationContainer::kCFStepReconstructed);

    fillCorrelations(sameTPCTPCChMC, mctracks, mctracks, multiplicity, mccollision.posZ());
  }
  PROCESS_SWITCH(HfTaskFlow, processSameTpcTpcHHmc, "MONTE-CARLO : Process same-event correlations for h-h case", true);
  
=======
  PROCESS_SWITCH(HfTaskFlow, processSameTpcMftChCh, "Process same-event correlations for TPC-MFT h-h case", true);
>>>>>>> 133d65f8

  // =====================================
  //    DATA : process mixed event correlations: h-h case
  // =====================================
  void processMixedTpcTpcChCh(FilteredCollisionsWSelMult const& collisions,
                            TracksWDcaSel const& tracks)
  {
    //  we want to group collisions based on charged-track multiplicity
    auto getTracksSize = [&tracks, this](FilteredCollisionsWSelMult::iterator const& col) {
      auto associatedTracks = tracks.sliceByCached(o2::aod::track::collisionId, col.globalIndex(), this->cache); // it's cached, so slicing/grouping happens only once
      auto size = associatedTracks.size();
      return size;
    };

    mixCollisions(collisions, tracks, tracks, getTracksSize, mixedTPCTPCChCh);
  }
<<<<<<< HEAD
  PROCESS_SWITCH(HfTaskFlow, processMixedTpcTpcHH, "DATA : Process mixed-event correlations for h-h case", true);
=======
  PROCESS_SWITCH(HfTaskFlow, processMixedTpcTpcChCh, "Process mixed-event correlations for TPC-TPC h-h case", true);
>>>>>>> 133d65f8

  // =====================================
  //    DATA : process mixed event correlations: h-HF case
  // =====================================
  void processMixedTpcTpcHfCh(FilteredCollisionsWSelMult const& collisions,
                             TracksWDcaSel const& tracks,
                             HfCandidatesSel const& candidates)
  {
    //  we want to group collisions based on charged-track multiplicity
    auto getTracksSize = [&tracks, this](FilteredCollisionsWSelMult::iterator const& col) {
      auto associatedTracks = tracks.sliceByCached(o2::aod::track::collisionId, col.globalIndex(), this->cache);
      auto size = associatedTracks.size();
      return size;
    };

    mixCollisions(collisions, candidates, tracks, getTracksSize, mixedTPCTPCHfCh);
  }
<<<<<<< HEAD
  PROCESS_SWITCH(HfTaskFlow, processMixedHfHadrons, "DATA : Process mixed-event correlations for HF-h case", true);
=======
  PROCESS_SWITCH(HfTaskFlow, processMixedTpcTpcHfCh, "Process mixed-event correlations for TPC-TPC HF-h case", true);
>>>>>>> 133d65f8

  // =====================================
  //    DATA : process mixed event correlations: h-MFT case
  // =====================================
  void processMixedTpcMftChCh(FilteredCollisionsWSelMult const& collisions,
                            TracksWDcaSel const& tracks,
                            aod::MFTTracks const& mfttracks)
  {
    //  we want to group collisions based on charged-track multiplicity
    auto getTracksSize = [&tracks, this](FilteredCollisionsWSelMult::iterator const& col) {
      auto associatedTracks = tracks.sliceByCached(o2::aod::track::collisionId, col.globalIndex(), this->cache);
      auto size = associatedTracks.size();
      return size;
    };

    mixCollisions(collisions, tracks, mfttracks, getTracksSize, mixedTPCMFTChCh);
  }
<<<<<<< HEAD
  PROCESS_SWITCH(HfTaskFlow, processMixedTpcMftHH, "DATA : Process mixed-event correlations for h-MFT case", true);

  

  // =====================================
  //    MONTE-CARLO : process mixed event correlations: h-h case
  // =====================================

  void processMixedTpcTpcHHmc(FilteredCollisionsWSelMultMC const& mccollisions,
                              TracksWDcaSelMC const& mctracks)
  {
    // use normal index instead of globalIndex for MixedEvent ??


    //  we want to group collisions based on charged-track multiplicity
    auto getTracksSize = [&mctracks, this](FilteredCollisionsWSelMultMC::iterator const& mccol) {
      //auto associatedTracks = mctracks.sliceByCached(o2::aod::track::collisionId, mccol.globalIndex(), this->cache); // it's cached, so slicing/grouping happens only once
      auto associatedTracks = mctracks.sliceByCached(o2::aod::mcparticle::mcCollisionId, mccol.globalIndex(), this->cache); // it's cached, so slicing/grouping happens only once
      auto size = associatedTracks.size();
      return size;
    };

    mixCollisions(mccollisions, mctracks, mctracks, getTracksSize, mixedTPCTPCChMC);
  }
  PROCESS_SWITCH(HfTaskFlow, processMixedTpcTpcHHmc, "MONTE-CARLO : Process mixed-event correlations for h-h case", true);


=======
  PROCESS_SWITCH(HfTaskFlow, processMixedTpcMftChCh, "Process mixed-event correlations for TPC-MFT h-h case", true);
>>>>>>> 133d65f8
}; // End of struct

WorkflowSpec defineDataProcessing(ConfigContext const& cfgc)
{
  return WorkflowSpec{adaptAnalysisTask<HfTaskFlow>(cfgc)};
}<|MERGE_RESOLUTION|>--- conflicted
+++ resolved
@@ -128,26 +128,17 @@
 
   HistogramRegistry registry{"registry"};
 
-<<<<<<< HEAD
   // Correlation containers used for data
-  OutputObj<CorrelationContainer> sameTPCTPCCh{"sameEventTPCTPCChHadrons"};
-  OutputObj<CorrelationContainer> mixedTPCTPCCh{"mixedEventTPCTPCChHadrons"};
-  OutputObj<CorrelationContainer> sameHFTPCCh{"sameEventHFTPCChHadrons"};
-  OutputObj<CorrelationContainer> mixedHFTPCCh{"mixedEventHFTPCChHadrons"};
-  OutputObj<CorrelationContainer> sameTPCMFTCh{"sameEventTPCMFTChHadrons"};
-  OutputObj<CorrelationContainer> mixedTPCMFTCh{"mixedEventTPCMFTChHadrons"};
-=======
   OutputObj<CorrelationContainer> sameTPCTPCChCh{"sameTPCTPCChCh"};
   OutputObj<CorrelationContainer> mixedTPCTPCChCh{"mixedTPCTPCChCh"};
   OutputObj<CorrelationContainer> sameTPCTPCHfCh{"sameTPCTPCHfChs"};
   OutputObj<CorrelationContainer> mixedTPCTPCHfCh{"mixedTPCTPCHfCh"};
   OutputObj<CorrelationContainer> sameTPCMFTChCh{"sameTPCMFTChCh"};
   OutputObj<CorrelationContainer> mixedTPCMFTChCh{"mixedTPCMFTChC"};
->>>>>>> 133d65f8
 
   // Correlation containers used for Monte-Carlo
-  OutputObj<CorrelationContainer> sameTPCTPCChMC{"sameEventTPCTPCChHadronsMC"};
-  OutputObj<CorrelationContainer> mixedTPCTPCChMC{"mixedEventTPCTPCChHadronsMC"};
+  OutputObj<CorrelationContainer> sameTPCTPCChChMC{"sameTPCTPCChChMC"};
+  OutputObj<CorrelationContainer> mixedTPCTPCChChMC{"mixedTPCTPCChChMC"};
 
   //  =========================
   //      init()
@@ -237,26 +228,17 @@
                                      {axisVertexEfficiency, "z-vtx (cm)"}};
     std::vector<AxisSpec> userAxis = {{axisMass, "m_{inv} (GeV/c^{2})"}};
 
-<<<<<<< HEAD
     // initialization of correlation containers for data
-    sameTPCTPCCh.setObject(new CorrelationContainer("sameEventTPCTPCChHadrons", "sameEventTPCTPCChHadrons", corrAxis, effAxis, {}));
-    mixedTPCTPCCh.setObject(new CorrelationContainer("mixedEventTPCTPCChHadrons", "mixedEventTPCTPCChHadrons", corrAxis, effAxis, {}));
-    sameHFTPCCh.setObject(new CorrelationContainer("sameEventHFTPCChHadrons", "sameEventHFHadrons", corrAxis, effAxis, userAxis));
-    mixedHFTPCCh.setObject(new CorrelationContainer("mixedEventHFTPCChHadrons", "mixedEventHFHadrons", corrAxis, effAxis, userAxis));
-    sameTPCMFTCh.setObject(new CorrelationContainer("sameEventTPCMFTChHadrons", "sameEventTPCMFTChHadrons", corrAxis, effAxis, {}));
-    mixedTPCMFTCh.setObject(new CorrelationContainer("mixedEventTPCMFTChHadrons", "mixedEventTPCMFTChHadrons", corrAxis, effAxis, {}));
-
-    // initialization of correlation containes for monte-carlo
-    sameTPCTPCChMC.setObject(new CorrelationContainer("sameEventTPCTPCChHadronsMC", "sameEventTPCTPCChHadronsMC", corrAxis, effAxis, {}));
-    mixedTPCTPCChMC.setObject(new CorrelationContainer("mixedEventTPCTPCChHadronsMC", "mixedEventTPCTPCChHadronsMC", corrAxis, effAxis, {}));
-=======
     sameTPCTPCChCh.setObject(new CorrelationContainer("sameTPCTPCChCh", "sameTPCTPCChCh", corrAxis, effAxis, {}));
     mixedTPCTPCChCh.setObject(new CorrelationContainer("ixedTPCTPCChCh", "ixedTPCTPCChCh", corrAxis, effAxis, {}));
     sameTPCTPCHfCh.setObject(new CorrelationContainer("sameTPCTPCHfCh", "sameTPCTPCHfCh", corrAxis, effAxis, userAxis));
     mixedTPCTPCHfCh.setObject(new CorrelationContainer("mixedTPCTPCHfCh", "mixedTPCTPCHfCh", corrAxis, effAxis, userAxis));
     sameTPCMFTChCh.setObject(new CorrelationContainer("sameTPCMFTChCh", "sameTPCMFTChCh", corrAxis, effAxis, {}));
     mixedTPCMFTChCh.setObject(new CorrelationContainer("mixedTPCMFTChCh", "mixedTPCMFTChCh", corrAxis, effAxis, {}));
->>>>>>> 133d65f8
+
+    // initialization of correlation containes for monte-carlo
+    sameTPCTPCChChMC.setObject(new CorrelationContainer("sameTPCTPCChChMC", "sameTPCTPCChChMC", corrAxis, effAxis, {}));
+    mixedTPCTPCChChMC.setObject(new CorrelationContainer("mixedTPCTPCChChMC", "mixedTPCTPCChChMC", corrAxis, effAxis, {}));
   }
 
   //  ---------------
@@ -553,11 +535,7 @@
     fillQA(multiplicity, tracks);
     fillCorrelations(sameTPCTPCChCh, tracks, tracks, multiplicity, collision.posZ());
   }
-<<<<<<< HEAD
-  PROCESS_SWITCH(HfTaskFlow, processSameTpcTpcHH, "DATA : Process same-event correlations for h-h case", true);
-=======
-  PROCESS_SWITCH(HfTaskFlow, processSameTpcTpcChCh, "Process same-event correlations for TPC-TPC h-h case", true);
->>>>>>> 133d65f8
+  PROCESS_SWITCH(HfTaskFlow, processSameTpcTpcChCh, "DATA : Process same-event correlations for TPC-TPC h-h case", true);
 
   // =====================================
   //    DATA : process same event correlations: HF-h case
@@ -576,11 +554,7 @@
     fillCandidateQA(candidates);
     fillCorrelations(sameTPCTPCChCh, candidates, tracks, multiplicity, collision.posZ());
   }
-<<<<<<< HEAD
-  PROCESS_SWITCH(HfTaskFlow, processSameHfHadrons, "DATA : Process same-event correlations for HF-h case", true);
-=======
-  PROCESS_SWITCH(HfTaskFlow, processSameTpcTpcHfCh, "Process same-event correlations for TPC-TPC HF-h case", true);
->>>>>>> 133d65f8
+  PROCESS_SWITCH(HfTaskFlow, processSameTpcTpcHfCh, "DATA : Process same-event correlations for TPC-TPC HF-h case", true);
 
   // =====================================
   //    DATA : process same event correlations: h-MFT case
@@ -599,8 +573,7 @@
     fillMFTQA(multiplicity, mfttracks);
     fillCorrelations(sameTPCMFTChCh, tracks, mfttracks, multiplicity, collision.posZ());
   }
-<<<<<<< HEAD
-  PROCESS_SWITCH(HfTaskFlow, processSameTpcMftHH, "DATA : Process same-event correlations for h-MFT case", true);
+  PROCESS_SWITCH(HfTaskFlow, processSameTpcMftChCh, "DATA : Process same-event correlations for TPC-MFT h-h case", true);
 
   // =====================================
   //    MONTE-CARLO : process same event correlations: h-h case
@@ -625,11 +598,8 @@
 
     fillCorrelations(sameTPCTPCChMC, mctracks, mctracks, multiplicity, mccollision.posZ());
   }
-  PROCESS_SWITCH(HfTaskFlow, processSameTpcTpcHHmc, "MONTE-CARLO : Process same-event correlations for h-h case", true);
+  PROCESS_SWITCH(HfTaskFlow, processSameTpcTpcHHmc, "MONTE-CARLO : Process same-event correlations for TPC-TPC h-h case", true);
   
-=======
-  PROCESS_SWITCH(HfTaskFlow, processSameTpcMftChCh, "Process same-event correlations for TPC-MFT h-h case", true);
->>>>>>> 133d65f8
 
   // =====================================
   //    DATA : process mixed event correlations: h-h case
@@ -646,11 +616,7 @@
 
     mixCollisions(collisions, tracks, tracks, getTracksSize, mixedTPCTPCChCh);
   }
-<<<<<<< HEAD
-  PROCESS_SWITCH(HfTaskFlow, processMixedTpcTpcHH, "DATA : Process mixed-event correlations for h-h case", true);
-=======
-  PROCESS_SWITCH(HfTaskFlow, processMixedTpcTpcChCh, "Process mixed-event correlations for TPC-TPC h-h case", true);
->>>>>>> 133d65f8
+  PROCESS_SWITCH(HfTaskFlow, processMixedTpcTpcChCh, "DATA : Process mixed-event correlations for TPC-TPC h-h case", true);
 
   // =====================================
   //    DATA : process mixed event correlations: h-HF case
@@ -668,11 +634,7 @@
 
     mixCollisions(collisions, candidates, tracks, getTracksSize, mixedTPCTPCHfCh);
   }
-<<<<<<< HEAD
-  PROCESS_SWITCH(HfTaskFlow, processMixedHfHadrons, "DATA : Process mixed-event correlations for HF-h case", true);
-=======
-  PROCESS_SWITCH(HfTaskFlow, processMixedTpcTpcHfCh, "Process mixed-event correlations for TPC-TPC HF-h case", true);
->>>>>>> 133d65f8
+  PROCESS_SWITCH(HfTaskFlow, processMixedTpcTpcHfCh, "DATA : Process mixed-event correlations for TPC-TPC HF-h case", true);
 
   // =====================================
   //    DATA : process mixed event correlations: h-MFT case
@@ -690,37 +652,7 @@
 
     mixCollisions(collisions, tracks, mfttracks, getTracksSize, mixedTPCMFTChCh);
   }
-<<<<<<< HEAD
-  PROCESS_SWITCH(HfTaskFlow, processMixedTpcMftHH, "DATA : Process mixed-event correlations for h-MFT case", true);
-
-  
-
-  // =====================================
-  //    MONTE-CARLO : process mixed event correlations: h-h case
-  // =====================================
-
-  void processMixedTpcTpcHHmc(FilteredCollisionsWSelMultMC const& mccollisions,
-                              TracksWDcaSelMC const& mctracks)
-  {
-    // use normal index instead of globalIndex for MixedEvent ??
-
-
-    //  we want to group collisions based on charged-track multiplicity
-    auto getTracksSize = [&mctracks, this](FilteredCollisionsWSelMultMC::iterator const& mccol) {
-      //auto associatedTracks = mctracks.sliceByCached(o2::aod::track::collisionId, mccol.globalIndex(), this->cache); // it's cached, so slicing/grouping happens only once
-      auto associatedTracks = mctracks.sliceByCached(o2::aod::mcparticle::mcCollisionId, mccol.globalIndex(), this->cache); // it's cached, so slicing/grouping happens only once
-      auto size = associatedTracks.size();
-      return size;
-    };
-
-    mixCollisions(mccollisions, mctracks, mctracks, getTracksSize, mixedTPCTPCChMC);
-  }
-  PROCESS_SWITCH(HfTaskFlow, processMixedTpcTpcHHmc, "MONTE-CARLO : Process mixed-event correlations for h-h case", true);
-
-
-=======
-  PROCESS_SWITCH(HfTaskFlow, processMixedTpcMftChCh, "Process mixed-event correlations for TPC-MFT h-h case", true);
->>>>>>> 133d65f8
+  PROCESS_SWITCH(HfTaskFlow, processMixedTpcMftChCh, "DATA : Process mixed-event correlations for TPC-MFT h-h case", true);
 }; // End of struct
 
 WorkflowSpec defineDataProcessing(ConfigContext const& cfgc)
