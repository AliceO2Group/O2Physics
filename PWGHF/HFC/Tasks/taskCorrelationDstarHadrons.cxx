--- conflicted
+++ resolved
@@ -131,11 +131,7 @@
 
       if (applyEfficiency) {
         float efficiencyWeightDstar = efficiencyDstar->at(effBinPtDstar);
-<<<<<<< HEAD
         // LOG(info)<<"efficiencyWeightDstar "<<efficiencyWeightDstar;
-=======
-        LOG(info) << "efficiencyWeightDstar " << efficiencyWeightDstar;
->>>>>>> ce622b34
         netEfficiencyWeight = 1.0 / (efficiencyWeightDstar * efficiencyWeightTracks);
       }
 
