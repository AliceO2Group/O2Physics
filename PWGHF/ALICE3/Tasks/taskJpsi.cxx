// Copyright 2019-2020 CERN and copyright holders of ALICE O2.
// See https://alice-o2.web.cern.ch/copyright for details of the copyright holders.
// All rights not expressly granted are reserved.
//
// This software is distributed under the terms of the GNU General Public
// License v3 (GPL Version 3), copied verbatim in the file "COPYING".
//
// In applying this license CERN does not waive the privileges and immunities
// granted to it by virtue of its status as an Intergovernmental Organization
// or submit itself to any jurisdiction.

/// \file taskJpsi.cxx
/// \brief Jpsi analysis task
///
/// \author Gian Michele Innocenti <gian.michele.innocenti@cern.ch>, CERN
/// \author Vít Kučera <vit.kucera@cern.ch>, CERN
/// \author Biao Zhang <biao.zhang@cern.ch>, CCNU

#include "Framework/AnalysisTask.h"
#include "Framework/HistogramRegistry.h"

#include "PWGHF/Core/HfHelper.h"
#include "PWGHF/DataModel/CandidateReconstructionTables.h"
#include "PWGHF/DataModel/CandidateSelectionTables.h"

using namespace o2;
using namespace o2::framework;
using namespace o2::framework::expressions;

void customize(std::vector<o2::framework::ConfigParamSpec>& workflowOptions)
{
  ConfigParamSpec optionDoMC{"doMC", VariantType::Bool, true, {"Fill MC histograms."}};
  workflowOptions.push_back(optionDoMC);
}

#include "Framework/runDataProcessing.h"

/// jpsitoee analysis task
struct HfTaskJpsi {
  Configurable<int> selectionFlagJpsi{"selectionFlagJpsi", 0, "Selection Flag for Jpsi"};
  Configurable<bool> modeJpsiToMuMu{"modeJpsiToMuMu", false, "Perform Jpsi to mu+mu- analysis"};
  Configurable<double> yCandMax{"yCandMax", -1., "max. cand. rapidity"};
  Configurable<bool> selectedTof{"selectedTof", false, "select TOF for Jpsi"};
  Configurable<bool> selectedRich{"selectedRich", false, "select RICH for Jpsi"};
  Configurable<bool> selectedTofRich{"selectedTofRich", false, "select TOF and RICH for Jpsi"};
  Configurable<bool> selectedMid{"selectedMid", false, "select MID for Jpsi to mu+mu-"};
  Configurable<std::vector<double>> binsPt{"binsPt", std::vector<double>{hf_cuts_jpsi_to_e_e::vecBinsPt}, "pT bin limits"};

  HfHelper hfHelper;

  Filter filterSelectCandidates = (aod::hf_sel_candidate_jpsi::isSelJpsiToEETopol >= selectionFlagJpsi || aod::hf_sel_candidate_jpsi::isSelJpsiToMuMuTopol >= selectionFlagJpsi);

  HistogramRegistry registry{
    "registry",
    {{"hPtCand", "2-prong candidates;candidate #it{p}_{T} (GeV/#it{c});entries", {HistType::kTH1F, {{100, 0., 20.}}}},
     {"hPtProng0", "2-prong candidates;prong 0 #it{p}_{T} (GeV/#it{c});entries", {HistType::kTH1F, {{100, 0., 20.}}}},
     {"hPtProng1", "2-prong candidates;prong 1 #it{p}_{T} (GeV/#it{c});entries", {HistType::kTH1F, {{100, 0., 20.}}}}}};

  void init(InitContext&)
  {
    if (modeJpsiToMuMu) {
      registry.add("hMass", "2-prong candidates;inv. mass (#mu^{#plus} #mu^{#minus}) (GeV/#it{c}^{2});entries", {HistType::kTH2F, {{200, 2., 4.}, {(std::vector<double>)binsPt, "#it{p}_{T} (GeV/#it{c})"}}});
    } else {
      registry.add("hMass", "2-prong candidates;inv. mass (e^{#plus} e^{#minus}) (GeV/#it{c}^{2});entries", {HistType::kTH2F, {{200, 2., 4.}, {(std::vector<double>)binsPt, "#it{p}_{T} (GeV/#it{c})"}}});
    }
    registry.add("hDecLength", "2-prong candidates;decay length (cm);entries", {HistType::kTH2F, {{100, 0., 0.01}, {(std::vector<double>)binsPt, "#it{p}_{T} (GeV/#it{c})"}}});
    registry.add("hDecLengthxy", "2-prong candidates;decay length xy (cm);entries", {HistType::kTH2F, {{100, 0., 0.01}, {(std::vector<double>)binsPt, "#it{p}_{T} (GeV/#it{c})"}}});
    registry.add("hd0Prong0", "2-prong candidates;prong 0 DCAxy to prim. vertex (cm);entries", {HistType::kTH2F, {{400, -0.002, 0.002}, {(std::vector<double>)binsPt, "#it{p}_{T} (GeV/#it{c})"}}});
    registry.add("hd0Prong1", "2-prong candidates;prong 1 DCAxy to prim. vertex (cm);entries", {HistType::kTH2F, {{400, -0.002, 0.002}, {(std::vector<double>)binsPt, "#it{p}_{T} (GeV/#it{c})"}}});
    registry.add("hd0d0", "2-prong candidates;product of DCAxy to prim. vertex (cm^{2});entries", {HistType::kTH2F, {{400, -0.002, 0.002}, {(std::vector<double>)binsPt, "#it{p}_{T} (GeV/#it{c})"}}});
    registry.add("hCPA", "2-prong candidates;cosine of pointing angle;entries", {HistType::kTH2F, {{1000, 0.5, 1.}, {(std::vector<double>)binsPt, "#it{p}_{T} (GeV/#it{c})"}}});
    registry.add("hEta", "2-prong candidates;candidate #it{#eta};entries", {HistType::kTH2F, {{100, -2., 2.}, {(std::vector<double>)binsPt, "#it{p}_{T} (GeV/#it{c})"}}});
    registry.add("hImpParErr", "2-prong candidates;impact parameter error (cm);entries", {HistType::kTH2F, {{400, -0.002, 0.002}, {(std::vector<double>)binsPt, "#it{p}_{T} (GeV/#it{c})"}}});
    registry.add("hDecLenErr", "2-prong candidates;decay length error (cm);entries", {HistType::kTH2F, {{100, 0., 0.01}, {(std::vector<double>)binsPt, "#it{p}_{T} (GeV/#it{c})"}}});
    registry.add("hDecLenXYErr", "2-prong candidates;decay length xy error (cm);entries", {HistType::kTH2F, {{100, 0., 0.01}, {(std::vector<double>)binsPt, "#it{p}_{T} (GeV/#it{c})"}}});
  }

  void process(soa::Filtered<soa::Join<aod::HfCand2Prong, aod::HfSelJpsi>> const& candidates)
  {
    int decayMode = modeJpsiToMuMu ? aod::hf_cand_2prong::DecayType::JpsiToMuMu : aod::hf_cand_2prong::DecayType::JpsiToEE;

    for (const auto& candidate : candidates) {

      if (!(candidate.hfflag() & 1 << decayMode)) {
        continue;
      }
      if (selectionFlagJpsi > 0) {
        if (modeJpsiToMuMu) {
          if (candidate.isSelJpsiToMuMuTopol() <= 0) {
            continue;
          }
          if (selectedMid && candidate.isSelJpsiToMuMuMid() <= 0) {
            continue;
          }
        } else {
          if (candidate.isSelJpsiToEETopol() <= 0) {
            continue;
          }
          if (selectedTof && candidate.isSelJpsiToEETof() <= 0) {
            continue;
          }
          if (selectedRich && candidate.isSelJpsiToEERich() <= 0) {
            continue;
          }
          if (selectedTofRich && candidate.isSelJpsiToEETofRich() <= 0) {
            continue;
          }
        }
      }
      if (yCandMax >= 0. && std::abs(hfHelper.yJpsi(candidate)) > yCandMax) {
        continue;
      }

      if (modeJpsiToMuMu) {
        registry.fill(HIST("hMass"), hfHelper.invMassJpsiToMuMu(candidate), candidate.pt());
      } else {
        registry.fill(HIST("hMass"), hfHelper.invMassJpsiToEE(candidate), candidate.pt());
      }
      registry.fill(HIST("hPtCand"), candidate.pt());
      registry.fill(HIST("hPtProng0"), candidate.ptProng0());
      registry.fill(HIST("hPtProng1"), candidate.ptProng1());
      registry.fill(HIST("hDecLength"), candidate.decayLength(), candidate.pt());
      registry.fill(HIST("hDecLengthxy"), candidate.decayLengthXY(), candidate.pt());
      registry.fill(HIST("hd0Prong0"), candidate.impactParameter0(), candidate.pt());
      registry.fill(HIST("hd0Prong1"), candidate.impactParameter1(), candidate.pt());
      registry.fill(HIST("hd0d0"), candidate.impactParameterProduct(), candidate.pt());
      registry.fill(HIST("hCPA"), candidate.cpa(), candidate.pt());
      registry.fill(HIST("hEta"), candidate.eta(), candidate.pt());
      registry.fill(HIST("hImpParErr"), candidate.errorImpactParameter0(), candidate.pt());
      registry.fill(HIST("hImpParErr"), candidate.errorImpactParameter1(), candidate.pt());
      registry.fill(HIST("hDecLenErr"), candidate.errorDecayLength(), candidate.pt());
      registry.fill(HIST("hDecLenXYErr"), candidate.errorDecayLengthXY(), candidate.pt());
    }
  }
};

/// Fills MC histograms.
struct HfTaskJpsiMc {
  Configurable<int> selectionFlagJpsi{"selectionFlagJpsi", 1, "Selection Flag for Jpsi"};
  Configurable<bool> modeJpsiToMuMu{"modeJpsiToMuMu", false, "Perform Jpsi to mu+mu- analysis"};
  Configurable<double> yCandMax{"yCandMax", -1., "max. cand. rapidity"};
  Configurable<bool> selectedTof{"selectedTof", false, "select TOF for Jpsi"};
  Configurable<bool> selectedRich{"selectedRich", false, "select RICH for Jpsi"};
  Configurable<bool> selectedTofRich{"selectedTofRich", false, "select TOF and RICH for Jpsi"};
  Configurable<bool> selectedMid{"selectedMid", false, "select MID for Jpsi to mu+mu-"};
  Configurable<std::vector<double>> binsPt{"binsPt", std::vector<double>{hf_cuts_jpsi_to_e_e::vecBinsPt}, "pT bin limits"};

  HfHelper hfHelper;

  using McParticlesHf = soa::Join<aod::McParticles, aod::HfCand2ProngMcGen>;

  Filter filterSelectCandidates = (aod::hf_sel_candidate_jpsi::isSelJpsiToEETopol >= selectionFlagJpsi || aod::hf_sel_candidate_jpsi::isSelJpsiToMuMuTopol >= selectionFlagJpsi);

  HistogramRegistry registry{
    "registry",
    {{"hPtRecSig", "2-prong candidates (rec. matched);#it{p}_{T} (GeV/#it{c});entries", {HistType::kTH1F, {{100, 0., 20.}}}},
     {"hPtRecBg", "2-prong candidates (rec. unmatched);#it{p}_{T} (GeV/#it{c});entries", {HistType::kTH1F, {{100, 0., 20.}}}},
     {"hPtGen", "2-prong candidates (gen. matched);#it{p}_{T} (GeV/#it{c});entries", {HistType::kTH1F, {{100, 0., 20.}}}},
     {"hPtGenSig", "2-prong candidates (rec. matched);#it{p}_{T}^{gen.} (GeV/#it{c});entries", {HistType::kTH1F, {{100, 0., 20.}}}},
     {"hCPARecSig", "2-prong candidates (rec. matched);cosine of pointing angle;entries", {HistType::kTH1F, {{110, -1.1, 1.1}}}},
     {"hCPARecBg", "2-prong candidates (rec. unmatched);cosine of pointing angle;entries", {HistType::kTH1F, {{110, -1.1, 1.1}}}},
     {"hEtaRecSig", "2-prong candidates (rec. matched);#it{#eta};entries", {HistType::kTH1F, {{100, -2., 2.}}}},
     {"hEtaRecBg", "2-prong candidates (rec. unmatched);#it{#eta};entries", {HistType::kTH1F, {{100, -2., 2.}}}},
     {"hEtaGen", "2-prong candidates (gen. matched);#it{#eta};entries", {HistType::kTH1F, {{100, -2., 2.}}}}}};

  void init(InitContext&)
  {
    if (modeJpsiToMuMu) {
      registry.add("hMassSig", "2-prong candidates (rec matched);inv. mass (#mu^{#plus} #mu^{#minus}) (GeV/#it{c}^{2});entries", {HistType::kTH2F, {{200, 2., 4.}, {(std::vector<double>)binsPt, "#it{p}_{T} (GeV/#it{c})"}}});
      registry.add("hMassBg", "2-prong candidates (rec unmatched);inv. mass (#mu^{#plus} #mu^{#minus}) (GeV/#it{c}^{2});entries", {HistType::kTH2F, {{200, 2., 4.}, {(std::vector<double>)binsPt, "#it{p}_{T} (GeV/#it{c})"}}});
    } else {
      registry.add("hMassSig", "2-prong candidates (rec matched);inv. mass (e^{#plus} e^{#minus}) (GeV/#it{c}^{2});entries", {HistType::kTH2F, {{200, 2., 4.}, {(std::vector<double>)binsPt, "#it{p}_{T} (GeV/#it{c})"}}});
      registry.add("hMassBg", "2-prong candidates (rec unmatched);inv. mass (e^{#plus} e^{#minus}) (GeV/#it{c}^{2});entries", {HistType::kTH2F, {{200, 2., 4.}, {(std::vector<double>)binsPt, "#it{p}_{T} (GeV/#it{c})"}}});
    }
    registry.add("hDecLengthSig", "2-prong candidates (rec matched);decay length (cm);entries", {HistType::kTH2F, {{100, 0., 0.01}, {(std::vector<double>)binsPt, "#it{p}_{T} (GeV/#it{c})"}}});
    registry.add("hDecLengthBg", "2-prong candidates (rec unmatched);decay length (cm);entries", {HistType::kTH2F, {{100, 0., 0.01}, {(std::vector<double>)binsPt, "#it{p}_{T} (GeV/#it{c})"}}});
    registry.add("hDecLengthXYSig", "2-prong candidates (rec matched);decay length xy (cm);entries", {HistType::kTH2F, {{100, 0., 0.01}, {(std::vector<double>)binsPt, "#it{p}_{T} (GeV/#it{c})"}}});
    registry.add("hDecLengthxyBg", "2-prong candidates (rec unmatched);decay length xy (cm);entries", {HistType::kTH2F, {{100, 0., 0.01}, {(std::vector<double>)binsPt, "#it{p}_{T} (GeV/#it{c})"}}});
    registry.add("hd0Prong0Sig", "2-prong candidates (rec matched);prong 0 DCAxy to prim. vertex (cm);entries", {HistType::kTH2F, {{400, -0.002, 0.002}, {(std::vector<double>)binsPt, "#it{p}_{T} (GeV/#it{c})"}}});
    registry.add("hd0Prong0Bg", "2-prong candidates (rec unmatched);prong 0 DCAxy to prim. vertex (cm);entries", {HistType::kTH2F, {{400, -0.002, 0.002}, {(std::vector<double>)binsPt, "#it{p}_{T} (GeV/#it{c})"}}});
    registry.add("hd0Prong1Sig", "2-prong candidates (rec matched);prong 1 DCAxy to prim. vertex (cm);entries", {HistType::kTH2F, {{400, -0.002, 0.002}, {(std::vector<double>)binsPt, "#it{p}_{T} (GeV/#it{c})"}}});
    registry.add("hd0Prong1Bg", "2-prong candidates (rec unmatched);prong 1 DCAxy to prim. vertex (cm);entries", {HistType::kTH2F, {{400, -0.002, 0.002}, {(std::vector<double>)binsPt, "#it{p}_{T} (GeV/#it{c})"}}});
    registry.add("hd0d0Sig", "2-prong candidates (rec matched);product of DCAxy to prim. vertex (cm^{2});entries", {HistType::kTH2F, {{400, -0.002, 0.002}, {(std::vector<double>)binsPt, "#it{p}_{T} (GeV/#it{c})"}}});
    registry.add("hd0d0Bg", "2-prong candidates (rec unmatched);product of DCAxy to prim. vertex (cm^{2});entries", {HistType::kTH2F, {{400, -0.002, 0.002}, {(std::vector<double>)binsPt, "#it{p}_{T} (GeV/#it{c})"}}});
    registry.add("hChi2PCASig", "2-prong candidates (rec. matched);chi2 PCA (cm);entries", {HistType::kTH2F, {{1000, 0., 0.0001}, {(std::vector<double>)binsPt, "#it{p}_{T} (GeV/#it{c})"}}});
    registry.add("hChi2PCABg", "2-prong candidates (rec. unmatched);chi2 PCA (cm);entries", {HistType::kTH2F, {{1000, 0., 0.0001}, {(std::vector<double>)binsPt, "#it{p}_{T} (GeV/#it{c})"}}});
    registry.add("hCtSig", "2-prong candidates (rec. matched);proper lifetime X(3872) * #it{c} (cm);entries", {HistType::kTH2F, {{400, 0., 0.001}, {(std::vector<double>)binsPt, "#it{p}_{T} (GeV/#it{c})"}}});
    registry.add("hCtBg", "2-prong candidates (rec. unmatched);proper lifetime X(3872) * #it{c} (cm);entries", {HistType::kTH2F, {{400, 0., 0.001}, {(std::vector<double>)binsPt, "#it{p}_{T} (GeV/#it{c})"}}});
    registry.add("hYGenSig", "2-prong candidates (rec. matched);candidate rapidity;entries", {HistType::kTH2F, {{10, -2., 2.}, {(std::vector<double>)binsPt, "#it{p}^{gen}_{T} (GeV/#it{c})"}}});
    registry.add("hYSig", "2-prong candidates (rec. matched);candidate rapidity;entries", {HistType::kTH2F, {{10, -2., 2.}, {(std::vector<double>)binsPt, "#it{p}_{T} (GeV/#it{c})"}}});
    registry.add("hYBg", "2-prong candidates (rec. unmatched);candidate rapidity;entries", {HistType::kTH2F, {{10, -2., 2.}, {(std::vector<double>)binsPt, "#it{p}_{T} (GeV/#it{c})"}}});
    registry.add("hYGen", "2-prong MC particles (gen. matched);candidate rapidity;entries", {HistType::kTH2F, {{10, -2., 2.}, {(std::vector<double>)binsPt, "#it{p}_{T} (GeV/#it{c})"}}});
    registry.add("hPtGenProng0", "2-prong candidates (gen. matched);prong 0 #it{p}_{T} (GeV/#it{c});entries", {HistType::kTH2F, {{100, 0., 10.}, {(std::vector<double>)binsPt, "#it{p}_{T} (GeV/#it{c})"}}});
    registry.add("hPtGenProng1", "2-prong candidates (gen. matched);prong 1 #it{p}_{T} (GeV/#it{c});entries", {HistType::kTH2F, {{100, 0., 10.}, {(std::vector<double>)binsPt, "#it{p}_{T} (GeV/#it{c})"}}});
  }

  void process(soa::Filtered<soa::Join<aod::HfCand2Prong, aod::HfSelJpsi, aod::HfCand2ProngMcRec>> const& candidates,
               McParticlesHf const& mcParticles,
               aod::TracksWMc const& tracks)
  {
    // MC rec.
<<<<<<< HEAD
    // Printf("MC Candidates: %d", candidates.size());
    int decayMode = modeJpsiToMuMu ? aod::hf_cand_2prong::DecayType::JpsiToMuMu : aod::hf_cand_2prong::DecayType::JpsiToEE;
=======
    int decayMode = modeJpsiToMuMu ? DecayType::JpsiToMuMu : DecayType::JpsiToEE;
>>>>>>> 83032304

    for (const auto& candidate : candidates) {

      if (!(candidate.hfflag() & 1 << decayMode)) {
        continue;
      }
      if (selectionFlagJpsi > 0) {
        if (modeJpsiToMuMu) {
          if (candidate.isSelJpsiToMuMuTopol() <= 0) {
            continue;
          }
          if (selectedMid && candidate.isSelJpsiToMuMuMid() <= 0) {
            continue;
          }
        } else {
          if (candidate.isSelJpsiToEETopol() <= 0) {
            continue;
          }
          if (selectedTof && candidate.isSelJpsiToEETof() <= 0) {
            continue;
          }
          if (selectedRich && candidate.isSelJpsiToEERich() <= 0) {
            continue;
          }
          if (selectedTofRich && candidate.isSelJpsiToEETofRich() <= 0) {
            continue;
          }
        }
      }

      if (yCandMax >= 0. && std::abs(hfHelper.yJpsi(candidate)) > yCandMax) {
        continue;
      }
      if (candidate.flagMcMatchRec() == 1 << decayMode) {
        // Get the corresponding MC particle.
        auto indexMother = RecoDecay::getMother(mcParticles, candidate.prong0_as<aod::TracksWMc>().mcParticle_as<McParticlesHf>(), pdg::Code::kJPsi, true);
        auto particleMother = mcParticles.rawIteratorAt(indexMother);
        registry.fill(HIST("hPtGenSig"), particleMother.pt()); // gen. level pT
        registry.fill(HIST("hPtRecSig"), candidate.pt());      // rec. level pT
        registry.fill(HIST("hCPARecSig"), candidate.cpa());
        registry.fill(HIST("hEtaRecSig"), candidate.eta());
        if (modeJpsiToMuMu) {
          registry.fill(HIST("hMassSig"), hfHelper.invMassJpsiToMuMu(candidate), candidate.pt());
        } else {
          registry.fill(HIST("hMassSig"), hfHelper.invMassJpsiToEE(candidate), candidate.pt());
        }
        registry.fill(HIST("hDecLengthSig"), candidate.decayLength(), candidate.pt());
        registry.fill(HIST("hDecLengthXYSig"), candidate.decayLengthXY(), candidate.pt());
        registry.fill(HIST("hd0Prong0Sig"), candidate.impactParameter0(), candidate.pt());
        registry.fill(HIST("hd0Prong1Sig"), candidate.impactParameter1(), candidate.pt());
        registry.fill(HIST("hd0d0Sig"), candidate.impactParameterProduct(), candidate.pt());
        registry.fill(HIST("hChi2PCASig"), candidate.chi2PCA(), candidate.pt());
        registry.fill(HIST("hCtSig"), hfHelper.ctJpsi(candidate), candidate.pt());
        registry.fill(HIST("hYSig"), hfHelper.yJpsi(candidate), candidate.pt());
        registry.fill(HIST("hYGenSig"), RecoDecay::y(std::array{particleMother.px(), particleMother.py(), particleMother.pz()}, hfHelper.mass(particleMother.pdgCode())), particleMother.pt());

      } else {
        registry.fill(HIST("hPtRecBg"), candidate.pt());
        registry.fill(HIST("hCPARecBg"), candidate.cpa());
        registry.fill(HIST("hEtaRecBg"), candidate.eta());
        if (modeJpsiToMuMu) {
          registry.fill(HIST("hMassBg"), hfHelper.invMassJpsiToMuMu(candidate), candidate.pt());
        } else {
          registry.fill(HIST("hMassBg"), hfHelper.invMassJpsiToEE(candidate), candidate.pt());
        }
        registry.fill(HIST("hDecLengthBg"), candidate.decayLength(), candidate.pt());
        registry.fill(HIST("hDecLengthxyBg"), candidate.decayLengthXY(), candidate.pt());
        registry.fill(HIST("hd0Prong0Bg"), candidate.impactParameter0(), candidate.pt());
        registry.fill(HIST("hd0Prong1Bg"), candidate.impactParameter1(), candidate.pt());
        registry.fill(HIST("hd0d0Bg"), candidate.impactParameterProduct(), candidate.pt());
        registry.fill(HIST("hChi2PCABg"), candidate.chi2PCA(), candidate.pt());
        registry.fill(HIST("hCtBg"), hfHelper.ctJpsi(candidate), candidate.pt());
        registry.fill(HIST("hYBg"), hfHelper.yJpsi(candidate), candidate.pt());
      }
    }
    // MC gen.
    for (const auto& particle : mcParticles) {
      if (particle.flagMcMatchGen() == 1 << decayMode) {
        if (yCandMax >= 0. && std::abs(RecoDecay::y(std::array{particle.px(), particle.py(), particle.pz()}, hfHelper.mass(particle.pdgCode()))) > yCandMax) {
          continue;
        }
        registry.fill(HIST("hPtGen"), particle.pt());
        registry.fill(HIST("hEtaGen"), particle.eta());
        registry.fill(HIST("hYGen"), RecoDecay::y(std::array{particle.px(), particle.py(), particle.pz()}, hfHelper.mass(particle.pdgCode())), particle.pt());
        // registry.fill(HIST("hPtGenProng0"), particle.daughter0_as<McParticlesHf>().pt(), particle.pt());
        // registry.fill(HIST("hPtGenProng1"), particle.daughter1_as<McParticlesHf>().pt(), particle.pt());
      }
    }
  }
};

WorkflowSpec defineDataProcessing(ConfigContext const& cfgc)
{
  WorkflowSpec workflow{
    adaptAnalysisTask<HfTaskJpsi>(cfgc)};
  const bool doMC = cfgc.options().get<bool>("doMC");
  if (doMC) {
    workflow.push_back(adaptAnalysisTask<HfTaskJpsiMc>(cfgc));
  }
  return workflow;
}<|MERGE_RESOLUTION|>--- conflicted
+++ resolved
@@ -199,12 +199,7 @@
                aod::TracksWMc const& tracks)
   {
     // MC rec.
-<<<<<<< HEAD
-    // Printf("MC Candidates: %d", candidates.size());
     int decayMode = modeJpsiToMuMu ? aod::hf_cand_2prong::DecayType::JpsiToMuMu : aod::hf_cand_2prong::DecayType::JpsiToEE;
-=======
-    int decayMode = modeJpsiToMuMu ? DecayType::JpsiToMuMu : DecayType::JpsiToEE;
->>>>>>> 83032304
 
     for (const auto& candidate : candidates) {
 
