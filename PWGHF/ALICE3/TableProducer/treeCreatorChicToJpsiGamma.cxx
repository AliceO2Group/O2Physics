// Copyright 2019-2020 CERN and copyright holders of ALICE O2.
// See https://alice-o2.web.cern.ch/copyright for details of the copyright holders.
// All rights not expressly granted are reserved.
//
// This software is distributed under the terms of the GNU General Public
// License v3 (GPL Version 3), copied verbatim in the file "COPYING".
//
// In applying this license CERN does not waive the privileges and immunities
// granted to it by virtue of its status as an Intergovernmental Organization
// or submit itself to any jurisdiction.

/// \file treeCreatorChicToJpsiGamma.cxx
/// \brief Writer of the 3 prong candidates in the form of flat tables to be stored in TTrees.
///        Intended for debug or for the local optimization of analysis on small samples.
///        In this file are defined and filled the output tables
/// \note based on treeCreatorXToJpsiPiPi.cxx
///
/// \author Alessandro De Falco <alessandro.de.falco@ca.infn.it>, Università/INFN Cagliari
/// \author Luca Micheletti <luca.micheletti@to.infn.it>, INFN

#include "Framework/AnalysisTask.h"
#include "Framework/runDataProcessing.h"

#include "PWGHF/DataModel/CandidateReconstructionTables.h"
#include "PWGHF/DataModel/CandidateSelectionTables.h"

using namespace o2;
using namespace o2::aod;
using namespace o2::framework;
using namespace o2::aod::hf_cand_chic;

namespace o2::aod
{
namespace full
{
DECLARE_SOA_COLUMN(ImpactParameterNormalised0, impactParameterNormalised0, float);
DECLARE_SOA_COLUMN(RSecondaryVertex, rSecondaryVertex, float);
DECLARE_SOA_COLUMN(DecayLength, decayLength, float);
DECLARE_SOA_COLUMN(DecayLengthXY, decayLengthXY, float);
DECLARE_SOA_COLUMN(PtProng0, ptProng0, float);
DECLARE_SOA_COLUMN(PProng0, pProng0, float);
DECLARE_SOA_COLUMN(PtProng1, ptProng1, float);
DECLARE_SOA_COLUMN(PProng1, pProng1, float);
DECLARE_SOA_COLUMN(Alpha, alpha, float);
DECLARE_SOA_COLUMN(Qt, qt, float);
DECLARE_SOA_COLUMN(CandidateSelFlag, candidateSelFlag, int8_t);
DECLARE_SOA_COLUMN(M, m, float);
DECLARE_SOA_COLUMN(Pt, pt, float);
DECLARE_SOA_COLUMN(P, p, float);
DECLARE_SOA_COLUMN(CPA, cpa, float);
DECLARE_SOA_COLUMN(CPAXY, cpaXY, float);
DECLARE_SOA_COLUMN(Ct, ct, float);
DECLARE_SOA_COLUMN(Eta, eta, float);
DECLARE_SOA_COLUMN(Phi, phi, float);
DECLARE_SOA_COLUMN(Y, y, float);
DECLARE_SOA_COLUMN(E, e, float);
DECLARE_SOA_COLUMN(MCflag, mcflag, int8_t);
DECLARE_SOA_COLUMN(OriginMcRec, originMcRec, int8_t);
DECLARE_SOA_COLUMN(OriginMcGen, originMcGen, int8_t);
// Events
DECLARE_SOA_COLUMN(IsEventReject, isEventReject, int);
DECLARE_SOA_COLUMN(RunNumber, runNumber, int);
} // namespace full

DECLARE_SOA_TABLE(HfCandChicFulls, "AOD", "HFCANDCHICFULL",
                  collision::BCId,
                  collision::NumContrib,
                  collision::PosX,
                  collision::PosY,
                  collision::PosZ,
                  full::ImpactParameterNormalised0,
                  full::RSecondaryVertex,
                  full::DecayLength,
                  full::DecayLengthXY,
                  full::PtProng0,
                  full::PProng0,
                  full::PtProng1,
                  full::PProng1,
                  full::Alpha,
                  full::Qt,
                  hf_cand::Chi2PCA,
                  hf_cand::ImpactParameter0,
                  full::CandidateSelFlag,
                  full::M,
                  full::Pt,
                  full::P,
                  full::CPA,
                  full::CPAXY,
                  full::Ct,
                  full::Eta,
                  full::Phi,
                  full::Y,
                  hf_cand_chic::JpsiToMuMuMass,
                  full::MCflag,
                  full::OriginMcRec);

DECLARE_SOA_TABLE(HfCandChicFullEs, "AOD", "HFCANDCHICFULLE",
                  collision::BCId,
                  collision::NumContrib,
                  collision::PosX,
                  collision::PosY,
                  collision::PosZ,
                  full::IsEventReject,
                  full::RunNumber);

DECLARE_SOA_TABLE(HfCandChicFullPs, "AOD", "HFCANDCHICFULLP",
                  collision::BCId,
                  full::Pt,
                  full::Eta,
                  full::Phi,
                  full::Y,
                  hf_cand_chic::JpsiToMuMuMass,
                  full::MCflag,
                  full::OriginMcGen);

} // namespace o2::aod

/// Writes the full information in an output TTree
struct HfTreeCreatorChicToJpsiGamma {
  Produces<o2::aod::HfCandChicFulls> rowCandidateFull;
  Produces<o2::aod::HfCandChicFullEs> rowCandidateFullEvents;
  Produces<o2::aod::HfCandChicFullPs> rowCandidateFullParticles;

  void init(InitContext const&)
  {
  }

  void process(aod::Collisions const& collisions,
               aod::McCollisions const& mccollisions,
               soa::Join<aod::HfCandChic, aod::HfCandChicMcRec, aod::HfSelChicToJpsiGamma> const& candidates,
               soa::Join<aod::McParticles, aod::HfCandChicMcGen> const& particles,
               aod::Tracks const& tracks,
               aod::HfCand2Prong const& jpsiCands)
  {

    // Filling event properties
    rowCandidateFullEvents.reserve(collisions.size());
    for (const auto& collision : collisions) {
      rowCandidateFullEvents(
        collision.bcId(),
        collision.numContrib(),
        collision.posX(),
        collision.posY(),
        collision.posZ(),
        0,
        1);
    }

    // Filling candidate properties
    int indexCand = 0;
    rowCandidateFull.reserve(candidates.size());
<<<<<<< HEAD
    for (auto& candidate : candidates) {
      std::array<float, 3> pvecChic = {candidate.px(), candidate.py(), candidate.pz()};
      std::array<float, 3> pvecJpsi = {candidate.pxProng0(), candidate.pyProng0(), candidate.pzProng0()};
      std::array<float, 3> pvecGamma = {candidate.pxProng1(), candidate.pyProng1(), candidate.pzProng1()};
=======
    for (const auto& candidate : candidates) {
      array<float, 3> pvecChic = {candidate.px(), candidate.py(), candidate.pz()};
      array<float, 3> pvecJpsi = {candidate.pxProng0(), candidate.pyProng0(), candidate.pzProng0()};
      array<float, 3> pvecGamma = {candidate.pxProng1(), candidate.pyProng1(), candidate.pzProng1()};
>>>>>>> 3ffb815b
      auto pchic = RecoDecay::p(pvecChic);
      auto pjpsi = RecoDecay::p(pvecJpsi);
      auto pl1 = std::abs(RecoDecay::dotProd(pvecChic, pvecJpsi)) / pchic;
      auto pl2 = std::abs(RecoDecay::dotProd(pvecChic, pvecGamma)) / pchic;
      auto alpha = (pl1 - pl2) / (pl1 + pl2);
      auto qt = std::sqrt(pjpsi * pjpsi - pl1 * pl1);

      indexCand++;
      auto fillTable = [&](int CandFlag,
                           int FunctionSelection,
                           float FunctionInvMass,
                           float FunctionCt,
                           float FunctionY) {
        if (FunctionSelection >= 1) {
          rowCandidateFull(
            candidate.prong0().prong0().collision().bcId(),
            candidate.prong0().prong0().collision().numContrib(),
            candidate.posX(),
            candidate.posY(),
            candidate.posZ(),
            candidate.impactParameterNormalised0(),
            candidate.rSecondaryVertex(),
            candidate.decayLength(),
            candidate.decayLengthXY(),
            candidate.ptProng0(),
            RecoDecay::p(candidate.pxProng0(), candidate.pyProng0(), candidate.pzProng0()),
            candidate.ptProng1(),
            RecoDecay::p(candidate.pxProng1(), candidate.pyProng1(), candidate.pzProng1()),
            alpha,
            qt,
            candidate.chi2PCA(),
            candidate.impactParameter0(),
            1 << CandFlag,
            FunctionInvMass,
            candidate.pt(),
            candidate.p(),
            candidate.cpa(),
            candidate.cpaXY(),
            FunctionCt,
            candidate.eta(),
            candidate.phi(),
            FunctionY,
            candidate.jpsiToMuMuMass(),
            candidate.flagMcMatchRec(),
            candidate.originMcRec());
        }
      };
      fillTable(0, candidate.isSelChicToJpsiToMuMuGamma(), invMassChicToJpsiGamma(candidate), ctChic(candidate), yChic(candidate));
      //      fillTable(1, candidate.isSelChicToJpsiToEEGamma(), invMassChicToJpsiGamma(candidate), ctChic(candidate), yChic(candidate));
    }

    // Filling particle properties
    float massChic = RecoDecay::getMassPDG(pdg::Code::kChiC1);
    rowCandidateFullParticles.reserve(particles.size());
    for (const auto& particle : particles) {
      if (std::abs(particle.flagMcMatchGen()) == 1 << DecayType::ChicToJpsiToEEGamma || std::abs(particle.flagMcMatchGen()) == 1 << DecayType::ChicToJpsiToMuMuGamma) {
        rowCandidateFullParticles(
          particle.mcCollision().bcId(),
          particle.pt(),
          particle.eta(),
          particle.phi(),
          RecoDecay::y(std::array{particle.px(), particle.py(), particle.pz()}, massChic),
          0., // put here the jpsi mass
          particle.flagMcMatchGen(),
          particle.originMcGen());
      }
    }
  }
};

WorkflowSpec defineDataProcessing(ConfigContext const& cfgc)
{
  WorkflowSpec workflow;
  workflow.push_back(adaptAnalysisTask<HfTreeCreatorChicToJpsiGamma>(cfgc));
  return workflow;
}<|MERGE_RESOLUTION|>--- conflicted
+++ resolved
@@ -149,17 +149,10 @@
     // Filling candidate properties
     int indexCand = 0;
     rowCandidateFull.reserve(candidates.size());
-<<<<<<< HEAD
-    for (auto& candidate : candidates) {
+    for (const auto& candidate : candidates) {
       std::array<float, 3> pvecChic = {candidate.px(), candidate.py(), candidate.pz()};
       std::array<float, 3> pvecJpsi = {candidate.pxProng0(), candidate.pyProng0(), candidate.pzProng0()};
       std::array<float, 3> pvecGamma = {candidate.pxProng1(), candidate.pyProng1(), candidate.pzProng1()};
-=======
-    for (const auto& candidate : candidates) {
-      array<float, 3> pvecChic = {candidate.px(), candidate.py(), candidate.pz()};
-      array<float, 3> pvecJpsi = {candidate.pxProng0(), candidate.pyProng0(), candidate.pzProng0()};
-      array<float, 3> pvecGamma = {candidate.pxProng1(), candidate.pyProng1(), candidate.pzProng1()};
->>>>>>> 3ffb815b
       auto pchic = RecoDecay::p(pvecChic);
       auto pjpsi = RecoDecay::p(pvecJpsi);
       auto pl1 = std::abs(RecoDecay::dotProd(pvecChic, pvecJpsi)) / pchic;
