--- conflicted
+++ resolved
@@ -83,15 +83,9 @@
       return false; // check that the candidate pT is within the analysis range
     }
 
-<<<<<<< HEAD
     // TODO: replace hardcoded mass with "hfHelper.mass(9920443)"
-    if (TMath::Abs(hfHelper.invMassXToJpsiPiPi(hfCandX) - 3.87168) > cuts->get(pTBin, "m")) {
-      // Printf("X topol selection failed at mass diff check");
-=======
-    // TODO: replace hardcoded mass with "RecoDecay::getMassPDG(9920443)"
-    if (std::abs(invMassXToJpsiPiPi(hfCandX) - 3.87168) > cuts->get(pTBin, "m")) {
+    if (std::abs(hfHelper.invMassXToJpsiPiPi(hfCandX) - 3.87168) > cuts->get(pTBin, "m")) {
       // LOGF(debug, "X topol selection failed at mass diff check");
->>>>>>> 83032304
       return false; // check that mass difference is within bounds
     }
 
