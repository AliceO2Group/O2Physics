// Copyright 2019-2020 CERN and copyright holders of ALICE O2.
// See https://alice-o2.web.cern.ch/copyright for details of the copyright holders.
// All rights not expressly granted are reserved.
//
// This software is distributed under the terms of the GNU General Public
// License v3 (GPL Version 3), copied verbatim in the file "COPYING".
//
// In applying this license CERN does not waive the privileges and immunities
// granted to it by virtue of its status as an Intergovernmental Organization
// or submit itself to any jurisdiction.

/// \file taskLcCentrality.cxx
/// \brief Λc± → p± K∓ π± analysis task
/// \note Extended from taskD0
///
/// \author Luigi Dello Stritto <luigi.dello.stritto@cern.ch>, University and INFN SALERNO
/// \author Vít Kučera <vit.kucera@cern.ch>, CERN

#include "Framework/AnalysisTask.h"
#include "Framework/HistogramRegistry.h"

#include "Common/DataModel/Centrality.h"

#include "PWGHF/Core/HfHelper.h"
#include "PWGHF/DataModel/CandidateReconstructionTables.h"
#include "PWGHF/DataModel/CandidateSelectionTables.h"

using namespace o2;
using namespace o2::framework;
using namespace o2::framework::expressions;

void customize(std::vector<o2::framework::ConfigParamSpec>& workflowOptions)
{
  ConfigParamSpec optionDoMC{"doMC", VariantType::Bool, true, {"Fill MC histograms."}};
  workflowOptions.push_back(optionDoMC);
}

#include "Framework/runDataProcessing.h"

/// Λc± → p± K∓ π± analysis task
struct HfTaskLcCentrality {
  Configurable<int> selectionFlagLc{"selectionFlagLc", 1, "Selection Flag for Lc"};
  Configurable<double> yCandMax{"yCandMax", -1., "max. cand. rapidity"};
  Configurable<std::vector<double>> binsPt{"binsPt", std::vector<double>{hf_cuts_lc_to_p_k_pi::vecBinsPt}, "pT bin limits"};

  HfHelper hfHelper;

  Filter filterSelectCandidates = (aod::hf_sel_candidate_lc::isSelLcToPKPi >= selectionFlagLc || aod::hf_sel_candidate_lc::isSelLcToPiKP >= selectionFlagLc);

  HistogramRegistry registry{
    "registry",
    {{"hPtCand", "3-prong candidates;candidate #it{p}_{T} (GeV/#it{c});entries", {HistType::kTH1F, {{100, 0., 10.}}}},
     {"hPtProng0", "3-prong candidates;prong 0 #it{p}_{T} (GeV/#it{c});entries", {HistType::kTH1F, {{100, 0., 10.}}}},
     {"hPtProng1", "3-prong candidates;prong 1 #it{p}_{T} (GeV/#it{c});entries", {HistType::kTH1F, {{100, 0., 10.}}}},
     {"hPtProng2", "3-prong candidates;prong 2 #it{p}_{T} (GeV/#it{c});entries", {HistType::kTH1F, {{100, 0., 10.}}}},
     {"hCentrality", "centrality;centrality percentile;entries", {HistType::kTH1F, {{100, 0., 100.}}}}}};

  void init(InitContext&)
  {
    auto vbins = (std::vector<double>)binsPt;
    registry.add("hMass", "3-prong candidates;inv. mass (p K #pi) (GeV/#it{c}^{2}); p_{T}; centrality", {HistType::kTH3F, {{500, 1.6, 3.1}, {vbins, "#it{p}_{T} (GeV/#it{c})"}, {100, 0., 100.}}});
    registry.add("hDecLength", "3-prong candidates;decay length (cm);entries", {HistType::kTH2F, {{200, 0., 2.}, {vbins, "#it{p}_{T} (GeV/#it{c})"}}});
    registry.add("hd0Prong0", "3-prong candidates;prong 0 DCAxy to prim. vertex (cm);entries", {HistType::kTH2F, {{100, -1., 1.}, {vbins, "#it{p}_{T} (GeV/#it{c})"}}});
    registry.add("hd0Prong1", "3-prong candidates;prong 1 DCAxy to prim. vertex (cm);entries", {HistType::kTH2F, {{100, -1., 1.}, {vbins, "#it{p}_{T} (GeV/#it{c})"}}});
    registry.add("hd0Prong2", "3-prong candidates;prong 1 DCAxy to prim. vertex (cm);entries", {HistType::kTH2F, {{100, -1., 1.}, {vbins, "#it{p}_{T} (GeV/#it{c})"}}});
    registry.add("hCt", "3-prong candidates;proper lifetime (#Lambda_{c}) * #it{c} (cm);entries", {HistType::kTH2F, {{120, -20., 100.}, {vbins, "#it{p}_{T} (GeV/#it{c})"}}});
    registry.add("hCPA", "3-prong candidates;cosine of pointing angle;entries", {HistType::kTH2F, {{110, -1.1, 1.1}, {vbins, "#it{p}_{T} (GeV/#it{c})"}}});
    registry.add("hEta", "3-prong candidates;candidate #it{#eta};entries", {HistType::kTH2F, {{100, -2., 2.}, {vbins, "#it{p}_{T} (GeV/#it{c})"}}});
    registry.add("hSelectionStatus", "3-prong candidates;selection status;entries", {HistType::kTH2F, {{5, -0.5, 4.5}, {vbins, "#it{p}_{T} (GeV/#it{c})"}}});
    registry.add("hImpParErr", "3-prong candidates;impact parameter error (cm);entries", {HistType::kTH2F, {{100, -1., 1.}, {vbins, "#it{p}_{T} (GeV/#it{c})"}}});
    registry.add("hDecLenErr", "3-prong candidates;decay length error (cm);entries", {HistType::kTH2F, {{100, 0., 1.}, {vbins, "#it{p}_{T} (GeV/#it{c})"}}});
    registry.add("hDCA2", "3-prong candidates;prong Chi2PCA to sec. vertex (cm);entries", {HistType::kTH2F, {{100, 0., 0.5}, {vbins, "#it{p}_{T} (GeV/#it{c})"}}});
  }

  // FIXME: Add ALICE 2/3 switch!
  // void process(aod::HfCand3Prong const& candidates)
  void process(soa::Join<aod::Collisions, aod::CentRun2V0Ms>::iterator const& collision,
               soa::Filtered<soa::Join<aod::HfCand3Prong, aod::HfSelLc>> const& candidates)
  {
    float centrality = collision.centRun2V0M();
    registry.fill(HIST("hCentrality"), centrality);

    for (const auto& candidate : candidates) {
      if (!(candidate.hfflag() & 1 << aod::hf_cand_3prong::DecayType::LcToPKPi)) {
        continue;
      }
      if (yCandMax >= 0. && std::abs(hfHelper.yLc(candidate)) > yCandMax) {
        continue;
      }
      if (candidate.isSelLcToPKPi() >= selectionFlagLc) {
        registry.fill(HIST("hMass"), hfHelper.invMassLcToPKPi(candidate), candidate.pt(), centrality);
      }
      if (candidate.isSelLcToPiKP() >= selectionFlagLc) {
        registry.fill(HIST("hMass"), hfHelper.invMassLcToPiKP(candidate), candidate.pt(), centrality);
      }
      registry.fill(HIST("hPtCand"), candidate.pt());
      registry.fill(HIST("hPtProng0"), candidate.ptProng0());
      registry.fill(HIST("hPtProng1"), candidate.ptProng1());
      registry.fill(HIST("hPtProng2"), candidate.ptProng2());
      registry.fill(HIST("hDecLength"), candidate.decayLength(), candidate.pt());
      registry.fill(HIST("hd0Prong0"), candidate.impactParameter0(), candidate.pt());
      registry.fill(HIST("hd0Prong1"), candidate.impactParameter1(), candidate.pt());
      registry.fill(HIST("hd0Prong2"), candidate.impactParameter2(), candidate.pt());
      registry.fill(HIST("hCt"), hfHelper.ctLc(candidate), candidate.pt());
      registry.fill(HIST("hCPA"), candidate.cpa(), candidate.pt());
      registry.fill(HIST("hEta"), candidate.eta(), candidate.pt());
      registry.fill(HIST("hSelectionStatus"), candidate.isSelLcToPKPi(), candidate.pt());
      registry.fill(HIST("hSelectionStatus"), candidate.isSelLcToPiKP(), candidate.pt());
      registry.fill(HIST("hImpParErr"), candidate.errorImpactParameter0(), candidate.pt());
      registry.fill(HIST("hImpParErr"), candidate.errorImpactParameter1(), candidate.pt());
      registry.fill(HIST("hImpParErr"), candidate.errorImpactParameter2(), candidate.pt());
      registry.fill(HIST("hDecLenErr"), candidate.errorDecayLength(), candidate.pt());
      registry.fill(HIST("hDecLenErr"), candidate.chi2PCA(), candidate.pt());
    }
  }
};

/// Fills MC histograms.
struct HfTaskLcCentralityMc {
  Configurable<int> selectionFlagLc{"selectionFlagLc", 1, "Selection Flag for Lc"};
  Configurable<double> yCandMax{"yCandMax", -1., "max. cand. rapidity"};
  Configurable<std::vector<double>> binsPt{"binsPt", std::vector<double>{hf_cuts_lc_to_p_k_pi::vecBinsPt}, "pT bin limits"};

  HfHelper hfHelper;

  Filter filterSelectCandidates = (aod::hf_sel_candidate_lc::isSelLcToPKPi >= selectionFlagLc || aod::hf_sel_candidate_lc::isSelLcToPiKP >= selectionFlagLc);

  HistogramRegistry registry{
    "registry",
    {{"hCPARecSig", "3-prong candidates (matched);cosine of pointing angle;entries", {HistType::kTH1F, {{110, -1.1, 1.1}}}},
     {"hCPARecBg", "3-prong candidates (unmatched);cosine of pointing angle;entries", {HistType::kTH1F, {{110, -1.1, 1.1}}}},
     {"hEtaRecSig", "3-prong candidates (matched);#it{#eta};entries", {HistType::kTH1F, {{100, -2., 2.}}}},
     {"hEtaRecBg", "3-prong candidates (unmatched);#it{#eta};entries", {HistType::kTH1F, {{100, -2., 2.}}}},
     {"hEtaGen", "MC particles (matched);#it{#eta};entries", {HistType::kTH1F, {{100, -2., 2.}}}}}};

  void init(InitContext&)
  {
    auto vbins = (std::vector<double>)binsPt;
    registry.add("hPtRecSig", "3-prong candidates (matched);#it{p}_{T}^{rec.} (GeV/#it{c});entries", {HistType::kTH1F, {{vbins, "#it{p}_{T} (GeV/#it{c})"}}});
    registry.add("hPtRecSigPrompt", "3-prong candidates (matched, prompt);#it{p}_{T}^{rec.} (GeV/#it{c});entries", {HistType::kTH1F, {{vbins, "#it{p}_{T} (GeV/#it{c})"}}});
    registry.add("hPtRecSigNonPrompt", "3-prong candidates (matched, non-prompt);#it{p}_{T}^{rec.} (GeV/#it{c});entries", {HistType::kTH1F, {{vbins, "#it{p}_{T} (GeV/#it{c})"}}});
    registry.add("hPtRecBg", "3-prong candidates (unmatched);#it{p}_{T}^{rec.} (GeV/#it{c});entries", {HistType::kTH1F, {{vbins, "#it{p}_{T} (GeV/#it{c})"}}});
    registry.add("hPtGen", "MC particles (matched);#it{p}_{T}^{gen.} (GeV/#it{c});entries", {HistType::kTH1F, {{vbins, "#it{p}_{T} (GeV/#it{c})"}}});
    registry.add("hPtGenPrompt", "MC particles (matched, prompt);#it{p}_{T}^{gen.} (GeV/#it{c});entries", {HistType::kTH1F, {{vbins, "#it{p}_{T} (GeV/#it{c})"}}});
    registry.add("hPtGenNonPrompt", "MC particles (matched, non-prompt);#it{p}_{T}^{gen.} (GeV/#it{c});entries", {HistType::kTH1F, {{vbins, "#it{p}_{T} (GeV/#it{c})"}}});
    registry.add("hPtGenSig", "3-prong candidates (matched);#it{p}_{T}^{gen.} (GeV/#it{c});entries", {HistType::kTH1F, {{vbins, "#it{p}_{T} (GeV/#it{c})"}}});
  }

  void process(soa::Filtered<soa::Join<aod::HfCand3Prong, aod::HfSelLc, aod::HfCand3ProngMcRec>> const& candidates,
               soa::Join<aod::McParticles, aod::HfCand3ProngMcGen> const& mcParticles,
               aod::TracksWMc const& tracks)
  {
    // MC rec.
    for (const auto& candidate : candidates) {
      if (!(candidate.hfflag() & 1 << aod::hf_cand_3prong::DecayType::LcToPKPi)) {
        continue;
      }
      if (yCandMax >= 0. && std::abs(hfHelper.yLc(candidate)) > yCandMax) {
        continue;
      }
      if (std::abs(candidate.flagMcMatchRec()) == 1 << aod::hf_cand_3prong::DecayType::LcToPKPi) {
        // Get the corresponding MC particle.
        auto indexMother = RecoDecay::getMother(mcParticles, candidate.prong0_as<aod::TracksWMc>().mcParticle_as<soa::Join<aod::McParticles, aod::HfCand3ProngMcGen>>(), pdg::Code::kLambdaCPlus, true);
        auto particleMother = mcParticles.rawIteratorAt(indexMother);
        registry.fill(HIST("hPtGenSig"), particleMother.pt()); // gen. level pT
        auto ptRec = candidate.pt();
        registry.fill(HIST("hPtRecSig"), ptRec); // rec. level pT
        if (candidate.originMcRec() == RecoDecay::OriginType::Prompt) {
          registry.fill(HIST("hPtRecSigPrompt"), ptRec); // rec. level pT, prompt
        } else {
          registry.fill(HIST("hPtRecSigNonPrompt"), ptRec); // rec. level pT, non-prompt
        }
        registry.fill(HIST("hCPARecSig"), candidate.cpa());
        registry.fill(HIST("hEtaRecSig"), candidate.eta());
      } else {
        registry.fill(HIST("hPtRecBg"), candidate.pt());
        registry.fill(HIST("hCPARecBg"), candidate.cpa());
        registry.fill(HIST("hEtaRecBg"), candidate.eta());
      }
    }
    // MC gen.
<<<<<<< HEAD
    // Printf("MC Particles: %d", particlesMC.size());
    for (const auto& particle : particlesMC) {
      if (std::abs(particle.flagMcMatchGen()) == 1 << aod::hf_cand_3prong::DecayType::LcToPKPi) {
        if (yCandMax >= 0. && std::abs(RecoDecay::y(std::array{particle.px(), particle.py(), particle.pz()}, hfHelper.mass(particle.pdgCode()))) > yCandMax) {
=======
    for (const auto& particle : mcParticles) {
      if (std::abs(particle.flagMcMatchGen()) == 1 << DecayType::LcToPKPi) {
        if (yCandMax >= 0. && std::abs(RecoDecay::y(std::array{particle.px(), particle.py(), particle.pz()}, RecoDecay::getMassPDG(particle.pdgCode()))) > yCandMax) {
>>>>>>> 83032304
          continue;
        }
        auto ptGen = particle.pt();
        registry.fill(HIST("hPtGen"), ptGen);
        if (particle.originMcGen() == RecoDecay::OriginType::Prompt) {
          registry.fill(HIST("hPtGenPrompt"), ptGen);
        } else {
          registry.fill(HIST("hPtGenNonPrompt"), ptGen);
        }
        registry.fill(HIST("hEtaGen"), particle.eta());
      }
    }
  }
};

WorkflowSpec defineDataProcessing(ConfigContext const& cfgc)
{
  WorkflowSpec workflow{
    adaptAnalysisTask<HfTaskLcCentrality>(cfgc)};
  const bool doMC = cfgc.options().get<bool>("doMC");
  if (doMC) {
    workflow.push_back(adaptAnalysisTask<HfTaskLcCentralityMc>(cfgc));
  }
  return workflow;
}<|MERGE_RESOLUTION|>--- conflicted
+++ resolved
@@ -179,16 +179,9 @@
       }
     }
     // MC gen.
-<<<<<<< HEAD
-    // Printf("MC Particles: %d", particlesMC.size());
-    for (const auto& particle : particlesMC) {
+    for (const auto& particle : mcParticles) {
       if (std::abs(particle.flagMcMatchGen()) == 1 << aod::hf_cand_3prong::DecayType::LcToPKPi) {
-        if (yCandMax >= 0. && std::abs(RecoDecay::y(std::array{particle.px(), particle.py(), particle.pz()}, hfHelper.mass(particle.pdgCode()))) > yCandMax) {
-=======
-    for (const auto& particle : mcParticles) {
-      if (std::abs(particle.flagMcMatchGen()) == 1 << DecayType::LcToPKPi) {
         if (yCandMax >= 0. && std::abs(RecoDecay::y(std::array{particle.px(), particle.py(), particle.pz()}, RecoDecay::getMassPDG(particle.pdgCode()))) > yCandMax) {
->>>>>>> 83032304
           continue;
         }
         auto ptGen = particle.pt();
