--- conflicted
+++ resolved
@@ -23,6 +23,7 @@
 #include "Common/Core/RecoDecay.h"
 #include "Common/DataModel/Centrality.h"
 #include "Common/DataModel/EventSelection.h"
+#include "Common/DataModel/Multiplicity.h"
 #include "Common/DataModel/PIDResponseTPC.h"
 #include "Common/DataModel/TrackSelectionTables.h"
 #include "EventFiltering/Zorro.h"
@@ -327,19 +328,19 @@
   {
     double energySum = 0.0;
     double isoEnergy = 10.0;
-    double const etaAssCluster = cluster.eta();
-    double const phiAssCluster = cluster.phi();
+    double etaAssCluster = cluster.eta();
+    double phiAssCluster = cluster.phi();
 
     for (const auto& associateCluster : clusters) {
       // Calculate angular distances
-      double const dEta = associateCluster.eta() - etaAssCluster;
+      double dEta = associateCluster.eta() - etaAssCluster;
       double dPhi = associateCluster.phi() - phiAssCluster;
 
       // Normalize φ difference
       dPhi = RecoDecay::constrainAngle(dPhi, -o2::constants::math::PI);
 
       // Calculate ΔR
-      double const deltaR = std::sqrt(dEta * dEta + dPhi * dPhi);
+      double deltaR = std::sqrt(dEta * dEta + dPhi * dPhi);
 
       // Sum energy within isolation cone
       if (deltaR < rIsolation) {
@@ -367,11 +368,11 @@
 
     for (const auto& track : tracks) {
 
-      double const dEta = track.eta() - etaEle;
+      double dEta = track.eta() - etaEle;
       double dPhi = track.phi() - phiEle;
       dPhi = RecoDecay::constrainAngle(dPhi, -o2::constants::math::PI);
 
-      double const deltaR = std::sqrt(dEta * dEta + dPhi * dPhi);
+      double deltaR = std::sqrt(dEta * dEta + dPhi * dPhi);
 
       if (deltaR < rIsolation) {
         trackCount++;
@@ -388,7 +389,7 @@
     return std::make_pair(trackCount - 1, isoMomentum);
   }
 
-  void recoMassZee(KFParticle const& kfpIsoEle,
+  void recoMassZee(KFParticle kfpIsoEle,
                    int charge,
                    float centrality,
                    TrackEle const& tracks)
@@ -417,12 +418,12 @@
         continue;
       }
 
-      KFPTrack const kfpTrackAssEle = createKFPTrackFromTrack(track);
-      KFParticle const kfpAssEle(kfpTrackAssEle, pdgAss);
+      KFPTrack kfpTrackAssEle = createKFPTrackFromTrack(track);
+      KFParticle kfpAssEle(kfpTrackAssEle, pdgAss);
       // reco by RecoDecay
       auto child1 = RecoDecayPtEtaPhi::pVector(kfpIsoEle.GetPt() * correctionPtElectron, kfpIsoEle.GetEta(), kfpIsoEle.GetPhi());
       auto child2 = RecoDecayPtEtaPhi::pVector(kfpAssEle.GetPt() * correctionPtElectron, kfpAssEle.GetEta(), kfpAssEle.GetPhi());
-      double const invMassEE = RecoDecay::m(std::array{child1, child2}, std::array{o2::constants::physics::MassElectron, o2::constants::physics::MassElectron});
+      double invMassEE = RecoDecay::m(std::array{child1, child2}, std::array{o2::constants::physics::MassElectron, o2::constants::physics::MassElectron});
 
       registry.fill(HIST("hInvMassZee"), centrality, track.sign() * charge, kfpIsoEle.GetPt(), invMassEE);
 
@@ -432,7 +433,7 @@
       zeeKF.SetConstructMethod(kfConstructMethod);
       zeeKF.Construct(electronPairs, 2);
       // LOG(info) << "Invarimass cal by KF particle Chi2/NDF = " << zeeKF.GetChi2()/zeeKF.GetNDF();
-      float const chiSqNdf = zeeKF.GetChi2() / zeeKF.GetNDF();
+      float chiSqNdf = zeeKF.GetChi2() / zeeKF.GetNDF();
       if (zeeKF.GetNDF() < 1) {
         continue;
       }
@@ -469,8 +470,8 @@
 
     // Get BC for this collision
     auto bc = collision.bc_as<aod::BCsWithTimestamps>();
-    uint64_t const globalBC = bc.globalBC();
-    int const runNumber = bc.runNumber();
+    uint64_t globalBC = bc.globalBC();
+    int runNumber = bc.runNumber();
 
     // Initialize Zorro for the first event (once per run)
     static bool isFirstEvent = true;
@@ -478,7 +479,7 @@
 
     if ((isFirstEvent || runNumber != lastRunNumber) && cfgSkimmedProcessing) {
       LOGF(info, "Initializing Zorro for run %d", runNumber);
-      uint64_t const currentTimestamp = bc.timestamp();
+      uint64_t currentTimestamp = bc.timestamp();
 
       // debug for timestamp
       LOGF(info, "Using CCDB path: %s, timestamp: %llu", cfgCCDBPath.value.c_str(), currentTimestamp);
@@ -489,13 +490,12 @@
       lastRunNumber = runNumber;
 
       // initialize magnetic field
-      auto* grpo = ccdb->getForTimeStamp<o2::parameters::GRPMagField>(ccdbPathGrpMag, currentTimestamp);
+      o2::parameters::GRPMagField* grpo = ccdb->getForTimeStamp<o2::parameters::GRPMagField>(ccdbPathGrpMag, currentTimestamp);
       o2::base::Propagator::initFieldFromGRP(grpo);
-      double const magneticField = o2::base::Propagator::Instance()->getNominalBz();
+      double magneticField = o2::base::Propagator::Instance()->getNominalBz();
       LOG(info) << "magneticField = " << magneticField;
-      if (magneticField != 0.0) {
+      if (magneticField)
         KFParticle::SetField(magneticField);
-      }
     }
 
     // Check if this is a triggered event using Zorro
@@ -610,31 +610,30 @@
       bool isIsolated = false;
       bool isIsolatedTr = false;
 
-      if ((tracksofcluster.size() != 0) && isEMCacceptance) {
+      if (tracksofcluster.size() && isEMCacceptance) {
         int nMatch = 0;
         for (const auto& match : tracksofcluster) {
-          if (match.emcalcluster_as<SelectedClusters>().time() < timeEmcMin || match.emcalcluster_as<SelectedClusters>().time() > timeEmcMax) {
+          if (match.emcalcluster_as<SelectedClusters>().time() < timeEmcMin || match.emcalcluster_as<SelectedClusters>().time() > timeEmcMax)
             continue;
-          }
-
-          float const m02Emc = match.emcalcluster_as<SelectedClusters>().m02();
-          float const energyEmc = match.emcalcluster_as<SelectedClusters>().energy();
-          double const phiEmc = match.emcalcluster_as<SelectedClusters>().phi();
-          double const etaEmc = match.emcalcluster_as<SelectedClusters>().eta();
-          double const timeEmc = match.emcalcluster_as<SelectedClusters>().time();
+
+          float m02Emc = match.emcalcluster_as<SelectedClusters>().m02();
+          float energyEmc = match.emcalcluster_as<SelectedClusters>().energy();
+          double phiEmc = match.emcalcluster_as<SelectedClusters>().phi();
+          double etaEmc = match.emcalcluster_as<SelectedClusters>().eta();
+          double timeEmc = match.emcalcluster_as<SelectedClusters>().time();
           // LOG(info) << "tr phi0 = " << match.track_as<TrackEle>().phi();
           // LOG(info) << "tr phi1 = " << track.phi();
           // LOG(info) << "emc phi = " << phiEmc;
 
           if (nMatch == 0) {
-            double const dEta = match.track_as<TrackEle>().trackEtaEmcal() - etaEmc;
+            double dEta = match.track_as<TrackEle>().trackEtaEmcal() - etaEmc;
             double dPhi = match.track_as<TrackEle>().trackPhiEmcal() - phiEmc;
             dPhi = RecoDecay::constrainAngle(dPhi, -o2::constants::math::PI);
 
             registry.fill(HIST("hMatchPhi"), phiEmc, match.track_as<TrackEle>().trackPhiEmcal());
             registry.fill(HIST("hMatchEta"), etaEmc, match.track_as<TrackEle>().trackEtaEmcal());
 
-            double const r = RecoDecay::sqrtSumOfSquares(dPhi, dEta);
+            double r = RecoDecay::sqrtSumOfSquares(dPhi, dEta);
             // LOG(info) << "r match = " << r;
             if (r < rMin) {
               rMin = r;
@@ -645,9 +644,8 @@
             registry.fill(HIST("hEMCtime"), timeEmc);
             registry.fill(HIST("hEnergy"), energyEmc);
 
-            if (std::abs(dPhi) > rMatchMax || std::abs(dEta) > rMatchMax) {
+            if (std::abs(dPhi) > rMatchMax || std::abs(dEta) > rMatchMax)
               continue;
-            }
 
             registry.fill(HIST("hTrMatchR"), match.track_as<TrackEle>().pt(), r);
             registry.fill(HIST("hEnergyNcell"), energyEmc, match.emcalcluster_as<SelectedClusters>().nCells());
@@ -670,16 +668,10 @@
 
             if (match.track_as<TrackEle>().tpcNSigmaEl() > nsigTpcMin && match.track_as<TrackEle>().tpcNSigmaEl() < nsigTpcMax) {
               registry.fill(HIST("hEop"), match.track_as<TrackEle>().pt(), eop);
-              if (eop > eopMin && eop < eopMax && isoEnergy < energyIsolationMax) {
+              if (eop > eopMin && eop < eopMax && isoEnergy < energyIsolationMax)
                 isIsolated = true;
-<<<<<<< HEAD
-              }
-              if (eop > eopMin && eop < eopMax && trackCount < trackIsolationMax) {
-=======
               if (eop > eopMin && eop < eopMax && trackCount < trackIsolationMax && isoMomentum < momentumIsolationMax)
->>>>>>> 2cc7f7fc
                 isIsolatedTr = true;
-              }
 
               if (isIsolated && isIsolatedTr) {
                 registry.fill(HIST("hEopIsolation"), match.track_as<TrackEle>().pt(), eop);
@@ -689,8 +681,8 @@
                   if (match.track_as<TrackEle>().sign() > 0) {
                     pdgIso = kPositron;
                   }
-                  KFPTrack const kfpTrackIsoEle = createKFPTrackFromTrack(match.track_as<TrackEle>());
-                  KFParticle const kfpIsoEle(kfpTrackIsoEle, pdgIso);
+                  KFPTrack kfpTrackIsoEle = createKFPTrackFromTrack(match.track_as<TrackEle>());
+                  KFParticle kfpIsoEle(kfpTrackIsoEle, pdgIso);
                   recoMassZee(kfpIsoEle, match.track_as<TrackEle>().sign(), centrality, tracks);
 
                 } // end of pt cut for e from Z
@@ -740,7 +732,7 @@
 
     } // end of track loop
     // Z-hadron
-    if (!reconstructedZ.empty()) {
+    if (reconstructedZ.size() > 0) {
       for (const auto& zBoson : reconstructedZ) {
         // Z boson selection
         if (zBoson.mass < massZMin || zBoson.mass > massZMax) {
@@ -755,36 +747,24 @@
             continue;
           }
           // calculate Z-h correlation
-          double const deltaPhi = RecoDecay::constrainAngle(trackAss.phi - zBoson.phi, -o2::constants::math::PIHalf);
-          double const ptRatio = trackAss.pt / zBoson.pt;
+          double deltaPhi = RecoDecay::constrainAngle(trackAss.phi - zBoson.phi, -o2::constants::math::PIHalf);
+          double ptRatio = trackAss.pt / zBoson.pt;
           registry.fill(HIST("hZHadronDphi"), centrality, zBoson.charge, zBoson.pt, deltaPhi, ptRatio, trackAss.pt);
         }
       }
     } // end of Z-hadron correlation
     // Z->ee QA
     if (enableZeeRecoQA) {
-<<<<<<< HEAD
-      if (!selectedElectronsIso.empty() && !selectedPositronsIso.empty()) {
-=======
       if (selectedElectronsIso.size() > 0 && selectedPositronsIso.size() > 0) {
         // signal
->>>>>>> 2cc7f7fc
         for (const auto& trackEle : selectedElectronsIso) {
           auto child1 = RecoDecayPtEtaPhi::pVector(trackEle.pt, trackEle.eta, trackEle.phi);
           float sectorneg = trackEle.phi / o2::constants::math::SectorSpanRad;
           for (const auto& trackPos : selectedPositronsIso) {
             auto child2 = RecoDecayPtEtaPhi::pVector(trackPos.pt, trackPos.eta, trackPos.phi);
-<<<<<<< HEAD
-            double const invMass = RecoDecay::m(std::array{child1, child2}, std::array{o2::constants::physics::MassElectron, o2::constants::physics::MassElectron});
-            if (invMass > massZMinQA) {
-              float const sectorneg = trackEle.phi / o2::constants::math::SectorSpanRad;
-              float const sectorpos = trackPos.phi / o2::constants::math::SectorSpanRad;
-              // LOG(info) << "TPC sector= " << sectorneg << " ; " << sectorpos;
-=======
             double invMass = RecoDecay::m(std::array{child1, child2}, std::array{o2::constants::physics::MassElectron, o2::constants::physics::MassElectron});
             float sectorpos = trackPos.phi / o2::constants::math::SectorSpanRad;
             if (invMass > massZMinQA) {
->>>>>>> 2cc7f7fc
               registry.fill(HIST("hInvMassZeeQA"), invMass, trackEle.pt, trackPos.pt, trackEle.dcaxyTrk, trackPos.dcaxyTrk, trackPos.dcazTrk, trackEle.nclusterTPC, trackPos.nclusterTPC, trackEle.nclusterITS, trackPos.nclusterITS, sectorneg, sectorpos, trackEle.eop, trackPos.eop, trackEle.energyIso, trackPos.energyIso, trackEle.momIso, trackPos.momIso, trackEle.ntrackIso, trackPos.ntrackIso);
             }
           }
