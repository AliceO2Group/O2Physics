--- conflicted
+++ resolved
@@ -380,13 +380,11 @@
     if (!(isRun3 ? collision.sel8() : (collision.sel7() && collision.alias_bit(kINT7)))) {
       return;
     }
-<<<<<<< HEAD
+
     int region = emcalRegion;
-    registry.fill(HIST("hNevents"), region);
-=======
+    registry.fill(HIST("hNevents"), region)
 
     registry.fill(HIST("hNevents"), 1);
->>>>>>> a980e151
 
     // skip events with no clusters
     if (emcClusters.size() == 0 && skipNoEmcClusters) {
@@ -581,17 +579,12 @@
 
           if (std::abs(mother.pdgCode()) == kEtaLocal || std::abs(mother.pdgCode()) == kPi0 || std::abs(mother.pdgCode()) == kGamma) {
             registry.fill(HIST("hMcgenAllNonHfeElectron"), particleMc.pt());
-<<<<<<< HEAD
+
 
             auto const& gmother = mother.mothers_first_as<aod::McParticles>();
             // cases to consider: eta->e, eta->pi0->e, eta->gamma->e, eta->pi0->gamma->e, pi0->e, pi0->gamma->e
 
-=======
-
-            auto const& gmother = mother.mothers_first_as<aod::McParticles>();
-            // cases to consider: eta->e, eta->pi0->e, eta->gamma->e, eta->pi0->gamma->e, pi0->e, pi0->gamma->e
-
->>>>>>> a980e151
+
             //=================  eta->e ======================================
             if (std::abs(mother.pdgCode()) == kEtaLocal) {
 
