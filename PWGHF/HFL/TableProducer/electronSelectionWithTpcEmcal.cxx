--- conflicted
+++ resolved
@@ -485,15 +485,15 @@
           continue;
         }
 
-<<<<<<< HEAD
+
         /////////////////          NonHf electron Selection with Emcal       ////////////////////////
 
         electronSel(track.collisionId(), matchTrack.globalIndex(), etaMatchTrack, phiMatchTrack, ptMatchTrack, pMatchTrack, trackRapidity, matchTrack.dcaXY(), matchTrack.dcaZ(), matchTrack.tpcNSigmaEl(), matchTrack.tofNSigmaEl(),
-=======
+
         isEMcal = true;
         // std::cout << " electron id  in selection" << electronId << std::endl; // FIXME: Use LOG
         electronSel(matchTrack.collisionId(), electronId, etaMatchTrack, phiMatchTrack, ptMatchTrack, pMatchTrack, trackRapidity, matchTrack.dcaXY(), matchTrack.dcaZ(), matchTrack.tpcNSigmaEl(), matchTrack.tofNSigmaEl(),
->>>>>>> 558fb449
+
                     eMatchEmcCluster, etaMatchEmcCluster, phiMatchEmcCluster, m02MatchEmcCluster, m20MatchEmcCluster, cellEmcCluster, timeEmcCluster, deltaEtaMatch, deltaPhiMatch, isEMcal);
       }
       nonHfe(track, tracks, true);
