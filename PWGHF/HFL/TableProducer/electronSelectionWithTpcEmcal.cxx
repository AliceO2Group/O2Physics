// Copyright 2019-2020 CERN and copyright holders of ALICE O2.
// See https://alice-o2.web.cern.ch/copyright for details of the copyright holders.
// All rights not expressly granted are reserved.
//
// This software is distributed under the terms of the GNU General Public
// License v3 (GPL Version 3), copied verbatim in the file "COPYING".
//
// In applying this license CERN does not waive the privileges and immunities
// granted to it by virtue of its status as an Intergovernmental Organization
// or submit itself to any jurisdiction.

/// \file electronSelectionWithTpcEmcal.cxx
/// \brief Task used to electron selection with tpc and emcal.
/// \author Rashi Gupta <rashi.gupta@cern.ch>, IIT Indore
/// \author Ravindra Singh <ravindra.singh@cern.ch>, IIT Indore

#include "PWGHF/HFL/DataModel/ElectronSelectionTable.h"
#include "PWGJE/DataModel/EMCALClusters.h"

#include "Common/CCDB/TriggerAliases.h"
#include "Common/Core/RecoDecay.h"
#include "Common/DataModel/EventSelection.h"
#include "Common/DataModel/Multiplicity.h"
#include "Common/DataModel/PIDResponseTOF.h"
#include "Common/DataModel/PIDResponseTPC.h"
#include "Common/DataModel/TrackSelectionTables.h"
#include "Tools/KFparticle/KFUtilities.h"

#include <CommonConstants/MathConstants.h>
#include <CommonConstants/PhysicsConstants.h>
#include <Framework/ASoA.h>
#include <Framework/AnalysisDataModel.h>
#include <Framework/AnalysisHelpers.h>
#include <Framework/AnalysisTask.h>
#include <Framework/Configurable.h>
#include <Framework/HistogramRegistry.h>
#include <Framework/HistogramSpec.h>
#include <Framework/InitContext.h>
#include <Framework/runDataProcessing.h>

#include <TPDGCode.h>

#include <KFPTrack.h>
#include <KFParticle.h>

#include <array>
#include <cmath>
#include <cstdint>

using namespace o2;
using namespace o2::constants::physics;
using namespace o2::framework;
using namespace o2::framework::expressions;
using namespace o2::soa;

const int kEta = 221;

struct HfElectronSelectionWithTpcEmcal {

  Produces<aod::HfSelEl> electronSel;
  Produces<aod::HfCorrSelEl> hfElectronSelection;
  Produces<aod::HfMcGenSelEl> hfGenElectronSel;

  enum EMCalRegion {
    NoAcceptance = 0,
    EMCalAcceptance = 1,
    DCalAcceptance = 2
  };
  // Configurables
  // EMCal Cluster information
  KFParticle kfNonHfe;
  Configurable<bool> fillEmcClusterInfo{"fillEmcClusterInfo", true, "Fill histograms with EMCal cluster info before and after track match"};
  Configurable<bool> fillTrackInfo{"fillTrackInfo", true, "Fill histograms with Track Information info before track match"};

  // Event Selection
  Configurable<float> zPvPosMax{"zPvPosMax", 10., "Maximum z of the primary vertex (cm)"};
  Configurable<bool> isRun3{"isRun3", true, "Data is from Run3 or Run2"};

  // Track selection
  Configurable<float> dcaXYTrackMax{"dcaXYTrackMax", 0.5f, "DCA XY cut"};
  Configurable<float> dcaZTrackMax{"dcaZTrackMax", 1.0f, "DCA Z cut"};
  Configurable<float> etaTrackMax{"etaTrackMax", 0.6f, "Eta range for electron tracks"};
  Configurable<float> etaTrackMin{"etaTrackMin", -0.6f, "Eta range for electron tracks"};
  Configurable<float> ptTrackMin{"ptTrackMin", 3.0f, "Transverse MOmentum range for electron tracks"};

  // Associated electron selection cut
  Configurable<float> etaAssoTrackMax{"etaAssoTrackMax", 0.9f, "Eta range for Associatred electron tracks"};
  Configurable<float> etaAssoTrackMin{"etaAssoTrackMin", -0.9f, "Eta range for  Associatred  electron tracks"};
  Configurable<float> ptAssoTrackMin{"ptAssoTrackMin", 0.2f, "Transverse MOmentum range for  Associatred electron tracks"};
  Configurable<float> tpcNsigmaAssoElectronMin{"tpcNsigmaAssoElectronMin", -3.0f, "min Associated Electron TPCnsigma"};
  Configurable<float> tpcNsigmaAssoElectronMax{"tpcNsigmaAssoElectronMax", 3.0f, "max Associated Electron TPCnsigma"};
  Configurable<float> invariantMass{"invariantMass", 0.14f, "max Invariant Mass for Photonic electron"};
  Configurable<float> chiSquareMax{"chiSquareMax", 3.0f, "chiSquare on the reconstructed parent particle"};

  // EMcal and Dcal selection cut
  Configurable<float> etaTrackDCalNegativeMax{"etaTrackDCalNegativeMax", -0.22f, "Eta range for electron Dcal tracks"};
  Configurable<float> etaTrackDCalNegativeMin{"etaTrackDCalNegativeMin", -0.6f, "Eta range for electron tracks"};
  Configurable<float> etaTrackDCalPositiveMax{"etaTrackDCalPositiveMax", 0.6f, "Eta range for electron Dcal tracks"};
  Configurable<float> etaTrackDCalPositiveMin{"etaTrackDCalPositiveMin", 0.22f, "Eta range for electron tracks"};
  Configurable<float> phiTrackDCalMax{"phiTrackDCalMax", 5.708f, "phi range for electron tracks associated Dcal"};
  Configurable<float> phiTrackDCalMin{"phiTrackDCalMin", 4.5355f, "phi range for electron tracks associated Dcal"};
  Configurable<float> phiTrackEMCalMax{"phiTrackEMCalMax", 3.3621f, "phi range for electron tracks associated Emcal"};
  Configurable<float> phiTrackEMCalMin{"phiTrackEMCalMin", 1.3955f, "phi range for electron tracks associated Emcal"};

  // Track and  EMCal Cluster matching cut
  Configurable<float> deltaEtaMatchMin{"deltaEtaMatchMin", -0.013f, "Min Eta distance of EMCAL cluster to its closest track"};
  Configurable<float> deltaEtaMatchMax{"deltaEtaMatchMax", 0.0171f, "Max Eta distance of EMCAL cluster to its closest track"};
  Configurable<float> deltaPhiMatchMin{"deltaPhiMatchMin", -0.022f, "Min Phi distance of EMCAL cluster to its closest track"};
  Configurable<float> deltaPhiMatchMax{"deltaPhiMatchMax", 0.028f, "Max Phi distance of EMCAL cluster to its closest track"};
  Configurable<float> timeEmcClusterMax{"timeEmcClusterMax", 50.f, "EMCal Cluster time"};

  // Inclusive electron selection cut
  Configurable<float> eopElectronMin{"eopElectronMin", 0.8f, "Minimum E/p for electron tracks"};
  Configurable<float> eopElectronMax{"eopElectronMax", 1.2f, "Maximum E/p for electron tracks"};
  Configurable<float> m02EmcClusterElectronMax{"m02EmcClusterElectronMax", 0.9f, "max Electron  EMCal Cluster M02"};
  Configurable<float> m02EmcClusterElectronMin{"m02EmcClusterElectronMin", 0.02f, "min Electron  EMCal Cluster M02"};
  Configurable<float> m20EmcClusterElectronMax{"m20EmcClusterElectronMax", 1000.f, "max Electron  EMCal Cluster M20"};
  Configurable<float> m20EmcClusterElectronMin{"m20EmcClusterElectronMin", 0.0f, "min Electron  EMCal Cluster M20"};
  Configurable<float> tpcNsigmaElectronMin{"tpcNsigmaElectronMin", -0.5f, "min Electron TPCnsigma"};
  Configurable<float> tpcNsigmaElectronMax{"tpcNsigmaElectronMax", 3.0f, "max Electron TPCnsigma"};
  Configurable<int> pdgCodeCharmMin{"pdgCodeCharmMin", 400, "Min Charm Hadron PdgCode"};
  Configurable<int> pdgCodeCharmMax{"pdgCodeCharmMax", 600, "Max Charm Hadron PdgCode"};
  Configurable<int> pdgCodeBeautyMin{"pdgCodeBeautyMin", 4000, "Min beauty Hadron PdgCode"};
  Configurable<int> pdgCodeBeautyMax{"pdgCodeBeautyMax", 6000, "Max beauty Hadron PdgCode"};

  using TableCollisions = o2::soa::Filtered<o2::soa::Join<aod::Collisions, aod::Mults, aod::EvSels>>;
  using TableCollision = TableCollisions::iterator;
  using TableTracks = o2::soa::Join<o2::aod::Tracks, o2::aod::TracksCov, o2::aod::TracksExtra, o2::aod::pidTPCFullEl, o2::aod::pidTOFFullEl, o2::aod::TracksDCA, o2::aod::TrackSelection, o2::aod::TrackSelectionExtension>;

  using McTableCollisions = o2::soa::Filtered<o2::soa::Join<TableCollisions, aod::McCollisionLabels>>;
  using McTableCollision = McTableCollisions::iterator;
  using McGenTableCollisions = soa::Join<aod::McCollisions, aod::MultsExtraMC>;
  using McGenTableCollision = McGenTableCollisions::iterator;
  using McTableTracks = soa::Join<TableTracks, aod::McTrackLabels>;
  using McTableEmcals = soa::Join<o2::aod::EMCALClusters, aod::EMCALMCClusters>;

  Filter collisionFilter = nabs(aod::collision::posZ) < zPvPosMax && aod::collision::numContrib > static_cast<uint16_t>(1);
  PresliceUnsorted<o2::aod::EMCALMatchedTracks> perClusterMatchedTracks = o2::aod::emcalmatchedtrack::trackId;

  // configurable axis

  ConfigurableAxis binsPosZ{"binsPosZ", {100, -10., 10.}, "primary vertex z coordinate"};
  ConfigurableAxis binsEta{"binsEta", {100, -2.0, 2.}, "#it{#eta}"};
  ConfigurableAxis binsPhi{"binsPhi", {32, 0.0, o2::constants::math::TwoPI}, "#it{#varphi}"};
  ConfigurableAxis binsPt{"binsPt", {50, 0.0, 50}, "#it{p_{T}}(GeV/#it{c})"};
  ConfigurableAxis binsdEdx{"binsdEdx", {160, 0., 160.}, "dE/dX"};
  ConfigurableAxis binsnSigma{"binsnSigma", {30, -15., 15.}, "#it{#sigma_{TPC}}"};
  ConfigurableAxis binsM02{"binsM02", {50, 0., 2.0}, "M02; entries"};
  ConfigurableAxis binsM20{"binsM20", {50, 0., 2.0}, "M20; entries"};
  ConfigurableAxis binsEoP{"binsEoP", {30, 0., 3.}, "e/p"};
  ConfigurableAxis binsEmcEnergy{"binsEmcEnergy", {50, 0., 50.}, "Cluster Energy (GeV/#it{c}^{2})"};
  ConfigurableAxis binsEmcClsNCells{"binsEmcClsNCells", {50, 0., 50.}, "nCells"};
  ConfigurableAxis binsEmcClsTime{"binsEmcClsTime", {1800, -900.0, 900.}, "Cluster Time"};
  ConfigurableAxis binsPassEMcal{"binsPassEMcal", {3, 0.0, 3.}, "Pass EMcal"};

  ConfigurableAxis binsDeltaEta{"binsDeltaEta", {20, -0.2, 0.2}, "Track Cluser Match #Delta #eta"};
  ConfigurableAxis binsDeltaPhi{"binsDeltaPhi", {20, -0.2, 0.2}, "Track Cluser Match #Delta #varphi"};
  ConfigurableAxis binsMass{"binsMass", {100, 0.0, 2.0}, "Mass (GeV/#it{c}^{2}); entries"};

  HistogramRegistry registry{
    "registry",
    {}};

  void init(o2::framework::InitContext&)
  {
    AxisSpec axisPosZ = {binsPosZ, "Pos Z"};
    AxisSpec axisMass = {binsMass, "Mass (GeV/#it{c}^{2}); entries"};
    AxisSpec axisPt = {binsPt, "#it{p_{T}}(GeV/#it{c})"};
    AxisSpec axisEta = {binsEta, "#it{#eta}"};
    AxisSpec axisPhi = {binsPhi, "#it{#varphi}"};
    AxisSpec axisdEdx = {binsdEdx, "dE/dX"};
    AxisSpec axisnSigma = {binsnSigma, "it{#sigma_{TPC}}"};
    AxisSpec axisM02 = {binsM02, "M02; entries"};
    AxisSpec axisM20 = {binsM20, "M20; entries"};
    AxisSpec axisEoP = {binsEoP, "E/p"};
    AxisSpec axisEmcEnergy = {binsEmcEnergy, "Cluster Energy (GeV/#it{c}^{2})"};
    AxisSpec axisEmcClsNCells = {binsEmcClsNCells, "nCell"};
    AxisSpec axisEmcClsTime = {binsEmcClsTime, "Cluster Time"};
    AxisSpec axisPassEMcal = {binsPassEMcal, "Pass EMcal"};
    AxisSpec axisDeltaEta = {binsDeltaEta, "#Delta #eta = #eta_{trk}- #eta_{cluster}"};
    AxisSpec axisDeltaPhi = {binsDeltaPhi, "#Delta #varphi = #varphi_{trk}- #varphi_{cluster}"};

    registry.add("hZvertex", "z vertex", {HistType::kTH1D, {axisPosZ}});
    registry.add("hNevents", "No of events", {HistType::kTH1D, {{3, 1, 4}}});
    registry.add("hLikeMass", "Like mass", {HistType::kTH1D, {{axisMass}}});
    registry.add("hUnLikeMass", "unLike mass", {HistType::kTH1D, {{axisMass}}});
    registry.add("hLikeSignPt", "Like sign Momentum ", {HistType::kTH1D, {{axisPt}}});
    registry.add("hUnLikeSignPt", "UnLike sign Momentum", {HistType::kTH1D, {{axisPt}}});
    registry.add("hMcgenInElectron", "Mc Gen Inclusive Electron", {HistType::kTH1D, {{axisPt}}});
    registry.add("hMcgenAllNonHfeElectron", "Mc Gen All NonHf Electron", {HistType::kTH1D, {{axisPt}}});
    registry.add("hMcgenNonHfeElectron", "Mc Gen NonHf  Electron with mother", {HistType::kTH1D, {{axisPt}}});
    registry.add("hPi0eEmbTrkPt", "Mc Gen  Pi0 mother NonHf Electron", {HistType::kTH1D, {{axisPt}}});

    registry.add("hEtaeEmbTrkPt", "Mc Gen  Eta mother  NonHf Electron", {HistType::kTH1D, {{axisPt}}});
    registry.add("hEmcClusterM02", "m02", {HistType::kTH1D, {{axisM02}}});
    registry.add("hEmcClusterM20", "m20", {HistType::kTH1D, {{axisM20}}});
    registry.add("hTrackEtaPhi", "TPC EtaPhi Info; #eta;#varphi;passEMcal;", {HistType::kTH3F, {{axisEta}, {axisPhi}, {axisPassEMcal}}});
    registry.add("hTrackEnergyLossVsP", " TPC Energy loss info vs P; dE/dx;#it{p} (GeV#it{/c});passEMcal;", {HistType::kTH3F, {{axisdEdx}, {axisPt}, {axisPassEMcal}}});
    registry.add("hTrackEnergyLossVsPt", "TPC Energy loss info vs Pt; dE/dx;#it{p}_{T} (GeV#it{/c});passEMcal;", {HistType::kTH3F, {{axisdEdx}, {axisPt}, {axisPassEMcal}}});
    registry.add("hTracknSigmaVsP", " TPC nSigma info vs P; n#sigma;#it{p} (GeV#it{/c});passEMcal;", {HistType::kTH3F, {{axisnSigma}, {axisPt}, {axisPassEMcal}}});
    registry.add("hTracknSigmaVsPt", "  TPC nSigma info vs Pt; n#sigma;#it{p}_{T} (GeV#it{/c});passEMcal;", {HistType::kTH3F, {{axisnSigma}, {axisPt}, {axisPassEMcal}}});
    registry.add("hEmcClusterEnergy", "EMCal Cluster Info before match Energy; Energy (GeV); entries;", {HistType::kTH1D, {{axisEmcEnergy}}});
    registry.add("hEmcClusterEtaPhi", "EMCal Cluster Info before match Eta  and Phi; #eta;#varphi;", {HistType::kTH2F, {{axisEta}, {axisPhi}}});
    registry.add("hEmcClusterEnergyCell", "EMCal Cluster Info before match Energy vs nCells; Energy (GeV);ncell;", {HistType::kTH2F, {{axisEmcEnergy}, {axisEmcClsNCells}}});
    registry.add("hEmcClusterEnergyTime", "EMCal Cluster Info before match Energy vs time; Energy (GeV); sec;", {HistType::kTH2F, {{axisEmcEnergy}, {axisEmcClsTime}}});
    registry.add("hEmcClusterAfterMatchEnergy", "EMCal Cluster Info After match Energy; Energy (GeV); entries;", {HistType::kTH1D, {{axisEmcEnergy}}});
    registry.add("hEmcClusterAfterMatchEtaPhi", "EMCal Cluster Info After match Eta  and Phi; #eta;#varphi;", {HistType::kTH2F, {{axisEta}, {axisPhi}}});
    registry.add("hEmcClusterAfterMatchEnergyCells", "EMCal Cluster Info After match Energy vs nCells; Energy (GeV);ncell;", {HistType::kTH2F, {{axisEmcEnergy}, {axisEmcClsNCells}}});
    registry.add("hEmcClusterAfterMatchEnergyTime", "EMCal Cluster Info After match Energy vs time; Energy (GeV); sec;", {HistType::kTH2F, {{axisEmcEnergy}, {axisEmcClsTime}}});
    registry.add("hAfterMatchSigmaVsEoP", "PID Info after  match EoP vs Sigma ; E/P;#it{p}_{T} (GeV#it{/c});n#sigma; m02; m20;", {HistType::kTHnSparseF, {{axisEoP}, {axisPt}, {axisnSigma}, {axisM02}, {axisM20}}});
    registry.add("hAfterMatchEoPVsP", "PID Info after match  EoP vs P; E/P;#it{p} (GeV#it{/c});", {HistType::kTH2F, {{axisEoP}, {axisPt}}});
    registry.add("hAfterMatchSigmaVsP", "PID Info after match Sigma vs Momentum ; n#sigma; #it{p} (GeV#it{/c}; ", {HistType::kTH2F, {{axisnSigma}, {axisPt}}});
    registry.add("hAfterMatchEtaPhi", "PID Info after match Eta vs Phi ; #eta; #varphi; ", {HistType::kTH2F, {{axisEta}, {axisPhi}}});
    registry.add("hAfterMatchEnergyLossVsP", "PID Info after match Energy loss info vs P ; dE/dx;#it{p} (GeV#it{/c});; ", {HistType::kTH2F, {{axisdEdx}, {axisPt}}});
    registry.add("hAfterMatchEnergyLossVsPt", "PID Info after match Energy loss info vs Pt ;dE/dx;#it{p}_{T} (GeV#it{/c}); ", {HistType::kTH2F, {{axisdEdx}, {axisPt}}});

    registry.add("hAfterPIDEtaPhi", "PID Info after PID Cuts Eta vs Phi ; #eta; #varphi; ", {HistType::kTH2F, {{axisEta}, {axisPhi}}});
    registry.add("hEPRatioAfterPID", "E/P Ratio after PID Cuts apply only trackwodca filter", {HistType::kTH2F, {{axisPt}, {axisEmcEnergy}}});

    registry.add("hPIDAfterPIDCuts", "PID Info after PID cuts; E/P;#it{p}_{T} (GeV#it{/c});n#sigma;m02; m20;", {HistType::kTHnSparseF, {{axisEoP}, {axisPt}, {axisnSigma}, {axisM02}, {axisM20}}});
    registry.add("hEmcClsTrkEtaPhiDiffTime", "EmcClsTrkEtaPhiDiffTime;#Delta#eta;#Delta#varphi;Sec;", {HistType::kTH3F, {{axisDeltaEta}, {axisDeltaPhi}, {axisEmcClsTime}}});
  }
  // Track Selection Cut
  template <typename T>
  bool selTracks(T const& track)
  {
    if (!track.isGlobalTrackWoDCA()) {
      return false;
    }
    if (std::abs(track.dcaXY()) > dcaXYTrackMax || std::abs(track.dcaZ()) > dcaZTrackMax) {
      return false;
    }
    if (track.eta() < etaTrackMin || track.eta() > etaTrackMax) {
      return false;
    }
    if ((track.phi() < phiTrackEMCalMin || track.phi() > phiTrackEMCalMax) && (track.phi() < phiTrackDCalMin || track.phi() > phiTrackDCalMax)) {
      return false;
    }
    if (track.pt() < ptTrackMin) {
      return false;
    }
    return true;
  }
  // Associated electron Selection Cut
  template <typename T>
  bool selAssoTracks(T const& track)
  {
    if (!track.isGlobalTrackWoDCA()) {
      return false;
    }
    if (std::abs(track.dcaXY()) > dcaXYTrackMax || std::abs(track.dcaZ()) > dcaZTrackMax) {
      return false;
    }
    if (track.eta() < etaAssoTrackMin || track.eta() > etaAssoTrackMax) {
      return false;
    }

    if (track.pt() < ptAssoTrackMin) {
      return false;
    }
    if (track.tpcNSigmaEl() < tpcNsigmaAssoElectronMin || track.tpcNSigmaEl() > tpcNsigmaAssoElectronMax) {
      return false;
    }

    return true;
  }

  // mc gen particle  selection cut
  template <typename T>
  bool mcGensel(T const& track)
  {
    if (track.eta() < etaTrackMin || track.eta() > etaTrackMax) {
      return false;
    }
    if ((track.phi() < phiTrackEMCalMin || track.phi() > phiTrackEMCalMax) && (track.phi() < phiTrackDCalMin || track.phi() > phiTrackDCalMax)) {
      return false;
    }
    if (track.pt() < ptTrackMin) {
      return false;
    }
    return true;
  }
  // nonHfe Identification

  template <typename ElectronType, typename TracksType>
  void nonHfe(ElectronType const& electron, TracksType const& tracks, bool isEMcal)
  {
    int nElPairsLS = 0;
    int nElPairsUS = 0;
    bool isLSElectron = false;
    bool isULSElectron = false;
    float invMassElectron = 0.;
    float massLike = 0;
    float massUnLike = 0;

    for (const auto& pTrack : tracks) {
      if (pTrack.globalIndex() == electron.globalIndex()) {
        continue;
      }
      // Apply partner electron selection

      if (!selAssoTracks(pTrack)) {
        continue;
      }
      if (electron.pt() <= pTrack.pt()) {
        continue;
      }
      int pdgE1 = kElectron;
      int pdgE2 = kElectron;
      if (electron.sign() > 0) {
        pdgE1 = kPositron;
      }

      if (pTrack.sign() > 0) {
        pdgE2 = kPositron;
      }

      KFPTrack kfpTrack = createKFPTrackFromTrack(electron);
      KFPTrack kfpAssociatedTrack = createKFPTrackFromTrack(pTrack);
      KFParticle kfTrack(kfpTrack, pdgE1);
      KFParticle kfAssociatedTrack(kfpAssociatedTrack, pdgE2);
      const KFParticle* electronPairs[2] = {&kfTrack, &kfAssociatedTrack};
      kfNonHfe.SetConstructMethod(2);
      kfNonHfe.Construct(electronPairs, 2);

      int ndf = kfNonHfe.GetNDF();
      double chi2recg = kfNonHfe.GetChi2() / ndf;
      if (ndf < 1.0) {
        continue;
      }

      if (std::sqrt(std::abs(chi2recg)) > chiSquareMax) {
        continue;
      }

      invMassElectron = RecoDecay::m(std::array{pTrack.pVector(), electron.pVector()}, std::array{MassElectron, MassElectron});

      // for like charge
      if (pTrack.sign() == electron.sign()) {
        massLike = invMassElectron;
        isLSElectron = true;
        if (isEMcal) {
          registry.fill(HIST("hLikeMass"), massLike);
        }
      }
      // for unlike charge
      if (pTrack.sign() != electron.sign()) {
        massUnLike = invMassElectron;
        isULSElectron = true;
        if (isEMcal) {
          registry.fill(HIST("hUnLikeMass"), massUnLike);
        }
      }

      // for like charge
      if (isLSElectron && (invMassElectron <= invariantMass)) {
        massLike = invMassElectron;
        ++nElPairsLS;
        if (isEMcal) {
          registry.fill(HIST("hLikeSignPt"), electron.pt());
        }
      }
      // for unlike charge
      if (isULSElectron && (invMassElectron <= invariantMass)) {
        massUnLike = invMassElectron;
        ++nElPairsUS;
        if (isEMcal) {
          registry.fill(HIST("hUnLikeSignPt"), electron.pt());
        }
      }
    }
    // Pass multiplicities and other required parameters for this electron
    hfElectronSelection(electron.collisionId(), electron.globalIndex(), electron.eta(), electron.phi(), electron.pt(), electron.tpcNSigmaEl(), electron.tofNSigmaEl(), nElPairsLS, nElPairsUS, isEMcal);
  }
  // Electron Identification
  template <bool isMc, typename TracksType, typename EmcClusterType, typename MatchType, typename CollisionType, typename ParticleType>
  void fillElectronTrack(CollisionType const& collision, TracksType const& tracks, EmcClusterType const& emcClusters, MatchType const& matchedTracks, ParticleType const& /*particlemc*/)
  {
    if (!(isRun3 ? collision.sel8() : (collision.sel7() && collision.alias_bit(kINT7))))
      return;

    registry.fill(HIST("hNevents"), 1);

    // skip events with no clusters
    if (emcClusters.size() == 0) {
      return;
    }
    registry.fill(HIST("hZvertex"), collision.posZ());

    /////////////////////////////////
    // EMCal cluster info before match ///
    ///////////////////////////////
    if (fillEmcClusterInfo) {
      for (const auto& emcClusterBefore : emcClusters) {
        registry.fill(HIST("hEmcClusterEnergy"), emcClusterBefore.energy());                                // track etaphi infor after filter bit
        registry.fill(HIST("hEmcClusterEtaPhi"), emcClusterBefore.eta(), emcClusterBefore.phi());           // track etaphi infor after filter bit
        registry.fill(HIST("hEmcClusterEnergyCell"), emcClusterBefore.energy(), emcClusterBefore.nCells()); // track etaphi infor after filter bit
        registry.fill(HIST("hEmcClusterEnergyTime"), emcClusterBefore.energy(), emcClusterBefore.time());   // track etaphi infor after filter bit
        registry.fill(HIST("hEmcClusterM02"), emcClusterBefore.m02());
        registry.fill(HIST("hEmcClusterM20"), emcClusterBefore.m20());
      }
    }
    EMCalRegion passEMCal = NoAcceptance;
    float phiTrack = -999;
    float etaTrack = -999;
    float pTrack = -999;
    float ptTrack = -999;
    float dcaxyTrack = -999;
    float dcazTrack = -999;
    float tpcNsigmaTrack = -999;

    for (const auto& track : tracks) {
      phiTrack = track.phi();
      etaTrack = track.eta();
      pTrack = track.p();
      ptTrack = track.pt();
      dcaxyTrack = track.dcaXY();
      dcazTrack = track.dcaZ();
      tpcNsigmaTrack = track.tpcNSigmaEl();
      // Apply Track Selection
      if (!selTracks(track)) {
        continue;
      }
      if ((phiTrack > phiTrackEMCalMin && phiTrack < phiTrackEMCalMax) && (etaTrack > etaTrackMin && etaTrack < etaTrackMax))
        passEMCal = EMCalAcceptance; // EMcal acceptance passed
      if ((phiTrack > phiTrackDCalMin && phiTrack < phiTrackDCalMax) && ((etaTrack > etaTrackDCalPositiveMin && etaTrack < etaTrackDCalPositiveMax) || (etaTrack > etaTrackDCalNegativeMin && etaTrack < etaTrackDCalNegativeMax)))
        passEMCal = DCalAcceptance; // Dcal acceptance passed

      if (fillTrackInfo) {
        registry.fill(HIST("hTrackEtaPhi"), etaTrack, phiTrack, passEMCal);                 // track etaphi infor after filter bit
        registry.fill(HIST("hTrackEnergyLossVsP"), track.tpcSignal(), pTrack, passEMCal);   // track etaphi infor after filter bit
        registry.fill(HIST("hTrackEnergyLossVsPt"), track.tpcSignal(), ptTrack, passEMCal); // track etaphi infor after filter bit
        registry.fill(HIST("hTracknSigmaVsP"), tpcNsigmaTrack, pTrack, passEMCal);          // track etaphi infor after filter bit
        registry.fill(HIST("hTracknSigmaVsPt"), tpcNsigmaTrack, ptTrack, passEMCal);        // track etaphi infor after filter bit
      }
      auto tracksofcluster = matchedTracks.sliceBy(perClusterMatchedTracks, track.globalIndex());
      float phiMatchTrack = -999;
      float etaMatchTrack = -999;
      float pMatchTrack = -999;
      float ptMatchTrack = -999;
      float tpcNsigmaMatchTrack = -999;
      float phiMatchEmcCluster = -999;
      float etaMatchEmcCluster = -999;
      float eMatchEmcCluster = -999;
      float m02MatchEmcCluster = -999;
      float m20MatchEmcCluster = -999;
      float timeEmcCluster = -999;
      float cellEmcCluster = -999;
      float deltaPhiMatch = -999.;
      float deltaEtaMatch = -999.;
      float eop = -999;
      bool isEMcal = false;

      float trackRapidity = track.rapidity(MassElectron);

      for (const auto& ematchTrack : tracksofcluster) {

        auto matchTrack = ematchTrack.template track_as<TracksType>();

        auto emcCluster = ematchTrack.template emcalcluster_as<EmcClusterType>();

        phiMatchTrack = matchTrack.phi();
        etaMatchTrack = matchTrack.eta();
        pMatchTrack = matchTrack.p();
        ptMatchTrack = matchTrack.pt();
        tpcNsigmaMatchTrack = matchTrack.tpcNSigmaEl();
        phiMatchEmcCluster = emcCluster.phi();
        etaMatchEmcCluster = emcCluster.eta();
        eMatchEmcCluster = emcCluster.energy();
        m02MatchEmcCluster = emcCluster.m02();
        m20MatchEmcCluster = emcCluster.m20();
        timeEmcCluster = emcCluster.time();
        cellEmcCluster = emcCluster.nCells();

        deltaPhiMatch = ematchTrack.deltaPhi();
        deltaEtaMatch = ematchTrack.deltaEta();

        // Track and EMCal cluster Matching
        if (std::abs(timeEmcCluster) > timeEmcClusterMax) {
          continue;
        }
        if (deltaPhiMatch < deltaPhiMatchMin || deltaPhiMatch > deltaPhiMatchMax || deltaEtaMatch < deltaEtaMatchMin || deltaEtaMatch > deltaEtaMatchMax) {
          continue;
        }

        registry.fill(HIST("hEmcClsTrkEtaPhiDiffTime"), deltaEtaMatch, deltaPhiMatch, timeEmcCluster);

        if (fillEmcClusterInfo) {
          registry.fill(HIST("hEmcClusterAfterMatchEnergy"), emcCluster.energy());                           // track etaphi infor after filter bit
          registry.fill(HIST("hEmcClusterAfterMatchEtaPhi"), emcCluster.eta(), emcCluster.phi());            // track etaphi infor after filter bit
          registry.fill(HIST("hEmcClusterAfterMatchEnergyCells"), emcCluster.energy(), emcCluster.nCells()); // track etaphi infor after filter bit
          registry.fill(HIST("hEmcClusterAfterMatchEnergyTime"), emcCluster.energy(), emcCluster.time());    // track etaphi infor after filter bit
        }

        eop = eMatchEmcCluster / pMatchTrack;

        registry.fill(HIST("hAfterMatchSigmaVsEoP"), eop, ptMatchTrack, tpcNsigmaMatchTrack, m02MatchEmcCluster, m20MatchEmcCluster);
        registry.fill(HIST("hAfterMatchEoPVsP"), eop, pMatchTrack);
        registry.fill(HIST("hAfterMatchSigmaVsP"), tpcNsigmaMatchTrack, pMatchTrack);
        registry.fill(HIST("hAfterMatchEtaPhi"), etaMatchTrack, phiMatchTrack);
        registry.fill(HIST("hAfterMatchEnergyLossVsP"), matchTrack.tpcSignal(), pMatchTrack);
        registry.fill(HIST("hAfterMatchEnergyLossVsPt"), matchTrack.tpcSignal(), ptMatchTrack);
        // Apply Electron Identification cuts

        if ((tpcNsigmaMatchTrack < tpcNsigmaElectronMin || tpcNsigmaMatchTrack > tpcNsigmaElectronMax) || (m02MatchEmcCluster < m02EmcClusterElectronMin || m02MatchEmcCluster > m02EmcClusterElectronMax) || (m20MatchEmcCluster < m20EmcClusterElectronMin || m20MatchEmcCluster > m20EmcClusterElectronMax)) {
          continue;
        }

        registry.fill(HIST("hPIDAfterPIDCuts"), eop, ptMatchTrack, tpcNsigmaMatchTrack, m02MatchEmcCluster, m20MatchEmcCluster);
        registry.fill(HIST("hEPRatioAfterPID"), pMatchTrack, eMatchEmcCluster);
        registry.fill(HIST("hAfterPIDEtaPhi"), etaMatchTrack, phiMatchTrack);
        if (eop < eopElectronMin || eop > eopElectronMax) {
          continue;
        }

        /////////////////          NonHf electron Selection with Emcal       ////////////////////////

        nonHfe(matchTrack, tracks, true);

        electronSel(track.collisionId(), matchTrack.globalIndex(), etaMatchTrack, phiMatchTrack, ptMatchTrack, pMatchTrack, trackRapidity, matchTrack.dcaXY(), matchTrack.dcaZ(), matchTrack.tpcNSigmaEl(), matchTrack.tofNSigmaEl(),
                    eMatchEmcCluster, etaMatchEmcCluster, phiMatchEmcCluster, m02MatchEmcCluster, m20MatchEmcCluster, cellEmcCluster, timeEmcCluster, deltaEtaMatch, deltaPhiMatch, isEMcal);
      }
      /// Electron information without Emcal and use TPC and TOF
      if (isEMcal) {
        continue;
      }
      nonHfe(track, tracks, false);
      /////////////////          NonHf electron Selection without Emcal       ////////////////////////
      electronSel(track.collisionId(), track.globalIndex(), etaTrack, phiTrack, ptTrack, pTrack, trackRapidity, dcaxyTrack, dcazTrack, track.tpcNSigmaEl(), track.tofNSigmaEl(),
                  eMatchEmcCluster, etaMatchEmcCluster, phiMatchEmcCluster, m02MatchEmcCluster, m20MatchEmcCluster, cellEmcCluster, timeEmcCluster, deltaEtaMatch, deltaPhiMatch, isEMcal);
    }
  }

  ///  Electron selection - for real data and data-like analysis
  void processData(TableCollision const& collision,
                   TableTracks const& tracks,
                   aod::EMCALClusters const& emcClusters,
                   o2::aod::EMCALMatchedTracks const& matchedTracks)
  {
    fillElectronTrack<false>(collision, tracks, emcClusters, matchedTracks, 0);
  }
  PROCESS_SWITCH(HfElectronSelectionWithTpcEmcal, processData, "process Data info only", true);
  ///  Electron selection - for MC reco-level analysis
  void processMcRec(McTableCollision const& mcCollision,
                    McTableTracks const& mcTracks,
                    McTableEmcals const& mcEmcClusters,
                    o2::aod::EMCALMatchedTracks const& matchedTracks,
                    aod::McParticles const& mcParticles)
  {
    fillElectronTrack<true>(mcCollision, mcTracks, mcEmcClusters, matchedTracks, mcParticles);
  }
  PROCESS_SWITCH(HfElectronSelectionWithTpcEmcal, processMcRec, "Process MC Reco mode", false);

  void processMcGen(McGenTableCollision const& mcCollision, aod::McParticles const& mcParticles)
  {

    bool isNonHfe = false;
    for (const auto& particleMc : mcParticles) {

      if (!mcGensel(particleMc)) {
        continue;
      }
      if (std::abs(particleMc.pdgCode()) == kElectron) {

        registry.fill(HIST("hMcgenInElectron"), particleMc.pt());
        bool isEmbEta = false;
        bool isEmbPi0 = false;

        // Check first mother
<<<<<<< HEAD
        if (particleMc.has_mothers()) {
          auto const& mother = particleMc.mothers_first_as<aod::McParticles>();

          if (std::abs(mother.pdgCode()) == kEta || std::abs(mother.pdgCode()) == kPi0 || std::abs(mother.pdgCode()) == kGamma) {

            registry.fill(HIST("hMcgenAllNonHfeElectron"), particleMc.pt());

            auto const& gmother = mother.mothers_first_as<aod::McParticles>();
            // cases to consider: eta->e, eta->pi0->e, eta->gamma->e, eta->pi0->gamma->e, pi0->e, pi0->gamma->e

            //=================  eta->e ======================================
            if (std::abs(mother.pdgCode()) == kEta) {

              if (mother.isPhysicalPrimary()) {
                if ((std::abs(gmother.pdgCode()) >= pdgCodeCharmMin && std::abs(gmother.pdgCode()) < pdgCodeCharmMax) ||
                    (std::abs(gmother.pdgCode()) >= pdgCodeBeautyMin && std::abs(gmother.pdgCode()) < pdgCodeBeautyMax)) {
                  continue;
                }
                isEmbEta = true;
              }
            }

            //=================  eta->pi0->e ======================================

            if (std::abs(mother.pdgCode()) == kPi0) {
              if (mother.isPhysicalPrimary()) {
                if ((std::abs(gmother.pdgCode()) >= pdgCodeCharmMin && std::abs(gmother.pdgCode()) < pdgCodeCharmMax) ||
                    (std::abs(gmother.pdgCode()) >= pdgCodeBeautyMin && std::abs(gmother.pdgCode()) < pdgCodeBeautyMax)) {
                  continue;
                }
                isEmbPi0 = true; // pi0 -> e
              }
              if (std::abs(gmother.pdgCode()) == kEta) {
                if (gmother.isPhysicalPrimary() || gmother.has_mothers()) {
                  auto const& ggmother = gmother.mothers_first_as<aod::McParticles>();
                  if ((std::abs(ggmother.pdgCode()) >= pdgCodeCharmMin && std::abs(ggmother.pdgCode()) < pdgCodeCharmMax) ||
                      (std::abs(ggmother.pdgCode()) >= pdgCodeBeautyMin && std::abs(ggmother.pdgCode()) < pdgCodeBeautyMax)) {
                    continue;
                  }
                  isEmbEta = true; // eta->pi0-> e
                }
              }
            }

            /// ====================================  eta->gamma->e  and eta->pi0->gamma->e============
            if (std::abs(mother.pdgCode()) == kGamma) {

              if (std::abs(gmother.pdgCode()) == kEta) {
                if (gmother.isPhysicalPrimary() || gmother.has_mothers()) {
                  auto const& ggmother = gmother.mothers_first_as<aod::McParticles>();
                  if ((std::abs(ggmother.pdgCode()) >= pdgCodeCharmMin && std::abs(ggmother.pdgCode()) < pdgCodeCharmMax) ||
                      (std::abs(ggmother.pdgCode()) >= pdgCodeBeautyMin && std::abs(ggmother.pdgCode()) < pdgCodeBeautyMax)) {
                    continue;
                  }
                  isEmbEta = true; // eta->gamma-> e
                }
              }
              if (std::abs(gmother.pdgCode()) == kPi0) {
                if (gmother.isPhysicalPrimary() || gmother.has_mothers()) {
                  auto const& ggmother = gmother.mothers_first_as<aod::McParticles>();
                  if ((std::abs(ggmother.pdgCode()) >= pdgCodeCharmMin && std::abs(ggmother.pdgCode()) < pdgCodeCharmMax) ||
                      (std::abs(ggmother.pdgCode()) >= pdgCodeBeautyMin && std::abs(ggmother.pdgCode()) < pdgCodeBeautyMax)) {
                    continue;
                  }
                  isEmbPi0 = true; // pi0-> gamma-> e
                }
                if (gmother.has_mothers()) {
                  auto const& ggmother = gmother.mothers_first_as<aod::McParticles>();
                  if (std::abs(ggmother.pdgCode()) == kEta) {
                    if (ggmother.isPhysicalPrimary() || ggmother.has_mothers()) {
                      auto const& gggmother = ggmother.mothers_first_as<aod::McParticles>();
                      if ((std::abs(gggmother.pdgCode()) >= pdgCodeCharmMin && std::abs(gggmother.pdgCode()) < pdgCodeCharmMax) ||
                          (std::abs(gggmother.pdgCode()) >= pdgCodeBeautyMin && std::abs(gggmother.pdgCode()) < pdgCodeBeautyMax)) {
                        continue;
                      }
                      isEmbEta = true; // eta->pi0->gamma-> e
                    }
=======
        auto const& mother = particleMc.mothers_first_as<aod::McParticles>();

        if (std::abs(mother.pdgCode()) == kEta || std::abs(mother.pdgCode()) == kPi0 || std::abs(mother.pdgCode()) == kGamma) {
          registry.fill(HIST("hMcgenAllNonHfeElectron"), particleMc.pt());
          auto const& gmother = mother.mothers_first_as<aod::McParticles>();
          auto const& ggmother = gmother.mothers_first_as<aod::McParticles>();
          auto const& gggmother = ggmother.mothers_first_as<aod::McParticles>();

          // cases to consider: eta->e, eta->pi0->e, eta->gamma->e, eta->pi0->gamma->e, pi0->e, pi0->gamma->e

          //=================  eta->e ======================================
          if (std::abs(mother.pdgCode()) == kEta) {
            if (mother.isPhysicalPrimary()) {
              if ((std::abs(gmother.pdgCode()) >= pdgCodeCharmMin && std::abs(gmother.pdgCode()) < pdgCodeCharmMax) ||
                  (std::abs(gmother.pdgCode()) >= pdgCodeBeautyMin && std::abs(gmother.pdgCode()) < pdgCodeBeautyMax)) {
                continue;
              }
              isEmbEta = true;
            }
          }
          //=================  eta->pi0->e ======================================

          if (std::abs(mother.pdgCode()) == kPi0) {
            if (mother.isPhysicalPrimary()) {
              if ((std::abs(gmother.pdgCode()) >= pdgCodeCharmMin && std::abs(gmother.pdgCode()) < pdgCodeCharmMax) ||
                  (std::abs(gmother.pdgCode()) >= pdgCodeBeautyMin && std::abs(gmother.pdgCode()) < pdgCodeBeautyMax)) {
                continue;
              }
              isEmbPi0 = true; // pi0 -> e
            }

            if (std::abs(gmother.pdgCode()) == kEta) {
              if (gmother.isPhysicalPrimary()) {
                if ((std::abs(ggmother.pdgCode()) >= pdgCodeCharmMin && std::abs(ggmother.pdgCode()) < pdgCodeCharmMax) ||
                    (std::abs(ggmother.pdgCode()) >= pdgCodeBeautyMin && std::abs(ggmother.pdgCode()) < pdgCodeBeautyMax)) {
                  continue;
                }
                isEmbEta = true; // eta->pi0-> e
              }
            }
          }

          /// ====================================  eta->gamma->e  and eta->pi0->gamma->e============
          if (std::abs(mother.pdgCode()) == kGamma) {
            if (std::abs(gmother.pdgCode()) == kEta) {
              if (gmother.isPhysicalPrimary()) {
                if ((std::abs(ggmother.pdgCode()) >= pdgCodeCharmMin && std::abs(ggmother.pdgCode()) < pdgCodeCharmMax) ||
                    (std::abs(ggmother.pdgCode()) >= pdgCodeBeautyMin && std::abs(ggmother.pdgCode()) < pdgCodeBeautyMax)) {
                  continue;
                }
                isEmbEta = true; // eta->gamma-> e
              }
            }

            if (std::abs(gmother.pdgCode()) == kPi0) {
              if (gmother.isPhysicalPrimary()) {
                if ((std::abs(ggmother.pdgCode()) >= pdgCodeCharmMin && std::abs(ggmother.pdgCode()) < pdgCodeCharmMax) ||
                    (std::abs(ggmother.pdgCode()) >= pdgCodeBeautyMin && std::abs(ggmother.pdgCode()) < pdgCodeBeautyMax)) {
                  continue;
                }
                isEmbPi0 = true; // pi0-> gamma-> e
              }

              if (std::abs(ggmother.pdgCode()) == kEta) {
                if (ggmother.isPhysicalPrimary()) {
                  if ((std::abs(gggmother.pdgCode()) >= pdgCodeCharmMin && std::abs(gggmother.pdgCode()) < pdgCodeCharmMax) ||
                      (std::abs(gggmother.pdgCode()) >= pdgCodeBeautyMin && std::abs(gggmother.pdgCode()) < pdgCodeBeautyMax)) {
                    continue;
>>>>>>> be064498
                  }
                  isEmbEta = true; // eta->pi0->gamma-> e
                }
              }
            }
<<<<<<< HEAD
            if (isEmbPi0 || isEmbEta) {
              registry.fill(HIST("hMcgenNonHfeElectron"), particleMc.pt());
              isNonHfe = true;
              if (isEmbPi0) {

                registry.fill(HIST("hPi0eEmbTrkPt"), particleMc.pt());
              }
              if (isEmbEta) {
                registry.fill(HIST("hEtaeEmbTrkPt"), particleMc.pt());
              }
=======
          }
          if (isEmbPi0 || isEmbEta) {
            registry.fill(HIST("hMcgenNonHfeElectron"), particleMc.pt());
            isNonHfe = true;
            if (isEmbPi0) {

              registry.fill(HIST("hPi0eEmbTrkPt"), particleMc.pt());
            }
            if (isEmbEta) {
              registry.fill(HIST("hEtaeEmbTrkPt"), particleMc.pt());
>>>>>>> be064498
            }
          }
        }

        hfGenElectronSel(mcCollision.globalIndex(), particleMc.globalIndex(), particleMc.eta(), particleMc.phi(), particleMc.pt(), isNonHfe);
      }
    }
  }
  PROCESS_SWITCH(HfElectronSelectionWithTpcEmcal, processMcGen, "Process MC Gen mode", false);
};
WorkflowSpec defineDataProcessing(ConfigContext const& cfgc)
{
  return WorkflowSpec{adaptAnalysisTask<HfElectronSelectionWithTpcEmcal>(cfgc)};
}<|MERGE_RESOLUTION|>--- conflicted
+++ resolved
@@ -567,7 +567,7 @@
         bool isEmbPi0 = false;
 
         // Check first mother
-<<<<<<< HEAD
+
         if (particleMc.has_mothers()) {
           auto const& mother = particleMc.mothers_first_as<aod::McParticles>();
 
@@ -645,7 +645,7 @@
                       }
                       isEmbEta = true; // eta->pi0->gamma-> e
                     }
-=======
+
         auto const& mother = particleMc.mothers_first_as<aod::McParticles>();
 
         if (std::abs(mother.pdgCode()) == kEta || std::abs(mother.pdgCode()) == kPi0 || std::abs(mother.pdgCode()) == kGamma) {
@@ -714,13 +714,13 @@
                   if ((std::abs(gggmother.pdgCode()) >= pdgCodeCharmMin && std::abs(gggmother.pdgCode()) < pdgCodeCharmMax) ||
                       (std::abs(gggmother.pdgCode()) >= pdgCodeBeautyMin && std::abs(gggmother.pdgCode()) < pdgCodeBeautyMax)) {
                     continue;
->>>>>>> be064498
+
                   }
                   isEmbEta = true; // eta->pi0->gamma-> e
                 }
               }
             }
-<<<<<<< HEAD
+
             if (isEmbPi0 || isEmbEta) {
               registry.fill(HIST("hMcgenNonHfeElectron"), particleMc.pt());
               isNonHfe = true;
@@ -731,7 +731,7 @@
               if (isEmbEta) {
                 registry.fill(HIST("hEtaeEmbTrkPt"), particleMc.pt());
               }
-=======
+
           }
           if (isEmbPi0 || isEmbEta) {
             registry.fill(HIST("hMcgenNonHfeElectron"), particleMc.pt());
@@ -742,7 +742,7 @@
             }
             if (isEmbEta) {
               registry.fill(HIST("hEtaeEmbTrkPt"), particleMc.pt());
->>>>>>> be064498
+
             }
           }
         }
