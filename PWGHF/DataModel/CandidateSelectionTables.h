--- conflicted
+++ resolved
@@ -214,106 +214,6 @@
 namespace hf_sel_candidate_b0
 {
 DECLARE_SOA_COLUMN(IsSelB0ToDPi, isSelB0ToDPi, int); //!
-<<<<<<< HEAD
-=======
-
-/// Apply topological cuts as defined in SelectorCuts.h
-/// \param candB0 B0 candidate
-/// \param cuts B0 candidate selection per pT bin"
-/// \param binsPt pT bin limits
-/// \return true if candidate passes all selections
-template <typename T1, typename T2, typename T3>
-bool selectionTopol(const T1& candB0, const T2& cuts, const T3& binsPt)
-{
-  auto ptCandB0 = candB0.pt();
-  auto ptD = RecoDecay::pt(candB0.pxProng0(), candB0.pyProng0());
-  auto ptPi = RecoDecay::pt(candB0.pxProng1(), candB0.pyProng1());
-
-  int pTBin = findBin(binsPt, ptCandB0);
-  if (pTBin == -1) {
-    // LOGF(info, "B0 topol selection failed at getpTBin");
-    return false;
-  }
-
-  // // check that the candidate pT is within the analysis range
-  // if (ptCandB0 < ptCandMin || ptCandB0 >= ptCandMax) {
-  //   return false;
-  // }
-
-  // B0 mass cut
-  if (std::abs(o2::aod::hf_cand_b0::invMassB0ToDPi(candB0) - RecoDecay::getMassPDG(o2::analysis::pdg::Code::kB0)) > cuts->get(pTBin, "m")) {
-    // LOGF(debug, "B0 topol selection failed at mass diff check");
-    return false;
-  }
-
-  // pion pt
-  if (ptPi < cuts->get(pTBin, "pT Pi")) {
-    return false;
-  }
-
-  // D- pt
-  if (ptD < cuts->get(pTBin, "pT D")) {
-    return false;
-  }
-
-  /*
-  // D mass cut | already applied in candidateSelectorDplusToPiKPi.cxx
-  if (std::abs(o2::aod::hf_cand_3prong::invMassDplusToPiKPi(hfCandD) - RecoDecay::getMassPDG(o2::analysis::pdg::Code::kDMinus)) > cuts->get(pTBin, "DeltaMD")) {
-    return false;
-  }
-  */
-
-  // B0 Decay length
-  if (candB0.decayLength() < cuts->get(pTBin, "B0 decLen")) {
-    return false;
-  }
-
-  // B0 Decay length XY
-  if (candB0.decayLengthXY() < cuts->get(pTBin, "B0 decLenXY")) {
-    return false;
-  }
-
-  // B0 chi2PCA cut
-  if (candB0.chi2PCA() > cuts->get(pTBin, "Chi2PCA")) {
-    return false;
-  }
-
-  // B0 CPA cut
-  if (candB0.cpa() < cuts->get(pTBin, "CPA")) {
-    return false;
-  }
-
-  // d0 of pi
-  if (std::abs(candB0.impactParameter1()) < cuts->get(pTBin, "d0 Pi")) {
-    return false;
-  }
-
-  // d0 of D
-  if (std::abs(candB0.impactParameter0()) < cuts->get(pTBin, "d0 D")) {
-    return false;
-  }
-
-  return true;
-}
-
-/// Apply PID selection
-/// \param pidTrackPi PID status of trackPi (prong1 of B0 candidate)
-/// \param acceptPIDNotApplicable switch to accept Status::NotApplicable
-/// \return true if prong1 of B0 candidate passes all selections
-template <typename T1 = int, typename T2 = bool>
-bool selectionPID(const T1& pidTrackPi, const T2& acceptPIDNotApplicable)
-{
-  if (!acceptPIDNotApplicable && pidTrackPi != TrackSelectorPID::Accepted) {
-    return false;
-  }
-  if (acceptPIDNotApplicable && pidTrackPi == TrackSelectorPID::Rejected) {
-    return false;
-  }
-
-  return true;
-}
-
->>>>>>> 83032304
 } // namespace hf_sel_candidate_b0
 
 DECLARE_SOA_TABLE(HfSelB0ToDPi, "AOD", "HFSELB0", //!
@@ -322,98 +222,7 @@
 namespace hf_sel_candidate_bs
 {
 DECLARE_SOA_COLUMN(IsSelBsToDsPi, isSelBsToDsPi, int); //!
-<<<<<<< HEAD
-=======
 DECLARE_SOA_COLUMN(MlProbBsToDsPi, mlProbBsToDsPi, std::vector<float>); //!
-
-/// Apply topological cuts as defined in SelectorCuts.h
-/// \param candBs Bs candidate
-/// \param cuts Bs candidate selections
-/// \param binsPt pT bin limits
-/// \return true if candidate passes all selections
-template <typename T1, typename T2, typename T3>
-bool selectionTopol(const T1& candBs, const T2& cuts, const T3& binsPt)
-{
-  auto ptCandBs = candBs.pt();
-  auto ptDs = RecoDecay::pt(candBs.pxProng0(), candBs.pyProng0());
-  auto ptPi = RecoDecay::pt(candBs.pxProng1(), candBs.pyProng1());
-
-  int pTBin = findBin(binsPt, ptCandBs);
-  if (pTBin == -1) {
-    return false;
-  }
-
-  // Bs mass cut
-  if (std::abs(o2::aod::hf_cand_bs::invMassBsToDsPi(candBs) - RecoDecay::getMassPDG(o2::analysis::pdg::Code::kBS)) > cuts->get(pTBin, "m")) {
-    return false;
-  }
-
-  // pion pt
-  if (ptPi < cuts->get(pTBin, "pT Pi")) {
-    return false;
-  }
-
-  // Ds pt
-  if (ptDs < cuts->get(pTBin, "pT Ds")) {
-    return false;
-  }
-
-  // Bs Decay length
-  if (candBs.decayLength() < cuts->get(pTBin, "Bs decLen")) {
-    return false;
-  }
-
-  // Bs Decay length XY
-  if (candBs.decayLengthXY() < cuts->get(pTBin, "Bs decLenXY")) {
-    return false;
-  }
-
-  // Bs chi2PCA cut
-  if (candBs.chi2PCA() > cuts->get(pTBin, "Chi2PCA")) {
-    return false;
-  }
-
-  // Bs CPA cut
-  if (candBs.cpa() < cuts->get(pTBin, "CPA")) {
-    return false;
-  }
-
-  // d0 of pi
-  if (std::abs(candBs.impactParameter1()) < cuts->get(pTBin, "d0 Pi")) {
-    return false;
-  }
-
-  // d0 of Ds
-  if (std::abs(candBs.impactParameter0()) < cuts->get(pTBin, "d0 Ds")) {
-    return false;
-  }
-
-  // d0(Ds)xd0(pi)
-  if (candBs.impactParameterProduct() > cuts->get(pTBin, "Imp. Par. Product")) {
-    return false;
-  }
-
-  return true;
-}
-
-/// Apply PID selection
-/// \param pidTrackPi PID status of trackPi (prong1 of Bs candidate)
-/// \param acceptPIDNotApplicable switch to accept Status::NotApplicable
-/// \return true if prong1 of Bs candidate passes all selections
-template <typename T1 = int, typename T2 = bool>
-bool selectionPID(const T1& pidTrackPi, const T2& acceptPIDNotApplicable)
-{
-  if (!acceptPIDNotApplicable && pidTrackPi != TrackSelectorPID::Accepted) {
-    return false;
-  }
-  if (acceptPIDNotApplicable && pidTrackPi == TrackSelectorPID::Rejected) {
-    return false;
-  }
-
-  return true;
-}
-
->>>>>>> 83032304
 } // namespace hf_sel_candidate_bs
 
 DECLARE_SOA_TABLE(HfSelBsToDsPi, "AOD", "HFSELBS", //!
