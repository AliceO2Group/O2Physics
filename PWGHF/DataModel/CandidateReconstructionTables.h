// Copyright 2019-2020 CERN and copyright holders of ALICE O2.
// See https://alice-o2.web.cern.ch/copyright for details of the copyright holders.
// All rights not expressly granted are reserved.
//
// This software is distributed under the terms of the GNU General Public
// License v3 (GPL Version 3), copied verbatim in the file "COPYING".
//
// In applying this license CERN does not waive the privileges and immunities
// granted to it by virtue of its status as an Intergovernmental Organization
// or submit itself to any jurisdiction.

/// \file CandidateReconstructionTables.h
/// \brief Definitions of tables produced by candidate reconstruction workflows
///
/// \author Gian Michele Innocenti <gian.michele.innocenti@cern.ch>, CERN
/// \author Vít Kučera <vit.kucera@cern.ch>, CERN

#ifndef PWGHF_DATAMODEL_CANDIDATERECONSTRUCTIONTABLES_H_
#define PWGHF_DATAMODEL_CANDIDATERECONSTRUCTIONTABLES_H_

#include <Math/GenVector/Boost.h>
#include <Math/Vector4D.h>

#include "Framework/AnalysisDataModel.h"

#include "ALICE3/DataModel/ECAL.h"
#include "Common/Core/RecoDecay.h"
#include "Common/DataModel/PIDResponse.h"
#include "Common/DataModel/TrackSelectionTables.h"

#include "PWGLF/DataModel/LFStrangenessTables.h"

#include "PWGHF/Core/SelectorCuts.h"

using namespace o2::analysis;

namespace o2::aod
{
// Table aliases

using TracksWCov = soa::Join<Tracks, TracksCov>;
using TracksWDca = soa::Join<Tracks, TracksDCA>;
using TracksWExtra = soa::Join<Tracks, TracksExtra>;
using TracksWCovDca = soa::Join<Tracks, TracksCov, TracksDCA>;
using TracksWCovExtra = soa::Join<Tracks, TracksCov, TracksExtra>;
using TracksWDcaExtra = soa::Join<Tracks, TracksDCA, TracksExtra>;
using TracksWCovDcaExtra = soa::Join<Tracks, TracksCov, TracksDCA, TracksExtra>;

using TracksWMc = soa::Join<Tracks, McTrackLabels>;

using TracksPidEl = soa::Join<aod::pidTPCFullEl, aod::pidTOFFullEl>;
using TracksPidMu = soa::Join<aod::pidTPCFullMu, aod::pidTOFFullMu>;
using TracksPidPi = soa::Join<aod::pidTPCFullPi, aod::pidTOFFullPi>;
using TracksPidKa = soa::Join<aod::pidTPCFullKa, aod::pidTOFFullKa>;
using TracksPidPr = soa::Join<aod::pidTPCFullPr, aod::pidTOFFullPr>;

namespace hf_sel_collision
{
DECLARE_SOA_COLUMN(WhyRejectColl, whyRejectColl, int); //!
} // namespace hf_sel_collision

DECLARE_SOA_TABLE(HfSelCollision, "AOD", "HFSELCOLLISION", //!
                  hf_sel_collision::WhyRejectColl);

namespace hf_sel_track
{
DECLARE_SOA_COLUMN(IsSelProng, isSelProng, int); //!
} // namespace hf_sel_track

DECLARE_SOA_TABLE(HfSelTrack, "AOD", "HFSELTRACK", //!
                  hf_sel_track::IsSelProng);

namespace hf_pv_refit_track
{
DECLARE_SOA_COLUMN(PvRefitX, pvRefitX, float);             //!
DECLARE_SOA_COLUMN(PvRefitY, pvRefitY, float);             //!
DECLARE_SOA_COLUMN(PvRefitZ, pvRefitZ, float);             //!
DECLARE_SOA_COLUMN(PvRefitSigmaX2, pvRefitSigmaX2, float); //!
DECLARE_SOA_COLUMN(PvRefitSigmaXY, pvRefitSigmaXY, float); //!
DECLARE_SOA_COLUMN(PvRefitSigmaY2, pvRefitSigmaY2, float); //!
DECLARE_SOA_COLUMN(PvRefitSigmaXZ, pvRefitSigmaXZ, float); //!
DECLARE_SOA_COLUMN(PvRefitSigmaYZ, pvRefitSigmaYZ, float); //!
DECLARE_SOA_COLUMN(PvRefitSigmaZ2, pvRefitSigmaZ2, float); //!
DECLARE_SOA_COLUMN(PvRefitDcaXY, pvRefitDcaXY, float);     //!
DECLARE_SOA_COLUMN(PvRefitDcaZ, pvRefitDcaZ, float);       //!
} // namespace hf_pv_refit_track

DECLARE_SOA_TABLE(HfPvRefitTrack, "AOD", "HFPVREFITTRACK", //!
                  hf_pv_refit_track::PvRefitX,
                  hf_pv_refit_track::PvRefitY,
                  hf_pv_refit_track::PvRefitZ,
                  hf_pv_refit_track::PvRefitSigmaX2,
                  hf_pv_refit_track::PvRefitSigmaXY,
                  hf_pv_refit_track::PvRefitSigmaY2,
                  hf_pv_refit_track::PvRefitSigmaXZ,
                  hf_pv_refit_track::PvRefitSigmaYZ,
                  hf_pv_refit_track::PvRefitSigmaZ2,
                  hf_pv_refit_track::PvRefitDcaXY,
                  hf_pv_refit_track::PvRefitDcaZ);

namespace hf_track_index
{
DECLARE_SOA_INDEX_COLUMN(Collision, collision);                   //! Collision index
DECLARE_SOA_INDEX_COLUMN_FULL(Prong0, prong0, int, Tracks, "_0"); //! Index to first prong
DECLARE_SOA_INDEX_COLUMN_FULL(Prong1, prong1, int, Tracks, "_1"); //! Index to second prong
DECLARE_SOA_INDEX_COLUMN_FULL(Prong2, prong2, int, Tracks, "_2"); //! Index to third prong
DECLARE_SOA_INDEX_COLUMN(V0, v0);                                 //! Index to V0 prong
DECLARE_SOA_INDEX_COLUMN(Cascade, cascade);                       //! Index to cascade prong
DECLARE_SOA_COLUMN(HFflag, hfflag, uint8_t);                      //!

DECLARE_SOA_COLUMN(FlagD0ToKPi, flagD0ToKPi, uint8_t);       //!
DECLARE_SOA_COLUMN(FlagJpsiToEE, flagJpsiToEE, uint8_t);     //!
DECLARE_SOA_COLUMN(FlagJpsiToMuMu, flagJpsiToMuMu, uint8_t); //!

DECLARE_SOA_COLUMN(FlagDplusToPiKPi, flagDplusToPiKPi, uint8_t); //!
DECLARE_SOA_COLUMN(FlagLcToPKPi, flagLcToPKPi, uint8_t);         //!
DECLARE_SOA_COLUMN(FlagDsToKKPi, flagDsToKKPi, uint8_t);         //!
DECLARE_SOA_COLUMN(FlagXicToPKPi, flagXicToPKPi, uint8_t);       //!

DECLARE_SOA_COLUMN(FlagDstarToD0Pi, flagDstarToD0Pi, uint8_t); //!
} // namespace hf_track_index

DECLARE_SOA_TABLE(Hf2Prongs_000, "AOD", "HF2PRONG", //! Table for HF 2 prong candidates (Run 2 converted format)
                  o2::soa::Index<>,
                  hf_track_index::Prong0Id,
                  hf_track_index::Prong1Id,
                  hf_track_index::HFflag);

DECLARE_SOA_TABLE_VERSIONED(Hf2Prongs_001, "AOD", "HF2PRONG", 1, //! Table for HF 2 prong candidates (Run 3 format)
                            o2::soa::Index<>,
                            hf_track_index::CollisionId,
                            hf_track_index::Prong0Id,
                            hf_track_index::Prong1Id,
                            hf_track_index::HFflag);

using Hf2Prongs = Hf2Prongs_001;
using Hf2Prong = Hf2Prongs::iterator;

DECLARE_SOA_TABLE(HfCascades_000, "AOD", "HFCASCADE", //! Table for HF candidates with a V0 (Run 2 converted format)
                  o2::soa::Index<>,
                  hf_track_index::Prong0Id,
                  hf_track_index::V0Id);

DECLARE_SOA_TABLE_VERSIONED(HfCascades_001, "AOD", "HFCASCADE", 1, //! Table for HF candidates with a V0 (Run 3 format)
                            o2::soa::Index<>,
                            hf_track_index::CollisionId,
                            hf_track_index::Prong0Id,
                            hf_track_index::V0Id);

using HfCascades = HfCascades_001;
using HfCascade = HfCascades::iterator;

DECLARE_SOA_TABLE(Hf3Prongs_000, "AOD", "HF3PRONG", //! Table for HF 3 prong candidates (Run 2 converted format)
                  o2::soa::Index<>,
                  hf_track_index::Prong0Id,
                  hf_track_index::Prong1Id,
                  hf_track_index::Prong2Id,
                  hf_track_index::HFflag);

DECLARE_SOA_TABLE_VERSIONED(Hf3Prongs_001, "AOD", "HF3PRONG", 1, //! Table for HF 3 prong candidates (Run 3 format)
                            o2::soa::Index<>,
                            hf_track_index::CollisionId,
                            hf_track_index::Prong0Id,
                            hf_track_index::Prong1Id,
                            hf_track_index::Prong2Id,
                            hf_track_index::HFflag);

using Hf3Prongs = Hf3Prongs_001;
using Hf3Prong = Hf3Prongs::iterator;

DECLARE_SOA_TABLE(HfCascLf2Prongs, "AOD", "HFCASCLF2PRONG", //! Table for HF 2 prong candidates with a Cascade
                  o2::soa::Index<>,
                  hf_track_index::CascadeId,
                  hf_track_index::Prong0Id);
using HfCascLf2Prong = HfCascLf2Prongs::iterator;

DECLARE_SOA_TABLE(HfCascLf3Prongs, "AOD", "HFCASCLF3PRONG", //! Table for HF 3 prong candidates with a Cascade
                  o2::soa::Index<>,
                  hf_track_index::CascadeId,
                  hf_track_index::Prong0Id,
                  hf_track_index::Prong1Id);
using HfCascLf3Prong = HfCascLf3Prongs::iterator;

namespace hf_track_index
{
DECLARE_SOA_INDEX_COLUMN_FULL(ProngD0, prongD0, int, Hf2Prongs, ""); //! Index to a D0 prong
} // namespace hf_track_index

DECLARE_SOA_TABLE(HfDstars_000, "AOD", "HFDSTAR", //! D* -> D0pi candidates (Run 2 converted format)
                  o2::soa::Index<>,
                  hf_track_index::Prong0Id,
                  hf_track_index::ProngD0Id);

DECLARE_SOA_TABLE(HfDstars_001, "AOD", "HFDSTAR", //! D* -> D0pi candidates (Run 3 format)
                  o2::soa::Index<>,
                  hf_track_index::CollisionId,
                  hf_track_index::Prong0Id,
                  hf_track_index::ProngD0Id);

using HfDstars = HfDstars_001;
using HfDstar = HfDstars::iterator;

DECLARE_SOA_TABLE(HfCutStatus2Prong, "AOD", "HFCUTSTATUS2P", //!
                  hf_track_index::FlagD0ToKPi,
                  hf_track_index::FlagJpsiToEE,
                  hf_track_index::FlagJpsiToMuMu);

DECLARE_SOA_TABLE(HfCutStatus3Prong, "AOD", "HFCUTSTATUS3P", //!
                  hf_track_index::FlagDplusToPiKPi,
                  hf_track_index::FlagLcToPKPi,
                  hf_track_index::FlagDsToKKPi,
                  hf_track_index::FlagXicToPKPi);

DECLARE_SOA_TABLE(HfCutStatusDstar, "AOD", "HFCUTSTATUSDST", //!
                  hf_track_index::FlagDstarToD0Pi);

namespace hf_pv_refit
{
DECLARE_SOA_COLUMN(PvRefitX, pvRefitX, float);             //!
DECLARE_SOA_COLUMN(PvRefitY, pvRefitY, float);             //!
DECLARE_SOA_COLUMN(PvRefitZ, pvRefitZ, float);             //!
DECLARE_SOA_COLUMN(PvRefitSigmaX2, pvRefitSigmaX2, float); //!
DECLARE_SOA_COLUMN(PvRefitSigmaXY, pvRefitSigmaXY, float); //!
DECLARE_SOA_COLUMN(PvRefitSigmaY2, pvRefitSigmaY2, float); //!
DECLARE_SOA_COLUMN(PvRefitSigmaXZ, pvRefitSigmaXZ, float); //!
DECLARE_SOA_COLUMN(PvRefitSigmaYZ, pvRefitSigmaYZ, float); //!
DECLARE_SOA_COLUMN(PvRefitSigmaZ2, pvRefitSigmaZ2, float); //!
} // namespace hf_pv_refit

DECLARE_SOA_TABLE(HfPvRefit2Prong, "AOD", "HFPVREFIT2PRONG", //!
                  hf_pv_refit::PvRefitX,
                  hf_pv_refit::PvRefitY,
                  hf_pv_refit::PvRefitZ,
                  hf_pv_refit::PvRefitSigmaX2,
                  hf_pv_refit::PvRefitSigmaXY,
                  hf_pv_refit::PvRefitSigmaY2,
                  hf_pv_refit::PvRefitSigmaXZ,
                  hf_pv_refit::PvRefitSigmaYZ,
                  hf_pv_refit::PvRefitSigmaZ2);

DECLARE_SOA_TABLE(HfPvRefit3Prong, "AOD", "HFPVREFIT3PRONG", //!
                  hf_pv_refit::PvRefitX,
                  hf_pv_refit::PvRefitY,
                  hf_pv_refit::PvRefitZ,
                  hf_pv_refit::PvRefitSigmaX2,
                  hf_pv_refit::PvRefitSigmaXY,
                  hf_pv_refit::PvRefitSigmaY2,
                  hf_pv_refit::PvRefitSigmaXZ,
                  hf_pv_refit::PvRefitSigmaYZ,
                  hf_pv_refit::PvRefitSigmaZ2,
                  o2::soa::Marker<1>);

DECLARE_SOA_TABLE(HfPvRefitDstar, "AOD", "HFPVREFITDSTAR", //!
                  hf_pv_refit::PvRefitX,
                  hf_pv_refit::PvRefitY,
                  hf_pv_refit::PvRefitZ,
                  hf_pv_refit::PvRefitSigmaX2,
                  hf_pv_refit::PvRefitSigmaXY,
                  hf_pv_refit::PvRefitSigmaY2,
                  hf_pv_refit::PvRefitSigmaXZ,
                  hf_pv_refit::PvRefitSigmaYZ,
                  hf_pv_refit::PvRefitSigmaZ2,
                  o2::soa::Marker<2>);

// general decay properties
namespace hf_cand
{
// collision properties
DECLARE_SOA_INDEX_COLUMN(Collision, collision); //!
// secondary vertex
DECLARE_SOA_COLUMN(XSecondaryVertex, xSecondaryVertex, float); //!
DECLARE_SOA_COLUMN(YSecondaryVertex, ySecondaryVertex, float); //!
DECLARE_SOA_COLUMN(ZSecondaryVertex, zSecondaryVertex, float); //!
DECLARE_SOA_DYNAMIC_COLUMN(RSecondaryVertex, rSecondaryVertex, //!
                           [](float xVtxS, float yVtxS) -> float { return RecoDecay::sqrtSumOfSquares(xVtxS, yVtxS); });
DECLARE_SOA_COLUMN(Chi2PCA, chi2PCA, float); //! sum of (non-weighted) distances of the secondary vertex to its prongs
// prong properties
DECLARE_SOA_COLUMN(PxProng0, pxProng0, float); //!
DECLARE_SOA_COLUMN(PyProng0, pyProng0, float); //!
DECLARE_SOA_COLUMN(PzProng0, pzProng0, float); //!
DECLARE_SOA_DYNAMIC_COLUMN(PtProng0, ptProng0, //!
                           [](float px, float py) -> float { return RecoDecay::pt(px, py); });
DECLARE_SOA_DYNAMIC_COLUMN(Pt2Prong0, pt2Prong0, //!
                           [](float px, float py) -> float { return RecoDecay::pt2(px, py); });
DECLARE_SOA_DYNAMIC_COLUMN(PVectorProng0, pVectorProng0, //!
                           [](float px, float py, float pz) -> std::array<float, 3> { return std::array{px, py, pz}; });
DECLARE_SOA_COLUMN(ImpactParameter0, impactParameter0, float);                     //!
DECLARE_SOA_COLUMN(ErrorImpactParameter0, errorImpactParameter0, float);           //!
DECLARE_SOA_DYNAMIC_COLUMN(ImpactParameterNormalised0, impactParameterNormalised0, //!
                           [](float dca, float err) -> float { return dca / err; });
DECLARE_SOA_COLUMN(PxProng1, pxProng1, float); //!
DECLARE_SOA_COLUMN(PyProng1, pyProng1, float); //!
DECLARE_SOA_COLUMN(PzProng1, pzProng1, float); //!
DECLARE_SOA_DYNAMIC_COLUMN(PtProng1, ptProng1, //!
                           [](float px, float py) -> float { return RecoDecay::pt(px, py); });
DECLARE_SOA_DYNAMIC_COLUMN(Pt2Prong1, pt2Prong1, //!
                           [](float px, float py) -> float { return RecoDecay::pt2(px, py); });
DECLARE_SOA_DYNAMIC_COLUMN(PVectorProng1, pVectorProng1, //!
                           [](float px, float py, float pz) -> std::array<float, 3> { return std::array{px, py, pz}; });
DECLARE_SOA_COLUMN(ImpactParameter1, impactParameter1, float);                     //!
DECLARE_SOA_COLUMN(ErrorImpactParameter1, errorImpactParameter1, float);           //!
DECLARE_SOA_DYNAMIC_COLUMN(ImpactParameterNormalised1, impactParameterNormalised1, //!
                           [](float dca, float err) -> float { return dca / err; });
DECLARE_SOA_COLUMN(PxProng2, pxProng2, float); //!
DECLARE_SOA_COLUMN(PyProng2, pyProng2, float); //!
DECLARE_SOA_COLUMN(PzProng2, pzProng2, float); //!
DECLARE_SOA_DYNAMIC_COLUMN(PtProng2, ptProng2, //!
                           [](float px, float py) -> float { return RecoDecay::pt(px, py); });
DECLARE_SOA_DYNAMIC_COLUMN(Pt2Prong2, pt2Prong2, //!
                           [](float px, float py) -> float { return RecoDecay::pt2(px, py); });
DECLARE_SOA_DYNAMIC_COLUMN(PVectorProng2, pVectorProng2, //!
                           [](float px, float py, float pz) -> std::array<float, 3> { return std::array{px, py, pz}; });
DECLARE_SOA_COLUMN(ImpactParameter2, impactParameter2, float);                     //!
DECLARE_SOA_COLUMN(ErrorImpactParameter2, errorImpactParameter2, float);           //!
DECLARE_SOA_DYNAMIC_COLUMN(ImpactParameterNormalised2, impactParameterNormalised2, //!
                           [](float dca, float err) -> float { return dca / err; });
// candidate properties
DECLARE_SOA_DYNAMIC_COLUMN(Pt, pt, //!
                           [](float px, float py) -> float { return RecoDecay::pt(px, py); });
DECLARE_SOA_DYNAMIC_COLUMN(Pt2, pt2, //!
                           [](float px, float py) -> float { return RecoDecay::pt2(px, py); });
DECLARE_SOA_DYNAMIC_COLUMN(P, p, //!
                           [](float px, float py, float pz) -> float { return RecoDecay::p(px, py, pz); });
DECLARE_SOA_DYNAMIC_COLUMN(P2, p2, //!
                           [](float px, float py, float pz) -> float { return RecoDecay::p2(px, py, pz); });
DECLARE_SOA_DYNAMIC_COLUMN(PVector, pVector, //!
                           [](float px, float py, float pz) -> std::array<float, 3> { return std::array{px, py, pz}; });
DECLARE_SOA_DYNAMIC_COLUMN(Eta, eta, //!
                           [](float px, float py, float pz) -> float { return RecoDecay::eta(std::array{px, py, pz}); });
DECLARE_SOA_DYNAMIC_COLUMN(Phi, phi, //!
                           [](float px, float py) -> float { return RecoDecay::phi(px, py); });
DECLARE_SOA_DYNAMIC_COLUMN(Y, y, //!
                           [](float px, float py, float pz, double m) -> float { return RecoDecay::y(std::array{px, py, pz}, m); });
DECLARE_SOA_DYNAMIC_COLUMN(E, e, //!
                           [](float px, float py, float pz, double m) -> float { return RecoDecay::e(px, py, pz, m); });
DECLARE_SOA_DYNAMIC_COLUMN(E2, e2, //!
                           [](float px, float py, float pz, double m) -> float { return RecoDecay::e2(px, py, pz, m); });
DECLARE_SOA_DYNAMIC_COLUMN(DecayLength, decayLength, //!
                           [](float xVtxP, float yVtxP, float zVtxP, float xVtxS, float yVtxS, float zVtxS) -> float { return RecoDecay::distance(std::array{xVtxP, yVtxP, zVtxP}, std::array{xVtxS, yVtxS, zVtxS}); });
DECLARE_SOA_DYNAMIC_COLUMN(DecayLengthXY, decayLengthXY, //!
                           [](float xVtxP, float yVtxP, float xVtxS, float yVtxS) -> float { return RecoDecay::distanceXY(std::array{xVtxP, yVtxP}, std::array{xVtxS, yVtxS}); });
DECLARE_SOA_DYNAMIC_COLUMN(DecayLengthNormalised, decayLengthNormalised, //!
                           [](float xVtxP, float yVtxP, float zVtxP, float xVtxS, float yVtxS, float zVtxS, float err) -> float { return RecoDecay::distance(std::array{xVtxP, yVtxP, zVtxP}, std::array{xVtxS, yVtxS, zVtxS}) / err; });
DECLARE_SOA_DYNAMIC_COLUMN(DecayLengthXYNormalised, decayLengthXYNormalised, //!
                           [](float xVtxP, float yVtxP, float xVtxS, float yVtxS, float err) -> float { return RecoDecay::distanceXY(std::array{xVtxP, yVtxP}, std::array{xVtxS, yVtxS}) / err; });
DECLARE_SOA_COLUMN(ErrorDecayLength, errorDecayLength, float);     //!
DECLARE_SOA_COLUMN(ErrorDecayLengthXY, errorDecayLengthXY, float); //!
DECLARE_SOA_DYNAMIC_COLUMN(CPA, cpa,                               //!
                           [](float xVtxP, float yVtxP, float zVtxP, float xVtxS, float yVtxS, float zVtxS, float px, float py, float pz) -> float { return RecoDecay::cpa(std::array{xVtxP, yVtxP, zVtxP}, std::array{xVtxS, yVtxS, zVtxS}, std::array{px, py, pz}); });
DECLARE_SOA_DYNAMIC_COLUMN(CPAXY, cpaXY, //!
                           [](float xVtxP, float yVtxP, float xVtxS, float yVtxS, float px, float py) -> float { return RecoDecay::cpaXY(std::array{xVtxP, yVtxP}, std::array{xVtxS, yVtxS}, std::array{px, py}); });
DECLARE_SOA_DYNAMIC_COLUMN(Ct, ct, //!
                           [](float xVtxP, float yVtxP, float zVtxP, float xVtxS, float yVtxS, float zVtxS, float px, float py, float pz, double m) -> float { return RecoDecay::ct(std::array{px, py, pz}, RecoDecay::distance(std::array{xVtxP, yVtxP, zVtxP}, std::array{xVtxS, yVtxS, zVtxS}), m); });
DECLARE_SOA_DYNAMIC_COLUMN(ImpactParameterXY, impactParameterXY, //!
<<<<<<< HEAD
                           [](float xVtxP, float yVtxP, float zVtxP, float xVtxS, float yVtxS, float zVtxS, float px, float py, float pz) -> float { return RecoDecay::impParXY(array{xVtxP, yVtxP, zVtxP}, array{xVtxS, yVtxS, zVtxS}, array{px, py, pz}); });

constexpr static int useDCAFitterN = 0;
constexpr static int useKFParticle = 1;
=======
                           [](float xVtxP, float yVtxP, float zVtxP, float xVtxS, float yVtxS, float zVtxS, float px, float py, float pz) -> float { return RecoDecay::impParXY(std::array{xVtxP, yVtxP, zVtxP}, std::array{xVtxS, yVtxS, zVtxS}, std::array{px, py, pz}); });
>>>>>>> 76acd5f6
} // namespace hf_cand

// specific 2-prong decay properties
namespace hf_cand_2prong
{
DECLARE_SOA_EXPRESSION_COLUMN(Px, px, //!
                              float, 1.f * aod::hf_cand::pxProng0 + 1.f * aod::hf_cand::pxProng1);
DECLARE_SOA_EXPRESSION_COLUMN(Py, py, //!
                              float, 1.f * aod::hf_cand::pyProng0 + 1.f * aod::hf_cand::pyProng1);
DECLARE_SOA_EXPRESSION_COLUMN(Pz, pz, //!
                              float, 1.f * aod::hf_cand::pzProng0 + 1.f * aod::hf_cand::pzProng1);
DECLARE_SOA_DYNAMIC_COLUMN(ImpactParameterProduct, impactParameterProduct, //!
                           [](float dca1, float dca2) -> float { return dca1 * dca2; });
DECLARE_SOA_DYNAMIC_COLUMN(M, m, //!
                           [](float px0, float py0, float pz0, float px1, float py1, float pz1, const std::array<double, 2>& m) -> float { return RecoDecay::m(std::array{std::array{px0, py0, pz0}, std::array{px1, py1, pz1}}, m); });
DECLARE_SOA_DYNAMIC_COLUMN(M2, m2, //!
                           [](float px0, float py0, float pz0, float px1, float py1, float pz1, const std::array<double, 2>& m) -> float { return RecoDecay::m2(std::array{std::array{px0, py0, pz0}, std::array{px1, py1, pz1}}, m); });
DECLARE_SOA_DYNAMIC_COLUMN(CosThetaStar, cosThetaStar, //!
                           [](float px0, float py0, float pz0, float px1, float py1, float pz1, const std::array<double, 2>& m, double mTot, int iProng) -> float { return RecoDecay::cosThetaStar(std::array{std::array{px0, py0, pz0}, std::array{px1, py1, pz1}}, m, mTot, iProng); });
DECLARE_SOA_DYNAMIC_COLUMN(ImpactParameterProngSqSum, impactParameterProngSqSum, //!
                           [](float impParProng0, float impParProng1) -> float { return RecoDecay::sumOfSquares(impParProng0, impParProng1); });
DECLARE_SOA_DYNAMIC_COLUMN(MaxNormalisedDeltaIP, maxNormalisedDeltaIP, //!
                           [](float xVtxP, float yVtxP, float xVtxS, float yVtxS, float errDlxy, float pxM, float pyM, float ip0, float errIp0, float ip1, float errIp1, float px0, float py0, float px1, float py1) -> float { return RecoDecay::maxNormalisedDeltaIP(std::array{xVtxP, yVtxP}, std::array{xVtxS, yVtxS}, errDlxy, std::array{pxM, pyM}, std::array{ip0, ip1}, std::array{errIp0, errIp1}, std::array{std::array{px0, py0}, std::array{px1, py1}}); });
// MC matching result:
DECLARE_SOA_COLUMN(FlagMcMatchRec, flagMcMatchRec, int8_t); //! reconstruction level
DECLARE_SOA_COLUMN(FlagMcMatchGen, flagMcMatchGen, int8_t); //! generator level
DECLARE_SOA_COLUMN(OriginMcRec, originMcRec, int8_t);       //! particle origin, reconstruction level
DECLARE_SOA_COLUMN(OriginMcGen, originMcGen, int8_t);       //! particle origin, generator level
// KF related properties
DECLARE_SOA_COLUMN(KfTopolChi2OverNdf, kfTopolChi2OverNdf, float); //! chi2overndf of the KFParticle topological constraint
DECLARE_SOA_COLUMN(KfGeoMassD0, kfGeoMassD0, float);               //! mass of the D0 candidate from the KFParticle geometric fit
DECLARE_SOA_COLUMN(KfGeoMassD0bar, kfGeoMassD0bar, float);         //! mass of the D0bar candidate from the KFParticle geometric fit

// mapping of decay types
enum DecayType { D0ToPiK = 0,
                 JpsiToEE,
                 JpsiToMuMu,
                 N2ProngDecays }; // always keep N2ProngDecays at the end

// functions for specific particles

// D0(bar) → π± K∓

template <typename T>
auto ctD0(const T& candidate)
{
  return candidate.ct(RecoDecay::getMassPDG(pdg::Code::kD0));
}

template <typename T>
auto yD0(const T& candidate)
{
  return candidate.y(RecoDecay::getMassPDG(pdg::Code::kD0));
}

template <typename T>
auto eD0(const T& candidate)
{
  return candidate.e(RecoDecay::getMassPDG(pdg::Code::kD0));
}

template <typename T>
auto invMassD0ToPiK(const T& candidate)
{
  return candidate.m(std::array{RecoDecay::getMassPDG(kPiPlus), RecoDecay::getMassPDG(kKPlus)});
}

template <typename T>
auto invMassD0barToKPi(const T& candidate)
{
  return candidate.m(std::array{RecoDecay::getMassPDG(kKPlus), RecoDecay::getMassPDG(kPiPlus)});
}

template <typename T>
auto cosThetaStarD0(const T& candidate)
{
  return candidate.cosThetaStar(std::array{RecoDecay::getMassPDG(kPiPlus), RecoDecay::getMassPDG(kKPlus)}, RecoDecay::getMassPDG(pdg::Code::kD0), 1);
}

template <typename T>
auto cosThetaStarD0bar(const T& candidate)
{
  return candidate.cosThetaStar(std::array{RecoDecay::getMassPDG(kKPlus), RecoDecay::getMassPDG(kPiPlus)}, RecoDecay::getMassPDG(pdg::Code::kD0), 0);
}

// J/ψ

template <typename T>
auto ctJpsi(const T& candidate)
{
  return candidate.ct(RecoDecay::getMassPDG(pdg::Code::kJPsi));
}

template <typename T>
auto yJpsi(const T& candidate)
{
  return candidate.y(RecoDecay::getMassPDG(pdg::Code::kJPsi));
}

template <typename T>
auto eJpsi(const T& candidate)
{
  return candidate.e(RecoDecay::getMassPDG(pdg::Code::kJPsi));
}

// J/ψ → e+ e−
template <typename T>
auto invMassJpsiToEE(const T& candidate)
{
  return candidate.m(std::array{RecoDecay::getMassPDG(kElectron), RecoDecay::getMassPDG(kElectron)});
}
// J/ψ → μ+ μ−

template <typename T>
auto invMassJpsiToMuMu(const T& candidate)
{
  return candidate.m(std::array{RecoDecay::getMassPDG(kMuonPlus), RecoDecay::getMassPDG(kMuonMinus)});
}

} // namespace hf_cand_2prong

// general columns
#define HFCAND_COLUMNS                                                                                                                                                                             \
  hf_cand::CollisionId,                                                                                                                                                                            \
    collision::PosX, collision::PosY, collision::PosZ,                                                                                                                                             \
    hf_cand::XSecondaryVertex, hf_cand::YSecondaryVertex, hf_cand::ZSecondaryVertex,                                                                                                               \
    hf_cand::ErrorDecayLength, hf_cand::ErrorDecayLengthXY,                                                                                                                                        \
    hf_cand::Chi2PCA,                                                                                                                                                                              \
    /* dynamic columns */ hf_cand::RSecondaryVertex<hf_cand::XSecondaryVertex, hf_cand::YSecondaryVertex>,                                                                                         \
    hf_cand::DecayLength<collision::PosX, collision::PosY, collision::PosZ, hf_cand::XSecondaryVertex, hf_cand::YSecondaryVertex, hf_cand::ZSecondaryVertex>,                                      \
    hf_cand::DecayLengthXY<collision::PosX, collision::PosY, hf_cand::XSecondaryVertex, hf_cand::YSecondaryVertex>,                                                                                \
    hf_cand::DecayLengthNormalised<collision::PosX, collision::PosY, collision::PosZ, hf_cand::XSecondaryVertex, hf_cand::YSecondaryVertex, hf_cand::ZSecondaryVertex, hf_cand::ErrorDecayLength>, \
    hf_cand::DecayLengthXYNormalised<collision::PosX, collision::PosY, hf_cand::XSecondaryVertex, hf_cand::YSecondaryVertex, hf_cand::ErrorDecayLengthXY>,                                         \
    /* prong 0 */ hf_cand::ImpactParameterNormalised0<hf_cand::ImpactParameter0, hf_cand::ErrorImpactParameter0>,                                                                                  \
    hf_cand::PtProng0<hf_cand::PxProng0, hf_cand::PyProng0>,                                                                                                                                       \
    hf_cand::Pt2Prong0<hf_cand::PxProng0, hf_cand::PyProng0>,                                                                                                                                      \
    hf_cand::PVectorProng0<hf_cand::PxProng0, hf_cand::PyProng0, hf_cand::PzProng0>,                                                                                                               \
    /* prong 1 */ hf_cand::ImpactParameterNormalised1<hf_cand::ImpactParameter1, hf_cand::ErrorImpactParameter1>,                                                                                  \
    hf_cand::PtProng1<hf_cand::PxProng1, hf_cand::PyProng1>,                                                                                                                                       \
    hf_cand::Pt2Prong1<hf_cand::PxProng1, hf_cand::PyProng1>,                                                                                                                                      \
    hf_cand::PVectorProng1<hf_cand::PxProng1, hf_cand::PyProng1, hf_cand::PzProng1>

// 2-prong decay candidate table
DECLARE_SOA_TABLE(HfCand2ProngBase, "AOD", "HFCAND2PBASE", //!
                  o2::soa::Index<>,
                  // general columns
                  HFCAND_COLUMNS,
                  // 2-prong specific columns
                  hf_cand::PxProng0, hf_cand::PyProng0, hf_cand::PzProng0,
                  hf_cand::PxProng1, hf_cand::PyProng1, hf_cand::PzProng1,
                  hf_cand::ImpactParameter0, hf_cand::ImpactParameter1,
                  hf_cand::ErrorImpactParameter0, hf_cand::ErrorImpactParameter1,
                  hf_track_index::Prong0Id, hf_track_index::Prong1Id,
                  hf_track_index::HFflag,
                  /* dynamic columns */
                  hf_cand_2prong::M<hf_cand::PxProng0, hf_cand::PyProng0, hf_cand::PzProng0, hf_cand::PxProng1, hf_cand::PyProng1, hf_cand::PzProng1>,
                  hf_cand_2prong::M2<hf_cand::PxProng0, hf_cand::PyProng0, hf_cand::PzProng0, hf_cand::PxProng1, hf_cand::PyProng1, hf_cand::PzProng1>,
                  hf_cand_2prong::ImpactParameterProduct<hf_cand::ImpactParameter0, hf_cand::ImpactParameter1>,
                  hf_cand_2prong::CosThetaStar<hf_cand::PxProng0, hf_cand::PyProng0, hf_cand::PzProng0, hf_cand::PxProng1, hf_cand::PyProng1, hf_cand::PzProng1>,
                  hf_cand_2prong::ImpactParameterProngSqSum<hf_cand::ImpactParameter0, hf_cand::ImpactParameter1>,
                  /* dynamic columns that use candidate momentum components */
                  hf_cand::Pt<hf_cand_2prong::Px, hf_cand_2prong::Py>,
                  hf_cand::Pt2<hf_cand_2prong::Px, hf_cand_2prong::Py>,
                  hf_cand::P<hf_cand_2prong::Px, hf_cand_2prong::Py, hf_cand_2prong::Pz>,
                  hf_cand::P2<hf_cand_2prong::Px, hf_cand_2prong::Py, hf_cand_2prong::Pz>,
                  hf_cand::PVector<hf_cand_2prong::Px, hf_cand_2prong::Py, hf_cand_2prong::Pz>,
                  hf_cand::CPA<collision::PosX, collision::PosY, collision::PosZ, hf_cand::XSecondaryVertex, hf_cand::YSecondaryVertex, hf_cand::ZSecondaryVertex, hf_cand_2prong::Px, hf_cand_2prong::Py, hf_cand_2prong::Pz>,
                  hf_cand::CPAXY<collision::PosX, collision::PosY, hf_cand::XSecondaryVertex, hf_cand::YSecondaryVertex, hf_cand_2prong::Px, hf_cand_2prong::Py>,
                  hf_cand::Ct<collision::PosX, collision::PosY, collision::PosZ, hf_cand::XSecondaryVertex, hf_cand::YSecondaryVertex, hf_cand::ZSecondaryVertex, hf_cand_2prong::Px, hf_cand_2prong::Py, hf_cand_2prong::Pz>,
                  hf_cand::ImpactParameterXY<collision::PosX, collision::PosY, collision::PosZ, hf_cand::XSecondaryVertex, hf_cand::YSecondaryVertex, hf_cand::ZSecondaryVertex, hf_cand_2prong::Px, hf_cand_2prong::Py, hf_cand_2prong::Pz>,
                  hf_cand_2prong::MaxNormalisedDeltaIP<collision::PosX, collision::PosY, hf_cand::XSecondaryVertex, hf_cand::YSecondaryVertex, hf_cand::ErrorDecayLengthXY, hf_cand_2prong::Px, hf_cand_2prong::Py, hf_cand::ImpactParameter0, hf_cand::ErrorImpactParameter0, hf_cand::ImpactParameter1, hf_cand::ErrorImpactParameter1, hf_cand::PxProng0, hf_cand::PyProng0, hf_cand::PxProng1, hf_cand::PyProng1>,
                  hf_cand::Eta<hf_cand_2prong::Px, hf_cand_2prong::Py, hf_cand_2prong::Pz>,
                  hf_cand::Phi<hf_cand_2prong::Px, hf_cand_2prong::Py>,
                  hf_cand::Y<hf_cand_2prong::Px, hf_cand_2prong::Py, hf_cand_2prong::Pz>,
                  hf_cand::E<hf_cand_2prong::Px, hf_cand_2prong::Py, hf_cand_2prong::Pz>,
                  hf_cand::E2<hf_cand_2prong::Px, hf_cand_2prong::Py, hf_cand_2prong::Pz>);

// extended table with expression columns that can be used as arguments of dynamic columns
DECLARE_SOA_EXTENDED_TABLE_USER(HfCand2ProngExt, HfCand2ProngBase, "HFCAND2PEXT", //!
                                hf_cand_2prong::Px, hf_cand_2prong::Py, hf_cand_2prong::Pz);

using HfCand2Prong = HfCand2ProngExt;

DECLARE_SOA_TABLE(HfCand2ProngKF, "AOD", "HFCAND2PKF",
                  hf_cand_2prong::KfTopolChi2OverNdf,
                  hf_cand_2prong::KfGeoMassD0, hf_cand_2prong::KfGeoMassD0bar);

// table with results of reconstruction level MC matching
DECLARE_SOA_TABLE(HfCand2ProngMcRec, "AOD", "HFCAND2PMCREC", //!
                  hf_cand_2prong::FlagMcMatchRec,
                  hf_cand_2prong::OriginMcRec);

// table with results of generator level MC matching
DECLARE_SOA_TABLE(HfCand2ProngMcGen, "AOD", "HFCAND2PMCGEN", //!
                  hf_cand_2prong::FlagMcMatchGen,
                  hf_cand_2prong::OriginMcGen);

// cascade decay candidate table

namespace hf_cand_casc
{
DECLARE_SOA_EXPRESSION_COLUMN(Px, px, //! px of candidate
                              float, 1.f * aod::hf_cand::pxProng0 + 1.f * aod::hf_cand::pxProng1);
DECLARE_SOA_EXPRESSION_COLUMN(Py, py, //! py of candidate
                              float, 1.f * aod::hf_cand::pyProng0 + 1.f * aod::hf_cand::pyProng1);
DECLARE_SOA_EXPRESSION_COLUMN(Pz, pz, //! pz of candidate
                              float, 1.f * aod::hf_cand::pzProng0 + 1.f * aod::hf_cand::pzProng1);
// DECLARE_SOA_DYNAMIC_COLUMN(M, m, [](float px0, float py0, float pz0, float px1, float py1, float pz1, const std::array<double, 2>& m) { return RecoDecay::m(std::array{std::array{px0, py0, pz0}, std::array{px1, py1, pz1}}, m); });
DECLARE_SOA_DYNAMIC_COLUMN(PtV0Pos, ptV0Pos, //! pt of the positive V0 daughter
                           [](float px, float py) { return RecoDecay::pt(px, py); });
DECLARE_SOA_DYNAMIC_COLUMN(PtV0Neg, ptV0Neg, //! pt of the negative V0 daughter
                           [](float px, float py) { return RecoDecay::pt(px, py); });
DECLARE_SOA_DYNAMIC_COLUMN(CtV0, ctV0, //! c*t of the V0
                           [](float xVtxP, float yVtxP, float zVtxP, float xVtxS, float yVtxS, float zVtxS, float px, float py, float pz, double m) -> float { return RecoDecay::ct(std::array{px, py, pz}, RecoDecay::distance(std::array{xVtxP, yVtxP, zVtxP}, std::array{xVtxS, yVtxS, zVtxS}), m); });
DECLARE_SOA_COLUMN(FlagMcMatchRec, flagMcMatchRec, int8_t); //! reconstruction level
DECLARE_SOA_COLUMN(FlagMcMatchGen, flagMcMatchGen, int8_t); //! generator level
DECLARE_SOA_COLUMN(OriginMcRec, originMcRec, int8_t);       //! particle origin, reconstruction level
DECLARE_SOA_COLUMN(OriginMcGen, originMcGen, int8_t);       //! particle origin, generator level
DECLARE_SOA_COLUMN(V0X, v0x, float);                        //! X position of V0 decay
DECLARE_SOA_COLUMN(V0Y, v0y, float);                        //! Y position of V0 decay
DECLARE_SOA_COLUMN(V0Z, v0z, float);                        //! Z position of V0 decay

template <typename T>
auto invMassLcToK0sP(const T& candidate)
{
  return candidate.m(std::array{RecoDecay::getMassPDG(kProton), RecoDecay::getMassPDG(kK0Short)}); // first daughter is bachelor
}

template <typename T>
auto invMassGammaToEE(const T& candidate)
{
  return candidate.m(std::array{RecoDecay::getMassPDG(kElectron), RecoDecay::getMassPDG(kElectron)});
}

template <typename T>
auto ctV0K0s(const T& candidate)
{
  return candidate.ctV0(RecoDecay::getMassPDG(kK0Short));
}

template <typename T>
auto ctV0Lambda(const T& candidate)
{
  return candidate.ctV0(RecoDecay::getMassPDG(kLambda0));
}

} // namespace hf_cand_casc

DECLARE_SOA_TABLE(HfCandCascBase, "AOD", "HFCANDCASCBASE", //!
                                                           // general columns
                  HFCAND_COLUMNS,
                  // cascade specific columns
                  hf_cand::PxProng0, hf_cand::PyProng0, hf_cand::PzProng0,
                  hf_cand::PxProng1, hf_cand::PyProng1, hf_cand::PzProng1,
                  hf_cand::ImpactParameter0, hf_cand::ImpactParameter1,
                  hf_cand::ErrorImpactParameter0, hf_cand::ErrorImpactParameter1,
                  hf_track_index::Prong0Id,
                  hf_track_index::V0Id, // V0 index
                  // V0
                  hf_cand_casc::V0X, hf_cand_casc::V0Y, hf_cand_casc::V0Z,
                  v0data::PosTrackId, v0data::NegTrackId, // indices of V0 tracks in FullTracks table
                  v0data::PxPos, v0data::PyPos, v0data::PzPos, v0data::PxNeg, v0data::PyNeg, v0data::PzNeg,
                  v0data::DCAV0Daughters,
                  v0data::DCAPosToPV, // this is the impact param wrt prim vtx in xy!
                  v0data::DCANegToPV, // this is the impact param wrt prim vtx in xy!
                  /* dynamic columns */
                  hf_cand_2prong::M<hf_cand::PxProng0, hf_cand::PyProng0, hf_cand::PzProng0, hf_cand::PxProng1, hf_cand::PyProng1, hf_cand::PzProng1>,
                  hf_cand_2prong::M2<hf_cand::PxProng0, hf_cand::PyProng0, hf_cand::PzProng0, hf_cand::PxProng1, hf_cand::PyProng1, hf_cand::PzProng1>,
                  hf_cand_2prong::ImpactParameterProduct<hf_cand::ImpactParameter0, hf_cand::ImpactParameter1>,
                  hf_cand_2prong::CosThetaStar<hf_cand::PxProng0, hf_cand::PyProng0, hf_cand::PzProng0, hf_cand::PxProng1, hf_cand::PyProng1, hf_cand::PzProng1>,
                  hf_cand_2prong::ImpactParameterProngSqSum<hf_cand::ImpactParameter0, hf_cand::ImpactParameter1>,
                  /* dynamic columns that use candidate momentum components */
                  hf_cand::Pt<hf_cand_casc::Px, hf_cand_casc::Py>,
                  hf_cand::Pt2<hf_cand_casc::Px, hf_cand_casc::Py>,
                  hf_cand::P<hf_cand_casc::Px, hf_cand_casc::Py, hf_cand_casc::Pz>,
                  hf_cand::P2<hf_cand_casc::Px, hf_cand_casc::Py, hf_cand_casc::Pz>,
                  hf_cand::PVector<hf_cand_casc::Px, hf_cand_casc::Py, hf_cand_casc::Pz>,
                  hf_cand::CPA<collision::PosX, collision::PosY, collision::PosZ, hf_cand::XSecondaryVertex, hf_cand::YSecondaryVertex, hf_cand::ZSecondaryVertex, hf_cand_casc::Px, hf_cand_casc::Py, hf_cand_casc::Pz>,
                  hf_cand::CPAXY<collision::PosX, collision::PosY, hf_cand::XSecondaryVertex, hf_cand::YSecondaryVertex, hf_cand_casc::Px, hf_cand_casc::Py>,
                  hf_cand::Ct<collision::PosX, collision::PosY, collision::PosZ, hf_cand::XSecondaryVertex, hf_cand::YSecondaryVertex, hf_cand::ZSecondaryVertex, hf_cand_casc::Px, hf_cand_casc::Py, hf_cand_casc::Pz>,
                  hf_cand::ImpactParameterXY<collision::PosX, collision::PosY, collision::PosZ, hf_cand::XSecondaryVertex, hf_cand::YSecondaryVertex, hf_cand::ZSecondaryVertex, hf_cand_casc::Px, hf_cand_casc::Py, hf_cand_casc::Pz>,
                  hf_cand_2prong::MaxNormalisedDeltaIP<collision::PosX, collision::PosY, hf_cand::XSecondaryVertex, hf_cand::YSecondaryVertex, hf_cand::ErrorDecayLengthXY, hf_cand_casc::Px, hf_cand_casc::Py, hf_cand::ImpactParameter0, hf_cand::ErrorImpactParameter0, hf_cand::ImpactParameter1, hf_cand::ErrorImpactParameter1, hf_cand::PxProng0, hf_cand::PyProng0, hf_cand::PxProng1, hf_cand::PyProng1>,
                  hf_cand::Eta<hf_cand_casc::Px, hf_cand_casc::Py, hf_cand_casc::Pz>,
                  hf_cand::Phi<hf_cand_casc::Px, hf_cand_casc::Py>,
                  hf_cand::Y<hf_cand_casc::Px, hf_cand_casc::Py, hf_cand_casc::Pz>,
                  hf_cand::E<hf_cand_casc::Px, hf_cand_casc::Py, hf_cand_casc::Pz>,
                  hf_cand::E2<hf_cand_casc::Px, hf_cand_casc::Py, hf_cand_casc::Pz>,
                  // dynamic columns from V0
                  hf_cand_casc::PtV0Pos<v0data::PxPos, v0data::PyPos>, // pT of positive V0 daughter
                  hf_cand_casc::PtV0Neg<v0data::PxNeg, v0data::PyNeg>, // pT of negative V0 daughter
                  v0data::V0Radius<hf_cand_casc::V0X, hf_cand_casc::V0Y>,
                  v0data::V0CosPA<hf_cand_casc::V0X, hf_cand_casc::V0Y, hf_cand_casc::V0Z, hf_cand::PxProng1, hf_cand::PyProng1, hf_cand::PzProng1, collision::PosX, collision::PosY, collision::PosZ>,
                  v0data::MLambda<v0data::PxPos, v0data::PyPos, v0data::PzPos, v0data::PxNeg, v0data::PyNeg, v0data::PzNeg>,
                  v0data::MAntiLambda<v0data::PxPos, v0data::PyPos, v0data::PzPos, v0data::PxNeg, v0data::PyNeg, v0data::PzNeg>,
                  v0data::MK0Short<v0data::PxPos, v0data::PyPos, v0data::PzPos, v0data::PxNeg, v0data::PyNeg, v0data::PzNeg>,
                  v0data::MGamma<v0data::PxPos, v0data::PyPos, v0data::PzPos, v0data::PxNeg, v0data::PyNeg, v0data::PzNeg>,
                  hf_cand_casc::CtV0<hf_cand::XSecondaryVertex, hf_cand::YSecondaryVertex, hf_cand::ZSecondaryVertex, hf_cand_casc::V0X, hf_cand_casc::V0Y, hf_cand_casc::V0Z, hf_cand::PxProng1, hf_cand::PyProng1, hf_cand::PzProng1>);
//                  ,
//                  v0data::MLambda<v0data::PxPos, v0data::PyPos, v0data::PzPos, v0data::PxNeg, v0data::PyNeg, v0data::PzNeg>,
//                  v0data::MAntiLambda<v0data::PxPos, v0data::PyPos, v0data::PzPos, v0data::PxNeg, v0data::PyNeg, v0data::PzNeg>,
//                  v0data::MK0Short<v0data::PxPos, v0data::PyPos, v0data::PzPos, v0data::PxNeg, v0data::PyNeg, v0data::PzNeg>);

// extended table with expression columns that can be used as arguments of dynamic columns
DECLARE_SOA_EXTENDED_TABLE_USER(HfCandCascExt, HfCandCascBase, "HFCANDCASCEXT", //!
                                hf_cand_casc::Px, hf_cand_casc::Py, hf_cand_casc::Pz);

using HfCandCascade = HfCandCascExt;

// table with results of reconstruction level MC matching for Cascade
DECLARE_SOA_TABLE(HfCandCascadeMcRec, "AOD", "HFCANDCASCMCREC", //!
                  hf_cand_casc::FlagMcMatchRec,
                  hf_cand_casc::OriginMcRec);

// table with results of generator level MC matching
DECLARE_SOA_TABLE(HfCandCascadeMcGen, "AOD", "HFCANDCASCMCGEN", //!
                  hf_cand_casc::FlagMcMatchGen,
                  hf_cand_casc::OriginMcGen);

// specific BPlus candidate properties
namespace hf_cand_bplus
{
DECLARE_SOA_INDEX_COLUMN_FULL(Prong0, prong0, int, HfCand2Prong, "_0"); // D0 index
// MC matching result:
DECLARE_SOA_COLUMN(FlagMcMatchRec, flagMcMatchRec, int8_t); // reconstruction level
DECLARE_SOA_COLUMN(FlagMcMatchGen, flagMcMatchGen, int8_t); // generator level
DECLARE_SOA_COLUMN(OriginMcRec, originMcRec, int8_t);       // particle origin, reconstruction level
DECLARE_SOA_COLUMN(OriginMcGen, originMcGen, int8_t);       // particle origin, generator level

enum DecayType { BplusToD0Pi = 0 };

// B± → D0bar(D0) π±

template <typename T>
auto ctBplus(const T& candidate)
{
  return candidate.ct(RecoDecay::getMassPDG(pdg::Code::kBPlus));
}

template <typename T>
auto yBplus(const T& candidate)
{
  return candidate.y(RecoDecay::getMassPDG(pdg::Code::kBPlus));
}

template <typename T>
auto eBplus(const T& candidate)
{
  return candidate.e(RecoDecay::getMassPDG(pdg::Code::kBPlus));
}

template <typename T>
auto invMassBplusToD0Pi(const T& candidate)
{
  return candidate.m(std::array{RecoDecay::getMassPDG(pdg::Code::kD0), RecoDecay::getMassPDG(kPiPlus)});
}

template <typename T>
auto cosThetaStarBplus(const T& candidate)
{
  return candidate.cosThetaStar(std::array{RecoDecay::getMassPDG(pdg::Code::kD0), RecoDecay::getMassPDG(kPiPlus)}, RecoDecay::getMassPDG(pdg::Code::kBPlus), 1);
}
} // namespace hf_cand_bplus

// declare dedicated BPlus decay candidate table
DECLARE_SOA_TABLE(HfCandBplusBase, "AOD", "HFCANDBPLUSBASE",
                  // general columns
                  HFCAND_COLUMNS,
                  // 2-prong specific columns
                  o2::soa::Index<>,
                  hf_cand::PxProng0, hf_cand::PyProng0, hf_cand::PzProng0,
                  hf_cand::PxProng1, hf_cand::PyProng1, hf_cand::PzProng1,
                  hf_cand::ImpactParameter0, hf_cand::ImpactParameter1,
                  hf_cand::ErrorImpactParameter0, hf_cand::ErrorImpactParameter1,
                  hf_cand_bplus::Prong0Id, hf_track_index::Prong1Id,
                  hf_track_index::HFflag,
                  /* dynamic columns */
                  hf_cand_2prong::M<hf_cand::PxProng0, hf_cand::PyProng0, hf_cand::PzProng0, hf_cand::PxProng1, hf_cand::PyProng1, hf_cand::PzProng1>,
                  hf_cand_2prong::M2<hf_cand::PxProng0, hf_cand::PyProng0, hf_cand::PzProng0, hf_cand::PxProng1, hf_cand::PyProng1, hf_cand::PzProng1>,
                  hf_cand_2prong::ImpactParameterProduct<hf_cand::ImpactParameter0, hf_cand::ImpactParameter1>,
                  hf_cand_2prong::CosThetaStar<hf_cand::PxProng0, hf_cand::PyProng0, hf_cand::PzProng0, hf_cand::PxProng1, hf_cand::PyProng1, hf_cand::PzProng1>,
                  hf_cand_2prong::ImpactParameterProngSqSum<hf_cand::ImpactParameter0, hf_cand::ImpactParameter1>,
                  /* dynamic columns that use candidate momentum components */
                  hf_cand::Pt<hf_cand_2prong::Px, hf_cand_2prong::Py>,
                  hf_cand::Pt2<hf_cand_2prong::Px, hf_cand_2prong::Py>,
                  hf_cand::P<hf_cand_2prong::Px, hf_cand_2prong::Py, hf_cand_2prong::Pz>,
                  hf_cand::P2<hf_cand_2prong::Px, hf_cand_2prong::Py, hf_cand_2prong::Pz>,
                  hf_cand::PVector<hf_cand_2prong::Px, hf_cand_2prong::Py, hf_cand_2prong::Pz>,
                  hf_cand::CPA<collision::PosX, collision::PosY, collision::PosZ, hf_cand::XSecondaryVertex, hf_cand::YSecondaryVertex, hf_cand::ZSecondaryVertex, hf_cand_2prong::Px, hf_cand_2prong::Py, hf_cand_2prong::Pz>,
                  hf_cand::CPAXY<collision::PosX, collision::PosY, hf_cand::XSecondaryVertex, hf_cand::YSecondaryVertex, hf_cand_2prong::Px, hf_cand_2prong::Py>,
                  hf_cand::Ct<collision::PosX, collision::PosY, collision::PosZ, hf_cand::XSecondaryVertex, hf_cand::YSecondaryVertex, hf_cand::ZSecondaryVertex, hf_cand_2prong::Px, hf_cand_2prong::Py, hf_cand_2prong::Pz>,
                  hf_cand::ImpactParameterXY<collision::PosX, collision::PosY, collision::PosZ, hf_cand::XSecondaryVertex, hf_cand::YSecondaryVertex, hf_cand::ZSecondaryVertex, hf_cand_2prong::Px, hf_cand_2prong::Py, hf_cand_2prong::Pz>,
                  hf_cand_2prong::MaxNormalisedDeltaIP<collision::PosX, collision::PosY, hf_cand::XSecondaryVertex, hf_cand::YSecondaryVertex, hf_cand::ErrorDecayLengthXY, hf_cand_2prong::Px, hf_cand_2prong::Py, hf_cand::ImpactParameter0, hf_cand::ErrorImpactParameter0, hf_cand::ImpactParameter1, hf_cand::ErrorImpactParameter1, hf_cand::PxProng0, hf_cand::PyProng0, hf_cand::PxProng1, hf_cand::PyProng1>,
                  hf_cand::Eta<hf_cand_2prong::Px, hf_cand_2prong::Py, hf_cand_2prong::Pz>,
                  hf_cand::Phi<hf_cand_2prong::Px, hf_cand_2prong::Py>,
                  hf_cand::Y<hf_cand_2prong::Px, hf_cand_2prong::Py, hf_cand_2prong::Pz>,
                  hf_cand::E<hf_cand_2prong::Px, hf_cand_2prong::Py, hf_cand_2prong::Pz>,
                  hf_cand::E2<hf_cand_2prong::Px, hf_cand_2prong::Py, hf_cand_2prong::Pz>);

// extended table with expression columns that can be used as arguments of dynamic columns
DECLARE_SOA_EXTENDED_TABLE_USER(HfCandBplusExt, HfCandBplusBase, "HFCANDBPLUSEXT",
                                hf_cand_2prong::Px, hf_cand_2prong::Py, hf_cand_2prong::Pz);

using HfCandBplus = HfCandBplusExt;

// table with results of reconstruction level MC matching
DECLARE_SOA_TABLE(HfCandBplusMcRec, "AOD", "HFCANDBPMCREC",
                  hf_cand_bplus::FlagMcMatchRec,
                  hf_cand_bplus::OriginMcRec);

// table with results of generator level MC matching
DECLARE_SOA_TABLE(HfCandBplusMcGen, "AOD", "HFCANDBPMCGEN",
                  hf_cand_bplus::FlagMcMatchGen,
                  hf_cand_bplus::OriginMcGen);

// specific 3-prong decay properties
namespace hf_cand_3prong
{
DECLARE_SOA_EXPRESSION_COLUMN(Px, px, //!
                              float, 1.f * aod::hf_cand::pxProng0 + 1.f * aod::hf_cand::pxProng1 + 1.f * aod::hf_cand::pxProng2);
DECLARE_SOA_EXPRESSION_COLUMN(Py, py, //!
                              float, 1.f * aod::hf_cand::pyProng0 + 1.f * aod::hf_cand::pyProng1 + 1.f * aod::hf_cand::pyProng2);
DECLARE_SOA_EXPRESSION_COLUMN(Pz, pz, //!
                              float, 1.f * aod::hf_cand::pzProng0 + 1.f * aod::hf_cand::pzProng1 + 1.f * aod::hf_cand::pzProng2);
DECLARE_SOA_DYNAMIC_COLUMN(M, m, //!
                           [](float px0, float py0, float pz0, float px1, float py1, float pz1, float px2, float py2, float pz2, const std::array<double, 3>& m) -> float { return RecoDecay::m(std::array{std::array{px0, py0, pz0}, std::array{px1, py1, pz1}, std::array{px2, py2, pz2}}, m); });
DECLARE_SOA_DYNAMIC_COLUMN(M2, m2, //!
                           [](float px0, float py0, float pz0, float px1, float py1, float pz1, float px2, float py2, float pz2, const std::array<double, 3>& m) -> float { return RecoDecay::m2(std::array{std::array{px0, py0, pz0}, std::array{px1, py1, pz1}, std::array{px2, py2, pz2}}, m); });
DECLARE_SOA_DYNAMIC_COLUMN(ImpactParameterProngSqSum, impactParameterProngSqSum, //!
                           [](float impParProng0, float impParProng1, float impParProng2) -> float { return RecoDecay::sumOfSquares(impParProng0, impParProng1, impParProng2); });
DECLARE_SOA_DYNAMIC_COLUMN(MaxNormalisedDeltaIP, maxNormalisedDeltaIP, //!
                           [](float xVtxP, float yVtxP, float xVtxS, float yVtxS, float errDlxy, float pxM, float pyM, float ip0, float errIp0, float ip1, float errIp1, float ip2, float errIp2, float px0, float py0, float px1, float py1, float px2, float py2) -> float { return RecoDecay::maxNormalisedDeltaIP(std::array{xVtxP, yVtxP}, std::array{xVtxS, yVtxS}, errDlxy, std::array{pxM, pyM}, std::array{ip0, ip1, ip2}, std::array{errIp0, errIp1, errIp2}, std::array{std::array{px0, py0}, std::array{px1, py1}, std::array{px2, py2}}); });
// MC matching result:
DECLARE_SOA_COLUMN(FlagMcMatchRec, flagMcMatchRec, int8_t);         //! reconstruction level
DECLARE_SOA_COLUMN(FlagMcMatchGen, flagMcMatchGen, int8_t);         //! generator level
DECLARE_SOA_COLUMN(OriginMcRec, originMcRec, int8_t);               //! particle origin, reconstruction level
DECLARE_SOA_COLUMN(OriginMcGen, originMcGen, int8_t);               //! particle origin, generator level
DECLARE_SOA_COLUMN(IsCandidateSwapped, isCandidateSwapped, int8_t); //! swapping of the prongs order
DECLARE_SOA_COLUMN(FlagMcDecayChanRec, flagMcDecayChanRec, int8_t); //! resonant decay channel flag, reconstruction level
DECLARE_SOA_COLUMN(FlagMcDecayChanGen, flagMcDecayChanGen, int8_t); //! resonant decay channel flag, generator level

// mapping of decay types
enum DecayType { DplusToPiKPi = 0,
                 LcToPKPi,
                 DsToKKPi,
                 XicToPKPi,
                 N3ProngDecays }; // always keep N3ProngDecays at the end

// functions for specific particles

// D± → π± K∓ π±

template <typename T>
auto ctDplus(const T& candidate)
{
  return candidate.ct(RecoDecay::getMassPDG(pdg::Code::kDPlus));
}

template <typename T>
auto yDplus(const T& candidate)
{
  return candidate.y(RecoDecay::getMassPDG(pdg::Code::kDPlus));
}

template <typename T>
auto eDplus(const T& candidate)
{
  return candidate.e(RecoDecay::getMassPDG(pdg::Code::kDPlus));
}

template <typename T>
auto invMassDplusToPiKPi(const T& candidate)
{
  return candidate.m(std::array{RecoDecay::getMassPDG(kPiPlus), RecoDecay::getMassPDG(kKPlus), RecoDecay::getMassPDG(kPiPlus)});
}

// Ds± → K± K∓ π±

enum DecayChannelDs {
  PhiPi = 1,
  K0starK
};

template <typename T>
auto ctDs(const T& candidate)
{
  return candidate.ct(RecoDecay::getMassPDG(pdg::Code::kDS));
}

template <typename T>
auto yDs(const T& candidate)
{
  return candidate.y(RecoDecay::getMassPDG(pdg::Code::kDS));
}

template <typename T>
auto eDs(const T& candidate)
{
  return candidate.e(RecoDecay::getMassPDG(pdg::Code::kDS));
}

template <typename T>
auto invMassDsToKKPi(const T& candidate)
{
  return candidate.m(std::array{RecoDecay::getMassPDG(kKPlus), RecoDecay::getMassPDG(kKPlus), RecoDecay::getMassPDG(kPiPlus)});
}

template <typename T>
auto invMassDsToPiKK(const T& candidate)
{
  return candidate.m(std::array{RecoDecay::getMassPDG(kPiPlus), RecoDecay::getMassPDG(kKPlus), RecoDecay::getMassPDG(kKPlus)});
}

template <typename T>
auto deltaMassPhiDsToKKPi(const T& candidate)
{
  double invMassKKpair = RecoDecay::m(std::array{candidate.pVectorProng0(), candidate.pVectorProng1()}, std::array{RecoDecay::getMassPDG(kKPlus), RecoDecay::getMassPDG(kKPlus)});
  return std::abs(invMassKKpair - RecoDecay::getMassPDG(pdg::Code::kPhi));
}

template <typename T>
auto deltaMassPhiDsToPiKK(const T& candidate)
{
  double invMassKKpair = RecoDecay::m(std::array{candidate.pVectorProng1(), candidate.pVectorProng2()}, std::array{RecoDecay::getMassPDG(kKPlus), RecoDecay::getMassPDG(kKPlus)});
  return std::abs(invMassKKpair - RecoDecay::getMassPDG(pdg::Code::kPhi));
}

/// Calculate the cosine of the angle between the pion and the opposite sign kaon in the phi rest frame
/// \param candidate Ds candidate from aod::HfCand3Prong table
/// \param option mass hypothesis considered: 0 = KKPi, 1 = PiKK
/// \return cosine of pion-kaon angle in the phi rest frame
template <typename T>
auto cosPiKPhiRestFrame(const T& candidate, int option)
{
  // Ported from AliAODRecoDecayHF3Prong::CosPiKPhiRFrame
  std::array<float, 3> momPi;
  std::array<float, 3> momK1;
  std::array<float, 3> momK2;

  if (option == 0) { // KKPi
    momPi = candidate.pVectorProng2();
    momK1 = candidate.pVectorProng1();
    momK2 = candidate.pVectorProng0();
  } else { // PiKK
    momPi = candidate.pVectorProng0();
    momK1 = candidate.pVectorProng1();
    momK2 = candidate.pVectorProng2();
  }

  ROOT::Math::PxPyPzMVector vecPi(momPi[0], momPi[1], momPi[2], RecoDecay::getMassPDG(kPiPlus));
  ROOT::Math::PxPyPzMVector vecK1(momK1[0], momK1[1], momK1[2], RecoDecay::getMassPDG(kKPlus));
  ROOT::Math::PxPyPzMVector vecK2(momK2[0], momK2[1], momK2[2], RecoDecay::getMassPDG(kKPlus));
  ROOT::Math::PxPyPzMVector vecPhi = vecK1 + vecK2;

  ROOT::Math::Boost boostToPhiRestFrame(vecPhi.BoostToCM());
  auto momPiPhiRestFrame = boostToPhiRestFrame(vecPi).Vect();
  auto momK1PhiRestFrame = boostToPhiRestFrame(vecK1).Vect();

  return momPiPhiRestFrame.Dot(momK1PhiRestFrame) / std::sqrt(momPiPhiRestFrame.Mag2() * momK1PhiRestFrame.Mag2());
}

template <typename T>
auto cos3PiKDsToKKPi(const T& candidate)
{
  auto cosPiK = cosPiKPhiRestFrame(candidate, 0);
  return cosPiK * cosPiK * cosPiK;
}

template <typename T>
auto cos3PiKDsToPiKK(const T& candidate)
{
  auto cosPiK = cosPiKPhiRestFrame(candidate, 1);
  return cosPiK * cosPiK * cosPiK;
}

// Λc± → p± K∓ π±

template <typename T>
auto ctLc(const T& candidate)
{
  return candidate.ct(RecoDecay::getMassPDG(pdg::Code::kLambdaCPlus));
}

template <typename T>
auto yLc(const T& candidate)
{
  return candidate.y(RecoDecay::getMassPDG(pdg::Code::kLambdaCPlus));
}

template <typename T>
auto eLc(const T& candidate)
{
  return candidate.e(RecoDecay::getMassPDG(pdg::Code::kLambdaCPlus));
}

template <typename T>
auto invMassLcToPKPi(const T& candidate)
{
  return candidate.m(std::array{RecoDecay::getMassPDG(kProton), RecoDecay::getMassPDG(kKPlus), RecoDecay::getMassPDG(kPiPlus)});
}

template <typename T>
auto invMassLcToPiKP(const T& candidate)
{
  return candidate.m(std::array{RecoDecay::getMassPDG(kPiPlus), RecoDecay::getMassPDG(kKPlus), RecoDecay::getMassPDG(kProton)});
}

// Ξc± → p± K∓ π±

template <typename T>
auto ctXic(const T& candidate)
{
  return candidate.ct(RecoDecay::getMassPDG(pdg::Code::kXiCPlus));
}

template <typename T>
auto yXic(const T& candidate)
{
  return candidate.y(RecoDecay::getMassPDG(pdg::Code::kXiCPlus));
}

template <typename T>
auto eXic(const T& candidate)
{
  return candidate.e(RecoDecay::getMassPDG(pdg::Code::kXiCPlus));
}

template <typename T>
auto invMassXicToPKPi(const T& candidate)
{
  return invMassLcToPKPi(candidate);
}

template <typename T>
auto invMassXicToPiKP(const T& candidate)
{
  return invMassLcToPiKP(candidate);
}

} // namespace hf_cand_3prong

// 3-prong decay candidate table
DECLARE_SOA_TABLE(HfCand3ProngBase, "AOD", "HFCAND3PBASE", //!
                  o2::soa::Index<>,
                  // general columns
                  HFCAND_COLUMNS,
                  // 3-prong specific columns
                  hf_cand::PxProng0, hf_cand::PyProng0, hf_cand::PzProng0,
                  hf_cand::PxProng1, hf_cand::PyProng1, hf_cand::PzProng1,
                  hf_cand::PxProng2, hf_cand::PyProng2, hf_cand::PzProng2,
                  hf_cand::ImpactParameter0, hf_cand::ImpactParameter1, hf_cand::ImpactParameter2,
                  hf_cand::ErrorImpactParameter0, hf_cand::ErrorImpactParameter1, hf_cand::ErrorImpactParameter2,
                  hf_track_index::Prong0Id, hf_track_index::Prong1Id, hf_track_index::Prong2Id,
                  hf_track_index::HFflag,
                  /* dynamic columns */
                  hf_cand_3prong::M<hf_cand::PxProng0, hf_cand::PyProng0, hf_cand::PzProng0, hf_cand::PxProng1, hf_cand::PyProng1, hf_cand::PzProng1, hf_cand::PxProng2, hf_cand::PyProng2, hf_cand::PzProng2>,
                  hf_cand_3prong::M2<hf_cand::PxProng0, hf_cand::PyProng0, hf_cand::PzProng0, hf_cand::PxProng1, hf_cand::PyProng1, hf_cand::PzProng1, hf_cand::PxProng2, hf_cand::PyProng2, hf_cand::PzProng2>,
                  hf_cand_3prong::ImpactParameterProngSqSum<hf_cand::ImpactParameter0, hf_cand::ImpactParameter1, hf_cand::ImpactParameter2>,
                  /* prong 2 */
                  hf_cand::ImpactParameterNormalised2<hf_cand::ImpactParameter2, hf_cand::ErrorImpactParameter2>,
                  hf_cand::PtProng2<hf_cand::PxProng2, hf_cand::PyProng2>,
                  hf_cand::Pt2Prong2<hf_cand::PxProng2, hf_cand::PyProng2>,
                  hf_cand::PVectorProng2<hf_cand::PxProng2, hf_cand::PyProng2, hf_cand::PzProng2>,
                  /* dynamic columns that use candidate momentum components */
                  hf_cand::Pt<hf_cand_3prong::Px, hf_cand_3prong::Py>,
                  hf_cand::Pt2<hf_cand_3prong::Px, hf_cand_3prong::Py>,
                  hf_cand::P<hf_cand_3prong::Px, hf_cand_3prong::Py, hf_cand_3prong::Pz>,
                  hf_cand::P2<hf_cand_3prong::Px, hf_cand_3prong::Py, hf_cand_3prong::Pz>,
                  hf_cand::PVector<hf_cand_3prong::Px, hf_cand_3prong::Py, hf_cand_3prong::Pz>,
                  hf_cand::CPA<collision::PosX, collision::PosY, collision::PosZ, hf_cand::XSecondaryVertex, hf_cand::YSecondaryVertex, hf_cand::ZSecondaryVertex, hf_cand_3prong::Px, hf_cand_3prong::Py, hf_cand_3prong::Pz>,
                  hf_cand::CPAXY<collision::PosX, collision::PosY, hf_cand::XSecondaryVertex, hf_cand::YSecondaryVertex, hf_cand_3prong::Px, hf_cand_3prong::Py>,
                  hf_cand::Ct<collision::PosX, collision::PosY, collision::PosZ, hf_cand::XSecondaryVertex, hf_cand::YSecondaryVertex, hf_cand::ZSecondaryVertex, hf_cand_3prong::Px, hf_cand_3prong::Py, hf_cand_3prong::Pz>,
                  hf_cand::ImpactParameterXY<collision::PosX, collision::PosY, collision::PosZ, hf_cand::XSecondaryVertex, hf_cand::YSecondaryVertex, hf_cand::ZSecondaryVertex, hf_cand_3prong::Px, hf_cand_3prong::Py, hf_cand_3prong::Pz>,
                  hf_cand_3prong::MaxNormalisedDeltaIP<collision::PosX, collision::PosY, hf_cand::XSecondaryVertex, hf_cand::YSecondaryVertex, hf_cand::ErrorDecayLengthXY, hf_cand_3prong::Px, hf_cand_3prong::Py, hf_cand::ImpactParameter0, hf_cand::ErrorImpactParameter0, hf_cand::ImpactParameter1, hf_cand::ErrorImpactParameter1, hf_cand::ImpactParameter2, hf_cand::ErrorImpactParameter2, hf_cand::PxProng0, hf_cand::PyProng0, hf_cand::PxProng1, hf_cand::PyProng1, hf_cand::PxProng2, hf_cand::PyProng2>,
                  hf_cand::Eta<hf_cand_3prong::Px, hf_cand_3prong::Py, hf_cand_3prong::Pz>,
                  hf_cand::Phi<hf_cand_3prong::Px, hf_cand_3prong::Py>,
                  hf_cand::Y<hf_cand_3prong::Px, hf_cand_3prong::Py, hf_cand_3prong::Pz>,
                  hf_cand::E<hf_cand_3prong::Px, hf_cand_3prong::Py, hf_cand_3prong::Pz>,
                  hf_cand::E2<hf_cand_3prong::Px, hf_cand_3prong::Py, hf_cand_3prong::Pz>);

// extended table with expression columns that can be used as arguments of dynamic columns
DECLARE_SOA_EXTENDED_TABLE_USER(HfCand3ProngExt, HfCand3ProngBase, "HFCAND3PEXT", //!
                                hf_cand_3prong::Px, hf_cand_3prong::Py, hf_cand_3prong::Pz);

using HfCand3Prong = HfCand3ProngExt;

// table with results of reconstruction level MC matching
DECLARE_SOA_TABLE(HfCand3ProngMcRec, "AOD", "HFCAND3PMCREC", //!
                  hf_cand_3prong::FlagMcMatchRec,
                  hf_cand_3prong::OriginMcRec,
                  hf_cand_3prong::IsCandidateSwapped,
                  hf_cand_3prong::FlagMcDecayChanRec);

// table with results of generator level MC matching
DECLARE_SOA_TABLE(HfCand3ProngMcGen, "AOD", "HFCAND3PMCGEN", //!
                  hf_cand_3prong::FlagMcMatchGen,
                  hf_cand_3prong::OriginMcGen,
                  hf_cand_3prong::FlagMcDecayChanGen);

namespace hf_cand_casc_lf_2prong
{
DECLARE_SOA_EXPRESSION_COLUMN(Px, px, //!
                              float, 1.f * aod::hf_cand::pxProng0 + 1.f * aod::hf_cand::pxProng1);
DECLARE_SOA_EXPRESSION_COLUMN(Py, py, //!
                              float, 1.f * aod::hf_cand::pyProng0 + 1.f * aod::hf_cand::pyProng1);
DECLARE_SOA_EXPRESSION_COLUMN(Pz, pz, //!
                              float, 1.f * aod::hf_cand::pzProng0 + 1.f * aod::hf_cand::pzProng1);
DECLARE_SOA_DYNAMIC_COLUMN(ImpactParameterProduct, impactParameterProduct, //!
                           [](float dca1, float dca2) -> float { return dca1 * dca2; });
DECLARE_SOA_DYNAMIC_COLUMN(M, m, //!
                           [](float px0, float py0, float pz0, float px1, float py1, float pz1, const std::array<double, 2>& m) -> float { return RecoDecay::m(std::array{std::array{px0, py0, pz0}, std::array{px1, py1, pz1}}, m); });
DECLARE_SOA_DYNAMIC_COLUMN(M2, m2, //!
                           [](float px0, float py0, float pz0, float px1, float py1, float pz1, const std::array<double, 2>& m) -> float { return RecoDecay::m2(std::array{std::array{px0, py0, pz0}, std::array{px1, py1, pz1}}, m); });
DECLARE_SOA_DYNAMIC_COLUMN(CosThetaStar, cosThetaStar, //!
                           [](float px0, float py0, float pz0, float px1, float py1, float pz1, const std::array<double, 2>& m, double mTot, int iProng) -> float { return RecoDecay::cosThetaStar(std::array{std::array{px0, py0, pz0}, std::array{px1, py1, pz1}}, m, mTot, iProng); });
DECLARE_SOA_DYNAMIC_COLUMN(ImpactParameterProngSqSum, impactParameterProngSqSum, //!
                           [](float impParProng0, float impParProng1) -> float { return RecoDecay::sumOfSquares(impParProng0, impParProng1); });
DECLARE_SOA_DYNAMIC_COLUMN(MaxNormalisedDeltaIP, maxNormalisedDeltaIP, //!
                           [](float xVtxP, float yVtxP, float xVtxS, float yVtxS, float errDlxy, float pxM, float pyM, float ip0, float errIp0, float ip1, float errIp1, float px0, float py0, float px1, float py1) -> float { return RecoDecay::maxNormalisedDeltaIP(std::array{xVtxP, yVtxP}, std::array{xVtxS, yVtxS}, errDlxy, std::array{pxM, pyM}, std::array{ip0, ip1}, std::array{errIp0, errIp1}, std::array{std::array{px0, py0}, std::array{px1, py1}}); });
// MC matching result:
DECLARE_SOA_COLUMN(FlagMcMatchRec, flagMcMatchRec, int8_t); //! reconstruction level
DECLARE_SOA_COLUMN(FlagMcMatchGen, flagMcMatchGen, int8_t); //! generator level
DECLARE_SOA_COLUMN(OriginMcRec, originMcRec, int8_t);       //! particle origin, reconstruction level
DECLARE_SOA_COLUMN(OriginMcGen, originMcGen, int8_t);       //! particle origin, generator level

template <typename T>
auto invMassXiczeroToXiPi(const T& candidate)
{
  return candidate.m(std::array{RecoDecay::getMassPDG(kXiMinus), RecoDecay::getMassPDG(kPiPlus)});
}

template <typename T>
auto invMassOmegaczeroToOmegaPi(const T& candidate)
{
  return candidate.m(std::array{RecoDecay::getMassPDG(kOmegaMinus), RecoDecay::getMassPDG(kPiPlus)});
}

// mapping of decay types
enum DecayType { XiczeroToXiPi = 0,
                 OmegaczeroToOmegaPi,
                 N2ProngDecays }; // always keep N2ProngDecays at the end

} // namespace hf_cand_casc_lf_2prong

namespace hf_cand_casc_lf_3prong
{
DECLARE_SOA_EXPRESSION_COLUMN(Px, px, //!
                              float, 1.f * aod::hf_cand::pxProng0 + 1.f * aod::hf_cand::pxProng1);
DECLARE_SOA_EXPRESSION_COLUMN(Py, py, //!
                              float, 1.f * aod::hf_cand::pyProng0 + 1.f * aod::hf_cand::pyProng1);
DECLARE_SOA_EXPRESSION_COLUMN(Pz, pz, //!
                              float, 1.f * aod::hf_cand::pzProng0 + 1.f * aod::hf_cand::pzProng1);
DECLARE_SOA_DYNAMIC_COLUMN(ImpactParameterProduct, impactParameterProduct, //!
                           [](float dca1, float dca2) -> float { return dca1 * dca2; });
DECLARE_SOA_DYNAMIC_COLUMN(M, m, //!
                           [](float px0, float py0, float pz0, float px1, float py1, float pz1, const std::array<double, 2>& m) -> float { return RecoDecay::m(std::array{std::array{px0, py0, pz0}, std::array{px1, py1, pz1}}, m); });
DECLARE_SOA_DYNAMIC_COLUMN(M2, m2, //!
                           [](float px0, float py0, float pz0, float px1, float py1, float pz1, const std::array<double, 2>& m) -> float { return RecoDecay::m2(std::array{std::array{px0, py0, pz0}, std::array{px1, py1, pz1}}, m); });
DECLARE_SOA_DYNAMIC_COLUMN(CosThetaStar, cosThetaStar, //!
                           [](float px0, float py0, float pz0, float px1, float py1, float pz1, const std::array<double, 2>& m, double mTot, int iProng) -> float { return RecoDecay::cosThetaStar(std::array{std::array{px0, py0, pz0}, std::array{px1, py1, pz1}}, m, mTot, iProng); });
DECLARE_SOA_DYNAMIC_COLUMN(ImpactParameterProngSqSum, impactParameterProngSqSum, //!
                           [](float impParProng0, float impParProng1) -> float { return RecoDecay::sumOfSquares(impParProng0, impParProng1); });
DECLARE_SOA_DYNAMIC_COLUMN(MaxNormalisedDeltaIP, maxNormalisedDeltaIP, //!
                           [](float xVtxP, float yVtxP, float xVtxS, float yVtxS, float errDlxy, float pxM, float pyM, float ip0, float errIp0, float ip1, float errIp1, float px0, float py0, float px1, float py1) -> float { return RecoDecay::maxNormalisedDeltaIP(std::array{xVtxP, yVtxP}, std::array{xVtxS, yVtxS}, errDlxy, std::array{pxM, pyM}, std::array{ip0, ip1}, std::array{errIp0, errIp1}, std::array{std::array{px0, py0}, std::array{px1, py1}}); });
// MC matching result:
DECLARE_SOA_COLUMN(FlagMcMatchRec, flagMcMatchRec, int8_t); //! reconstruction level
DECLARE_SOA_COLUMN(FlagMcMatchGen, flagMcMatchGen, int8_t); //! generator level
DECLARE_SOA_COLUMN(OriginMcRec, originMcRec, int8_t);       //! particle origin, reconstruction level
DECLARE_SOA_COLUMN(OriginMcGen, originMcGen, int8_t);       //! particle origin, generator level

template <typename T>
auto invMassXicplusToXiPiPi(const T& candidate)
{
  return candidate.m(std::array{RecoDecay::getMassPDG(kXiMinus), RecoDecay::getMassPDG(kPiPlus), RecoDecay::getMassPDG(kPiPlus)});
}

// mapping of decay types
enum DecayType { XicplusToXiPiPi = 0,
                 N3ProngDecays }; // always keep N3ProngDecays at the end

} // namespace hf_cand_casc_lf_3prong

namespace hf_cand_x
{
DECLARE_SOA_INDEX_COLUMN_FULL(Prong0, prong0, int, HfCand2Prong, "_0"); // Jpsi index
// MC matching result:
DECLARE_SOA_COLUMN(FlagMcMatchRec, flagMcMatchRec, int8_t);         // reconstruction level
DECLARE_SOA_COLUMN(FlagMcMatchGen, flagMcMatchGen, int8_t);         // generator level
DECLARE_SOA_COLUMN(OriginMcRec, originMcRec, int8_t);               // particle origin, reconstruction level
DECLARE_SOA_COLUMN(OriginMcGen, originMcGen, int8_t);               // particle origin, generator level
DECLARE_SOA_COLUMN(FlagMcDecayChanRec, flagMcDecayChanRec, int8_t); // resonant decay channel flag, reconstruction level
DECLARE_SOA_COLUMN(FlagMcDecayChanGen, flagMcDecayChanGen, int8_t); // resonant decay channel flag, generator level

// mapping of decay types
enum DecayType { XToJpsiToEEPiPi = 0,
                 XToJpsiToMuMuPiPi }; // move this to a dedicated cascade namespace in the future?

// X → Jpsi π+ π-
// TODO: add pdg code for X (9920443), temporarily hardcode mass here:
float massX = 3.872; // replace this with: "RecoDecay::getMassPDG(9920443)" when pdg is added
template <typename T>
auto ctX(const T& candidate)
{
  return candidate.ct(massX);
}

template <typename T>
auto yX(const T& candidate)
{
  return candidate.y(massX);
}

template <typename T>
auto eX(const T& candidate)
{
  return candidate.e(massX);
}

template <typename T>
auto invMassXToJpsiPiPi(const T& candidate)
{
  return candidate.m(std::array{RecoDecay::getMassPDG(443), RecoDecay::getMassPDG(kPiPlus), RecoDecay::getMassPDG(kPiPlus)});
}

/// Difference between the X mass and the sum of the J/psi and di-pion masses
template <typename T>
auto qX(const T& candidate)
{
  auto piVec1 = std::array{candidate.pxProng1(), candidate.pyProng1(), candidate.pzProng1()};
  auto piVec2 = std::array{candidate.pxProng2(), candidate.pyProng2(), candidate.pzProng2()};
  double massPi = RecoDecay::getMassPDG(kPiPlus);

  auto arrayMomenta = std::array{piVec1, piVec2};
  double massPiPi = RecoDecay::m(arrayMomenta, std::array{massPi, massPi});

  // PDG mass, as reported in CMS paper https://arxiv.org/pdf/1302.3968.pdf
  double massJpsi = RecoDecay::getMassPDG(o2::analysis::pdg::kJPsi);

  double massX = invMassXToJpsiPiPi(candidate);
  return std::abs(massX - massJpsi - massPiPi);
}

/// Angular difference between the J/psi and the pion
template <typename T>
auto dRX(const T& candidate, int numPi)
{
  double etaJpsi = RecoDecay::eta(std::array{candidate.pxProng0(), candidate.pyProng0(), candidate.pzProng0()});
  double phiJpsi = RecoDecay::phi(candidate.pxProng0(), candidate.pyProng0());

  double etaPi, phiPi;

  if (numPi <= 1) {
    etaPi = RecoDecay::eta(std::array{candidate.pxProng1(), candidate.pyProng1(), candidate.pzProng1()});
    phiPi = RecoDecay::phi(candidate.pxProng1(), candidate.pyProng1());
  } else {
    etaPi = RecoDecay::eta(std::array{candidate.pxProng2(), candidate.pyProng2(), candidate.pzProng2()});
    phiPi = RecoDecay::phi(candidate.pxProng2(), candidate.pyProng2());
  }

  double deltaEta = etaJpsi - etaPi;
  double deltaPhi = RecoDecay::constrainAngle(phiJpsi - phiPi, -o2::constants::math::PI);

  return RecoDecay::sqrtSumOfSquares(deltaEta, deltaPhi);
}

/// Difference in pT between the two pions
template <typename T>
auto balancePtPionsX(const T& candidate)
{
  double ptPi1 = RecoDecay::pt(candidate.pxProng1(), candidate.pyProng1());
  double ptPi2 = RecoDecay::pt(candidate.pxProng2(), candidate.pyProng2());
  return std::abs(ptPi1 - ptPi2) / (ptPi1 + ptPi2);
}
} // namespace hf_cand_x

// declare dedicated X candidate table
DECLARE_SOA_TABLE(HfCandXBase, "AOD", "HFCANDXBASE",
                  // general columns
                  HFCAND_COLUMNS,
                  // 3-prong specific columns
                  hf_cand::PxProng0, hf_cand::PyProng0, hf_cand::PzProng0,
                  hf_cand::PxProng1, hf_cand::PyProng1, hf_cand::PzProng1,
                  hf_cand::PxProng2, hf_cand::PyProng2, hf_cand::PzProng2,
                  hf_cand::ImpactParameter0, hf_cand::ImpactParameter1, hf_cand::ImpactParameter2,
                  hf_cand::ErrorImpactParameter0, hf_cand::ErrorImpactParameter1, hf_cand::ErrorImpactParameter2,
                  hf_cand_x::Prong0Id, hf_track_index::Prong1Id, hf_track_index::Prong2Id, // note the difference between Jpsi and pion indices
                  hf_track_index::HFflag,
                  /* dynamic columns */
                  hf_cand_3prong::M<hf_cand::PxProng0, hf_cand::PyProng0, hf_cand::PzProng0, hf_cand::PxProng1, hf_cand::PyProng1, hf_cand::PzProng1, hf_cand::PxProng2, hf_cand::PyProng2, hf_cand::PzProng2>,
                  hf_cand_3prong::M2<hf_cand::PxProng0, hf_cand::PyProng0, hf_cand::PzProng0, hf_cand::PxProng1, hf_cand::PyProng1, hf_cand::PzProng1, hf_cand::PxProng2, hf_cand::PyProng2, hf_cand::PzProng2>,
                  /* prong 2 */
                  hf_cand::PtProng2<hf_cand::PxProng2, hf_cand::PyProng2>,
                  hf_cand::Pt2Prong2<hf_cand::PxProng2, hf_cand::PyProng2>,
                  hf_cand::PVectorProng2<hf_cand::PxProng2, hf_cand::PyProng2, hf_cand::PzProng2>,
                  /* dynamic columns that use candidate momentum components */
                  hf_cand::Pt<hf_cand_3prong::Px, hf_cand_3prong::Py>,
                  hf_cand::Pt2<hf_cand_3prong::Px, hf_cand_3prong::Py>,
                  hf_cand::P<hf_cand_3prong::Px, hf_cand_3prong::Py, hf_cand_3prong::Pz>,
                  hf_cand::P2<hf_cand_3prong::Px, hf_cand_3prong::Py, hf_cand_3prong::Pz>,
                  hf_cand::PVector<hf_cand_3prong::Px, hf_cand_3prong::Py, hf_cand_3prong::Pz>,
                  hf_cand::CPA<collision::PosX, collision::PosY, collision::PosZ, hf_cand::XSecondaryVertex, hf_cand::YSecondaryVertex, hf_cand::ZSecondaryVertex, hf_cand_3prong::Px, hf_cand_3prong::Py, hf_cand_3prong::Pz>,
                  hf_cand::CPAXY<collision::PosX, collision::PosY, hf_cand::XSecondaryVertex, hf_cand::YSecondaryVertex, hf_cand_3prong::Px, hf_cand_3prong::Py>,
                  hf_cand::Ct<collision::PosX, collision::PosY, collision::PosZ, hf_cand::XSecondaryVertex, hf_cand::YSecondaryVertex, hf_cand::ZSecondaryVertex, hf_cand_3prong::Px, hf_cand_3prong::Py, hf_cand_3prong::Pz>,
                  hf_cand::ImpactParameterXY<collision::PosX, collision::PosY, collision::PosZ, hf_cand::XSecondaryVertex, hf_cand::YSecondaryVertex, hf_cand::ZSecondaryVertex, hf_cand_3prong::Px, hf_cand_3prong::Py, hf_cand_3prong::Pz>,
                  hf_cand_3prong::MaxNormalisedDeltaIP<collision::PosX, collision::PosY, hf_cand::XSecondaryVertex, hf_cand::YSecondaryVertex, hf_cand::ErrorDecayLengthXY, hf_cand_3prong::Px, hf_cand_3prong::Py, hf_cand::ImpactParameter0, hf_cand::ErrorImpactParameter0, hf_cand::ImpactParameter1, hf_cand::ErrorImpactParameter1, hf_cand::ImpactParameter2, hf_cand::ErrorImpactParameter2, hf_cand::PxProng0, hf_cand::PyProng0, hf_cand::PxProng1, hf_cand::PyProng1, hf_cand::PxProng2, hf_cand::PyProng2>,
                  hf_cand::Eta<hf_cand_3prong::Px, hf_cand_3prong::Py, hf_cand_3prong::Pz>,
                  hf_cand::Phi<hf_cand_3prong::Px, hf_cand_3prong::Py>,
                  hf_cand::Y<hf_cand_3prong::Px, hf_cand_3prong::Py, hf_cand_3prong::Pz>,
                  hf_cand::E<hf_cand_3prong::Px, hf_cand_3prong::Py, hf_cand_3prong::Pz>,
                  hf_cand::E2<hf_cand_3prong::Px, hf_cand_3prong::Py, hf_cand_3prong::Pz>);

// extended table with expression columns that can be used as arguments of dynamic columns
DECLARE_SOA_EXTENDED_TABLE_USER(HfCandXExt, HfCandXBase, "HFCANDXEXT",
                                hf_cand_3prong::Px, hf_cand_3prong::Py, hf_cand_3prong::Pz);

using HfCandX = HfCandXExt;

// table with results of reconstruction level MC matching
DECLARE_SOA_TABLE(HfCandXMcRec, "AOD", "HFCANDXMCREC", //!
                  hf_cand_x::FlagMcMatchRec,
                  hf_cand_x::OriginMcRec,
                  hf_cand_x::FlagMcDecayChanRec);

// table with results of generator level MC matching
DECLARE_SOA_TABLE(HfCandXMcGen, "AOD", "HFCANDXMCGEN", //!
                  hf_cand_x::FlagMcMatchGen,
                  hf_cand_x::OriginMcGen,
                  hf_cand_x::FlagMcDecayChanGen);

// definition of columns and tables for D-Dbar correlation pairs
namespace hf_correlation_d_dbar
{
DECLARE_SOA_COLUMN(DeltaPhi, deltaPhi, float);
DECLARE_SOA_COLUMN(DeltaEta, deltaEta, float);
DECLARE_SOA_COLUMN(PtD, ptD, float);
DECLARE_SOA_COLUMN(PtDbar, ptDbar, float);
DECLARE_SOA_COLUMN(MD, mD, float);
DECLARE_SOA_COLUMN(MDbar, mDbar, float);
DECLARE_SOA_COLUMN(SignalStatus, signalStatus, int);
} // namespace hf_correlation_d_dbar
DECLARE_SOA_TABLE(DDbarPair, "AOD", "DDBARPAIR",
                  aod::hf_correlation_d_dbar::DeltaPhi,
                  aod::hf_correlation_d_dbar::DeltaEta,
                  aod::hf_correlation_d_dbar::PtD,
                  aod::hf_correlation_d_dbar::PtDbar);
DECLARE_SOA_TABLE(DDbarRecoInfo, "AOD", "DDBARRECOINFO",
                  aod::hf_correlation_d_dbar::MD,
                  aod::hf_correlation_d_dbar::MDbar,
                  aod::hf_correlation_d_dbar::SignalStatus);

// definition of columns and tables for D0-Hadron correlation pairs
namespace hf_correlation_d0_hadron
{
DECLARE_SOA_COLUMN(DeltaPhi, deltaPhi, float);       //! DeltaPhi between D0 and Hadrons
DECLARE_SOA_COLUMN(DeltaEta, deltaEta, float);       //! DeltaEta between D0 and Hadrons
DECLARE_SOA_COLUMN(PtD, ptD, float);                 //! Transverse momentum of D0
DECLARE_SOA_COLUMN(PtHadron, ptHadron, float);       //! Transverse momentum of Hadron
DECLARE_SOA_COLUMN(MD, mD, float);                   //! Invariant mass of D0
DECLARE_SOA_COLUMN(MDbar, mDbar, float);             //! Invariant mass of D0bar
DECLARE_SOA_COLUMN(SignalStatus, signalStatus, int); //! Tag for D0,D0bar
DECLARE_SOA_COLUMN(PoolBin, poolBin, int);           //! Pool Bin for the MixedEvent

enum ParticleTypeData {
  D0Only = 1,        // Identified as D0
  D0barOnly,         // Identified as D0bar
  D0D0barBoth,       // Identified as both D0 and D0bar
  D0OnlySoftPi = 11, // Identified as D0 with soft pion
  D0barOnlySoftPi,   // Identified as D0bar with soft pion
  D0D0barBothSoftPi  // Identified as both D0 and D0bar with soft pion
};

enum ParticleTypeMcRec {
  D0Sig = 0, // D0 signal
  D0Ref,     // D0 reflection
  D0Bg,      // D0 background
  D0barSig,  // D0bar signal
  D0barRef,  // D0bar reflection
  D0barBg,   // D0bar background
  SoftPi     // pairs including soft pion
};
} // namespace hf_correlation_d0_hadron
DECLARE_SOA_TABLE(DHadronPair, "AOD", "DHADRONPAIR", //! D0-Hadrons pairs Informations
                  aod::hf_correlation_d0_hadron::DeltaPhi,
                  aod::hf_correlation_d0_hadron::DeltaEta,
                  aod::hf_correlation_d0_hadron::PtD,
                  aod::hf_correlation_d0_hadron::PtHadron,
                  aod::hf_correlation_d0_hadron::PoolBin);

DECLARE_SOA_TABLE(DHadronRecoInfo, "AOD", "DHADRONRECOINFO", //! D0-Hadrons pairs Reconstructed Informations
                  aod::hf_correlation_d0_hadron::MD,
                  aod::hf_correlation_d0_hadron::MDbar,
                  aod::hf_correlation_d0_hadron::SignalStatus);

// definition of columns and tables for Ds-Hadron correlation pairs
namespace hf_correlation_ds_hadron
{
DECLARE_SOA_COLUMN(DeltaPhi, deltaPhi, float); //! DeltaPhi between Ds and Hadrons
DECLARE_SOA_COLUMN(DeltaEta, deltaEta, float); //! DeltaEta between Ds and Hadrons
DECLARE_SOA_COLUMN(PtD, ptD, float);           //! Transverse momentum of Ds
DECLARE_SOA_COLUMN(PtHadron, ptHadron, float); //! Transverse momentum of Hadron
DECLARE_SOA_COLUMN(MD, mD, float);             //! Invariant mass of Ds
DECLARE_SOA_COLUMN(PoolBin, poolBin, int);     //! Pool Bin for the MixedEvent
DECLARE_SOA_COLUMN(IsSignal, isSignal, bool);  //! Used in MC-Rec, Ds Signal
DECLARE_SOA_COLUMN(IsPrompt, isPrompt, bool);  //! Used in MC-Rec, Ds Prompt or Non-Prompt
} // namespace hf_correlation_ds_hadron
DECLARE_SOA_TABLE(DsHadronPair, "AOD", "DSHPAIR", //! Ds-Hadrons pairs Informations
                  aod::hf_correlation_ds_hadron::DeltaPhi,
                  aod::hf_correlation_ds_hadron::DeltaEta,
                  aod::hf_correlation_ds_hadron::PtD,
                  aod::hf_correlation_ds_hadron::PtHadron,
                  aod::hf_correlation_ds_hadron::PoolBin);

DECLARE_SOA_TABLE(DsHadronRecoInfo, "AOD", "DSHRECOINFO", //! Ds-Hadrons pairs Reconstructed Informations
                  aod::hf_correlation_ds_hadron::MD,
                  aod::hf_correlation_ds_hadron::IsSignal);

DECLARE_SOA_TABLE(DsHadronGenInfo, "AOD", "DSHGENINFO", //! Ds-Hadrons pairs Generated Informations
                  aod::hf_correlation_ds_hadron::IsPrompt);

// definition of columns and tables for Dplus-Hadron correlation pairs
namespace hf_correlation_dplus_hadron
{
DECLARE_SOA_COLUMN(DeltaPhi, deltaPhi, float);        //! DeltaPhi between D+ and Hadrons
DECLARE_SOA_COLUMN(DeltaEta, deltaEta, float);        //! DeltaEta between D+ and Hadrons
DECLARE_SOA_COLUMN(PtD, ptD, float);                  //! Transverse momentum of D+
DECLARE_SOA_COLUMN(PtHadron, ptHadron, float);        //! Transverse momentum of Hadron
DECLARE_SOA_COLUMN(MD, mD, float);                    //! Invariant mass of D+
DECLARE_SOA_COLUMN(SignalStatus, signalStatus, bool); //! Used in MC-Rec, D+ Signal
DECLARE_SOA_COLUMN(PoolBin, poolBin, int);            //! Pool Bin of event defined using zvtx and multiplicity
} // namespace hf_correlation_dplus_hadron
DECLARE_SOA_TABLE(DplusHadronPair, "AOD", "DPLUSHPAIR", //! D+-Hadrons pairs Informations
                  aod::hf_correlation_dplus_hadron::DeltaPhi,
                  aod::hf_correlation_dplus_hadron::DeltaEta,
                  aod::hf_correlation_dplus_hadron::PtD,
                  aod::hf_correlation_dplus_hadron::PtHadron,
                  aod::hf_correlation_dplus_hadron::PoolBin);
DECLARE_SOA_TABLE(DplusHadronRecoInfo, "AOD", "DPLUSHRECOINFO", //! D+-Hadrons pairs Reconstructed Informations
                  aod::hf_correlation_dplus_hadron::MD,
                  aod::hf_correlation_dplus_hadron::SignalStatus);

// Table for selection of Dmeson in a collision
namespace hf_selection_dmeson_collision
{
DECLARE_SOA_COLUMN(DmesonSel, dmesonSel, bool); //! Selection flag for D meson in a collision
} // namespace hf_selection_dmeson_collision
DECLARE_SOA_TABLE(DmesonSelection, "AOD", "DINCOLL", // Selection of D meson in collisions
                  aod::hf_selection_dmeson_collision::DmesonSel);

// specific Xicc candidate properties
namespace hf_cand_xicc
{
DECLARE_SOA_INDEX_COLUMN_FULL(Prong0, prong0, int, HfCand3Prong, "_0"); // Xic index
// MC matching result:
DECLARE_SOA_COLUMN(FlagMcMatchRec, flagMcMatchRec, int8_t); // reconstruction level
DECLARE_SOA_COLUMN(FlagMcMatchGen, flagMcMatchGen, int8_t); // generator level
DECLARE_SOA_COLUMN(OriginMcRec, originMcRec, int8_t);       // particle origin, reconstruction level
DECLARE_SOA_COLUMN(OriginMcGen, originMcGen, int8_t);       // particle origin, generator level
DECLARE_SOA_COLUMN(DebugMcRec, debugMcRec, int8_t);         // debug flag for mis-association reconstruction level
// mapping of decay types
enum DecayType { XiccToXicPi = 0 }; // move this to a dedicated cascade namespace in the future?

// Ξcc±± → p± K∓ π± π±

template <typename T>
auto ctXicc(const T& candidate)
{
  return candidate.ct(RecoDecay::getMassPDG(pdg::Code::kXiCCPlusPlus));
}

template <typename T>
auto yXicc(const T& candidate)
{
  return candidate.y(RecoDecay::getMassPDG(pdg::Code::kXiCCPlusPlus));
}

template <typename T>
auto eXicc(const T& candidate)
{
  return candidate.e(RecoDecay::getMassPDG(pdg::Code::kXiCCPlusPlus));
}

template <typename T>
auto invMassXiccToXicPi(const T& candidate)
{
  return candidate.m(std::array{RecoDecay::getMassPDG(pdg::Code::kXiCPlus), RecoDecay::getMassPDG(kPiPlus)});
}
} // namespace hf_cand_xicc

// declare dedicated Xicc candidate table
DECLARE_SOA_TABLE(HfCandXiccBase, "AOD", "HFCANDXICCBASE",
                  // general columns
                  HFCAND_COLUMNS,
                  // 2-prong specific columns
                  hf_cand::PxProng0, hf_cand::PyProng0, hf_cand::PzProng0,
                  hf_cand::PxProng1, hf_cand::PyProng1, hf_cand::PzProng1,
                  hf_cand::ImpactParameter0, hf_cand::ImpactParameter1,
                  hf_cand::ErrorImpactParameter0, hf_cand::ErrorImpactParameter1,
                  hf_cand_xicc::Prong0Id, hf_track_index::Prong1Id,
                  hf_track_index::HFflag,
                  /* dynamic columns */
                  hf_cand_2prong::M<hf_cand::PxProng0, hf_cand::PyProng0, hf_cand::PzProng0, hf_cand::PxProng1, hf_cand::PyProng1, hf_cand::PzProng1>,
                  hf_cand_2prong::M2<hf_cand::PxProng0, hf_cand::PyProng0, hf_cand::PzProng0, hf_cand::PxProng1, hf_cand::PyProng1, hf_cand::PzProng1>,
                  hf_cand_2prong::ImpactParameterProduct<hf_cand::ImpactParameter0, hf_cand::ImpactParameter1>,
                  /* dynamic columns that use candidate momentum components */
                  hf_cand::Pt<hf_cand_2prong::Px, hf_cand_2prong::Py>,
                  hf_cand::Pt2<hf_cand_2prong::Px, hf_cand_2prong::Py>,
                  hf_cand::P<hf_cand_2prong::Px, hf_cand_2prong::Py, hf_cand_2prong::Pz>,
                  hf_cand::P2<hf_cand_2prong::Px, hf_cand_2prong::Py, hf_cand_2prong::Pz>,
                  hf_cand::PVector<hf_cand_2prong::Px, hf_cand_2prong::Py, hf_cand_2prong::Pz>,
                  hf_cand::CPA<collision::PosX, collision::PosY, collision::PosZ, hf_cand::XSecondaryVertex, hf_cand::YSecondaryVertex, hf_cand::ZSecondaryVertex, hf_cand_2prong::Px, hf_cand_2prong::Py, hf_cand_2prong::Pz>,
                  hf_cand::CPAXY<collision::PosX, collision::PosY, hf_cand::XSecondaryVertex, hf_cand::YSecondaryVertex, hf_cand_2prong::Px, hf_cand_2prong::Py>,
                  hf_cand::Ct<collision::PosX, collision::PosY, collision::PosZ, hf_cand::XSecondaryVertex, hf_cand::YSecondaryVertex, hf_cand::ZSecondaryVertex, hf_cand_2prong::Px, hf_cand_2prong::Py, hf_cand_2prong::Pz>,
                  hf_cand::ImpactParameterXY<collision::PosX, collision::PosY, collision::PosZ, hf_cand::XSecondaryVertex, hf_cand::YSecondaryVertex, hf_cand::ZSecondaryVertex, hf_cand_2prong::Px, hf_cand_2prong::Py, hf_cand_2prong::Pz>,
                  hf_cand_2prong::MaxNormalisedDeltaIP<collision::PosX, collision::PosY, hf_cand::XSecondaryVertex, hf_cand::YSecondaryVertex, hf_cand::ErrorDecayLengthXY, hf_cand_2prong::Px, hf_cand_2prong::Py, hf_cand::ImpactParameter0, hf_cand::ErrorImpactParameter0, hf_cand::ImpactParameter1, hf_cand::ErrorImpactParameter1, hf_cand::PxProng0, hf_cand::PyProng0, hf_cand::PxProng1, hf_cand::PyProng1>,
                  hf_cand::Eta<hf_cand_2prong::Px, hf_cand_2prong::Py, hf_cand_2prong::Pz>,
                  hf_cand::Phi<hf_cand_2prong::Px, hf_cand_2prong::Py>,
                  hf_cand::Y<hf_cand_2prong::Px, hf_cand_2prong::Py, hf_cand_2prong::Pz>,
                  hf_cand::E<hf_cand_2prong::Px, hf_cand_2prong::Py, hf_cand_2prong::Pz>,
                  hf_cand::E2<hf_cand_2prong::Px, hf_cand_2prong::Py, hf_cand_2prong::Pz>);

// extended table with expression columns that can be used as arguments of dynamic columns
DECLARE_SOA_EXTENDED_TABLE_USER(HfCandXiccExt, HfCandXiccBase, "HFCANDXICCEXT",
                                hf_cand_2prong::Px, hf_cand_2prong::Py, hf_cand_2prong::Pz);

using HfCandXicc = HfCandXiccExt;

// table with results of reconstruction level MC matching
DECLARE_SOA_TABLE(HfCandXiccMcRec, "AOD", "HFCANDXICCMCREC", //!
                  hf_cand_xicc::FlagMcMatchRec,
                  hf_cand_xicc::OriginMcRec,
                  hf_cand_xicc::DebugMcRec);

// table with results of generator level MC matching
DECLARE_SOA_TABLE(HfCandXiccMcGen, "AOD", "HFCANDXICCMCGEN", //!
                  hf_cand_xicc::FlagMcMatchGen,
                  hf_cand_xicc::OriginMcGen);

// specific Omegac and Xic to Xi Pi candidate properties
namespace hf_cand_toxipi
{
// Data processing results:
DECLARE_SOA_INDEX_COLUMN(Collision, collision);
DECLARE_SOA_COLUMN(XPv, xPv, float);
DECLARE_SOA_COLUMN(YPv, yPv, float);
DECLARE_SOA_COLUMN(ZPv, zPv, float);
DECLARE_SOA_COLUMN(XDecayVtxOmegac, xDecayVtxOmegac, float);
DECLARE_SOA_COLUMN(YDecayVtxOmegac, yDecayVtxOmegac, float);
DECLARE_SOA_COLUMN(ZDecayVtxOmegac, zDecayVtxOmegac, float);
DECLARE_SOA_COLUMN(XDecayVtxCascade, xDecayVtxCascade, float);
DECLARE_SOA_COLUMN(YDecayVtxCascade, yDecayVtxCascade, float);
DECLARE_SOA_COLUMN(ZDecayVtxCascade, zDecayVtxCascade, float);
DECLARE_SOA_COLUMN(XDecayVtxV0, xDecayVtxV0, float);
DECLARE_SOA_COLUMN(YDecayVtxV0, yDecayVtxV0, float);
DECLARE_SOA_COLUMN(ZDecayVtxV0, zDecayVtxV0, float);
DECLARE_SOA_COLUMN(SignDecay, signDecay, int8_t); // sign of pi <- xi
DECLARE_SOA_COLUMN(Chi2PCAOmegac, chi2PcaOmegac, float);
DECLARE_SOA_COLUMN(CovVtxOmegac0, covVtxOmegac0, float);
DECLARE_SOA_COLUMN(CovVtxOmegac1, covVtxOmegac1, float);
DECLARE_SOA_COLUMN(CovVtxOmegac2, covVtxOmegac2, float);
DECLARE_SOA_COLUMN(CovVtxOmegac3, covVtxOmegac3, float);
DECLARE_SOA_COLUMN(CovVtxOmegac4, covVtxOmegac4, float);
DECLARE_SOA_COLUMN(CovVtxOmegac5, covVtxOmegac5, float);
DECLARE_SOA_COLUMN(CovVtxV00, covVtxV00, float);
DECLARE_SOA_COLUMN(CovVtxV01, covVtxV01, float);
DECLARE_SOA_COLUMN(CovVtxV02, covVtxV02, float);
DECLARE_SOA_COLUMN(CovVtxV03, covVtxV03, float);
DECLARE_SOA_COLUMN(CovVtxV04, covVtxV04, float);
DECLARE_SOA_COLUMN(CovVtxV05, covVtxV05, float);
DECLARE_SOA_COLUMN(CovVtxCasc0, covVtxCasc0, float);
DECLARE_SOA_COLUMN(CovVtxCasc1, covVtxCasc1, float);
DECLARE_SOA_COLUMN(CovVtxCasc2, covVtxCasc2, float);
DECLARE_SOA_COLUMN(CovVtxCasc3, covVtxCasc3, float);
DECLARE_SOA_COLUMN(CovVtxCasc4, covVtxCasc4, float);
DECLARE_SOA_COLUMN(CovVtxCasc5, covVtxCasc5, float);
DECLARE_SOA_COLUMN(PxOmegac, pxOmegac, float);
DECLARE_SOA_COLUMN(PyOmegac, pyOmegac, float);
DECLARE_SOA_COLUMN(PzOmegac, pzOmegac, float);
DECLARE_SOA_COLUMN(PxCasc, pxCasc, float);
DECLARE_SOA_COLUMN(PyCasc, pyCasc, float);
DECLARE_SOA_COLUMN(PzCasc, pzCasc, float);
DECLARE_SOA_COLUMN(PxPrimaryPi, pxPrimaryPi, float);
DECLARE_SOA_COLUMN(PyPrimaryPi, pyPrimaryPi, float);
DECLARE_SOA_COLUMN(PzPrimaryPi, pzPrimaryPi, float);
DECLARE_SOA_COLUMN(PxLambda, pxLambda, float);
DECLARE_SOA_COLUMN(PyLambda, pyLambda, float);
DECLARE_SOA_COLUMN(PzLambda, pzLambda, float);
DECLARE_SOA_COLUMN(PxPiFromCasc, pxPiFromCasc, float);
DECLARE_SOA_COLUMN(PyPiFromCasc, pyPiFromCasc, float);
DECLARE_SOA_COLUMN(PzPiFromCasc, pzPiFromCasc, float);
DECLARE_SOA_COLUMN(PxPosV0Dau, pxPosV0Dau, float);
DECLARE_SOA_COLUMN(PyPosV0Dau, pyPosV0Dau, float);
DECLARE_SOA_COLUMN(PzPosV0Dau, pzPosV0Dau, float);
DECLARE_SOA_COLUMN(PxNegV0Dau, pxNegV0Dau, float);
DECLARE_SOA_COLUMN(PyNegV0Dau, pyNegV0Dau, float);
DECLARE_SOA_COLUMN(PzNegV0Dau, pzNegV0Dau, float);
DECLARE_SOA_COLUMN(ImpactParCascXY, impactParCascXY, float);
DECLARE_SOA_COLUMN(ImpactParPrimaryPiXY, impactParPrimaryPiXY, float);
DECLARE_SOA_COLUMN(ImpactParCascZ, impactParCascZ, float);
DECLARE_SOA_COLUMN(ImpactParPrimaryPiZ, impactParPrimaryPiZ, float);
DECLARE_SOA_COLUMN(ImpactParV0XY, impactParV0XY, float);
DECLARE_SOA_COLUMN(ImpactParV0Z, impactParV0Z, float);
DECLARE_SOA_COLUMN(ErrImpactParCascXY, errImpactParCascXY, float);
DECLARE_SOA_COLUMN(ErrImpactParPrimaryPiXY, errImpactParPrimaryPiXY, float);
DECLARE_SOA_COLUMN(ErrImpactParV0XY, errImpactParV0XY, float);
DECLARE_SOA_INDEX_COLUMN(V0, v0);
DECLARE_SOA_INDEX_COLUMN(Cascade, cascade);
DECLARE_SOA_INDEX_COLUMN_FULL(PrimaryPi, primaryPi, int, Tracks, "_primarypi");
DECLARE_SOA_COLUMN(ImpactParOmegacXY, impactParOmegacXY, float);
DECLARE_SOA_COLUMN(ImpactParOmegacZ, impactParOmegacZ, float);
DECLARE_SOA_COLUMN(InvMassLambda, invMassLambda, double);
DECLARE_SOA_COLUMN(InvMassCascade, invMassCascade, double);
DECLARE_SOA_COLUMN(InvMassOmegac, invMassOmegac, double);
DECLARE_SOA_COLUMN(CosPAV0, cosPAV0, double);
DECLARE_SOA_COLUMN(CosPAOmegac, cosPAOmegac, double);
DECLARE_SOA_COLUMN(CosPACasc, cosPACasc, double);
DECLARE_SOA_COLUMN(CosPAXYV0, cosPAXYV0, double);
DECLARE_SOA_COLUMN(CosPAXYOmegac, cosPAXYOmegac, double);
DECLARE_SOA_COLUMN(CosPAXYCasc, cosPAXYCasc, double);
DECLARE_SOA_COLUMN(CTauOmegac, ctauOmegac, double);
DECLARE_SOA_COLUMN(CTauCascade, ctauCascade, double);
DECLARE_SOA_COLUMN(CTauV0, ctauV0, double);
DECLARE_SOA_COLUMN(CTauXic, ctauXic, double);
DECLARE_SOA_COLUMN(EtaV0PosDau, etaV0PosDau, double);
DECLARE_SOA_COLUMN(EtaV0NegDau, etaV0NegDau, double);
DECLARE_SOA_COLUMN(EtaPiFromCasc, etaPiFromCasc, double);
DECLARE_SOA_COLUMN(EtaPiFromOme, etaPiFromOme, double);
DECLARE_SOA_COLUMN(EtaOmegac, etaOmegac, double);
DECLARE_SOA_COLUMN(EtaCascade, etaCascade, double);
DECLARE_SOA_COLUMN(EtaV0, etaV0, double);
DECLARE_SOA_COLUMN(DcaXYToPvV0Dau0, dcaXYToPvV0Dau0, float);
DECLARE_SOA_COLUMN(DcaXYToPvV0Dau1, dcaXYToPvV0Dau1, float);
DECLARE_SOA_COLUMN(DcaXYToPvCascDau, dcaXYToPvCascDau, float);
DECLARE_SOA_COLUMN(DcaZToPvV0Dau0, dcaZToPvV0Dau0, float);
DECLARE_SOA_COLUMN(DcaZToPvV0Dau1, dcaZToPvV0Dau1, float);
DECLARE_SOA_COLUMN(DcaZToPvCascDau, dcaZToPvCascDau, float);
DECLARE_SOA_COLUMN(DcaCascDau, dcaCascDau, float);
DECLARE_SOA_COLUMN(DcaV0Dau, dcaV0Dau, float);
DECLARE_SOA_COLUMN(DcaOmegacDau, dcaOmegacDau, float);

// MC matching result:
DECLARE_SOA_COLUMN(FlagMcMatchRec, flagMcMatchRec, int8_t); // reconstruction level
DECLARE_SOA_COLUMN(DebugMcRec, debugMcRec, int8_t);         // debug flag for mis-association reconstruction level
DECLARE_SOA_COLUMN(FlagMcMatchGen, flagMcMatchGen, int8_t); // generator level
DECLARE_SOA_COLUMN(DebugGenCharmBar, debugGenCharmBar, int8_t);
DECLARE_SOA_COLUMN(DebugGenXi, debugGennXi, int8_t);
DECLARE_SOA_COLUMN(DebugGenLambda, debugGenLambda, int8_t);

// mapping of decay types
enum DecayType { DecayToXiPi = 0,
                 OmegaczeroToXiPi,
                 XiczeroToXiPi };

} // end of namespace hf_cand_toxipi

// declare dedicated Omegac and Xic to Xi Pi candidate table
DECLARE_SOA_TABLE(HfCandToXiPi, "AOD", "HFCANDTOXIPI",
                  o2::soa::Index<>,
                  hf_cand_toxipi::CollisionId, hf_cand_toxipi::XPv, hf_cand_toxipi::YPv, hf_cand_toxipi::ZPv,
                  hf_cand_toxipi::XDecayVtxOmegac, hf_cand_toxipi::YDecayVtxOmegac, hf_cand_toxipi::ZDecayVtxOmegac,
                  hf_cand_toxipi::XDecayVtxCascade, hf_cand_toxipi::YDecayVtxCascade, hf_cand_toxipi::ZDecayVtxCascade,
                  hf_cand_toxipi::XDecayVtxV0, hf_cand_toxipi::YDecayVtxV0, hf_cand_toxipi::ZDecayVtxV0,
                  hf_cand_toxipi::SignDecay, // charge pi<-cascade (neg -> omegac, pos -> antiomegac)
                  hf_cand_toxipi::Chi2PCAOmegac,
                  hf_cand_toxipi::CovVtxOmegac0, hf_cand_toxipi::CovVtxOmegac1, hf_cand_toxipi::CovVtxOmegac2, hf_cand_toxipi::CovVtxOmegac3, hf_cand_toxipi::CovVtxOmegac4, hf_cand_toxipi::CovVtxOmegac5,
                  hf_cand_toxipi::CovVtxV00, hf_cand_toxipi::CovVtxV01, hf_cand_toxipi::CovVtxV02, hf_cand_toxipi::CovVtxV03, hf_cand_toxipi::CovVtxV04, hf_cand_toxipi::CovVtxV05,
                  hf_cand_toxipi::CovVtxCasc0, hf_cand_toxipi::CovVtxCasc1, hf_cand_toxipi::CovVtxCasc2, hf_cand_toxipi::CovVtxCasc3, hf_cand_toxipi::CovVtxCasc4, hf_cand_toxipi::CovVtxCasc5,
                  hf_cand_toxipi::PxOmegac, hf_cand_toxipi::PyOmegac, hf_cand_toxipi::PzOmegac,
                  hf_cand_toxipi::PxCasc, hf_cand_toxipi::PyCasc, hf_cand_toxipi::PzCasc,
                  hf_cand_toxipi::PxPrimaryPi, hf_cand_toxipi::PyPrimaryPi, hf_cand_toxipi::PzPrimaryPi,
                  hf_cand_toxipi::PxLambda, hf_cand_toxipi::PyLambda, hf_cand_toxipi::PzLambda,
                  hf_cand_toxipi::PxPiFromCasc, hf_cand_toxipi::PyPiFromCasc, hf_cand_toxipi::PzPiFromCasc,
                  hf_cand_toxipi::PxPosV0Dau, hf_cand_toxipi::PyPosV0Dau, hf_cand_toxipi::PzPosV0Dau,
                  hf_cand_toxipi::PxNegV0Dau, hf_cand_toxipi::PyNegV0Dau, hf_cand_toxipi::PzNegV0Dau,
                  hf_cand_toxipi::ImpactParCascXY, hf_cand_toxipi::ImpactParPrimaryPiXY, hf_cand_toxipi::ImpactParCascZ, hf_cand_toxipi::ImpactParPrimaryPiZ,
                  hf_cand_toxipi::ImpactParV0XY, hf_cand_toxipi::ImpactParV0Z,
                  hf_cand_toxipi::ErrImpactParCascXY, hf_cand_toxipi::ErrImpactParPrimaryPiXY, hf_cand_toxipi::ErrImpactParV0XY,
                  hf_cand_toxipi::V0Id, v0data::PosTrackId, v0data::NegTrackId, hf_cand_toxipi::CascadeId, hf_cand_toxipi::PrimaryPiId, cascdata::BachelorId,
                  hf_cand_toxipi::ImpactParOmegacXY, hf_cand_toxipi::ImpactParOmegacZ,
                  hf_cand_toxipi::InvMassLambda, hf_cand_toxipi::InvMassCascade, hf_cand_toxipi::InvMassOmegac,
                  hf_cand_toxipi::CosPAV0, hf_cand_toxipi::CosPAOmegac, hf_cand_toxipi::CosPACasc, hf_cand_toxipi::CosPAXYV0, hf_cand_toxipi::CosPAXYOmegac, hf_cand_toxipi::CosPAXYCasc,
                  hf_cand_toxipi::CTauOmegac, hf_cand_toxipi::CTauCascade, hf_cand_toxipi::CTauV0, hf_cand_toxipi::CTauXic,
                  hf_cand_toxipi::EtaV0PosDau, hf_cand_toxipi::EtaV0NegDau, hf_cand_toxipi::EtaPiFromCasc, hf_cand_toxipi::EtaPiFromOme,
                  hf_cand_toxipi::EtaOmegac, hf_cand_toxipi::EtaCascade, hf_cand_toxipi::EtaV0,
                  hf_cand_toxipi::DcaXYToPvV0Dau0, hf_cand_toxipi::DcaXYToPvV0Dau1, hf_cand_toxipi::DcaXYToPvCascDau,
                  hf_cand_toxipi::DcaZToPvV0Dau0, hf_cand_toxipi::DcaZToPvV0Dau1, hf_cand_toxipi::DcaZToPvCascDau,
                  hf_cand_toxipi::DcaCascDau, hf_cand_toxipi::DcaV0Dau, hf_cand_toxipi::DcaOmegacDau, hf_track_index::HFflag);

// table with results of reconstruction level MC matching
DECLARE_SOA_TABLE(HfToXiPiMCRec, "AOD", "HFTOXIPIMCREC", //!
                  hf_cand_toxipi::FlagMcMatchRec,
                  hf_cand_toxipi::DebugMcRec);

// table with results of generator level MC matching
DECLARE_SOA_TABLE(HfToXiPiMCGen, "AOD", "HFTOXIPIMCGEN", //!
                  hf_cand_toxipi::FlagMcMatchGen, hf_cand_toxipi::DebugGenCharmBar, hf_cand_toxipi::DebugGenXi, hf_cand_toxipi::DebugGenLambda);

// specific chic candidate properties
namespace hf_cand_chic
{
DECLARE_SOA_INDEX_COLUMN_FULL(Prong0, prong0, int, HfCand2Prong, "_0"); // Jpsi index
DECLARE_SOA_INDEX_COLUMN_FULL(Prong1, prong1, int, ECALs, "_1");
// MC matching result:
DECLARE_SOA_COLUMN(FlagMcMatchRec, flagMcMatchRec, int8_t);         // reconstruction level
DECLARE_SOA_COLUMN(FlagMcMatchGen, flagMcMatchGen, int8_t);         // generator level
DECLARE_SOA_COLUMN(OriginMcRec, originMcRec, int8_t);               // particle origin, reconstruction level
DECLARE_SOA_COLUMN(OriginMcGen, originMcGen, int8_t);               // particle origin, generator level
DECLARE_SOA_COLUMN(FlagMcDecayChanRec, flagMcDecayChanRec, int8_t); // resonant decay channel flag, reconstruction level
DECLARE_SOA_COLUMN(FlagMcDecayChanGen, flagMcDecayChanGen, int8_t); // resonant decay channel flag, generator level
DECLARE_SOA_COLUMN(JpsiToMuMuMass, jpsiToMuMuMass, float);          // Jpsi mass
// mapping of decay types
enum DecayType { ChicToJpsiToEEGamma = 0,
                 ChicToJpsiToMuMuGamma }; // move this to a dedicated cascade namespace in the future?
// chic → Jpsi gamma
template <typename T>
auto ctChic(const T& candidate)
{
  return candidate.ct(RecoDecay::getMassPDG(pdg::Code::kChiC1));
}

template <typename T>
auto yChic(const T& candidate)
{
  return candidate.y(RecoDecay::getMassPDG(pdg::Code::kChiC1));
}

template <typename T>
auto eChic(const T& candidate)
{
  return candidate.e(RecoDecay::getMassPDG(pdg::Code::kChiC1));
}
template <typename T>
auto invMassChicToJpsiGamma(const T& candidate)
{
  return candidate.m(std::array{RecoDecay::getMassPDG(pdg::Code::kJPsi), 0.});
}

} // namespace hf_cand_chic

// declare dedicated chi_c candidate table
DECLARE_SOA_TABLE(HfCandChicBase, "AOD", "HFCANDCHICBASE",
                  // general columns
                  HFCAND_COLUMNS,
                  // 2-prong specific columns
                  hf_cand::PxProng0, hf_cand::PyProng0, hf_cand::PzProng0,
                  hf_cand::PxProng1, hf_cand::PyProng1, hf_cand::PzProng1,
                  hf_cand::ImpactParameter0, hf_cand::ImpactParameter1,
                  hf_cand::ErrorImpactParameter0, hf_cand::ErrorImpactParameter1,
                  hf_cand_chic::Prong0Id, hf_cand_chic::Prong1Id,
                  hf_track_index::HFflag, hf_cand_chic::JpsiToMuMuMass,
                  /* dynamic columns */
                  hf_cand_2prong::M<hf_cand::PxProng0, hf_cand::PyProng0, hf_cand::PzProng0, hf_cand::PxProng1, hf_cand::PyProng1, hf_cand::PzProng1>,
                  hf_cand_2prong::M2<hf_cand::PxProng0, hf_cand::PyProng0, hf_cand::PzProng0, hf_cand::PxProng1, hf_cand::PyProng1, hf_cand::PzProng1>,
                  /* prong 2 */
                  //                  hf_cand::PtProng1<hf_cand::PxProng1, hf_cand::PyProng1>,
                  //                  hf_cand::Pt2Prong1<hf_cand::PxProng1, hf_cand::PyProng1>,
                  //                  hf_cand::PVectorProng1<hf_cand::PxProng1, hf_cand::PyProng1, hf_cand::PzProng1>,
                  /* dynamic columns that use candidate momentum components */
                  hf_cand::Pt<hf_cand_2prong::Px, hf_cand_2prong::Py>,
                  hf_cand::Pt2<hf_cand_2prong::Px, hf_cand_2prong::Py>,
                  hf_cand::P<hf_cand_2prong::Px, hf_cand_2prong::Py, hf_cand_2prong::Pz>,
                  hf_cand::P2<hf_cand_2prong::Px, hf_cand_2prong::Py, hf_cand_2prong::Pz>,
                  hf_cand::PVector<hf_cand_2prong::Px, hf_cand_2prong::Py, hf_cand_2prong::Pz>,
                  hf_cand::CPA<collision::PosX, collision::PosY, collision::PosZ, hf_cand::XSecondaryVertex, hf_cand::YSecondaryVertex, hf_cand::ZSecondaryVertex, hf_cand_2prong::Px, hf_cand_2prong::Py, hf_cand_2prong::Pz>,
                  hf_cand::CPAXY<collision::PosX, collision::PosY, hf_cand::XSecondaryVertex, hf_cand::YSecondaryVertex, hf_cand_2prong::Px, hf_cand_2prong::Py>,
                  hf_cand::Ct<collision::PosX, collision::PosY, collision::PosZ, hf_cand::XSecondaryVertex, hf_cand::YSecondaryVertex, hf_cand::ZSecondaryVertex, hf_cand_2prong::Px, hf_cand_2prong::Py, hf_cand_2prong::Pz>,
                  hf_cand::ImpactParameterXY<collision::PosX, collision::PosY, collision::PosZ, hf_cand::XSecondaryVertex, hf_cand::YSecondaryVertex, hf_cand::ZSecondaryVertex, hf_cand_2prong::Px, hf_cand_2prong::Py, hf_cand_2prong::Pz>,
                  hf_cand_2prong::MaxNormalisedDeltaIP<collision::PosX, collision::PosY, hf_cand::XSecondaryVertex, hf_cand::YSecondaryVertex, hf_cand::ErrorDecayLengthXY, hf_cand_2prong::Px, hf_cand_2prong::Py, hf_cand::ImpactParameter0, hf_cand::ErrorImpactParameter0, hf_cand::ImpactParameter1, hf_cand::ErrorImpactParameter1, hf_cand::PxProng0, hf_cand::PyProng0, hf_cand::PxProng1, hf_cand::PyProng1>,
                  hf_cand::Eta<hf_cand_2prong::Px, hf_cand_2prong::Py, hf_cand_2prong::Pz>,
                  hf_cand::Phi<hf_cand_2prong::Px, hf_cand_2prong::Py>,
                  hf_cand::Y<hf_cand_2prong::Px, hf_cand_2prong::Py, hf_cand_2prong::Pz>,
                  hf_cand::E<hf_cand_2prong::Px, hf_cand_2prong::Py, hf_cand_2prong::Pz>,
                  hf_cand::E2<hf_cand_2prong::Px, hf_cand_2prong::Py, hf_cand_2prong::Pz>);

// extended table with expression columns that can be used as arguments of dynamic columns
DECLARE_SOA_EXTENDED_TABLE_USER(HfCandChicExt, HfCandChicBase, "HFCANDCHICEXT",
                                hf_cand_2prong::Px, hf_cand_2prong::Py, hf_cand_2prong::Pz);

using HfCandChic = HfCandChicExt;

// table with results of reconstruction level MC matching
DECLARE_SOA_TABLE(HfCandChicMcRec, "AOD", "HFCANDCHICMCREC", //!
                  hf_cand_chic::FlagMcMatchRec,
                  hf_cand_chic::OriginMcRec,
                  hf_cand_chic::FlagMcDecayChanRec);

// table with results of generator level MC matching
DECLARE_SOA_TABLE(HfCandChicMcGen, "AOD", "HFCANDCHICMCGEN", //!
                  hf_cand_chic::FlagMcMatchGen,
                  hf_cand_chic::OriginMcGen,
                  hf_cand_chic::FlagMcDecayChanGen);

// specific Lb candidate properties
namespace hf_cand_lb
{
DECLARE_SOA_INDEX_COLUMN_FULL(Prong0, prong0, int, HfCand3Prong, "_0"); // Lb index
// MC matching result:
DECLARE_SOA_COLUMN(FlagMcMatchRec, flagMcMatchRec, int8_t); // reconstruction level
DECLARE_SOA_COLUMN(FlagMcMatchGen, flagMcMatchGen, int8_t); // generator level
DECLARE_SOA_COLUMN(OriginMcRec, originMcRec, int8_t);       // particle origin, reconstruction level
DECLARE_SOA_COLUMN(OriginMcGen, originMcGen, int8_t);       // particle origin, generator level
DECLARE_SOA_COLUMN(DebugMcRec, debugMcRec, int8_t);         // debug flag for mis-association reconstruction level
// mapping of decay types
enum DecayType { LbToLcPi }; // move this to a dedicated cascade namespace in the future?

// Λb → Λc+ π- → p K- π+ π-
// float massLb = RecoDecay::getMassPDG(pdg::Code::kLambdaB0);
template <typename T>
auto ctLb(const T& candidate)
{
  return candidate.ct(RecoDecay::getMassPDG(pdg::Code::kLambdaB0));
}

template <typename T>
auto yLb(const T& candidate)
{
  return candidate.y(RecoDecay::getMassPDG(pdg::Code::kLambdaB0));
}

template <typename T>
auto eLb(const T& candidate)
{
  return candidate.e(RecoDecay::getMassPDG(pdg::Code::kLambdaB0));
}
template <typename T>
auto invMassLbToLcPi(const T& candidate)
{
  return candidate.m(std::array{RecoDecay::getMassPDG(pdg::Code::kLambdaCPlus), RecoDecay::getMassPDG(kPiPlus)});
}
} // namespace hf_cand_lb

// declare dedicated Lb candidate table
DECLARE_SOA_TABLE(HfCandLbBase, "AOD", "HFCANDLBBASE",
                  // general columns
                  HFCAND_COLUMNS,
                  // 3-prong specific columns
                  hf_cand::PxProng0, hf_cand::PyProng0, hf_cand::PzProng0,
                  hf_cand::PxProng1, hf_cand::PyProng1, hf_cand::PzProng1,
                  hf_cand::ImpactParameter0, hf_cand::ImpactParameter1,
                  hf_cand::ErrorImpactParameter0, hf_cand::ErrorImpactParameter1,
                  hf_cand_lb::Prong0Id, hf_track_index::Prong1Id,
                  hf_track_index::HFflag,
                  /* dynamic columns */
                  hf_cand_2prong::M<hf_cand::PxProng0, hf_cand::PyProng0, hf_cand::PzProng0, hf_cand::PxProng1, hf_cand::PyProng1, hf_cand::PzProng1>,
                  hf_cand_2prong::M2<hf_cand::PxProng0, hf_cand::PyProng0, hf_cand::PzProng0, hf_cand::PxProng1, hf_cand::PyProng1, hf_cand::PzProng1>,
                  hf_cand_2prong::ImpactParameterProduct<hf_cand::ImpactParameter0, hf_cand::ImpactParameter1>,
                  /* dynamic columns that use candidate momentum components */
                  hf_cand::Pt<hf_cand_2prong::Px, hf_cand_2prong::Py>,
                  hf_cand::Pt2<hf_cand_2prong::Px, hf_cand_2prong::Py>,
                  hf_cand::P<hf_cand_2prong::Px, hf_cand_2prong::Py, hf_cand_2prong::Pz>,
                  hf_cand::P2<hf_cand_2prong::Px, hf_cand_2prong::Py, hf_cand_2prong::Pz>,
                  hf_cand::PVector<hf_cand_2prong::Px, hf_cand_2prong::Py, hf_cand_2prong::Pz>,
                  hf_cand::CPA<collision::PosX, collision::PosY, collision::PosZ, hf_cand::XSecondaryVertex, hf_cand::YSecondaryVertex, hf_cand::ZSecondaryVertex, hf_cand_2prong::Px, hf_cand_2prong::Py, hf_cand_2prong::Pz>,
                  hf_cand::CPAXY<collision::PosX, collision::PosY, hf_cand::XSecondaryVertex, hf_cand::YSecondaryVertex, hf_cand_2prong::Px, hf_cand_2prong::Py>,
                  hf_cand::Ct<collision::PosX, collision::PosY, collision::PosZ, hf_cand::XSecondaryVertex, hf_cand::YSecondaryVertex, hf_cand::ZSecondaryVertex, hf_cand_2prong::Px, hf_cand_2prong::Py, hf_cand_2prong::Pz>,
                  hf_cand::ImpactParameterXY<collision::PosX, collision::PosY, collision::PosZ, hf_cand::XSecondaryVertex, hf_cand::YSecondaryVertex, hf_cand::ZSecondaryVertex, hf_cand_2prong::Px, hf_cand_2prong::Py, hf_cand_2prong::Pz>,
                  hf_cand_2prong::MaxNormalisedDeltaIP<collision::PosX, collision::PosY, hf_cand::XSecondaryVertex, hf_cand::YSecondaryVertex, hf_cand::ErrorDecayLengthXY, hf_cand_2prong::Px, hf_cand_2prong::Py, hf_cand::ImpactParameter0, hf_cand::ErrorImpactParameter0, hf_cand::ImpactParameter1, hf_cand::ErrorImpactParameter1, hf_cand::PxProng0, hf_cand::PyProng0, hf_cand::PxProng1, hf_cand::PyProng1>,
                  hf_cand::Eta<hf_cand_2prong::Px, hf_cand_2prong::Py, hf_cand_2prong::Pz>,
                  hf_cand::Phi<hf_cand_2prong::Px, hf_cand_2prong::Py>,
                  hf_cand::Y<hf_cand_2prong::Px, hf_cand_2prong::Py, hf_cand_2prong::Pz>,
                  hf_cand::E<hf_cand_2prong::Px, hf_cand_2prong::Py, hf_cand_2prong::Pz>,
                  hf_cand::E2<hf_cand_2prong::Px, hf_cand_2prong::Py, hf_cand_2prong::Pz>);

// extended table with expression columns that can be used as arguments of dynamic columns
DECLARE_SOA_EXTENDED_TABLE_USER(HfCandLbExt, HfCandLbBase, "HFCANDLBEXT",
                                hf_cand_2prong::Px, hf_cand_2prong::Py, hf_cand_2prong::Pz);

using HfCandLb = HfCandLbExt;

// table with results of reconstruction level MC matching
DECLARE_SOA_TABLE(HfCandLbMcRec, "AOD", "HFCANDLBMCREC", //!
                  hf_cand_lb::FlagMcMatchRec,
                  hf_cand_lb::OriginMcRec,
                  hf_cand_lb::DebugMcRec);

// table with results of generator level MC matching
DECLARE_SOA_TABLE(HfCandLbMcGen, "AOD", "HFCANDLBMCGEN", //!
                  hf_cand_lb::FlagMcMatchGen,
                  hf_cand_lb::OriginMcGen);

// specific B0 candidate properties
namespace hf_cand_b0
{
DECLARE_SOA_INDEX_COLUMN_FULL(Prong0, prong0, int, HfCand3Prong, "_0"); // D index
// MC matching result:
DECLARE_SOA_COLUMN(FlagMcMatchRec, flagMcMatchRec, int8_t); // reconstruction level
DECLARE_SOA_COLUMN(FlagMcMatchGen, flagMcMatchGen, int8_t); // generator level
DECLARE_SOA_COLUMN(OriginMcRec, originMcRec, int8_t);       // particle origin, reconstruction level
DECLARE_SOA_COLUMN(OriginMcGen, originMcGen, int8_t);       // particle origin, generator level
DECLARE_SOA_COLUMN(DebugMcRec, debugMcRec, int8_t);         // debug flag for mis-association reconstruction level

// mapping of decay types
enum DecayType { B0ToDPi };

enum DecayTypeMc : uint8_t { B0ToDplusPiToPiKPiPi = 0,
                             B0ToDsPiToKKPiPi,
                             PartlyRecoDecay,
                             OtherDecay,
                             NDecayTypeMc };
// B0(B0bar) → D∓ π±
template <typename T>
auto ctB0(const T& candidate)
{
  return candidate.ct(RecoDecay::getMassPDG(pdg::Code::kB0));
}

template <typename T>
auto yB0(const T& candidate)
{
  return candidate.y(RecoDecay::getMassPDG(pdg::Code::kB0));
}

template <typename T>
auto eB0(const T& candidate)
{
  return candidate.e(RecoDecay::getMassPDG(pdg::Code::kB0));
}

template <typename T>
auto invMassB0ToDPi(const T& candidate)
{
  return candidate.m(std::array{RecoDecay::getMassPDG(pdg::Code::kDMinus), RecoDecay::getMassPDG(kPiPlus)});
}

template <typename T>
auto cosThetaStarB0(const T& candidate)
{
  return candidate.cosThetaStar(std::array{RecoDecay::getMassPDG(pdg::Code::kDMinus), RecoDecay::getMassPDG(kPiPlus)}, RecoDecay::getMassPDG(pdg::Code::kB0), 1);
}
} // namespace hf_cand_b0

// declare dedicated B0 decay candidate table
DECLARE_SOA_TABLE(HfCandB0Base, "AOD", "HFCANDB0BASE",
                  // general columns
                  HFCAND_COLUMNS,
                  // 2-prong specific columns
                  hf_cand::PxProng0, hf_cand::PyProng0, hf_cand::PzProng0,
                  hf_cand::PxProng1, hf_cand::PyProng1, hf_cand::PzProng1,
                  hf_cand::ImpactParameter0, hf_cand::ImpactParameter1,
                  hf_cand::ErrorImpactParameter0, hf_cand::ErrorImpactParameter1,
                  hf_cand_b0::Prong0Id, hf_track_index::Prong1Id,
                  hf_track_index::HFflag,
                  /* dynamic columns */
                  hf_cand_2prong::M<hf_cand::PxProng0, hf_cand::PyProng0, hf_cand::PzProng0, hf_cand::PxProng1, hf_cand::PyProng1, hf_cand::PzProng1>,
                  hf_cand_2prong::M2<hf_cand::PxProng0, hf_cand::PyProng0, hf_cand::PzProng0, hf_cand::PxProng1, hf_cand::PyProng1, hf_cand::PzProng1>,
                  hf_cand_2prong::ImpactParameterProduct<hf_cand::ImpactParameter0, hf_cand::ImpactParameter1>,
                  hf_cand_2prong::CosThetaStar<hf_cand::PxProng0, hf_cand::PyProng0, hf_cand::PzProng0, hf_cand::PxProng1, hf_cand::PyProng1, hf_cand::PzProng1>,
                  hf_cand_2prong::ImpactParameterProngSqSum<hf_cand::ImpactParameter0, hf_cand::ImpactParameter1>,
                  /* dynamic columns that use candidate momentum components */
                  hf_cand::Pt<hf_cand_2prong::Px, hf_cand_2prong::Py>,
                  hf_cand::Pt2<hf_cand_2prong::Px, hf_cand_2prong::Py>,
                  hf_cand::P<hf_cand_2prong::Px, hf_cand_2prong::Py, hf_cand_2prong::Pz>,
                  hf_cand::P2<hf_cand_2prong::Px, hf_cand_2prong::Py, hf_cand_2prong::Pz>,
                  hf_cand::PVector<hf_cand_2prong::Px, hf_cand_2prong::Py, hf_cand_2prong::Pz>,
                  hf_cand::CPA<collision::PosX, collision::PosY, collision::PosZ, hf_cand::XSecondaryVertex, hf_cand::YSecondaryVertex, hf_cand::ZSecondaryVertex, hf_cand_2prong::Px, hf_cand_2prong::Py, hf_cand_2prong::Pz>,
                  hf_cand::CPAXY<collision::PosX, collision::PosY, hf_cand::XSecondaryVertex, hf_cand::YSecondaryVertex, hf_cand_2prong::Px, hf_cand_2prong::Py>,
                  hf_cand::Ct<collision::PosX, collision::PosY, collision::PosZ, hf_cand::XSecondaryVertex, hf_cand::YSecondaryVertex, hf_cand::ZSecondaryVertex, hf_cand_2prong::Px, hf_cand_2prong::Py, hf_cand_2prong::Pz>,
                  hf_cand::ImpactParameterXY<collision::PosX, collision::PosY, collision::PosZ, hf_cand::XSecondaryVertex, hf_cand::YSecondaryVertex, hf_cand::ZSecondaryVertex, hf_cand_2prong::Px, hf_cand_2prong::Py, hf_cand_2prong::Pz>,
                  hf_cand_2prong::MaxNormalisedDeltaIP<collision::PosX, collision::PosY, hf_cand::XSecondaryVertex, hf_cand::YSecondaryVertex, hf_cand::ErrorDecayLengthXY, hf_cand_2prong::Px, hf_cand_2prong::Py, hf_cand::ImpactParameter0, hf_cand::ErrorImpactParameter0, hf_cand::ImpactParameter1, hf_cand::ErrorImpactParameter1, hf_cand::PxProng0, hf_cand::PyProng0, hf_cand::PxProng1, hf_cand::PyProng1>,
                  hf_cand::Eta<hf_cand_2prong::Px, hf_cand_2prong::Py, hf_cand_2prong::Pz>,
                  hf_cand::Phi<hf_cand_2prong::Px, hf_cand_2prong::Py>,
                  hf_cand::Y<hf_cand_2prong::Px, hf_cand_2prong::Py, hf_cand_2prong::Pz>,
                  hf_cand::E<hf_cand_2prong::Px, hf_cand_2prong::Py, hf_cand_2prong::Pz>,
                  hf_cand::E2<hf_cand_2prong::Px, hf_cand_2prong::Py, hf_cand_2prong::Pz>);

// extended table with expression columns that can be used as arguments of dynamic columns
DECLARE_SOA_EXTENDED_TABLE_USER(HfCandB0Ext, HfCandB0Base, "HFCANDB0EXT",
                                hf_cand_2prong::Px, hf_cand_2prong::Py, hf_cand_2prong::Pz);

using HfCandB0 = HfCandB0Ext;

// table with results of reconstruction level MC matching
DECLARE_SOA_TABLE(HfCandB0McRec, "AOD", "HFCANDB0MCREC",
                  hf_cand_b0::FlagMcMatchRec,
                  hf_cand_b0::OriginMcRec,
                  hf_cand_b0::DebugMcRec);

// table with results of generator level MC matching
DECLARE_SOA_TABLE(HfCandB0McGen, "AOD", "HFCANDB0MCGEN",
                  hf_cand_b0::FlagMcMatchGen,
                  hf_cand_b0::OriginMcGen);

// specific Bs candidate properties
namespace hf_cand_bs
{
DECLARE_SOA_INDEX_COLUMN_FULL(Prong0, prong0, int, HfCand3Prong, "_0"); // Ds index
// MC matching result:
DECLARE_SOA_COLUMN(FlagMcMatchRec, flagMcMatchRec, int8_t); // reconstruction level
DECLARE_SOA_COLUMN(FlagMcMatchGen, flagMcMatchGen, int8_t); // generator level

// mapping of decay types
enum DecayType { BsToDsPi };

enum DecayTypeMc : uint8_t { BsToDsPiToKKPiPi = 0, // Bs(bar) → Ds∓ π± → (Phi π∓) π± → (K- K+ π∓) π±
                             B0ToDsPiToKKPiPi,     // B0(bar) → Ds± π∓ → (Phi π±) π∓ → (K- K+ π±) π∓
                             PartlyRecoDecay,      // 4 final state particles have another common b-hadron ancestor
                             NDecayTypeMc };       // counter of differentiated MC decay types

// Bs(bar) → Ds∓ π±
template <typename T>
auto ctBs(const T& candidate)
{
  return candidate.ct(RecoDecay::getMassPDG(pdg::Code::kBS));
}

template <typename T>
auto yBs(const T& candidate)
{
  return candidate.y(RecoDecay::getMassPDG(pdg::Code::kBS));
}

template <typename T>
auto eBs(const T& candidate)
{
  return candidate.e(RecoDecay::getMassPDG(pdg::Code::kBS));
}

template <typename T>
auto invMassBsToDsPi(const T& candidate)
{
  return candidate.m(std::array{RecoDecay::getMassPDG(pdg::Code::kDSBar), RecoDecay::getMassPDG(kPiPlus)});
}

template <typename T>
auto cosThetaStarBs(const T& candidate)
{
  return candidate.cosThetaStar(std::array{RecoDecay::getMassPDG(pdg::Code::kDSBar), RecoDecay::getMassPDG(kPiPlus)}, RecoDecay::getMassPDG(pdg::Code::kBS), 1);
}
} // namespace hf_cand_bs

// declare dedicated Bs decay candidate table
DECLARE_SOA_TABLE(HfCandBsBase, "AOD", "HFCANDBSBASE",
                  // general columns
                  HFCAND_COLUMNS,
                  // 2-prong specific columns
                  hf_cand::PxProng0, hf_cand::PyProng0, hf_cand::PzProng0,
                  hf_cand::PxProng1, hf_cand::PyProng1, hf_cand::PzProng1,
                  hf_cand::ImpactParameter0, hf_cand::ImpactParameter1,
                  hf_cand::ErrorImpactParameter0, hf_cand::ErrorImpactParameter1,
                  hf_cand_bs::Prong0Id, hf_track_index::Prong1Id,
                  hf_track_index::HFflag,
                  /* dynamic columns */
                  hf_cand_2prong::M<hf_cand::PxProng0, hf_cand::PyProng0, hf_cand::PzProng0, hf_cand::PxProng1, hf_cand::PyProng1, hf_cand::PzProng1>,
                  hf_cand_2prong::M2<hf_cand::PxProng0, hf_cand::PyProng0, hf_cand::PzProng0, hf_cand::PxProng1, hf_cand::PyProng1, hf_cand::PzProng1>,
                  hf_cand_2prong::ImpactParameterProduct<hf_cand::ImpactParameter0, hf_cand::ImpactParameter1>,
                  hf_cand_2prong::CosThetaStar<hf_cand::PxProng0, hf_cand::PyProng0, hf_cand::PzProng0, hf_cand::PxProng1, hf_cand::PyProng1, hf_cand::PzProng1>,
                  hf_cand_2prong::ImpactParameterProngSqSum<hf_cand::ImpactParameter0, hf_cand::ImpactParameter1>,
                  /* dynamic columns that use candidate momentum components */
                  hf_cand::Pt<hf_cand_2prong::Px, hf_cand_2prong::Py>,
                  hf_cand::Pt2<hf_cand_2prong::Px, hf_cand_2prong::Py>,
                  hf_cand::P<hf_cand_2prong::Px, hf_cand_2prong::Py, hf_cand_2prong::Pz>,
                  hf_cand::P2<hf_cand_2prong::Px, hf_cand_2prong::Py, hf_cand_2prong::Pz>,
                  hf_cand::PVector<hf_cand_2prong::Px, hf_cand_2prong::Py, hf_cand_2prong::Pz>,
                  hf_cand::CPA<collision::PosX, collision::PosY, collision::PosZ, hf_cand::XSecondaryVertex, hf_cand::YSecondaryVertex, hf_cand::ZSecondaryVertex, hf_cand_2prong::Px, hf_cand_2prong::Py, hf_cand_2prong::Pz>,
                  hf_cand::CPAXY<collision::PosX, collision::PosY, hf_cand::XSecondaryVertex, hf_cand::YSecondaryVertex, hf_cand_2prong::Px, hf_cand_2prong::Py>,
                  hf_cand::Ct<collision::PosX, collision::PosY, collision::PosZ, hf_cand::XSecondaryVertex, hf_cand::YSecondaryVertex, hf_cand::ZSecondaryVertex, hf_cand_2prong::Px, hf_cand_2prong::Py, hf_cand_2prong::Pz>,
                  hf_cand::ImpactParameterXY<collision::PosX, collision::PosY, collision::PosZ, hf_cand::XSecondaryVertex, hf_cand::YSecondaryVertex, hf_cand::ZSecondaryVertex, hf_cand_2prong::Px, hf_cand_2prong::Py, hf_cand_2prong::Pz>,
                  hf_cand_2prong::MaxNormalisedDeltaIP<collision::PosX, collision::PosY, hf_cand::XSecondaryVertex, hf_cand::YSecondaryVertex, hf_cand::ErrorDecayLengthXY, hf_cand_2prong::Px, hf_cand_2prong::Py, hf_cand::ImpactParameter0, hf_cand::ErrorImpactParameter0, hf_cand::ImpactParameter1, hf_cand::ErrorImpactParameter1, hf_cand::PxProng0, hf_cand::PyProng0, hf_cand::PxProng1, hf_cand::PyProng1>,
                  hf_cand::Eta<hf_cand_2prong::Px, hf_cand_2prong::Py, hf_cand_2prong::Pz>,
                  hf_cand::Phi<hf_cand_2prong::Px, hf_cand_2prong::Py>,
                  hf_cand::Y<hf_cand_2prong::Px, hf_cand_2prong::Py, hf_cand_2prong::Pz>,
                  hf_cand::E<hf_cand_2prong::Px, hf_cand_2prong::Py, hf_cand_2prong::Pz>,
                  hf_cand::E2<hf_cand_2prong::Px, hf_cand_2prong::Py, hf_cand_2prong::Pz>);

// extended table with expression columns that can be used as arguments of dynamic columns
DECLARE_SOA_EXTENDED_TABLE_USER(HfCandBsExt, HfCandBsBase, "HFCANDBSEXT",
                                hf_cand_2prong::Px, hf_cand_2prong::Py, hf_cand_2prong::Pz);

using HfCandBs = HfCandBsExt;

// table with results of reconstruction level MC matching
DECLARE_SOA_TABLE(HfCandBsMcRec, "AOD", "HFCANDBSMCREC",
                  hf_cand_bs::FlagMcMatchRec);

// table with results of generator level MC matching
DECLARE_SOA_TABLE(HfCandBsMcGen, "AOD", "HFCANDBSMCGEN",
                  hf_cand_bs::FlagMcMatchGen);

// specific Σc0,++ candidate properties
namespace hf_cand_sigmac
{
DECLARE_SOA_INDEX_COLUMN_FULL(ProngLc, prongLc, int, HfCand3Prong, "");                //! Index to a Lc prong
DECLARE_SOA_COLUMN(Charge, charge, int8_t);                                            //! // Σc charge(either 0 or ++)
DECLARE_SOA_COLUMN(StatusSpreadLcMinvPKPiFromPDG, statusSpreadLcMinvPKPiFromPDG, int); //! // Λc Minv(pKpi) spread from PDG Λc mass
DECLARE_SOA_COLUMN(StatusSpreadLcMinvPiKPFromPDG, statusSpreadLcMinvPiKPFromPDG, int); //! // Λc Minv(piKp) spread from PDG Λc mass
DECLARE_SOA_INDEX_COLUMN_FULL(Prong0, prong0, int, HfCand3Prong, "_0");                //! Λc index
// MC matching result:
DECLARE_SOA_COLUMN(FlagMcMatchRec, flagMcMatchRec, int8_t); //! reconstruction level
DECLARE_SOA_COLUMN(FlagMcMatchGen, flagMcMatchGen, int8_t); //! generator level
DECLARE_SOA_COLUMN(OriginMcRec, originMcRec, int8_t);       //! particle origin, reconstruction level
DECLARE_SOA_COLUMN(OriginMcGen, originMcGen, int8_t);       //! particle origin, generator level

// mapping of decay types
enum DecayType { Sc0ToPKPiPi = 0,
                 ScplusplusToPKPiPi };

/// Σc0,++ → Λc+(→pK-π+) π-,+
/// @brief Sc inv. mass using reco mass for Lc in pKpi and PDG mass for pion
template <typename T, typename U>
auto invMassScRecoLcToPKPi(const T& candidateSc, const U& candidateLc)
{
  return candidateSc.m(std::array{static_cast<double>(hf_cand_3prong::invMassLcToPKPi(candidateLc)), RecoDecay::getMassPDG(kPiPlus)});
}

/// @brief Sc inv. mass using reco mass for Lc in piKp and PDG mass for pion
template <typename T, typename U>
auto invMassScRecoLcToPiKP(const T& candidateSc, const U& candidateLc)
{
  return candidateSc.m(std::array{static_cast<double>(hf_cand_3prong::invMassLcToPiKP(candidateLc)), RecoDecay::getMassPDG(kPiPlus)});
}

template <typename T>
auto ySc0(const T& candidate)
{
  return candidate.y(RecoDecay::getMassPDG(pdg::Code::kSigmaC0));
}

template <typename T>
auto yScPlusPlus(const T& candidate)
{
  return candidate.y(RecoDecay::getMassPDG(pdg::Code::kSigmaCPlusPlus));
}

} // namespace hf_cand_sigmac

// declare dedicated Σc0,++ decay candidate table
// NB: no topology for Σc0,++ (strong decay)
DECLARE_SOA_TABLE(HfCandScBase, "AOD", "HFCANDSCBASE",
                  o2::soa::Index<>,
                  // general columns
                  hf_cand::CollisionId,
                  // 2-prong specific columns
                  hf_cand::PxProng0, hf_cand::PyProng0, hf_cand::PzProng0,
                  hf_cand::PxProng1, hf_cand::PyProng1, hf_cand::PzProng1,
                  // hf_cand::ImpactParameter0, hf_cand::ImpactParameter1,
                  // hf_cand::ErrorImpactParameter0, hf_cand::ErrorImpactParameter1,
                  // hf_track_index::ProngLcId, hf_track_index::Prong1Id,
                  hf_cand_sigmac::ProngLcId, hf_track_index::Prong1Id,
                  hf_track_index::HFflag,
                  /* Σc0,++ specific columns */
                  hf_cand_sigmac::Charge,
                  hf_cand_sigmac::StatusSpreadLcMinvPKPiFromPDG, hf_cand_sigmac::StatusSpreadLcMinvPiKPFromPDG,
                  /* prong 0 */
                  // hf_cand::ImpactParameterNormalised0<hf_cand::ImpactParameter0, hf_cand::ErrorImpactParameter0>,
                  hf_cand::PtProng0<hf_cand::PxProng0, hf_cand::PyProng0>,
                  hf_cand::Pt2Prong0<hf_cand::PxProng0, hf_cand::PyProng0>,
                  hf_cand::PVectorProng0<hf_cand::PxProng0, hf_cand::PyProng0, hf_cand::PzProng0>,
                  /* prong 1 */
                  // hf_cand::ImpactParameterNormalised1<hf_cand::ImpactParameter1, hf_cand::ErrorImpactParameter1>,
                  hf_cand::PtProng1<hf_cand::PxProng1, hf_cand::PyProng1>,
                  hf_cand::Pt2Prong1<hf_cand::PxProng1, hf_cand::PyProng1>,
                  hf_cand::PVectorProng1<hf_cand::PxProng1, hf_cand::PyProng1, hf_cand::PzProng1>,
                  /* dynamic columns */
                  hf_cand_2prong::M<hf_cand::PxProng0, hf_cand::PyProng0, hf_cand::PzProng0, hf_cand::PxProng1, hf_cand::PyProng1, hf_cand::PzProng1>,
                  hf_cand_2prong::M2<hf_cand::PxProng0, hf_cand::PyProng0, hf_cand::PzProng0, hf_cand::PxProng1, hf_cand::PyProng1, hf_cand::PzProng1>,
                  /* dynamic columns that use candidate momentum components */
                  hf_cand::Pt<hf_cand_2prong::Px, hf_cand_2prong::Py>,
                  hf_cand::Pt2<hf_cand_2prong::Px, hf_cand_2prong::Py>,
                  hf_cand::P<hf_cand_2prong::Px, hf_cand_2prong::Py, hf_cand_2prong::Pz>,
                  hf_cand::P2<hf_cand_2prong::Px, hf_cand_2prong::Py, hf_cand_2prong::Pz>,
                  hf_cand::PVector<hf_cand_2prong::Px, hf_cand_2prong::Py, hf_cand_2prong::Pz>,
                  hf_cand::Eta<hf_cand_2prong::Px, hf_cand_2prong::Py, hf_cand_2prong::Pz>,
                  hf_cand::Phi<hf_cand_2prong::Px, hf_cand_2prong::Py>,
                  hf_cand::Y<hf_cand_2prong::Px, hf_cand_2prong::Py, hf_cand_2prong::Pz>,
                  hf_cand::E<hf_cand_2prong::Px, hf_cand_2prong::Py, hf_cand_2prong::Pz>,
                  hf_cand::E2<hf_cand_2prong::Px, hf_cand_2prong::Py, hf_cand_2prong::Pz>);

// extended table with expression columns that can be used as arguments of dynamic columns
DECLARE_SOA_EXTENDED_TABLE_USER(HfCandScExt, HfCandScBase, "HFCANDSCEXT",
                                hf_cand_2prong::Px, hf_cand_2prong::Py, hf_cand_2prong::Pz);
using HfCandSc = HfCandScExt;

// table with results of reconstruction level MC matching
DECLARE_SOA_TABLE(HfCandScMcRec, "AOD", "HFCANDSCMCREC", //!
                  hf_cand_sigmac::FlagMcMatchRec,
                  hf_cand_sigmac::OriginMcRec);

// table with results of generation level MC matching
DECLARE_SOA_TABLE(HfCandScMcGen, "AOD", "HFCANDSCMCGEN", //!
                  hf_cand_sigmac::FlagMcMatchGen,
                  hf_cand_sigmac::OriginMcGen);

#undef HFCAND_COLUMNS

} // namespace o2::aod

#endif // PWGHF_DATAMODEL_CANDIDATERECONSTRUCTIONTABLES_H_<|MERGE_RESOLUTION|>--- conflicted
+++ resolved
@@ -352,14 +352,7 @@
 DECLARE_SOA_DYNAMIC_COLUMN(Ct, ct, //!
                            [](float xVtxP, float yVtxP, float zVtxP, float xVtxS, float yVtxS, float zVtxS, float px, float py, float pz, double m) -> float { return RecoDecay::ct(std::array{px, py, pz}, RecoDecay::distance(std::array{xVtxP, yVtxP, zVtxP}, std::array{xVtxS, yVtxS, zVtxS}), m); });
 DECLARE_SOA_DYNAMIC_COLUMN(ImpactParameterXY, impactParameterXY, //!
-<<<<<<< HEAD
-                           [](float xVtxP, float yVtxP, float zVtxP, float xVtxS, float yVtxS, float zVtxS, float px, float py, float pz) -> float { return RecoDecay::impParXY(array{xVtxP, yVtxP, zVtxP}, array{xVtxS, yVtxS, zVtxS}, array{px, py, pz}); });
-
-constexpr static int useDCAFitterN = 0;
-constexpr static int useKFParticle = 1;
-=======
                            [](float xVtxP, float yVtxP, float zVtxP, float xVtxS, float yVtxS, float zVtxS, float px, float py, float pz) -> float { return RecoDecay::impParXY(std::array{xVtxP, yVtxP, zVtxP}, std::array{xVtxS, yVtxS, zVtxS}, std::array{px, py, pz}); });
->>>>>>> 76acd5f6
 } // namespace hf_cand
 
 // specific 2-prong decay properties
