--- conflicted
+++ resolved
@@ -1163,148 +1163,9 @@
 
 // specific Omegac candidate properties
 namespace hf_cand_omegac
-<<<<<<< HEAD
-{  
-  //Data processing results: 
-  DECLARE_SOA_INDEX_COLUMN(Collision, collision);
-  DECLARE_SOA_COLUMN(xDeacayVtxOmegac, xdecayvtxomegac, float);
-  DECLARE_SOA_COLUMN(yDeacayVtxOmegac, ydecayvtxomegac, float);
-  DECLARE_SOA_COLUMN(zDeacayVtxOmegac, zdecayvtxomegac, float);
-  DECLARE_SOA_COLUMN(xDeacayVtxCascade, xdecayvtxcascade, float);
-  DECLARE_SOA_COLUMN(yDeacayVtxCascade, ydecayvtxcascade, float);
-  DECLARE_SOA_COLUMN(zDeacayVtxCascade, zdecayvtxcascade, float);
-  DECLARE_SOA_COLUMN(xDeacayVtxV0, xdecayvtxv0, float);
-  DECLARE_SOA_COLUMN(yDeacayVtxV0, ydecayvtxv0, float);
-  DECLARE_SOA_COLUMN(zDeacayVtxV0, zdecayvtxv0, float);
-  DECLARE_SOA_COLUMN(SignDecay, signdecay, int);
-  //DECLARE_SOA_COLUMN(ErrDlOmegac, errdlomegac, float);
-  //DECLARE_SOA_COLUMN(ErrDlOmegacXY, errdlomegacxy, float);
-  DECLARE_SOA_COLUMN(Chi2PCAOmegac, chi2pcaomegac, float);
-  DECLARE_SOA_COLUMN(Chi2PCAV0, chi2pcav0, float);
-  DECLARE_SOA_COLUMN(Chi2PCACascade, chi2pcacascade, float);
-  DECLARE_SOA_COLUMN(PxOmegac, pxomegac, float);
-  DECLARE_SOA_COLUMN(PyOmegac, pyomegac, float);
-  DECLARE_SOA_COLUMN(PzOmegac, pzomegac, float);
-  DECLARE_SOA_COLUMN(PxCascAtProd, pxcascatprod, float);
-  DECLARE_SOA_COLUMN(PyCascAtProd, pycascatprod, float);
-  DECLARE_SOA_COLUMN(PzCascAtProd, pzcascatprod, float);
-  DECLARE_SOA_COLUMN(PxPrimaryPiAtProd, pxprimarypiatprod, float);
-  DECLARE_SOA_COLUMN(PyPrimaryPiAtProd, pyprimarypiatprod, float);
-  DECLARE_SOA_COLUMN(PzPrimaryPiAtProd, pzprimarypiatprod, float);
-  DECLARE_SOA_COLUMN(PxLambdaAtProd, pxlambdaatprod, float);
-  DECLARE_SOA_COLUMN(PyLambdaAtProd, pylambdaatprod, float);
-  DECLARE_SOA_COLUMN(PzLambdaAtProd, pzlambdaatprod, float);
-  DECLARE_SOA_COLUMN(PxPiFromCascAtProd, pxpifromcascatprod, float);
-  DECLARE_SOA_COLUMN(PyPiFromCascAtProd, pypifromcascatprod, float);
-  DECLARE_SOA_COLUMN(PzPiFromCascAtProd, pzpifromcascatprod, float);
-  DECLARE_SOA_COLUMN(PxPosV0DauAtProd, pxposv0dauatprod, float);
-  DECLARE_SOA_COLUMN(PyPosV0DauAtProd, pyposv0dauatprod, float);
-  DECLARE_SOA_COLUMN(PzPosV0DauAtProd, pzposv0dauatprod, float);
-  DECLARE_SOA_COLUMN(PxNegV0DauAtProd, pxnegv0dauatprod, float);
-  DECLARE_SOA_COLUMN(PyNegV0DauAtProd, pynegv0dauatprod, float);
-  DECLARE_SOA_COLUMN(PzNegV0DauAtProd, pznegv0dauatprod, float);
-  DECLARE_SOA_COLUMN(ImpactParCascXY, impactparcascxy, float);
-  DECLARE_SOA_COLUMN(ImpactParPrimaryPiXY, impactparprimarypixy, float);
-  DECLARE_SOA_COLUMN(ImpactParV0XY, impactparv0xy, float);
-  DECLARE_SOA_COLUMN(ImpactParCascZ, impactparcascz, float);
-  DECLARE_SOA_COLUMN(ImpactParPrimaryPiZ, impactparprimarypiz, float);
-  DECLARE_SOA_COLUMN(ImpactParV0Z, impactparv0z, float);
-  DECLARE_SOA_COLUMN(ErrImpactParCascXY, errimpactparcascxy, float);
-  DECLARE_SOA_COLUMN(ErrImpactParPrimaryPiXY, errimpactparprimarypixy, float);
-  DECLARE_SOA_COLUMN(ErrImpactParV0XY, errimpactparv0xy, float);
-  DECLARE_SOA_INDEX_COLUMN(Cascade, cascade); //cascade index
-  DECLARE_SOA_INDEX_COLUMN(V0, v0); //cascade index
-  DECLARE_SOA_INDEX_COLUMN_FULL(PrimaryPi, primarypi, int, Tracks, "_primarypi");
-  DECLARE_SOA_COLUMN(ImpactParOmegacXY, impactparomegacxy, float);
-  DECLARE_SOA_COLUMN(ImpactParOmegacZ, impactparomegacz, float);
-  DECLARE_SOA_COLUMN(PtPrimaryPi, ptprimarypi, double);
-  DECLARE_SOA_COLUMN(InvMassLambda, invmasslambda, double);
-  DECLARE_SOA_COLUMN(InvMassAntiLambda, invmassantilambda, double);
-  DECLARE_SOA_COLUMN(InvMassOmegac, invmassomegac, double);
-  DECLARE_SOA_COLUMN(InvMassCascade, invmasscascade, double);
-  DECLARE_SOA_COLUMN(CosPAV0, cospav0, double);
-  DECLARE_SOA_COLUMN(CosPAOmegac, cospaomegac, double);
-  DECLARE_SOA_COLUMN(CosPACasc, cospacasc, double);
-  DECLARE_SOA_COLUMN(CosPAXYV0, cospaxyv0, double);
-  DECLARE_SOA_COLUMN(CosPAXYOmegac, cospaxyomegac, double);
-  DECLARE_SOA_COLUMN(CosPAXYCasc, cospaxycasc, double);
-  DECLARE_SOA_COLUMN(CTauOmegac, ctauomegac, double);
-  DECLARE_SOA_COLUMN(CTauCascade, ctaucascade, double);
-  DECLARE_SOA_COLUMN(CTauV0, ctauv0, double);
-  DECLARE_SOA_COLUMN(EtaV0PosDau, etav0posdau, double);
-  DECLARE_SOA_COLUMN(EtaV0NegDau, etav0negdau, double);
-  DECLARE_SOA_COLUMN(EtaPiFromCasc, etapifromcasc, double);
-  DECLARE_SOA_COLUMN(EtaPiFromOme, etapifromome, double);
-  DECLARE_SOA_COLUMN(EtaOmegac, etaomegac, double);
-  DECLARE_SOA_COLUMN(EtaCascade, etacascade, double);
-  DECLARE_SOA_COLUMN(EtaV0, etav0, double);
-  DECLARE_SOA_COLUMN(MyMassLambda, mymasslambda, double);
-  DECLARE_SOA_COLUMN(MassCascadeNotFixed, masscascadenotfixed, double);
-  DECLARE_SOA_COLUMN(MassOmegacNotFixed, massomegacnotfixed, double);
-  DECLARE_SOA_COLUMN(xVtxCascLF, xvtxcasclf, double);
-  DECLARE_SOA_COLUMN(yVtxCascLF, yvtxcasclf, double);
-  DECLARE_SOA_COLUMN(zVtxCascLF, zvtxcasclf, double);
-  DECLARE_SOA_COLUMN(MassCascLF, masscasclf, double);
-  DECLARE_SOA_COLUMN(dcaXYToPVPrimaryPi, dcaxytopvprimarypi, double);
-  DECLARE_SOA_COLUMN(dcaXYToPVCascDau, dcaxytopvcascdau, double);
-  DECLARE_SOA_COLUMN(dcaXYToPVV0Dau0, dcaxytopvv0dau0, double);
-  DECLARE_SOA_COLUMN(dcaXYToPVV0Dau1, dcaxytopvv0dau1, double);
-  DECLARE_SOA_COLUMN(DCACascDau, dcacascdau, double);
-  DECLARE_SOA_COLUMN(DCAV0Dau, dcav0dau, double);
-  DECLARE_SOA_COLUMN(DCAOmegacDau, dcaomegacdau, double);
-
-  // MC matching result:
-  DECLARE_SOA_COLUMN(FlagMCMatchRec, flagMCMatchRec, int8_t); // reconstruction level
-  DECLARE_SOA_COLUMN(DebugMCRec, debugMCRec, int8_t);         // debug flag for mis-association reconstruction level
-  DECLARE_SOA_COLUMN(FlagMCMatchGen, flagMCMatchGen, int8_t); // generator level
-
-  //mapping of decay types
-  enum DecayType { OmegacToXiPi = 0 };
-
-  } //end of namespace hf_cand_omegac
-
-  // declare dedicated Omegac candidate table
-  DECLARE_SOA_TABLE(HfCandOmegacBase, "AOD", "HFCANDOMECBASE",
-                      o2::soa::Index<>,
-                      hf_cand_omegac::CollisionId, collision::PosX, collision::PosY, collision::PosZ,
-                      hf_cand_omegac::xDeacayVtxOmegac, hf_cand_omegac::yDeacayVtxOmegac, hf_cand_omegac::zDeacayVtxOmegac,
-                      hf_cand_omegac::xDeacayVtxCascade, hf_cand_omegac::yDeacayVtxCascade, hf_cand_omegac::zDeacayVtxCascade,
-                      hf_cand_omegac::xDeacayVtxV0, hf_cand_omegac::yDeacayVtxV0, hf_cand_omegac::zDeacayVtxV0,
-                      //hf_cand_omegac::ErrDlOmegac, hf_cand_omegac::ErrDlOmegacXY,
-                      hf_cand_omegac::SignDecay, //charge pi<-cascade (neg -> omegac, pos -> antiomegac)
-                      hf_cand_omegac::Chi2PCAOmegac, hf_cand_omegac::Chi2PCAV0, hf_cand_omegac::Chi2PCACascade,
-                      hf_cand_omegac::PxOmegac, hf_cand_omegac::PyOmegac, hf_cand_omegac::PzOmegac,
-                      hf_cand_omegac::PxCascAtProd, hf_cand_omegac::PyCascAtProd, hf_cand_omegac::PzCascAtProd,
-                      hf_cand_omegac::PxPrimaryPiAtProd, hf_cand_omegac::PyPrimaryPiAtProd, hf_cand_omegac::PzPrimaryPiAtProd,
-                      hf_cand_omegac::PxLambdaAtProd, hf_cand_omegac::PyLambdaAtProd, hf_cand_omegac::PzLambdaAtProd,
-                      hf_cand_omegac::PxPiFromCascAtProd, hf_cand_omegac::PyPiFromCascAtProd, hf_cand_omegac::PzPiFromCascAtProd,
-                      hf_cand_omegac::PxPosV0DauAtProd, hf_cand_omegac::PyPosV0DauAtProd, hf_cand_omegac::PzPosV0DauAtProd,
-                      hf_cand_omegac::PxNegV0DauAtProd, hf_cand_omegac::PyNegV0DauAtProd, hf_cand_omegac::PzNegV0DauAtProd,
-                      hf_cand_omegac::ImpactParCascXY, hf_cand_omegac::ImpactParPrimaryPiXY, hf_cand_omegac::ImpactParCascZ, hf_cand_omegac::ImpactParPrimaryPiZ,
-                      hf_cand_omegac::ImpactParV0XY, hf_cand_omegac::ImpactParV0Z,
-                      hf_cand_omegac::ErrImpactParCascXY, hf_cand_omegac::ErrImpactParPrimaryPiXY, hf_cand_omegac::ErrImpactParV0XY,
-                      hf_cand_omegac::V0Id, 
-                      v0data::PosTrackId, v0data::NegTrackId,
-                      hf_cand_omegac::CascadeId, //cascade index 
-                      hf_cand_omegac::PrimaryPiId, //index of pi <- omegac 
-                      cascdata::BachelorId, //index of pi <- casc
-                      hf_cand_omegac::ImpactParOmegacXY, hf_cand_omegac::ImpactParOmegacZ,
-                      hf_cand_omegac::PtPrimaryPi,
-                      hf_cand_omegac::InvMassLambda, hf_cand_omegac::InvMassAntiLambda, hf_cand_omegac::InvMassCascade, hf_cand_omegac::InvMassOmegac,
-                      hf_cand_omegac::CosPAV0, hf_cand_omegac::CosPAOmegac, hf_cand_omegac::CosPACasc, hf_cand_omegac::CosPAXYV0, hf_cand_omegac::CosPAXYOmegac, hf_cand_omegac::CosPAXYCasc,
-                      hf_cand_omegac::CTauOmegac, hf_cand_omegac::CTauCascade, hf_cand_omegac::CTauV0,
-                      hf_cand_omegac::EtaV0PosDau, hf_cand_omegac::EtaV0NegDau, hf_cand_omegac::EtaPiFromCasc, hf_cand_omegac::EtaPiFromOme,
-                      hf_cand_omegac::EtaOmegac, hf_cand_omegac::EtaCascade, hf_cand_omegac::EtaV0,
-                      hf_cand_omegac::MyMassLambda, hf_cand_omegac::MassCascadeNotFixed, hf_cand_omegac::MassOmegacNotFixed,
-                      hf_cand_omegac::xVtxCascLF, hf_cand_omegac::yVtxCascLF,hf_cand_omegac::zVtxCascLF, hf_cand_omegac::MassCascLF, 
-                      hf_cand_omegac::dcaXYToPVPrimaryPi, hf_cand_omegac::dcaXYToPVV0Dau0, hf_cand_omegac::dcaXYToPVV0Dau1, hf_cand_omegac::dcaXYToPVCascDau,
-                      hf_cand_omegac::DCACascDau, hf_cand_omegac::DCAV0Dau, hf_cand_omegac::DCAOmegacDau, hf_track_index::HFflag);
-
- // table with results of reconstruction level MC matching
-=======
 {
 // Data processing results:
-DECLARE_SOA_INDEX_COLUMN(Collision, collision); // same syntax as in HFCAND_COLUMNS
+DECLARE_SOA_INDEX_COLUMN(Collision, collision); 
 DECLARE_SOA_COLUMN(xDeacayVtxOmegac, xdecayvtxomegac, float);
 DECLARE_SOA_COLUMN(yDeacayVtxOmegac, ydecayvtxomegac, float);
 DECLARE_SOA_COLUMN(zDeacayVtxOmegac, zdecayvtxomegac, float);
@@ -1350,11 +1211,9 @@
 DECLARE_SOA_COLUMN(ErrImpactParCascXY, errimpactparcascxy, float);
 DECLARE_SOA_COLUMN(ErrImpactParPrimaryPiXY, errimpactparprimarypixy, float);
 DECLARE_SOA_COLUMN(ErrImpactParV0XY, errimpactparv0xy, float);
-// DECLARE_SOA_INDEX_COLUMN_FULL(Index0, index0, int, HfCascades,"_0"); //cascade index
-DECLARE_SOA_INDEX_COLUMN(Cascade, cascade); // cascade index
-DECLARE_SOA_INDEX_COLUMN(V0, v0);           // cascade index
+DECLARE_SOA_INDEX_COLUMN(Cascade, cascade); 
+DECLARE_SOA_INDEX_COLUMN(V0, v0);           
 DECLARE_SOA_INDEX_COLUMN_FULL(PrimaryPi, primarypi, int, Tracks, "_primarypi");
-// DECLARE_SOA_INDEX_COLUMN_FULL(XiDau, xidau, int, Tracks, "_xidau");
 DECLARE_SOA_COLUMN(ImpactParOmegacXY, impactparomegacxy, float);
 DECLARE_SOA_COLUMN(ImpactParOmegacZ, impactparomegacz, float);
 DECLARE_SOA_COLUMN(PtPrimaryPi, ptprimarypi, double);
@@ -1411,10 +1270,10 @@
                   hf_cand_omegac::xDeacayVtxCascade, hf_cand_omegac::yDeacayVtxCascade, hf_cand_omegac::zDeacayVtxCascade,
                   hf_cand_omegac::xDeacayVtxV0, hf_cand_omegac::yDeacayVtxV0, hf_cand_omegac::zDeacayVtxV0,
                   // hf_cand_omegac::ErrDlOmegac, hf_cand_omegac::ErrDlOmegacXY,
-                  hf_cand_omegac::SignDecay, // carica del pi<-cascade (neg -> omegac, pos -> antiomegac)
+                  hf_cand_omegac::SignDecay, // charge pi<-cascade (neg -> omegac, pos -> antiomegac)
                   hf_cand_omegac::Chi2PCAOmegac, hf_cand_omegac::Chi2PCAV0, hf_cand_omegac::Chi2PCACascade,
-                  hf_cand_omegac::PxOmegac, hf_cand_omegac::PyOmegac, hf_cand_omegac::PzOmegac,             // omegac momentum at decay point
-                  hf_cand_omegac::PxCascAtProd, hf_cand_omegac::PyCascAtProd, hf_cand_omegac::PzCascAtProd, // atprod=momento della particellla nel punto in cui viene prodotta (nel decay vertex della madre)
+                  hf_cand_omegac::PxOmegac, hf_cand_omegac::PyOmegac, hf_cand_omegac::PzOmegac,             
+                  hf_cand_omegac::PxCascAtProd, hf_cand_omegac::PyCascAtProd, hf_cand_omegac::PzCascAtProd,
                   hf_cand_omegac::PxPrimaryPiAtProd, hf_cand_omegac::PyPrimaryPiAtProd, hf_cand_omegac::PzPrimaryPiAtProd,
                   hf_cand_omegac::PxLambdaAtProd, hf_cand_omegac::PyLambdaAtProd, hf_cand_omegac::PzLambdaAtProd,
                   hf_cand_omegac::PxPiFromCascAtProd, hf_cand_omegac::PyPiFromCascAtProd, hf_cand_omegac::PzPiFromCascAtProd,
@@ -1423,11 +1282,11 @@
                   hf_cand_omegac::ImpactParCascXY, hf_cand_omegac::ImpactParPrimaryPiXY, hf_cand_omegac::ImpactParCascZ, hf_cand_omegac::ImpactParPrimaryPiZ,
                   hf_cand_omegac::ImpactParV0XY, hf_cand_omegac::ImpactParV0Z,
                   hf_cand_omegac::ErrImpactParCascXY, hf_cand_omegac::ErrImpactParPrimaryPiXY, hf_cand_omegac::ErrImpactParV0XY,
-                  hf_cand_omegac::V0Id,                   // same syntax as cascadebuilder.cxx and table CascData
-                  v0data::PosTrackId, v0data::NegTrackId, // indices of V0 tracks in FullTracks table - da lambdakzerobuilder.cxx in PWGLF e vedi header file LFStrangenessTable.h@line151
-                  hf_cand_omegac::CascadeId,              // cascade index
-                  hf_cand_omegac::PrimaryPiId,            // index of pi <- omegac (sintassi presa da candidate creator lambda_b)
-                  cascdata::BachelorId,                   // index of pi <- casc see LF table CascData DECLARE_SOA_INDEX_COLUMN_FULL(Bachelor, bachelor, int, Tracks, "");
+                  hf_cand_omegac::V0Id,                   
+                  v0data::PosTrackId, v0data::NegTrackId, 
+                  hf_cand_omegac::CascadeId,              
+                  hf_cand_omegac::PrimaryPiId,            
+                  cascdata::BachelorId,                   
                   hf_cand_omegac::ImpactParOmegacXY, hf_cand_omegac::ImpactParOmegacZ,
                   hf_cand_omegac::PtPrimaryPi,
                   hf_cand_omegac::InvMassLambda, hf_cand_omegac::InvMassAntiLambda, hf_cand_omegac::InvMassCascade, hf_cand_omegac::InvMassOmegac,
@@ -1441,7 +1300,6 @@
                   hf_cand_omegac::DCACascDau, hf_cand_omegac::DCAV0Dau, hf_cand_omegac::DCAOmegacDau, hf_track_index::HFflag);
 
 // table with results of reconstruction level MC matching
->>>>>>> 8908d5e7
 DECLARE_SOA_TABLE(HfCandOmegacMCRec, "AOD", "HFCANDOMECMCREC", //!
                   hf_cand_omegac::FlagMCMatchRec,
                   hf_cand_omegac::DebugMCRec);
