// Copyright 2019-2020 CERN and copyright holders of ALICE O2.
// See https://alice-o2.web.cern.ch/copyright for details of the copyright holders.
// All rights not expressly granted are reserved.
//
// This software is distributed under the terms of the GNU General Public
// License v3 (GPL Version 3), copied verbatim in the file "COPYING".
//
// In applying this license CERN does not waive the privileges and immunities
// granted to it by virtue of its status as an Intergovernmental Organization
// or submit itself to any jurisdiction.

/// \file DerivedTables.h
/// \brief Definitions of derived tables produced by derived-data creators
/// \author Vít Kučera <vit.kucera@cern.ch>, Inha University

#ifndef PWGHF_DATAMODEL_DERIVEDTABLES_H_
#define PWGHF_DATAMODEL_DERIVEDTABLES_H_

#include <vector>

#include "Framework/AnalysisDataModel.h"
#include "Framework/ASoA.h"

#include "Common/Core/RecoDecay.h"

#include "PWGLF/DataModel/mcCentrality.h"

#include "PWGHF/DataModel/CandidateReconstructionTables.h"
#include "PWGHF/DataModel/CandidateSelectionTables.h"

namespace o2::aod
{
// basic species:
// D0 → K− π+
// Λc → p K− π+
// D+ → K− π+ π+
// Ds+ → K− K+ π+ (todo)

// composite species
// B0 → D− π+
// B+ → D0 π+
// D*+ → D0 π+

// ================
// Collision tables
// ================

// Basic collision properties
namespace hf_coll_base
{
DECLARE_SOA_COLUMN(IsEventReject, isEventReject, int8_t);      //! collision rejection flag
DECLARE_SOA_COLUMN(MultFT0M, multFT0M, float);                 //! FT0M multiplicity
DECLARE_SOA_COLUMN(CentFT0A, centFT0A, float);                 //! FT0A centrality percentile
DECLARE_SOA_COLUMN(CentFT0C, centFT0C, float);                 //! FT0C centrality percentile
DECLARE_SOA_COLUMN(CentFT0M, centFT0M, float);                 //! FT0M centrality percentile
DECLARE_SOA_COLUMN(CentFV0A, centFV0A, float);                 //! FV0A centrality percentile
DECLARE_SOA_COLUMN(CentFDDM, centFDDM, float);                 //! FDDM centrality percentile
DECLARE_SOA_COLUMN(MultZeqNTracksPV, multZeqNTracksPV, float); //! z-equalised barrel multiplicity
} // namespace hf_coll_base

namespace hf_mc_coll
{
DECLARE_SOA_INDEX_COLUMN(McCollision, mcCollision); //! original global index of the MC collision
} // namespace hf_mc_coll

// Declares the base table with reconstructed collisions (CollBases) and joinable tables (CollIds).
#define DECLARE_TABLES_COLL(_hf_type_, _hf_description_)                               \
  DECLARE_SOA_TABLE_STAGED(Hf##_hf_type_##CollBases, "HF" _hf_description_ "COLLBASE", \
                           o2::soa::Index<>,                                           \
                           collision::PosX,                                            \
                           collision::PosY,                                            \
                           collision::PosZ,                                            \
                           collision::NumContrib,                                      \
                           hf_coll_base::CentFT0A,                                     \
                           hf_coll_base::CentFT0C,                                     \
                           hf_coll_base::CentFT0M,                                     \
                           hf_coll_base::CentFV0A,                                     \
                           hf_coll_base::MultZeqNTracksPV,                             \
                           o2::soa::Marker<Marker##_hf_type_>);                        \
                                                                                       \
  using Hf##_hf_type_##CollBase = Hf##_hf_type_##CollBases::iterator;                  \
  using StoredHf##_hf_type_##CollBase = StoredHf##_hf_type_##CollBases::iterator;      \
                                                                                       \
  DECLARE_SOA_TABLE_STAGED(Hf##_hf_type_##CollIds, "HF" _hf_description_ "COLLID",     \
                           hf_cand::CollisionId,                                       \
                           o2::soa::Marker<Marker##_hf_type_>);

// Declares the base table with MC collisions (McCollBases) and joinable tables (McCollIds, McRCollIds).
#define DECLARE_TABLES_MCCOLL(_hf_type_, _hf_description_, _hf_namespace_)                                          \
  namespace hf_mc_coll                                                                                              \
  {                                                                                                                 \
  namespace der_##_hf_namespace_                                                                                    \
  {                                                                                                                 \
    DECLARE_SOA_ARRAY_INDEX_COLUMN_CUSTOM(Hf##_hf_type_##CollBase, hfCollBases, "HF" _hf_description_ "COLLBASES"); \
  }                                                                                                                 \
  }                                                                                                                 \
  DECLARE_SOA_TABLE_STAGED(Hf##_hf_type_##McCollBases, "HF" _hf_description_ "MCCOLLBASE",                          \
                           o2::soa::Index<>,                                                                        \
                           mccollision::PosX,                                                                       \
                           mccollision::PosY,                                                                       \
                           mccollision::PosZ,                                                                       \
                           cent::CentFT0M,                                                                          \
                           o2::soa::Marker<Marker##_hf_type_>);                                                     \
                                                                                                                    \
  using Hf##_hf_type_##McCollBase = Hf##_hf_type_##McCollBases::iterator;                                           \
  using StoredHf##_hf_type_##McCollBase = StoredHf##_hf_type_##McCollBases::iterator;                               \
                                                                                                                    \
  DECLARE_SOA_TABLE_STAGED(Hf##_hf_type_##McCollIds, "HF" _hf_description_ "MCCOLLID",                              \
                           hf_mc_coll::McCollisionId,                                                               \
                           o2::soa::Marker<Marker##_hf_type_>);                                                     \
                                                                                                                    \
  DECLARE_SOA_TABLE_STAGED(Hf##_hf_type_##McRCollIds, "HF" _hf_description_ "MCRCOLLID",                            \
                           hf_mc_coll::der_##_hf_namespace_::Hf##_hf_type_##CollBaseIds);

// ================
// Candidate tables
// ================

namespace hf_cand_base
{
DECLARE_SOA_COLUMN(Eta, eta, float); //! pseudorapidity
DECLARE_SOA_COLUMN(M, m, float);     //! invariant mass
DECLARE_SOA_COLUMN(Phi, phi, float); //! azimuth
DECLARE_SOA_COLUMN(Pt, pt, float);   //! transverse momentum
DECLARE_SOA_COLUMN(Y, y, float);     //! rapidity
DECLARE_SOA_DYNAMIC_COLUMN(Px, px,   //! px
                           [](float pt, float phi) -> float { return RecoDecayPtEtaPhi::px(pt, phi); });
DECLARE_SOA_DYNAMIC_COLUMN(Py, py, //! py
                           [](float pt, float phi) -> float { return RecoDecayPtEtaPhi::py(pt, phi); });
DECLARE_SOA_DYNAMIC_COLUMN(Pz, pz, //! px
                           [](float pt, float eta) -> float { return RecoDecayPtEtaPhi::pz(pt, eta); });
DECLARE_SOA_DYNAMIC_COLUMN(P, p, //! momentum
                           [](float pt, float eta) -> float { return RecoDecayPtEtaPhi::p(pt, eta); });
} // namespace hf_cand_base

// Candidate selection flags
namespace hf_cand_sel
{
DECLARE_SOA_COLUMN(CandidateSelFlag, candidateSelFlag, int8_t); //! bitmap of the selected candidate type
}

// Candidate MC columns
namespace hf_cand_mc
{
DECLARE_SOA_COLUMN(FlagMcMatchRec, flagMcMatchRec, int8_t);         //! flag for reconstruction level matching
DECLARE_SOA_COLUMN(OriginMcRec, originMcRec, int8_t);               //! particle origin, reconstruction level
DECLARE_SOA_COLUMN(IsCandidateSwapped, isCandidateSwapped, int8_t); //! swapping of the prongs order
DECLARE_SOA_COLUMN(FlagMcDecayChanRec, flagMcDecayChanRec, int8_t); //! resonant decay channel flag, reconstruction level
DECLARE_SOA_COLUMN(MlScoreSig, mlScoreSig, float);                  //! ML score for signal class
DECLARE_SOA_COLUMN(MlScoreBkg, mlScoreBkg, float);                  //! ML score for background class
DECLARE_SOA_COLUMN(MlScorePrompt, mlScorePrompt, float);            //! ML score for prompt class
DECLARE_SOA_COLUMN(MlScoreNonPrompt, mlScoreNonPrompt, float);      //! ML score for non-prompt class
DECLARE_SOA_COLUMN(MlScores, mlScores, std::vector<float>);         //! vector of ML scores
} // namespace hf_cand_mc

namespace hf_mc_particle
{
DECLARE_SOA_INDEX_COLUMN(McCollision, mcCollision);                 //! MC collision of this particle
DECLARE_SOA_INDEX_COLUMN(McParticle, mcParticle);                   //! MC particle
DECLARE_SOA_COLUMN(FlagMcMatchGen, flagMcMatchGen, int8_t);         //! flag for generator level matching
DECLARE_SOA_COLUMN(OriginMcGen, originMcGen, int8_t);               //! particle origin, generator level
DECLARE_SOA_COLUMN(FlagMcDecayChanGen, flagMcDecayChanGen, int8_t); //! resonant decay channel flag, generator level
} // namespace hf_mc_particle

// Declares the base table with candidates (Bases).
#define DECLARE_TABLE_CAND_BASE(_hf_type_, _hf_description_, _hf_namespace_)                                 \
  namespace hf_cand_base                                                                                     \
  {                                                                                                          \
  namespace der_##_hf_namespace_                                                                             \
  {                                                                                                          \
    DECLARE_SOA_INDEX_COLUMN_CUSTOM(Hf##_hf_type_##CollBase, hfCollBase, "HF" _hf_description_ "COLLBASES"); \
  }                                                                                                          \
  }                                                                                                          \
                                                                                                             \
  DECLARE_SOA_TABLE_STAGED(Hf##_hf_type_##Bases, "HF" _hf_description_ "BASE",                               \
                           o2::soa::Index<>,                                                                 \
                           hf_cand_base::der_##_hf_namespace_::Hf##_hf_type_##CollBaseId,                    \
                           hf_cand_base::Pt,                                                                 \
                           hf_cand_base::Eta,                                                                \
                           hf_cand_base::Phi,                                                                \
                           hf_cand_base::M,                                                                  \
                           hf_cand_base::Y,                                                                  \
                           hf_cand_base::Px<hf_cand_base::Pt, hf_cand_base::Phi>,                            \
                           hf_cand_base::Py<hf_cand_base::Pt, hf_cand_base::Phi>,                            \
                           hf_cand_base::Pz<hf_cand_base::Pt, hf_cand_base::Eta>,                            \
                           hf_cand_base::P<hf_cand_base::Pt, hf_cand_base::Eta>,                             \
                           o2::soa::Marker<Marker##_hf_type_>);

// Declares the table with global indices for 2-prong candidates (Ids).
#define DECLARE_TABLE_CAND_ID_2P(_hf_type_, _hf_description_)              \
  DECLARE_SOA_TABLE_STAGED(Hf##_hf_type_##Ids, "HF" _hf_description_ "ID", \
                           hf_cand::CollisionId,                           \
                           hf_track_index::Prong0Id,                       \
                           hf_track_index::Prong1Id,                       \
                           o2::soa::Marker<Marker##_hf_type_>);

// Declares the table with global indices for 3-prong candidates (Ids).
#define DECLARE_TABLE_CAND_ID_3P(_hf_type_, _hf_description_)              \
  DECLARE_SOA_TABLE_STAGED(Hf##_hf_type_##Ids, "HF" _hf_description_ "ID", \
                           hf_cand::CollisionId,                           \
                           hf_track_index::Prong0Id,                       \
                           hf_track_index::Prong1Id,                       \
                           hf_track_index::Prong2Id,                       \
                           o2::soa::Marker<Marker##_hf_type_>);

// Declares the table with global indices for 4-prong candidates (Ids).
#define DECLARE_TABLE_CAND_ID_4P(_hf_type_, _hf_description_)              \
  DECLARE_SOA_TABLE_STAGED(Hf##_hf_type_##Ids, "HF" _hf_description_ "ID", \
                           hf_cand::CollisionId,                           \
                           hf_track_index::Prong0Id,                       \
                           hf_track_index::Prong1Id,                       \
                           hf_track_index::Prong2Id,                       \
                           hf_track_index::Prong3Id,                       \
                           o2::soa::Marker<Marker##_hf_type_>);

// Declares the table with candidate selection flags (Sels).
#define DECLARE_TABLE_CAND_SEL(_hf_type_, _hf_description_)                  \
  DECLARE_SOA_TABLE_STAGED(Hf##_hf_type_##Sels, "HF" _hf_description_ "SEL", \
                           hf_cand_sel::CandidateSelFlag,                    \
                           o2::soa::Marker<Marker##_hf_type_>);

// ================
// MC particle tables
// ================

// Declares the base table with MC particles (PBases).
#define DECLARE_TABLE_MCPARTICLE_BASE(_hf_type_, _hf_description_, _hf_namespace_)                                 \
  namespace hf_mc_particle                                                                                         \
  {                                                                                                                \
  namespace der_##_hf_namespace_                                                                                   \
  {                                                                                                                \
    DECLARE_SOA_INDEX_COLUMN_CUSTOM(Hf##_hf_type_##McCollBase, hfMcCollBase, "HF" _hf_description_ "MCCOLLBASES"); \
  }                                                                                                                \
  }                                                                                                                \
  DECLARE_SOA_TABLE_STAGED(Hf##_hf_type_##PBases, "HF" _hf_description_ "PBASE",                                   \
                           o2::soa::Index<>,                                                                       \
                           hf_mc_particle::der_##_hf_namespace_::Hf##_hf_type_##McCollBaseId,                      \
                           hf_cand_base::Pt,                                                                       \
                           hf_cand_base::Eta,                                                                      \
                           hf_cand_base::Phi,                                                                      \
                           hf_cand_base::Y,                                                                        \
                           hf_mc_particle::FlagMcMatchGen,                                                         \
                           hf_mc_particle::OriginMcGen,                                                            \
                           hf_cand_base::Px<hf_cand_base::Pt, hf_cand_base::Phi>,                                  \
                           hf_cand_base::Py<hf_cand_base::Pt, hf_cand_base::Phi>,                                  \
                           hf_cand_base::Pz<hf_cand_base::Pt, hf_cand_base::Eta>,                                  \
                           hf_cand_base::P<hf_cand_base::Pt, hf_cand_base::Eta>,                                   \
                           o2::soa::Marker<Marker##_hf_type_>);

// Declares the table with global indices for MC particles (PIds).
#define DECLARE_TABLE_MCPARTICLE_ID(_hf_type_, _hf_description_)             \
  DECLARE_SOA_TABLE_STAGED(Hf##_hf_type_##PIds, "HF" _hf_description_ "PID", \
                           hf_mc_particle::McCollisionId,                    \
                           hf_mc_particle::McParticleId,                     \
                           o2::soa::Marker<Marker##_hf_type_>);

// ================
// Helper macros for combinations
// ================

#define DECLARE_TABLES_COMMON(_hf_type_, _hf_description_, _hf_namespace_)   \
  DECLARE_TABLES_COLL(_hf_type_, _hf_description_)                           \
  DECLARE_TABLES_MCCOLL(_hf_type_, _hf_description_, _hf_namespace_)         \
  DECLARE_TABLE_CAND_BASE(_hf_type_, _hf_description_, _hf_namespace_)       \
  DECLARE_TABLE_CAND_SEL(_hf_type_, _hf_description_)                        \
  DECLARE_TABLE_MCPARTICLE_BASE(_hf_type_, _hf_description_, _hf_namespace_) \
  DECLARE_TABLE_MCPARTICLE_ID(_hf_type_, _hf_description_)

#define DECLARE_TABLES_2P(_hf_type_, _hf_description_, _hf_namespace_, _marker_number_) \
  constexpr uint Marker##_hf_type_ = _marker_number_;                                   \
  DECLARE_TABLES_COMMON(_hf_type_, _hf_description_, _hf_namespace_)                    \
  DECLARE_TABLE_CAND_ID_2P(_hf_type_, _hf_description_)

#define DECLARE_TABLES_3P(_hf_type_, _hf_description_, _hf_namespace_, _marker_number_) \
  constexpr uint Marker##_hf_type_ = _marker_number_;                                   \
  DECLARE_TABLES_COMMON(_hf_type_, _hf_description_, _hf_namespace_)                    \
  DECLARE_TABLE_CAND_ID_3P(_hf_type_, _hf_description_)

#define DECLARE_TABLES_4P(_hf_type_, _hf_description_, _hf_namespace_, _marker_number_) \
  constexpr uint Marker##_hf_type_ = _marker_number_;                                   \
  DECLARE_TABLES_COMMON(_hf_type_, _hf_description_, _hf_namespace_)                    \
  DECLARE_TABLE_CAND_ID_4P(_hf_type_, _hf_description_)

// ================
// Declarations of common tables for individual species
// ================

DECLARE_TABLES_2P(D0, "D0", d0, 2);
DECLARE_TABLES_3P(Lc, "LC", lc, 3);
DECLARE_TABLES_3P(Dplus, "DP", dplus, 4);
DECLARE_TABLES_3P(Bplus, "BP", bplus, 5);
<<<<<<< HEAD
// Workaround for the existing B0 macro in termios.h
#pragma push_macro("B0")
#undef B0
DECLARE_TABLES_4P(B0, "B0", b0, 6);
#pragma pop_macro("B0")
=======
DECLARE_TABLES_3P(Dstar, "DST", dstar, 6);
>>>>>>> d76ef367

// ================
// Additional species-specific candidate tables
// ================

// Candidate properties used for selection
namespace hf_cand_par
{
DECLARE_SOA_COLUMN(CosThetaStar, cosThetaStar, float);                             //! cosine of theta star
DECLARE_SOA_COLUMN(Cpa, cpa, float);                                               //! cosine of pointing angle
DECLARE_SOA_COLUMN(CpaXY, cpaXY, float);                                           //! cosine of pointing angle in the transverse plane
DECLARE_SOA_COLUMN(Ct, ct, float);                                                 //! proper lifetime times c
DECLARE_SOA_COLUMN(DecayLength, decayLength, float);                               //! decay length
DECLARE_SOA_COLUMN(DecayLengthNormalised, decayLengthNormalised, float);           //! decay length divided by its uncertainty
DECLARE_SOA_COLUMN(DecayLengthXY, decayLengthXY, float);                           //! decay length in the transverse plane
DECLARE_SOA_COLUMN(DecayLengthXYNormalised, decayLengthXYNormalised, float);       //! decay length in the transverse plane divided by its uncertainty
DECLARE_SOA_COLUMN(ImpactParameterNormalised0, impactParameterNormalised0, float); //! impact parameter of prong 0 divided by its uncertainty
DECLARE_SOA_COLUMN(ImpactParameterNormalised1, impactParameterNormalised1, float); //! impact parameter of prong 1 divided by its uncertainty
DECLARE_SOA_COLUMN(ImpactParameterNormalised2, impactParameterNormalised2, float); //! impact parameter of prong 2 divided by its uncertainty
DECLARE_SOA_COLUMN(ImpactParameterProduct, impactParameterProduct, float);         //! product of impact parameters of prong 0 and prong 1
DECLARE_SOA_COLUMN(MaxNormalisedDeltaIP, maxNormalisedDeltaIP, float);             //! see RecoDecay::maxNormalisedDeltaIP
DECLARE_SOA_COLUMN(PProng0, pProng0, float);                                       //! momentum magnitude of prong 0
DECLARE_SOA_COLUMN(PProng1, pProng1, float);                                       //! momentum magnitude of prong 1
DECLARE_SOA_COLUMN(PProng2, pProng2, float);                                       //! momentum magnitude of prong 2
DECLARE_SOA_COLUMN(PtProng0, ptProng0, float);                                     //! transverse momentum of prong 0
DECLARE_SOA_COLUMN(PtProng1, ptProng1, float);                                     //! transverse momentum of prong 1
DECLARE_SOA_COLUMN(PtProng2, ptProng2, float);                                     //! transverse momentum of prong 2
DECLARE_SOA_COLUMN(RSecondaryVertex, rSecondaryVertex, float);                     //! distance of the secondary vertex from the z axis
// D*± → D0(bar) π±
DECLARE_SOA_COLUMN(MassD0, massD0, float);                                       //! invariant mass of D0
DECLARE_SOA_COLUMN(CpaD0, cpaD0, float);                                         //! cosine of pointing angle of D0
DECLARE_SOA_COLUMN(CpaXYD0, cpaXYD0, float);                                     //! cosine of pointing angle in the transverse plane of D0
DECLARE_SOA_COLUMN(DecayLengthD0, decayLengthD0, float);                         //! decay length of D0
DECLARE_SOA_COLUMN(DecayLengthXYD0, decayLengthXYD0, float);                     //! decay length in the transverse plane of D0
DECLARE_SOA_COLUMN(DecayLengthNormalisedD0, decayLengthNormalisedD0, float);     //! decay length of D0 divided by its uncertainty
DECLARE_SOA_COLUMN(DecayLengthXYNormalisedD0, decayLengthXYNormalisedD0, float); //! decay length in the transverse plane of D0 divided by its uncertainty
DECLARE_SOA_COLUMN(NormalisedImpParamSoftPi, normalisedImpParamSoftPi, float);   //! impact parameter of soft pion divided by its uncertainty
// TOF
DECLARE_SOA_COLUMN(NSigTofKa0, nSigTofKa0, float);
DECLARE_SOA_COLUMN(NSigTofKa1, nSigTofKa1, float);
DECLARE_SOA_COLUMN(NSigTofKa2, nSigTofKa2, float);
DECLARE_SOA_COLUMN(NSigTofKaExpPi, nSigTofKaExpPi, float);
DECLARE_SOA_COLUMN(NSigTofKaExpKa, nSigTofKaExpKa, float);
DECLARE_SOA_COLUMN(NSigTofPi0, nSigTofPi0, float);
DECLARE_SOA_COLUMN(NSigTofPi1, nSigTofPi1, float);
DECLARE_SOA_COLUMN(NSigTofPi2, nSigTofPi2, float);
DECLARE_SOA_COLUMN(NSigTofPiExpPi, nSigTofPiExpPi, float);
DECLARE_SOA_COLUMN(NSigTofPiExpKa, nSigTofPiExpKa, float);
DECLARE_SOA_COLUMN(NSigTofPr0, nSigTofPr0, float);
DECLARE_SOA_COLUMN(NSigTofPr1, nSigTofPr1, float);
DECLARE_SOA_COLUMN(NSigTofPr2, nSigTofPr2, float);
DECLARE_SOA_COLUMN(NSigTofPiSoftPi, nSigTofPiSoftPi, float);
// TPC
DECLARE_SOA_COLUMN(NSigTpcKa0, nSigTpcKa0, float);
DECLARE_SOA_COLUMN(NSigTpcKa1, nSigTpcKa1, float);
DECLARE_SOA_COLUMN(NSigTpcKa2, nSigTpcKa2, float);
DECLARE_SOA_COLUMN(NSigTpcKaExpPi, nSigTpcKaExpPi, float);
DECLARE_SOA_COLUMN(NSigTpcKaExpKa, nSigTpcKaExpKa, float);
DECLARE_SOA_COLUMN(NSigTpcPi0, nSigTpcPi0, float);
DECLARE_SOA_COLUMN(NSigTpcPi1, nSigTpcPi1, float);
DECLARE_SOA_COLUMN(NSigTpcPi2, nSigTpcPi2, float);
DECLARE_SOA_COLUMN(NSigTpcPiExpPi, nSigTpcPiExpPi, float);
DECLARE_SOA_COLUMN(NSigTpcPiExpKa, nSigTpcPiExpKa, float);
DECLARE_SOA_COLUMN(NSigTpcPr0, nSigTpcPr0, float);
DECLARE_SOA_COLUMN(NSigTpcPr1, nSigTpcPr1, float);
DECLARE_SOA_COLUMN(NSigTpcPr2, nSigTpcPr2, float);
DECLARE_SOA_COLUMN(NSigTpcPiSoftPi, nSigTpcPiSoftPi, float);
// TPC+TOF
DECLARE_SOA_COLUMN(NSigTpcTofKa0, nSigTpcTofKa0, float);
DECLARE_SOA_COLUMN(NSigTpcTofKa1, nSigTpcTofKa1, float);
DECLARE_SOA_COLUMN(NSigTpcTofKa2, nSigTpcTofKa2, float);
DECLARE_SOA_COLUMN(NSigTpcTofKaExpPi, nSigTpcTofKaExpPi, float);
DECLARE_SOA_COLUMN(NSigTpcTofKaExpKa, nSigTpcTofKaExpKa, float);
DECLARE_SOA_COLUMN(NSigTpcTofPi0, nSigTpcTofPi0, float);
DECLARE_SOA_COLUMN(NSigTpcTofPi1, nSigTpcTofPi1, float);
DECLARE_SOA_COLUMN(NSigTpcTofPi2, nSigTpcTofPi2, float);
DECLARE_SOA_COLUMN(NSigTpcTofPiExpPi, nSigTpcTofPiExpPi, float);
DECLARE_SOA_COLUMN(NSigTpcTofPiExpKa, nSigTpcTofPiExpKa, float);
DECLARE_SOA_COLUMN(NSigTpcTofPr0, nSigTpcTofPr0, float);
DECLARE_SOA_COLUMN(NSigTpcTofPr1, nSigTpcTofPr1, float);
DECLARE_SOA_COLUMN(NSigTpcTofPr2, nSigTpcTofPr2, float);
DECLARE_SOA_COLUMN(NSigTpcTofPiSoftPi, nSigTpcTofPiSoftPi, float);
} // namespace hf_cand_par

// Candidate properties of the charm daughter candidate used for selection of the beauty candidate
// Copy of hf_cand_par with "Charm" suffix to make it joinable with the beauty candidate table.
// We don't want to link the charm candidate table because we want to avoid producing it.
namespace hf_cand_par_charm
{
DECLARE_SOA_COLUMN(Chi2PCACharm, chi2PCACharm, float);                                       //! sum of (non-weighted) distances of the secondary vertex to its prongs
DECLARE_SOA_COLUMN(NProngsContributorsPVCharm, nProngsContributorsPVCharm, uint8_t);         //! number of prongs contributing to the primary-vertex reconstruction
DECLARE_SOA_COLUMN(CosThetaStarCharm, cosThetaStarCharm, float);                             //! cosine of theta star
DECLARE_SOA_COLUMN(CpaCharm, cpaCharm, float);                                               //! cosine of pointing angle
DECLARE_SOA_COLUMN(CpaXYCharm, cpaXYCharm, float);                                           //! cosine of pointing angle in the transverse plane
DECLARE_SOA_COLUMN(CtCharm, ctCharm, float);                                                 //! proper lifetime times c
DECLARE_SOA_COLUMN(DecayLengthCharm, decayLengthCharm, float);                               //! decay length
DECLARE_SOA_COLUMN(DecayLengthNormalisedCharm, decayLengthNormalisedCharm, float);           //! decay length divided by its uncertainty
DECLARE_SOA_COLUMN(DecayLengthXYCharm, decayLengthXYCharm, float);                           //! decay length in the transverse plane
DECLARE_SOA_COLUMN(DecayLengthXYNormalisedCharm, decayLengthXYNormalisedCharm, float);       //! decay length in the transverse plane divided by its uncertainty
DECLARE_SOA_COLUMN(ImpactParameter0Charm, impactParameter0Charm, float);                     //! impact parameter of prong 0
DECLARE_SOA_COLUMN(ImpactParameter1Charm, impactParameter1Charm, float);                     //! impact parameter of prong 1
DECLARE_SOA_COLUMN(ImpactParameter2Charm, impactParameter2Charm, float);                     //! impact parameter of prong 2
DECLARE_SOA_COLUMN(ImpactParameterNormalised0Charm, impactParameterNormalised0Charm, float); //! impact parameter of prong 0 divided by its uncertainty
DECLARE_SOA_COLUMN(ImpactParameterNormalised1Charm, impactParameterNormalised1Charm, float); //! impact parameter of prong 1 divided by its uncertainty
DECLARE_SOA_COLUMN(ImpactParameterNormalised2Charm, impactParameterNormalised2Charm, float); //! impact parameter of prong 2 divided by its uncertainty
DECLARE_SOA_COLUMN(ImpactParameterProductCharm, impactParameterProductCharm, float);         //! product of impact parameters of prong 0 and prong 1
DECLARE_SOA_COLUMN(MaxNormalisedDeltaIPCharm, maxNormalisedDeltaIPCharm, float);             //! see RecoDecay::maxNormalisedDeltaIP
DECLARE_SOA_COLUMN(PProng0Charm, pProng0Charm, float);                                       //! momentum magnitude of prong 0
DECLARE_SOA_COLUMN(PProng1Charm, pProng1Charm, float);                                       //! momentum magnitude of prong 1
DECLARE_SOA_COLUMN(PProng2Charm, pProng2Charm, float);                                       //! momentum magnitude of prong 2
DECLARE_SOA_COLUMN(PtProng0Charm, ptProng0Charm, float);                                     //! transverse momentum of prong 0
DECLARE_SOA_COLUMN(PtProng1Charm, ptProng1Charm, float);                                     //! transverse momentum of prong 1
DECLARE_SOA_COLUMN(PtProng2Charm, ptProng2Charm, float);                                     //! transverse momentum of prong 2
DECLARE_SOA_COLUMN(RSecondaryVertexCharm, rSecondaryVertexCharm, float);                     //! distance of the secondary vertex from the z axis
// TOF
DECLARE_SOA_COLUMN(NSigTofKa0Charm, nSigTofKa0Charm, float);
DECLARE_SOA_COLUMN(NSigTofKa1Charm, nSigTofKa1Charm, float);
DECLARE_SOA_COLUMN(NSigTofKa2Charm, nSigTofKa2Charm, float);
DECLARE_SOA_COLUMN(NSigTofKaExpPiCharm, nSigTofKaExpPiCharm, float);
DECLARE_SOA_COLUMN(NSigTofKaExpKaCharm, nSigTofKaExpKaCharm, float);
DECLARE_SOA_COLUMN(NSigTofPi0Charm, nSigTofPi0Charm, float);
DECLARE_SOA_COLUMN(NSigTofPi1Charm, nSigTofPi1Charm, float);
DECLARE_SOA_COLUMN(NSigTofPi2Charm, nSigTofPi2Charm, float);
DECLARE_SOA_COLUMN(NSigTofPiExpPiCharm, nSigTofPiExpPiCharm, float);
DECLARE_SOA_COLUMN(NSigTofPiExpKaCharm, nSigTofPiExpKaCharm, float);
DECLARE_SOA_COLUMN(NSigTofPr0Charm, nSigTofPr0Charm, float);
DECLARE_SOA_COLUMN(NSigTofPr1Charm, nSigTofPr1Charm, float);
DECLARE_SOA_COLUMN(NSigTofPr2Charm, nSigTofPr2Charm, float);
// TPC
DECLARE_SOA_COLUMN(NSigTpcKa0Charm, nSigTpcKa0Charm, float);
DECLARE_SOA_COLUMN(NSigTpcKa1Charm, nSigTpcKa1Charm, float);
DECLARE_SOA_COLUMN(NSigTpcKa2Charm, nSigTpcKa2Charm, float);
DECLARE_SOA_COLUMN(NSigTpcKaExpPiCharm, nSigTpcKaExpPiCharm, float);
DECLARE_SOA_COLUMN(NSigTpcKaExpKaCharm, nSigTpcKaExpKaCharm, float);
DECLARE_SOA_COLUMN(NSigTpcPi0Charm, nSigTpcPi0Charm, float);
DECLARE_SOA_COLUMN(NSigTpcPi1Charm, nSigTpcPi1Charm, float);
DECLARE_SOA_COLUMN(NSigTpcPi2Charm, nSigTpcPi2Charm, float);
DECLARE_SOA_COLUMN(NSigTpcPiExpPiCharm, nSigTpcPiExpPiCharm, float);
DECLARE_SOA_COLUMN(NSigTpcPiExpKaCharm, nSigTpcPiExpKaCharm, float);
DECLARE_SOA_COLUMN(NSigTpcPr0Charm, nSigTpcPr0Charm, float);
DECLARE_SOA_COLUMN(NSigTpcPr1Charm, nSigTpcPr1Charm, float);
DECLARE_SOA_COLUMN(NSigTpcPr2Charm, nSigTpcPr2Charm, float);
// TPC+TOF
DECLARE_SOA_COLUMN(NSigTpcTofKa0Charm, nSigTpcTofKa0Charm, float);
DECLARE_SOA_COLUMN(NSigTpcTofKa1Charm, nSigTpcTofKa1Charm, float);
DECLARE_SOA_COLUMN(NSigTpcTofKa2Charm, nSigTpcTofKa2Charm, float);
DECLARE_SOA_COLUMN(NSigTpcTofKaExpPiCharm, nSigTpcTofKaExpPiCharm, float);
DECLARE_SOA_COLUMN(NSigTpcTofKaExpKaCharm, nSigTpcTofKaExpKaCharm, float);
DECLARE_SOA_COLUMN(NSigTpcTofPi0Charm, nSigTpcTofPi0Charm, float);
DECLARE_SOA_COLUMN(NSigTpcTofPi1Charm, nSigTpcTofPi1Charm, float);
DECLARE_SOA_COLUMN(NSigTpcTofPi2Charm, nSigTpcTofPi2Charm, float);
DECLARE_SOA_COLUMN(NSigTpcTofPiExpPiCharm, nSigTpcTofPiExpPiCharm, float);
DECLARE_SOA_COLUMN(NSigTpcTofPiExpKaCharm, nSigTpcTofPiExpKaCharm, float);
DECLARE_SOA_COLUMN(NSigTpcTofPr0Charm, nSigTpcTofPr0Charm, float);
DECLARE_SOA_COLUMN(NSigTpcTofPr1Charm, nSigTpcTofPr1Charm, float);
DECLARE_SOA_COLUMN(NSigTpcTofPr2Charm, nSigTpcTofPr2Charm, float);
} // namespace hf_cand_par_charm

// Candidate MC columns of the charm daughter
namespace hf_cand_mc_charm
{
DECLARE_SOA_COLUMN(FlagMcMatchRecCharm, flagMcMatchRecCharm, int8_t);         //! flag for reconstruction level matching
DECLARE_SOA_COLUMN(OriginMcRecCharm, originMcRecCharm, int8_t);               //! particle origin, reconstruction level
DECLARE_SOA_COLUMN(IsCandidateSwappedCharm, isCandidateSwappedCharm, int8_t); //! swapping of the prongs order
DECLARE_SOA_COLUMN(FlagMcDecayChanRecCharm, flagMcDecayChanRecCharm, int8_t); //! resonant decay channel flag, reconstruction level
DECLARE_SOA_COLUMN(MlScoreSigCharm, mlScoreSigCharm, float);                  //! ML score for signal class
DECLARE_SOA_COLUMN(MlScoreBkgCharm, mlScoreBkgCharm, float);                  //! ML score for background class
DECLARE_SOA_COLUMN(MlScorePromptCharm, mlScorePromptCharm, float);            //! ML score for prompt class
DECLARE_SOA_COLUMN(MlScoreNonPromptCharm, mlScoreNonPromptCharm, float);      //! ML score for non-prompt class
DECLARE_SOA_COLUMN(MlScoresCharm, mlScoresCharm, std::vector<float>);         //! vector of ML scores
} // namespace hf_cand_mc_charm

// ----------------
// D0
// ----------------

// candidates for removal:
// PxProng0, PyProng0, PzProng0,... (same for 1, 2), we can keep Pt, Eta, Phi instead
// XY: CpaXY, DecayLengthXY, ErrorDecayLengthXY
// normalised: DecayLengthNormalised, DecayLengthXYNormalised, ImpactParameterNormalised0
DECLARE_SOA_TABLE_STAGED(HfD0Pars, "HFD0PAR", //! Table with candidate properties used for selection
                         hf_cand::Chi2PCA,
                         hf_cand_par::Cpa,
                         hf_cand_par::CpaXY,
                         hf_cand_par::DecayLength,
                         hf_cand_par::DecayLengthXY,
                         hf_cand_par::DecayLengthNormalised,
                         hf_cand_par::DecayLengthXYNormalised,
                         hf_cand_par::PtProng0,
                         hf_cand_par::PtProng1,
                         hf_cand::ImpactParameter0,
                         hf_cand::ImpactParameter1,
                         hf_cand_par::ImpactParameterNormalised0,
                         hf_cand_par::ImpactParameterNormalised1,
                         hf_cand_par::NSigTpcPiExpPi,
                         hf_cand_par::NSigTofPiExpPi,
                         hf_cand_par::NSigTpcTofPiExpPi,
                         hf_cand_par::NSigTpcKaExpPi,
                         hf_cand_par::NSigTofKaExpPi,
                         hf_cand_par::NSigTpcTofKaExpPi,
                         hf_cand_par::NSigTpcPiExpKa,
                         hf_cand_par::NSigTofPiExpKa,
                         hf_cand_par::NSigTpcTofPiExpKa,
                         hf_cand_par::NSigTpcKaExpKa,
                         hf_cand_par::NSigTofKaExpKa,
                         hf_cand_par::NSigTpcTofKaExpKa,
                         hf_cand_par::MaxNormalisedDeltaIP,
                         hf_cand_par::ImpactParameterProduct,
                         o2::soa::Marker<MarkerD0>);

DECLARE_SOA_TABLE_STAGED(HfD0ParEs, "HFD0PARE", //! Table with additional candidate properties used for selection
                         hf_cand::XSecondaryVertex,
                         hf_cand::YSecondaryVertex,
                         hf_cand::ZSecondaryVertex,
                         hf_cand::ErrorDecayLength,
                         hf_cand::ErrorDecayLengthXY,
                         hf_cand::KfTopolChi2OverNdf,
                         hf_cand_par::RSecondaryVertex,
                         hf_cand_par::PProng0,
                         hf_cand_par::PProng1,
                         hf_cand::PxProng0,
                         hf_cand::PyProng0,
                         hf_cand::PzProng0,
                         hf_cand::PxProng1,
                         hf_cand::PyProng1,
                         hf_cand::PzProng1,
                         hf_cand::ErrorImpactParameter0,
                         hf_cand::ErrorImpactParameter1,
                         hf_cand_par::CosThetaStar,
                         hf_cand_par::Ct,
                         o2::soa::Marker<MarkerD0>);

DECLARE_SOA_TABLE_STAGED(HfD0Mls, "HFD0ML", //! Table with candidate selection ML scores
                         hf_cand_mc::MlScores,
                         o2::soa::Marker<MarkerD0>);

DECLARE_SOA_TABLE_STAGED(HfD0Mcs, "HFD0MC", //! Table with MC candidate info
                         hf_cand_mc::FlagMcMatchRec,
                         hf_cand_mc::OriginMcRec,
                         o2::soa::Marker<MarkerD0>);

// ----------------
// B+
// ----------------

DECLARE_SOA_TABLE_STAGED(HfBplusPars, "HFBPPAR", //! Table with candidate properties used for selection
                         hf_cand::Chi2PCA,
                         hf_cand_par::Cpa,
                         hf_cand_par::CpaXY,
                         hf_cand_par::DecayLength,
                         hf_cand_par::DecayLengthXY,
                         hf_cand_par::DecayLengthNormalised,
                         hf_cand_par::DecayLengthXYNormalised,
                         hf_cand_par::PtProng0,
                         hf_cand_par::PtProng1,
                         hf_cand::ImpactParameter0,
                         hf_cand::ImpactParameter1,
                         hf_cand_par::ImpactParameterNormalised0,
                         hf_cand_par::ImpactParameterNormalised1,
                         hf_cand_par::NSigTpcPiExpPi,
                         hf_cand_par::NSigTofPiExpPi,
                         hf_cand_par::NSigTpcTofPiExpPi,
                         hf_cand_par::NSigTpcKaExpPi,
                         hf_cand_par::NSigTofKaExpPi,
                         hf_cand_par::NSigTpcTofKaExpPi,
                         hf_cand_par::MaxNormalisedDeltaIP,
                         hf_cand_par::ImpactParameterProduct,
                         o2::soa::Marker<MarkerBplus>);

DECLARE_SOA_TABLE_STAGED(HfBplusParD0s, "HFBPPARD0", //! Table with D0 candidate properties used for selection of B+
                         hf_cand_par_charm::CpaCharm,
                         hf_cand_par_charm::DecayLengthCharm,
                         hf_cand_par_charm::ImpactParameter0Charm,
                         hf_cand_par_charm::ImpactParameter1Charm,
                         hf_cand_par_charm::ImpactParameterProductCharm,
                         hf_cand_par_charm::NSigTpcPiExpPiCharm,
                         hf_cand_par_charm::NSigTofPiExpPiCharm,
                         hf_cand_par_charm::NSigTpcTofPiExpPiCharm,
                         hf_cand_par_charm::NSigTpcKaExpPiCharm,
                         hf_cand_par_charm::NSigTofKaExpPiCharm,
                         hf_cand_par_charm::NSigTpcTofKaExpPiCharm,
                         hf_cand_par_charm::NSigTpcPiExpKaCharm,
                         hf_cand_par_charm::NSigTofPiExpKaCharm,
                         hf_cand_par_charm::NSigTpcTofPiExpKaCharm,
                         hf_cand_par_charm::NSigTpcKaExpKaCharm,
                         hf_cand_par_charm::NSigTofKaExpKaCharm,
                         hf_cand_par_charm::NSigTpcTofKaExpKaCharm);

DECLARE_SOA_TABLE_STAGED(HfBplusParEs, "HFBPPARE", //! Table with additional candidate properties used for selection
                         hf_cand::XSecondaryVertex,
                         hf_cand::YSecondaryVertex,
                         hf_cand::ZSecondaryVertex,
                         hf_cand::ErrorDecayLength,
                         hf_cand::ErrorDecayLengthXY,
                         hf_cand_par::RSecondaryVertex,
                         hf_cand_par::PProng1,
                         hf_cand::PxProng1,
                         hf_cand::PyProng1,
                         hf_cand::PzProng1,
                         hf_cand::ErrorImpactParameter1,
                         hf_cand_par::CosThetaStar,
                         hf_cand_par::Ct,
                         o2::soa::Marker<MarkerBplus>);

DECLARE_SOA_TABLE_STAGED(HfBplusMls, "HFBPML", //! Table with candidate selection ML scores
                         hf_cand_mc::MlScoreSig,
                         o2::soa::Marker<MarkerBplus>);

DECLARE_SOA_TABLE_STAGED(HfBplusMlD0s, "HFBPMLD0", //! Table with D0 candidate selection ML scores
                         hf_cand_mc_charm::MlScoresCharm,
                         o2::soa::Marker<MarkerBplus>);

DECLARE_SOA_TABLE_STAGED(HfBplusMcs, "HFBPMC", //! Table with MC candidate info
                         hf_cand_mc::FlagMcMatchRec,
                         hf_cand_mc::OriginMcRec,
                         o2::soa::Marker<MarkerBplus>);

// ----------------
// B0
// ----------------

DECLARE_SOA_TABLE_STAGED(HfB0Pars, "HFB0PAR", //! Table with candidate properties used for selection
                         hf_cand::Chi2PCA,
                         hf_cand_par::Cpa,
                         hf_cand_par::CpaXY,
                         hf_cand_par::DecayLength,
                         hf_cand_par::DecayLengthXY,
                         hf_cand_par::DecayLengthNormalised,
                         hf_cand_par::DecayLengthXYNormalised,
                         hf_cand_par::PtProng0,
                         hf_cand_par::PtProng1,
                         hf_cand::ImpactParameter0,
                         hf_cand::ImpactParameter1,
                         hf_cand_par::ImpactParameterNormalised0,
                         hf_cand_par::ImpactParameterNormalised1,
                         hf_cand_par::NSigTpcPiExpPi,
                         hf_cand_par::NSigTofPiExpPi,
                         hf_cand_par::NSigTpcTofPiExpPi,
                         hf_cand_par::NSigTpcKaExpPi,
                         hf_cand_par::NSigTofKaExpPi,
                         hf_cand_par::NSigTpcTofKaExpPi,
                         hf_cand_par::MaxNormalisedDeltaIP,
                         hf_cand_par::ImpactParameterProduct,
                         o2::soa::Marker<MarkerB0>);

DECLARE_SOA_TABLE_STAGED(HfB0ParDpluss, "HFB0PARDP", //! Table with D+ candidate properties used for selection of B0
                         hf_cand_par_charm::Chi2PCACharm,
                         hf_cand_par_charm::NProngsContributorsPVCharm,
                         hf_cand_par_charm::CpaCharm,
                         hf_cand_par_charm::CpaXYCharm,
                         hf_cand_par_charm::DecayLengthCharm,
                         hf_cand_par_charm::DecayLengthXYCharm,
                         hf_cand_par_charm::DecayLengthNormalisedCharm,
                         hf_cand_par_charm::DecayLengthXYNormalisedCharm,
                         hf_cand_par_charm::PtProng0Charm,
                         hf_cand_par_charm::PtProng1Charm,
                         hf_cand_par_charm::PtProng2Charm,
                         hf_cand_par_charm::ImpactParameter0Charm,
                         hf_cand_par_charm::ImpactParameter1Charm,
                         hf_cand_par_charm::ImpactParameter2Charm,
                         hf_cand_par_charm::ImpactParameterNormalised0Charm,
                         hf_cand_par_charm::ImpactParameterNormalised1Charm,
                         hf_cand_par_charm::ImpactParameterNormalised2Charm,
                         hf_cand_par_charm::NSigTpcPi0Charm,
                         hf_cand_par_charm::NSigTofPi0Charm,
                         hf_cand_par_charm::NSigTpcTofPi0Charm,
                         hf_cand_par_charm::NSigTpcKa1Charm,
                         hf_cand_par_charm::NSigTofKa1Charm,
                         hf_cand_par_charm::NSigTpcTofKa1Charm,
                         hf_cand_par_charm::NSigTpcPi2Charm,
                         hf_cand_par_charm::NSigTofPi2Charm,
                         hf_cand_par_charm::NSigTpcTofPi2Charm,
                         o2::soa::Marker<MarkerB0>);

DECLARE_SOA_TABLE_STAGED(HfB0ParEs, "HFB0PARE", //! Table with additional candidate properties used for selection
                         hf_cand::XSecondaryVertex,
                         hf_cand::YSecondaryVertex,
                         hf_cand::ZSecondaryVertex,
                         hf_cand::ErrorDecayLength,
                         hf_cand::ErrorDecayLengthXY,
                         hf_cand_par::RSecondaryVertex,
                         hf_cand_par::PProng1,
                         hf_cand::PxProng1,
                         hf_cand::PyProng1,
                         hf_cand::PzProng1,
                         hf_cand::ErrorImpactParameter1,
                         hf_cand_par::CosThetaStar,
                         hf_cand_par::Ct,
                         o2::soa::Marker<MarkerB0>);

DECLARE_SOA_TABLE_STAGED(HfB0Mls, "HFB0ML", //! Table with candidate selection ML scores
                         hf_cand_mc::MlScoreSig,
                         o2::soa::Marker<MarkerB0>);

DECLARE_SOA_TABLE_STAGED(HfB0MlDpluss, "HFB0MLDP", //! Table with D+ candidate selection ML scores
                         hf_cand_mc_charm::MlScoresCharm,
                         o2::soa::Marker<MarkerB0>);

DECLARE_SOA_TABLE_STAGED(HfB0Mcs, "HFB0MC", //! Table with MC candidate info
                         hf_cand_mc::FlagMcMatchRec,
                         hf_cand_mc::OriginMcRec,
                         o2::soa::Marker<MarkerB0>);

// ----------------
// Lc
// ----------------

DECLARE_SOA_TABLE_STAGED(HfLcPars, "HFLCPAR", //! Table with candidate properties used for selection
                         hf_cand::Chi2PCA,
                         hf_cand::NProngsContributorsPV,
                         hf_cand_par::Cpa,
                         hf_cand_par::CpaXY,
                         hf_cand_par::DecayLength,
                         hf_cand_par::DecayLengthXY,
                         hf_cand_par::DecayLengthNormalised,
                         hf_cand_par::DecayLengthXYNormalised,
                         hf_cand_par::PtProng0,
                         hf_cand_par::PtProng1,
                         hf_cand_par::PtProng2,
                         hf_cand::ImpactParameter0,
                         hf_cand::ImpactParameter1,
                         hf_cand::ImpactParameter2,
                         hf_cand_par::ImpactParameterNormalised0,
                         hf_cand_par::ImpactParameterNormalised1,
                         hf_cand_par::ImpactParameterNormalised2,
                         hf_cand_par::NSigTpcPi0,
                         hf_cand_par::NSigTpcPr0,
                         hf_cand_par::NSigTofPi0,
                         hf_cand_par::NSigTofPr0,
                         hf_cand_par::NSigTpcTofPi0,
                         hf_cand_par::NSigTpcTofPr0,
                         hf_cand_par::NSigTpcKa1,
                         hf_cand_par::NSigTofKa1,
                         hf_cand_par::NSigTpcTofKa1,
                         hf_cand_par::NSigTpcPi2,
                         hf_cand_par::NSigTpcPr2,
                         hf_cand_par::NSigTofPi2,
                         hf_cand_par::NSigTofPr2,
                         hf_cand_par::NSigTpcTofPi2,
                         hf_cand_par::NSigTpcTofPr2,
                         o2::soa::Marker<MarkerLc>);

DECLARE_SOA_TABLE_STAGED(HfLcParEs, "HFLCPARE", //! Table with additional candidate properties used for selection
                         hf_cand::XSecondaryVertex,
                         hf_cand::YSecondaryVertex,
                         hf_cand::ZSecondaryVertex,
                         hf_cand::ErrorDecayLength,
                         hf_cand::ErrorDecayLengthXY,
                         hf_cand_par::RSecondaryVertex,
                         hf_cand_par::PProng0,
                         hf_cand_par::PProng1,
                         hf_cand_par::PProng2,
                         hf_cand::PxProng0,
                         hf_cand::PyProng0,
                         hf_cand::PzProng0,
                         hf_cand::PxProng1,
                         hf_cand::PyProng1,
                         hf_cand::PzProng1,
                         hf_cand::PxProng2,
                         hf_cand::PyProng2,
                         hf_cand::PzProng2,
                         hf_cand::ErrorImpactParameter0,
                         hf_cand::ErrorImpactParameter1,
                         hf_cand::ErrorImpactParameter2,
                         hf_cand_par::Ct,
                         o2::soa::Marker<MarkerLc>);

DECLARE_SOA_TABLE_STAGED(HfLcMls, "HFLCML", //! Table with candidate selection ML scores
                         hf_cand_mc::MlScores,
                         o2::soa::Marker<MarkerLc>);

DECLARE_SOA_TABLE_STAGED(HfLcMcs, "HFLCMC", //! Table with MC candidate info
                         hf_cand_mc::FlagMcMatchRec,
                         hf_cand_mc::OriginMcRec,
                         hf_cand_mc::IsCandidateSwapped,
                         o2::soa::Marker<MarkerLc>);

// ----------------
// D+
// ----------------

DECLARE_SOA_TABLE_STAGED(HfDplusPars, "HFDPPAR", //! Table with candidate properties used for selection
                         hf_cand::Chi2PCA,
                         hf_cand::NProngsContributorsPV,
                         hf_cand_par::Cpa,
                         hf_cand_par::CpaXY,
                         hf_cand_par::DecayLength,
                         hf_cand_par::DecayLengthXY,
                         hf_cand_par::DecayLengthNormalised,
                         hf_cand_par::DecayLengthXYNormalised,
                         hf_cand_par::PtProng0,
                         hf_cand_par::PtProng1,
                         hf_cand_par::PtProng2,
                         hf_cand::ImpactParameter0,
                         hf_cand::ImpactParameter1,
                         hf_cand::ImpactParameter2,
                         hf_cand_par::ImpactParameterNormalised0,
                         hf_cand_par::ImpactParameterNormalised1,
                         hf_cand_par::ImpactParameterNormalised2,
                         hf_cand_par::NSigTpcPi0,
                         hf_cand_par::NSigTofPi0,
                         hf_cand_par::NSigTpcTofPi0,
                         hf_cand_par::NSigTpcKa1,
                         hf_cand_par::NSigTofKa1,
                         hf_cand_par::NSigTpcTofKa1,
                         hf_cand_par::NSigTpcPi2,
                         hf_cand_par::NSigTofPi2,
                         hf_cand_par::NSigTpcTofPi2,
                         o2::soa::Marker<MarkerDplus>);

DECLARE_SOA_TABLE_STAGED(HfDplusParEs, "HFDPPARE", //! Table with additional candidate properties used for selection
                         hf_cand::XSecondaryVertex,
                         hf_cand::YSecondaryVertex,
                         hf_cand::ZSecondaryVertex,
                         hf_cand::ErrorDecayLength,
                         hf_cand::ErrorDecayLengthXY,
                         hf_cand_par::RSecondaryVertex,
                         hf_cand_par::PProng0,
                         hf_cand_par::PProng1,
                         hf_cand_par::PProng2,
                         hf_cand::PxProng0,
                         hf_cand::PyProng0,
                         hf_cand::PzProng0,
                         hf_cand::PxProng1,
                         hf_cand::PyProng1,
                         hf_cand::PzProng1,
                         hf_cand::PxProng2,
                         hf_cand::PyProng2,
                         hf_cand::PzProng2,
                         hf_cand::ErrorImpactParameter0,
                         hf_cand::ErrorImpactParameter1,
                         hf_cand::ErrorImpactParameter2,
                         hf_cand_par::Ct,
                         o2::soa::Marker<MarkerDplus>);

DECLARE_SOA_TABLE_STAGED(HfDplusMls, "HFDPML", //! Table with candidate selection ML scores
                         hf_cand_mc::MlScores,
                         o2::soa::Marker<MarkerDplus>);

DECLARE_SOA_TABLE_STAGED(HfDplusMcs, "HFDPMC", //! Table with MC candidate info
                         hf_cand_mc::FlagMcMatchRec,
                         hf_cand_mc::OriginMcRec,
                         hf_cand_mc::IsCandidateSwapped, // useless
                         hf_cand_mc::FlagMcDecayChanRec,
                         o2::soa::Marker<MarkerDplus>);

// ----------------
// D*+
// ----------------

DECLARE_SOA_TABLE_STAGED(HfDstarPars, "HFDSTARPAR", //! Table with candidate properties used for selection
                         hf_cand_dstar::Chi2PCAD0,
                         hf_cand_par::CpaD0,
                         hf_cand_par::CpaXYD0,
                         hf_cand_par::DecayLengthD0,
                         hf_cand_par::DecayLengthXYD0,
                         hf_cand_par::DecayLengthNormalisedD0,
                         hf_cand_par::DecayLengthXYNormalisedD0,
                         hf_cand::PxProng0,
                         hf_cand::PyProng0,
                         hf_cand::PzProng0,
                         hf_cand::PxProng1,
                         hf_cand::PyProng1,
                         hf_cand::PzProng1,
                         hf_cand_dstar::PxD0,
                         hf_cand_dstar::PyD0,
                         hf_cand_dstar::PzD0,
                         hf_cand_dstar::PxSoftPi,
                         hf_cand_dstar::PySoftPi,
                         hf_cand_dstar::PzSoftPi,
                         hf_cand_dstar::PtSoftPi<hf_cand_dstar::PxSoftPi, hf_cand_dstar::PySoftPi>,
                         hf_cand_dstar::SignSoftPi,
                         hf_cand_dstar::PtD0<hf_cand_dstar::PxD0, hf_cand_dstar::PyD0>,
                         hf_cand_par::MassD0,
                         hf_cand::ImpactParameter0,
                         hf_cand::ImpactParameter1,
                         hf_cand_dstar::ImpParamSoftPi,
                         hf_cand_par::ImpactParameterNormalised0,
                         hf_cand_par::ImpactParameterNormalised1,
                         hf_cand_par::NormalisedImpParamSoftPi,
                         hf_cand_par::NSigTpcPi0,
                         hf_cand_par::NSigTofPi0,
                         hf_cand_par::NSigTpcTofPi0,
                         hf_cand_par::NSigTpcKa1,
                         hf_cand_par::NSigTofKa1,
                         hf_cand_par::NSigTpcTofKa1,
                         hf_cand_par::NSigTpcPiSoftPi,
                         hf_cand_par::NSigTofPiSoftPi,
                         hf_cand_par::NSigTpcTofPiSoftPi,
                         o2::soa::Marker<MarkerDstar>);

DECLARE_SOA_TABLE_STAGED(HfDstarMls, "HFDSTARML", //! Table with candidate selection ML scores
                         hf_cand_mc::MlScores,
                         o2::soa::Marker<MarkerDstar>);

DECLARE_SOA_TABLE_STAGED(HfDstarMcs, "HFDSTARMC", //! Table with MC candidate info
                         hf_cand_mc::FlagMcMatchRec,
                         hf_cand_mc::OriginMcRec,
                         o2::soa::Marker<MarkerDstar>);
} // namespace o2::aod

#endif // PWGHF_DATAMODEL_DERIVEDTABLES_H_<|MERGE_RESOLUTION|>--- conflicted
+++ resolved
@@ -289,15 +289,12 @@
 DECLARE_TABLES_3P(Lc, "LC", lc, 3);
 DECLARE_TABLES_3P(Dplus, "DP", dplus, 4);
 DECLARE_TABLES_3P(Bplus, "BP", bplus, 5);
-<<<<<<< HEAD
+DECLARE_TABLES_3P(Dstar, "DST", dstar, 6);
 // Workaround for the existing B0 macro in termios.h
 #pragma push_macro("B0")
 #undef B0
-DECLARE_TABLES_4P(B0, "B0", b0, 6);
+DECLARE_TABLES_4P(B0, "B0", b0, 7);
 #pragma pop_macro("B0")
-=======
-DECLARE_TABLES_3P(Dstar, "DST", dstar, 6);
->>>>>>> d76ef367
 
 // ================
 // Additional species-specific candidate tables
