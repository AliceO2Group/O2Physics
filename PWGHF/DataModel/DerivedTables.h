--- conflicted
+++ resolved
@@ -57,66 +57,6 @@
 DECLARE_SOA_COLUMN(MultZeqNTracksPV, multZeqNTracksPV, float); //! z-equalised barrel multiplicity
 } // namespace hf_coll_base
 
-<<<<<<< HEAD
-// Common
-
-DECLARE_SOA_TABLE_STAGED(HfCollBases, "HFCOLLBASE", //! Table with basic collision info
-                         o2::soa::Index<>,
-                         collision::PosX,
-                         collision::PosY,
-                         collision::PosZ,
-                         collision::NumContrib,
-                         hf_coll_base::CentFT0A,
-                         hf_coll_base::CentFT0C,
-                         hf_coll_base::CentFT0M,
-                         hf_coll_base::CentFV0A,
-                         hf_coll_base::MultZeqNTracksPV,
-                         o2::soa::Marker<MarkerBase>);
-
-using HfCollBase = HfCollBases::iterator;
-using StoredHfCollBase = StoredHfCollBases::iterator;
-
-DECLARE_SOA_TABLE_STAGED(HfCollIds, "HFCOLLID", //! Table with original global indices of collisions
-                         hf_cand::CollisionId,
-                         o2::soa::Marker<MarkerBase>);
-
-// ===================
-// MC collision tables
-// ===================
-
-// MC collision columns
-namespace hf_mc_coll
-{
-DECLARE_SOA_INDEX_COLUMN(McCollision, mcCollision);      //! original global index of the MC collision
-DECLARE_SOA_ARRAY_INDEX_COLUMN(HfCollBase, hfCollBases); //! collision index array pointing to the derived reconstructed collisions
-} // namespace hf_mc_coll
-
-DECLARE_SOA_TABLE_STAGED(HfMcCollBases, "HFMCCOLLBASE", //! Table with basic MC collision info
-                         o2::soa::Index<>,
-                         mccollision::PosX,
-                         mccollision::PosY,
-                         mccollision::PosZ,
-                         o2::soa::Marker<MarkerBase>);
-
-using HfMcCollBase = HfMcCollBases::iterator;
-using StoredHfMcCollBase = StoredHfMcCollBases::iterator;
-
-DECLARE_SOA_TABLE_STAGED(HfMcCollIds, "HFMCCOLLID", //! Table with original global indices of MC collisions
-                         hf_mc_coll::McCollisionId,
-                         o2::soa::Marker<MarkerBase>);
-
-DECLARE_SOA_TABLE_STAGED(HfMcRCollIds, "HFMCRCOLLID", //! Table with indices pointing to the derived reconstructed-collision table
-                         hf_mc_coll::HfCollBaseIds);
-
-// ================
-// Candidate tables
-// ================
-
-// Basic candidate properties
-namespace hf_cand_base
-{
-DECLARE_SOA_INDEX_COLUMN(HfCollBase, hfCollBase); //! collision index pointing to the derived collision table
-=======
 namespace hf_mc_coll
 {
 DECLARE_SOA_INDEX_COLUMN(McCollision, mcCollision); //! original global index of the MC collision
@@ -177,7 +117,6 @@
 
 namespace hf_cand_base
 {
->>>>>>> 8705c031
 DECLARE_SOA_COLUMN(Eta, eta, float); //! pseudorapidity
 DECLARE_SOA_COLUMN(M, m, float);     //! invariant mass
 DECLARE_SOA_COLUMN(Phi, phi, float); //! azimuth
@@ -464,33 +403,7 @@
 DECLARE_SOA_COLUMN(NSigTpcTofPr2Charm, nSigTpcTofPr2Charm, float);
 } // namespace hf_cand_par_charm
 
-<<<<<<< HEAD
-// Candidate selection flags
-namespace hf_cand_sel
-{
-DECLARE_SOA_COLUMN(CandidateSelFlag, candidateSelFlag, int8_t); //! bitmap of the selected candidate type
-}
-
-// Candidate MC columns
-namespace hf_cand_mc
-{
-DECLARE_SOA_COLUMN(FlagMcMatchRec, flagMcMatchRec, int8_t);         //! flag for reconstruction level matching
-DECLARE_SOA_COLUMN(OriginMcRec, originMcRec, int8_t);               //! particle origin, reconstruction level
-DECLARE_SOA_COLUMN(IsCandidateSwapped, isCandidateSwapped, int8_t); //! swapping of the prongs order
-DECLARE_SOA_COLUMN(FlagMcDecayChanRec, flagMcDecayChanRec, int8_t); //! resonant decay channel flag, reconstruction level
-DECLARE_SOA_COLUMN(MlScoreSig, mlScoreSig, float);                  //! ML score for signal class
-DECLARE_SOA_COLUMN(MlScoreBkg, mlScoreBkg, float);                  //! ML score for background class
-DECLARE_SOA_COLUMN(MlScorePrompt, mlScorePrompt, float);            //! ML score for prompt class
-DECLARE_SOA_COLUMN(MlScoreNonPrompt, mlScoreNonPrompt, float);      //! ML score for non-prompt class
-DECLARE_SOA_COLUMN(MlScores, mlScores, std::vector<float>);         //! vector of ML scores
-} // namespace hf_cand_mc
-
-// Candidate MC columns of the charm daughter of a beauty candidate
-// Copy of hf_cand_mc with "Charm" suffix to make it joinable with the beauty candidate table.
-// We don't want to link the charm candidate table because we want to avoid producing it.
-=======
 // Candidate MC columns of the charm daughter
->>>>>>> 8705c031
 namespace hf_cand_mc_charm
 {
 DECLARE_SOA_COLUMN(FlagMcMatchRecCharm, flagMcMatchRecCharm, int8_t);         //! flag for reconstruction level matching
@@ -504,27 +417,6 @@
 DECLARE_SOA_COLUMN(MlScoresCharm, mlScoresCharm, std::vector<float>);         //! vector of ML scores
 } // namespace hf_cand_mc_charm
 
-<<<<<<< HEAD
-// Common
-
-DECLARE_SOA_TABLE_STAGED(HfBases, "HFBASE", //! Table with basic candidate properties used in the analyses
-                         o2::soa::Index<>,
-                         hf_cand_base::HfCollBaseId,
-                         hf_cand_base::Pt,
-                         hf_cand_base::Eta,
-                         hf_cand_base::Phi,
-                         hf_cand_base::M,
-                         hf_cand_base::Y,
-                         hf_cand_base::Px<hf_cand_base::Pt, hf_cand_base::Phi>,
-                         hf_cand_base::Py<hf_cand_base::Pt, hf_cand_base::Phi>,
-                         hf_cand_base::Pz<hf_cand_base::Pt, hf_cand_base::Eta>,
-                         hf_cand_base::P<hf_cand_base::Pt, hf_cand_base::Eta>,
-                         o2::soa::Marker<MarkerBase>);
-
-// D0
-
-=======
->>>>>>> 8705c031
 // candidates for removal:
 // PxProng0, PyProng0, PzProng0,... (same for 1, 2), we can keep Pt, Eta, Phi instead
 // XY: CpaXY, DecayLengthXY, ErrorDecayLengthXY
@@ -590,9 +482,6 @@
                          hf_cand_mc::OriginMcRec,
                          o2::soa::Marker<MarkerD0>);
 
-<<<<<<< HEAD
-// 3-prong decays
-=======
 // candidates for removal:
 // PxProng0, PyProng0, PzProng0,... (same for 1, 2), we can keep Pt, Eta, Phi instead
 // XY: CpaXY, DecayLengthXY, ErrorDecayLengthXY
@@ -668,7 +557,6 @@
                          hf_cand_mc::FlagMcMatchRec,
                          hf_cand_mc::OriginMcRec,
                          o2::soa::Marker<MarkerBplus>);
->>>>>>> 8705c031
 
 // candidates for removal:
 // PxProng0, PyProng0, PzProng0,... (same for 1, 2), we can keep Pt, Eta, Phi instead
@@ -742,180 +630,8 @@
                          hf_cand_mc::FlagMcMatchRec,
                          hf_cand_mc::OriginMcRec,
                          hf_cand_mc::IsCandidateSwapped,
-<<<<<<< HEAD
-                         o2::soa::Marker<Marker3P>);
-
-// B+
-
-// candidates for removal:
-// PxProng0, PyProng0, PzProng0,... (same for 1, 2), we can keep Pt, Eta, Phi instead
-// XY: CpaXY, DecayLengthXY, ErrorDecayLengthXY
-// normalised: DecayLengthNormalised, DecayLengthXYNormalised, ImpactParameterNormalised0
-DECLARE_SOA_TABLE_STAGED(HfBplusPars, "HFBPPAR", //! Table with candidate properties used for selection
-                         hf_cand::Chi2PCA,
-                         hf_cand_par::Cpa,
-                         hf_cand_par::CpaXY,
-                         hf_cand_par::DecayLength,
-                         hf_cand_par::DecayLengthXY,
-                         hf_cand_par::DecayLengthNormalised,
-                         hf_cand_par::DecayLengthXYNormalised,
-                         hf_cand_par::PtProng0,
-                         hf_cand_par::PtProng1,
-                         hf_cand::ImpactParameter0,
-                         hf_cand::ImpactParameter1,
-                         hf_cand_par::ImpactParameterNormalised0,
-                         hf_cand_par::ImpactParameterNormalised1,
-                         hf_cand_par::NSigTpcPiExpPi,
-                         hf_cand_par::NSigTofPiExpPi,
-                         hf_cand_par::NSigTpcTofPiExpPi,
-                         hf_cand_par::NSigTpcKaExpPi,
-                         hf_cand_par::NSigTofKaExpPi,
-                         hf_cand_par::NSigTpcTofKaExpPi,
-                         hf_cand_par::MaxNormalisedDeltaIP,
-                         hf_cand_par::ImpactParameterProduct,
-                         o2::soa::Marker<MarkerBplus>);
-
-DECLARE_SOA_TABLE_STAGED(HfBplusParD0s, "HFBPPARD0", //! Table with D0 candidate properties used for selection of B+
-                         hf_cand_par_charm::CpaCharm,
-                         hf_cand_par_charm::DecayLengthCharm,
-                         hf_cand_par_charm::ImpactParameter0Charm,
-                         hf_cand_par_charm::ImpactParameter1Charm,
-                         hf_cand_par_charm::ImpactParameterProductCharm,
-                         hf_cand_par_charm::NSigTpcPiExpPiCharm,
-                         hf_cand_par_charm::NSigTofPiExpPiCharm,
-                         hf_cand_par_charm::NSigTpcTofPiExpPiCharm,
-                         hf_cand_par_charm::NSigTpcKaExpPiCharm,
-                         hf_cand_par_charm::NSigTofKaExpPiCharm,
-                         hf_cand_par_charm::NSigTpcTofKaExpPiCharm,
-                         hf_cand_par_charm::NSigTpcPiExpKaCharm,
-                         hf_cand_par_charm::NSigTofPiExpKaCharm,
-                         hf_cand_par_charm::NSigTpcTofPiExpKaCharm,
-                         hf_cand_par_charm::NSigTpcKaExpKaCharm,
-                         hf_cand_par_charm::NSigTofKaExpKaCharm,
-                         hf_cand_par_charm::NSigTpcTofKaExpKaCharm);
-
-DECLARE_SOA_TABLE_STAGED(HfBplusParEs, "HFBPPARE", //! Table with additional candidate properties used for selection
-                         hf_cand::XSecondaryVertex,
-                         hf_cand::YSecondaryVertex,
-                         hf_cand::ZSecondaryVertex,
-                         hf_cand::ErrorDecayLength,
-                         hf_cand::ErrorDecayLengthXY,
-                         hf_cand_par::RSecondaryVertex,
-                         hf_cand_par::PProng1,
-                         hf_cand::PxProng1,
-                         hf_cand::PyProng1,
-                         hf_cand::PzProng1,
-                         hf_cand::ErrorImpactParameter1,
-                         hf_cand_par::CosThetaStar,
-                         hf_cand_par::Ct,
-                         o2::soa::Marker<MarkerBplus>);
-
-DECLARE_SOA_TABLE_STAGED(HfBplusMls, "HFBPML", //! Table with candidate selection ML scores
-                         hf_cand_mc::MlScoreSig,
-                         o2::soa::Marker<MarkerBplus>);
-
-DECLARE_SOA_TABLE_STAGED(HfBplusMlD0s, "HFBPMLD0", //! Table with D0 candidate selection ML scores
-                         hf_cand_mc_charm::MlScoresCharm,
-                         o2::soa::Marker<MarkerBplus>);
-
-DECLARE_SOA_TABLE_STAGED(HfBplusIds, "HFBPID", //! Table with original global indices for candidates
-                         hf_cand::CollisionId,
-                         hf_track_index::Prong0Id, // D0 prong 0
-                         hf_track_index::Prong1Id, // D0 prong 1
-                         hf_track_index::Prong2Id, // bachelor pion
-                         o2::soa::Marker<MarkerBplus>);
-
-DECLARE_SOA_TABLE_STAGED(HfBplusMcs, "HFBPMC", //! Table with MC candidate info
-                         hf_cand_mc::FlagMcMatchRec,
-                         hf_cand_mc::OriginMcRec,
-                         o2::soa::Marker<MarkerBplus>);
-
-// ==================
-// MC particle tables
-// ==================
-
-// MC particle columns
-namespace hf_mc_particle
-{
-DECLARE_SOA_INDEX_COLUMN(McCollision, mcCollision);                 //! MC collision of this particle
-DECLARE_SOA_INDEX_COLUMN(McParticle, mcParticle);                   //! MC particle
-DECLARE_SOA_INDEX_COLUMN(HfMcCollBase, hfMcCollBase);               //! collision index pointing to the derived MC collision table for B+ candidates
-DECLARE_SOA_COLUMN(FlagMcMatchGen, flagMcMatchGen, int8_t);         //! flag for generator level matching
-DECLARE_SOA_COLUMN(OriginMcGen, originMcGen, int8_t);               //! particle origin, generator level
-DECLARE_SOA_COLUMN(FlagMcDecayChanGen, flagMcDecayChanGen, int8_t); //! resonant decay channel flag, generator level
-} // namespace hf_mc_particle
-
-// Common
-
-DECLARE_SOA_TABLE_STAGED(HfPBases, "HFPBASE", //! Table with MC particle info
-                         o2::soa::Index<>,
-                         hf_mc_particle::HfMcCollBaseId,
-                         hf_cand_base::Pt,
-                         hf_cand_base::Eta,
-                         hf_cand_base::Phi,
-                         hf_cand_base::Y,
-                         hf_mc_particle::FlagMcMatchGen,
-                         hf_mc_particle::OriginMcGen,
-                         hf_cand_base::Px<hf_cand_base::Pt, hf_cand_base::Phi>,
-                         hf_cand_base::Py<hf_cand_base::Pt, hf_cand_base::Phi>,
-                         hf_cand_base::Pz<hf_cand_base::Pt, hf_cand_base::Eta>,
-                         hf_cand_base::P<hf_cand_base::Pt, hf_cand_base::Eta>,
-                         o2::soa::Marker<MarkerBase>);
-
-DECLARE_SOA_TABLE_STAGED(HfPIds, "HFPID", //! Table with original global indices for MC particles
-                         hf_mc_particle::McCollisionId,
-                         hf_mc_particle::McParticleId,
-                         o2::soa::Marker<MarkerBase>);
-
-// Legacy types for JE
-
-using HfD0CollBases = HfCollBases;
-using HfD0CollBase = HfCollBase;
-using HfD0CollIds = HfCollIds;
-using HfD0McCollBases = HfMcCollBases;
-using HfD0McCollBase = HfMcCollBase;
-using HfD0McCollIds = HfMcCollIds;
-using HfD0McRCollIds = HfMcRCollIds;
-using HfD0Bases = HfBases;
-using HfD0PBases = HfPBases;
-using HfD0PIds = HfPIds;
-
-using StoredHfD0CollBases = StoredHfCollBases;
-using StoredHfD0CollBase = StoredHfCollBase;
-using StoredHfD0CollIds = StoredHfCollIds;
-using StoredHfD0McCollBases = StoredHfMcCollBases;
-using StoredHfD0McCollBase = StoredHfMcCollBase;
-using StoredHfD0McCollIds = StoredHfMcCollIds;
-using StoredHfD0McRCollIds = StoredHfMcRCollIds;
-using StoredHfD0Bases = StoredHfBases;
-using StoredHfD0PBases = StoredHfPBases;
-using StoredHfD0PIds = StoredHfPIds;
-
-using Hf3PCollBases = HfCollBases;
-using Hf3PCollBase = HfCollBase;
-using Hf3PCollIds = HfCollIds;
-using Hf3PMcCollBases = HfMcCollBases;
-using Hf3PMcCollBase = HfMcCollBase;
-using Hf3PMcCollIds = HfMcCollIds;
-using Hf3PMcRCollIds = HfMcRCollIds;
-using Hf3PBases = HfBases;
-using Hf3PPBases = HfPBases;
-using Hf3PPIds = HfPIds;
-
-using StoredHf3PCollBases = StoredHfCollBases;
-using StoredHf3PCollBase = StoredHfCollBase;
-using StoredHf3PCollIds = StoredHfCollIds;
-using StoredHf3PMcCollBases = StoredHfMcCollBases;
-using StoredHf3PMcCollBase = StoredHfMcCollBase;
-using StoredHf3PMcCollIds = StoredHfMcCollIds;
-using StoredHf3PMcRCollIds = StoredHfMcRCollIds;
-using StoredHf3PBases = StoredHfBases;
-using StoredHf3PPBases = StoredHfPBases;
-using StoredHf3PPIds = StoredHfPIds;
-=======
                          o2::soa::Marker<MarkerLc>);
 
->>>>>>> 8705c031
 } // namespace o2::aod
 
 #endif // PWGHF_DATAMODEL_DERIVEDTABLES_H_