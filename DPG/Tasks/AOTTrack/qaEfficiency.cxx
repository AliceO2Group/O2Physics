// Copyright 2019-2020 CERN and copyright holders of ALICE O2.
// See https://alice-o2.web.cern.ch/copyright for details of the copyright holders.
// All rights not expressly granted are reserved.
//
// This software is distributed under the terms of the GNU General Public
// License v3 (GPL Version 3), copied verbatim in the file "COPYING".
//
// In applying this license CERN does not waive the privileges and immunities
// granted to it by virtue of its status as an Intergovernmental Organization
// or submit itself to any jurisdiction.

///
/// \file   qaEfficiency.cxx
/// \author Nicolò Jacazio nicolo.jacazio@cern.ch
/// \brief  Task to analyse both data and MC to produce efficiency vs pT, eta and phi.
///         In MC the efficiency for particles is computed according to the PDG code (sign included and not charge).
///

// O2 includes
#include <memory>
#include <vector>

#include "Framework/AnalysisTask.h"
#include "Framework/runDataProcessing.h"
#include "Framework/HistogramRegistry.h"
#include "Framework/StaticFor.h"
#include "ReconstructionDataFormats/DCA.h"
#include "ReconstructionDataFormats/Track.h"
#include "Common/Core/TrackSelection.h"
#include "Common/DataModel/Centrality.h"
#include "Common/DataModel/EventSelection.h"
#include "Common/Core/TrackSelectionDefaults.h"
#include "Common/DataModel/TrackSelectionTables.h"
#include "PWGLF/DataModel/LFParticleIdentification.h"
#include "Common/Core/RecoDecay.h"

// ROOT includes
#include "TPDGCode.h"
#include "TEfficiency.h"
#include "THashList.h"

using namespace o2;
using namespace o2::framework;

// Indices for the track cut histogram
static constexpr int trkCutIdxTrkRead = 1;
static constexpr int trkCutIdxHasMcPart = 2;
static constexpr int trkCutIdxPassedPt = 3;
static constexpr int trkCutIdxPassedEta = 4;
static constexpr int trkCutIdxPassedPhi = 5;
static constexpr int trkCutIdxPassedY = 6;
static constexpr int trkCutIdxPassedFake = 7;
static constexpr int trkCutIdxHasCollision = 8;
static constexpr int trkCutIdxPassedTrkType = 9;
static constexpr int trkCutIdxPassedPtRange = 10;
static constexpr int trkCutIdxPassedEtaRange = 11;
static constexpr int trkCutIdxPassedDcaXYMax = 12;
static constexpr int trkCutIdxPassedDcaXYMin = 13;
static constexpr int trkCutIdxPassedDcaZMax = 14;
static constexpr int trkCutIdxPassedDcaZMin = 15;
static constexpr int trkCutIdxPassedGoldenChi2 = 16;
static constexpr int trkCutIdxPassedIsPvCont = 17;
static constexpr int trkCutIdxPassedITSPartial = 18;
static constexpr int trkCutIdxPassedTPCPartial = 19;
static constexpr int trkCutIdxPassedTOFPartial = 20;
static constexpr int trkCutIdxPassedGlobal = 21;
static constexpr int trkCutSameColl = 22;
static constexpr int trkCutIdxN = 23;

// Particle information
static constexpr int nSpecies = o2::track::PID::NIDs; // One per PDG
static constexpr int nCharges = 2;
static constexpr int nParticles = nSpecies * nCharges;
static constexpr const char* particleTitle[nParticles] = {"e", "#mu", "#pi", "K", "p", "d", "t", "^{3}He", "#alpha",
                                                          "e", "#mu", "#pi", "K", "p", "d", "t", "^{3}He", "#alpha"};
static constexpr int PDGs[nParticles] = {11, 13, 211, 321, 2212, 1000010020, 1000010030, 1000020030, 1000020040,
                                         -11, -13, -211, -321, -2212, -1000010020, -1000010030, -1000020030, -1000020040};

// Pt
std::array<std::shared_ptr<TH1>, nParticles> hPtIts;
std::array<std::shared_ptr<TH1>, nParticles> hPtTpc;
std::array<std::shared_ptr<TH1>, nParticles> hPtItsTpc;
std::array<std::shared_ptr<TH1>, nParticles> hPtItsTof;
std::array<std::shared_ptr<TH1>, nParticles> hPtTpcTof;
std::array<std::shared_ptr<TH1>, nParticles> hPtItsTpcTof;
std::array<std::shared_ptr<TH1>, nParticles> hPtItsTpcTrdTof;
std::array<std::shared_ptr<TH1>, nParticles> hPtItsTpcTrd;
std::array<std::shared_ptr<TH1>, nParticles> hPtTrkItsTpc;
std::array<std::shared_ptr<TH1>, nParticles> hPtGenerated;
std::array<std::shared_ptr<TH1>, nParticles> hPtGeneratedRecoEv;

// Pt for primaries
std::array<std::shared_ptr<TH1>, nParticles> hPtItsPrm;
std::array<std::shared_ptr<TH1>, nParticles> hPtItsTpcPrm;
std::array<std::shared_ptr<TH1>, nParticles> hPtTrkItsTpcPrm;
std::array<std::shared_ptr<TH1>, nParticles> hPtItsTpcTofPrm;
std::array<std::shared_ptr<TH1>, nParticles> hPtTrkItsTpcTofPrm;
std::array<std::shared_ptr<TH1>, nParticles> hPtGeneratedPrm;
std::array<std::shared_ptr<TH1>, nParticles> hPtGeneratedPrmRecoEv;

// Pt for secondaries from weak decay
std::array<std::shared_ptr<TH1>, nParticles> hPtItsTpcStr;
std::array<std::shared_ptr<TH1>, nParticles> hPtTrkItsTpcStr;
std::array<std::shared_ptr<TH1>, nParticles> hPtItsTpcTofStr;
std::array<std::shared_ptr<TH1>, nParticles> hPtGeneratedStr;
std::array<std::shared_ptr<TH1>, nParticles> hPtmotherGenerated; // histogram to store pT of mother
std::array<std::shared_ptr<TH1>, nParticles> hdecaylengthmother; // histogram to store decaylength of mother

// Pt for secondaries from material
std::array<std::shared_ptr<TH1>, nParticles> hPtItsTpcMat;
std::array<std::shared_ptr<TH1>, nParticles> hPtTrkItsTpcMat;
std::array<std::shared_ptr<TH1>, nParticles> hPtItsTpcTofMat;
std::array<std::shared_ptr<TH1>, nParticles> hPtGeneratedMat;

// Pt for tertiaries from secondary weak decay
std::array<std::shared_ptr<TH1>, nParticles> hPtItsTpcTer;
std::array<std::shared_ptr<TH1>, nParticles> hPtTrkItsTpcTer;
std::array<std::shared_ptr<TH1>, nParticles> hPtItsTpcTofTer;
std::array<std::shared_ptr<TH1>, nParticles> hPtGeneratedTer;

// P
std::array<std::shared_ptr<TH1>, nParticles> hPItsTpc;
std::array<std::shared_ptr<TH1>, nParticles> hPTrkItsTpc;
std::array<std::shared_ptr<TH1>, nParticles> hPItsTpcTof;
std::array<std::shared_ptr<TH1>, nParticles> hPGenerated;

// Eta
std::array<std::shared_ptr<TH1>, nParticles> hEtaItsTpc;
std::array<std::shared_ptr<TH1>, nParticles> hEtaTrkItsTpc;
std::array<std::shared_ptr<TH1>, nParticles> hEtaItsTpcTof;
std::array<std::shared_ptr<TH1>, nParticles> hEtaGenerated;

// Eta for primaries
std::array<std::shared_ptr<TH1>, nParticles> hEtaItsTpcPrm;
std::array<std::shared_ptr<TH1>, nParticles> hEtaTrkItsTpcPrm;
std::array<std::shared_ptr<TH1>, nParticles> hEtaItsTpcTofPrm;
std::array<std::shared_ptr<TH1>, nParticles> hEtaGeneratedPrm;

// Y
std::array<std::shared_ptr<TH1>, nParticles> hYItsTpc;
std::array<std::shared_ptr<TH1>, nParticles> hYItsTpcTof;
std::array<std::shared_ptr<TH1>, nParticles> hYGenerated;

// Phi
std::array<std::shared_ptr<TH1>, nParticles> hPhiItsTpc;
std::array<std::shared_ptr<TH1>, nParticles> hPhiTrkItsTpc;
std::array<std::shared_ptr<TH1>, nParticles> hPhiItsTpcTof;
std::array<std::shared_ptr<TH1>, nParticles> hPhiGenerated;

// Phi for primaries
std::array<std::shared_ptr<TH1>, nParticles> hPhiItsTpcPrm;
std::array<std::shared_ptr<TH1>, nParticles> hPhiTrkItsTpcPrm;
std::array<std::shared_ptr<TH1>, nParticles> hPhiItsTpcTofPrm;
std::array<std::shared_ptr<TH1>, nParticles> hPhiGeneratedPrm;

// 2D
std::array<std::shared_ptr<TH2>, nParticles> hPtEtaItsTpc;
std::array<std::shared_ptr<TH2>, nParticles> hPtEtaTrkItsTpc;
std::array<std::shared_ptr<TH2>, nParticles> hPtEtaItsTpcTof;
std::array<std::shared_ptr<TH2>, nParticles> hPtEtaGenerated;
// 2D  Pt vs Radius
std::array<std::shared_ptr<TH2>, nParticles> hPtRadiusItsTpc;
std::array<std::shared_ptr<TH2>, nParticles> hPtRadiusTrkItsTpc;
std::array<std::shared_ptr<TH2>, nParticles> hPtRadiusItsTpcTof;
std::array<std::shared_ptr<TH2>, nParticles> hPtRadiusGenerated;

std::array<std::shared_ptr<TH2>, nParticles> hPtRadiusItsTpcPrm;
std::array<std::shared_ptr<TH2>, nParticles> hPtRadiusTrkItsTpcPrm;
std::array<std::shared_ptr<TH2>, nParticles> hPtRadiusItsTpcTofPrm;
std::array<std::shared_ptr<TH2>, nParticles> hPtRadiusGeneratedPrm;

std::array<std::shared_ptr<TH2>, nParticles> hPtRadiusItsTpcStr;
std::array<std::shared_ptr<TH2>, nParticles> hPtRadiusTrkItsTpcStr;
std::array<std::shared_ptr<TH2>, nParticles> hPtRadiusItsTpcTofStr;
std::array<std::shared_ptr<TH2>, nParticles> hPtRadiusGeneratedStr;

std::array<std::shared_ptr<TH2>, nParticles> hPtRadiusItsTpcTer;
std::array<std::shared_ptr<TH2>, nParticles> hPtRadiusTrkItsTpcTer;
std::array<std::shared_ptr<TH2>, nParticles> hPtRadiusItsTpcTofTer;
std::array<std::shared_ptr<TH2>, nParticles> hPtRadiusGeneratedTer;

struct QaEfficiency {
  // Track/particle selection
  Configurable<bool> numSameCollision{"numSameCollision", false, "Flag to ask that the numerator is in the same collision as the denominator"};
  Configurable<bool> noFakesHits{"noFakesHits", false, "Flag to reject tracks that have fake hits"};
  Configurable<bool> skipEventsWithoutTPCTracks{"skipEventsWithoutTPCTracks", false, "Flag to reject events that have no tracks reconstructed in the TPC"};
  Configurable<float> maxProdRadius{"maxProdRadius", 9999.f, "Maximum production radius of the particle under study"};
  Configurable<float> nsigmaTPCDe{"nsigmaTPCDe", 3.f, "Value of the Nsigma TPC cut for deuterons PID"};
  // Charge selection
  Configurable<bool> doPositivePDG{"doPositivePDG", false, "Flag to fill histograms for positive PDG codes."};
  Configurable<bool> doNegativePDG{"doNegativePDG", false, "Flag to fill histograms for negative PDG codes."};
  // Particle only selection
  Configurable<bool> doEl{"do-el", false, "Flag to run with the PDG code of electrons"};
  Configurable<bool> doMu{"do-mu", false, "Flag to run with the PDG code of muons"};
  Configurable<bool> doPi{"do-pi", false, "Flag to run with the PDG code of pions"};
  Configurable<bool> doKa{"do-ka", false, "Flag to run with the PDG code of kaons"};
  Configurable<bool> doPr{"do-pr", false, "Flag to run with the PDG code of protons"};
  Configurable<bool> doDe{"do-de", false, "Flag to run with the PDG code of deuterons"};
  Configurable<bool> doTr{"do-tr", false, "Flag to run with the PDG code of tritons"};
  Configurable<bool> doHe{"do-he", false, "Flag to run with the PDG code of helium 3"};
  Configurable<bool> doAl{"do-al", false, "Flag to run with the PDG code of helium 4"};
  // Selection on mothers
  Configurable<bool> checkForMothers{"checkForMothers", false, "Flag to use the array of mothers to check if the particle of interest come from any of those particles"};
  Configurable<std::vector<int>> mothersPDGs{"mothersPDGs", std::vector<int>{3312, -3312}, "PDGs of origin of the particle under study"};
  Configurable<bool> keepOnlyHfParticles{"keepOnlyHfParticles", false, "Flag to decide wheter to consider only HF particles"};
  // Track only selection, options to select only specific tracks
  Configurable<bool> trackSelection{"trackSelection", true, "Local track selection"};
  Configurable<int> globalTrackSelection{"globalTrackSelection", 0, "Global track selection: 0 -> No Cut, 1 -> kGlobalTrack, 2 -> kGlobalTrackWoPtEta, 3 -> kGlobalTrackWoDCA, 4 -> kQualityTracks, 5 -> kInAcceptanceTracks, 6 -> custom track cuts via Configurable"};
  // Event selection
  Configurable<int> nMinNumberOfContributors{"nMinNumberOfContributors", 2, "Minimum required number of contributors to the primary vertex"};
  Configurable<float> vertexZMin{"vertex-z-min", -10.f, "Minimum position of the primary vertez in Z (cm)"};
  Configurable<float> vertexZMax{"vertex-z-max", 10.f, "Maximum position of the primary vertez in Z (cm)"};
  Configurable<bool> applyPvZCutGenColl{"applyPvZCutGenColl", false, "Flag to enable the cut on the generated vertex z coordinate"};
  Configurable<bool> applyPvZCutInProcessMcWoColl{"applyPvZCutInProcessMcWoColl", false, "Flag to enable the cut on the vertex z coordinate (reco. & gen.) also in processMCWithoutCollisions"};
  // Histogram configuration
  ConfigurableAxis ptBins{"ptBins", {200, 0.f, 5.f}, "Pt binning"};
  Configurable<int> logPt{"log-pt", 0, "Flag to use a logarithmic pT axis"};
  ConfigurableAxis etaBins{"etaBins", {200, -3.f, 3.f}, "Eta binning"};
  ConfigurableAxis phiBins{"phiBins", {200, 0.f, 6.284f}, "Phi binning"};
  ConfigurableAxis yBins{"yBins", {200, -0.5f, 0.5f}, "Y binning"};
  ConfigurableAxis occBins{"occBins", {100, 0.f, 14000.f}, "Occupancy binning"};
  ConfigurableAxis centBins{"centBins", {110, 0.f, 110.f}, "Centrality binning"};
  ConfigurableAxis radiusBins{"radiusBins", {200, 0.f, 100.f}, "Radius binning"};
  // Task configuration
  Configurable<bool> makeEff{"make-eff", false, "Flag to produce the efficiency with TEfficiency"};
  Configurable<bool> doPtEta{"doPtEta", false, "Flag to produce the efficiency vs pT and Eta"};
  Configurable<bool> doPtRadius{"doPtRadius", false, "Flag to produce the efficiency vs pT and Radius"};
  Configurable<int> applyEvSel{"applyEvSel", 0, "Flag to apply event selection: 0 -> no event selection, 1 -> Run 2 event selection, 2 -> Run 3 event selection"};
  // Custom track cuts for debug purposes
  TrackSelection customTrackCuts;
  struct : ConfigurableGroup {
    Configurable<bool> tracksIU{"tracksIU", false, "Additional cut for IU tracks"};
    Configurable<int> itsPattern{"itsPattern", 0, "0 = Run3ITSibAny, 1 = Run3ITSallAny, 2 = Run3ITSall7Layers, 3 = Run3ITSibTwo"};
    Configurable<bool> requireITS{"requireITS", true, "Additional cut on the ITS requirement"};
    Configurable<bool> requireTPC{"requireTPC", true, "Additional cut on the TPC requirement"};
    Configurable<bool> requireGoldenChi2{"requireGoldenChi2", true, "Additional cut on the GoldenChi2"};
    Configurable<int> minITScl{"minITScl", 4, "Additional cut on the ITS cluster"};
    Configurable<float> minNCrossedRowsTPC{"minNCrossedRowsTPC", 70.f, "Additional cut on the minimum number of crossed rows in the TPC"};
    Configurable<float> minNCrossedRowsOverFindableClustersTPC{"minNCrossedRowsOverFindableClustersTPC", 0.8f, "Additional cut on the minimum value of the ratio between crossed rows and findable clusters in the TPC"};
    Configurable<float> maxChi2PerClusterTPC{"maxChi2PerClusterTPC", 4.f, "Additional cut on the maximum value of the chi2 per cluster in the TPC"};
    Configurable<float> maxChi2PerClusterITS{"maxChi2PerClusterITS", 36.f, "Additional cut on the maximum value of the chi2 per cluster in the ITS"};
    Configurable<float> maxDcaXY{"maxDcaXY", 10000.f, "Additional cut on the maximum abs value of the DCA xy"};
    Configurable<float> maxDcaZ{"maxDcaZ", 2.f, "Additional cut on the maximum abs value of the DCA z"};
    Configurable<float> minTPCNClsFound{"minTPCNClsFound", 0.f, "Additional cut on the minimum value of the number of found clusters in the TPC"};
  } cfgCustomTrackCuts;

  Configurable<bool> doPVContributorCut{"doPVContributorCut", false, "Select tracks used for primary vertex recostruction (isPVContributor)"};
  Configurable<float> minDcaZ{"minDcaZ", -2.f, "Additional cut on the minimum abs value of the DCA z"};
  Configurable<float> minDcaXY{"minDcaXY", -1.f, "Additional cut on the minimum abs value of the DCA xy"};

  Configurable<bool> doOccupancy{"doOccupancyStudy", false, "Flag to store Occupancy-related information"};
  Configurable<bool> useFT0OccEstimator{"useFT0OccEstimator", false, "Flag to adopt FT0c to estimate occupancy instead of ITS"};

  // Output objects for TEfficiency
  OutputObj<THashList> listEfficiencyMC{"EfficiencyMC"};
  OutputObj<THashList> listEfficiencyData{"EfficiencyData"};

  using CollisionCandidates = o2::soa::Join<o2::aod::Collisions, o2::aod::EvSels, aod::CentFT0Cs>;
  using CollisionCandidatesMC = o2::soa::Join<CollisionCandidates, o2::aod::McCollisionLabels>;
  using TrackCandidates = o2::soa::Join<o2::aod::Tracks, o2::aod::TracksExtra, o2::aod::TrackSelection, o2::aod::TrackSelectionExtension, o2::aod::TracksDCA>;
  using TrackCandidatesMC = o2::soa::Join<TrackCandidates, o2::aod::McTrackLabels>;

  // Histograms
  HistogramRegistry histos{"Histos", {}, OutputObjHandlingPolicy::AnalysisObject};

  static const char* particleName(int pdgSign, o2::track::PID::ID id)
  {
    if (pdgSign == 0) { // Positive PDG
      return particleTitle[id];
    }
    // Negative PDG
    return particleTitle[id + o2::track::PID::NIDs];
  }

  template <int pdgSign, o2::track::PID::ID id>
  void makeMCHistograms(const bool doMakeHistograms)
  {
    if (!doMakeHistograms) {
      return;
    }

    if constexpr (pdgSign == 0) {
      if (!doPositivePDG) { // Positive
        return;
      }
    } else if constexpr (pdgSign == 1) {
      if (!doNegativePDG) { // Negative
        return;
      }
    } else {
      LOG(fatal) << "Can't interpret pdgSign " << pdgSign;
    }

    AxisSpec axisDecayLength{100, 0.0, 10.0, "Decay Length (cm)"};
    AxisSpec axisPt{ptBins, "#it{p}_{T} (GeV/#it{c})"};
    AxisSpec axisP{ptBins, "#it{p} (GeV/#it{c})"};
    if (logPt) {
      axisPt.makeLogarithmic();
      axisP.makeLogarithmic();
    }
    const AxisSpec axisEta{etaBins, "#it{#eta}"};
    const AxisSpec axisY{yBins, "#it{y}"};
    const AxisSpec axisPhi{phiBins, "#it{#varphi} (rad)"};
    const AxisSpec axisRadius{radiusBins, "Radius (cm)"};
    const AxisSpec axisOcc{occBins, "Occupancy"};

    const char* partName = particleName(pdgSign, id);
    LOG(info) << "Preparing histograms for particle: " << partName << " pdgSign " << pdgSign;

    const TString tagPt = Form("%s #it{#eta} [%.2f,%.2f] #it{y} [%.2f,%.2f] #it{#varphi} [%.2f,%.2f]",
                               partName,
                               etaMin, etaMax,
                               yMin, yMax,
                               phiMin, phiMax);

    const TString tagEta = Form("%s #it{p}_{T} [%.2f,%.2f] #it{y} [%.2f,%.2f] #it{#varphi} [%.2f,%.2f]",
                                partName,
                                ptMin, ptMax,
                                yMin, yMax,
                                phiMin, phiMax);

    const TString tagY = Form("%s #it{p}_{T} [%.2f,%.2f] #it{#eta} [%.2f,%.2f] #it{#varphi} [%.2f,%.2f]",
                              partName,
                              ptMin, ptMax,
                              etaMin, etaMax,
                              phiMin, phiMax);

    const TString tagPhi = Form("%s #it{p}_{T} [%.2f,%.2f] #it{#eta} [%.2f,%.2f] #it{y} [%.2f,%.2f]",
                                partName,
                                ptMin, ptMax,
                                etaMin, etaMax,
                                yMin, yMax);

    const TString tagPtEta = Form("%s #it{#varphi} [%.2f,%.2f] #it{y} [%.2f,%.2f]",
                                  partName,
                                  phiMin, phiMax,
                                  yMin, yMax);
    const int histogramIndex = id + pdgSign * nSpecies;
<<<<<<< HEAD
=======

>>>>>>> 0391495f
    // Pt
    hPtIts[histogramIndex] = histos.add<TH1>(Form("MC/pdg%i/pt/its", PDGs[histogramIndex]), "ITS tracks " + tagPt, kTH1D, {axisPt});
    hPtTpc[histogramIndex] = histos.add<TH1>(Form("MC/pdg%i/pt/tpc", PDGs[histogramIndex]), "TPC tracks " + tagPt, kTH1D, {axisPt});
    hPtItsTpc[histogramIndex] = histos.add<TH1>(Form("MC/pdg%i/pt/its_tpc", PDGs[histogramIndex]), "ITS-TPC tracks " + tagPt, kTH1D, {axisPt});
    hPtItsTof[histogramIndex] = histos.add<TH1>(Form("MC/pdg%i/pt/its_tof", PDGs[histogramIndex]), "ITS-TOF tracks " + tagPt, kTH1D, {axisPt});
    hPtTpcTof[histogramIndex] = histos.add<TH1>(Form("MC/pdg%i/pt/tpc_tof", PDGs[histogramIndex]), "TPC-TOF tracks " + tagPt, kTH1D, {axisPt});
    hPtItsTpcTof[histogramIndex] = histos.add<TH1>(Form("MC/pdg%i/pt/its_tpc_tof", PDGs[histogramIndex]), "ITS-TPC-TOF tracks " + tagPt, kTH1D, {axisPt});
    hPtItsTpcTrdTof[histogramIndex] = histos.add<TH1>(Form("MC/pdg%i/pt/its_tpc_trd_tof", PDGs[histogramIndex]), "ITS-TPC-TRD-TOF tracks " + tagPt, kTH1D, {axisPt});
    hPtItsTpcTrd[histogramIndex] = histos.add<TH1>(Form("MC/pdg%i/pt/its_tpc_trd", PDGs[histogramIndex]), "ITS-TPC-TRD tracks " + tagPt, kTH1D, {axisPt});
    hPtTrkItsTpc[histogramIndex] = histos.add<TH1>(Form("MC/pdg%i/pt/trk/its_tpc", PDGs[histogramIndex]), "ITS-TPC track (reco) " + tagPt, kTH1D, {axisPt});
    hPtGenerated[histogramIndex] = histos.add<TH1>(Form("MC/pdg%i/pt/generated", PDGs[histogramIndex]), "Generated " + tagPt, kTH1D, {axisPt});
    hPtGeneratedRecoEv[histogramIndex] = histos.add<TH1>(Form("MC/pdg%i/pt/generated_reco_ev", PDGs[histogramIndex]), "Generated Reco Ev. " + tagPt, kTH1D, {axisPt});

    // Prm
    hPtItsPrm[histogramIndex] = histos.add<TH1>(Form("MC/pdg%i/pt/prm/its", PDGs[histogramIndex]), "ITS tracks (primaries) " + tagPt, kTH1D, {axisPt});
    hPtItsTpcPrm[histogramIndex] = histos.add<TH1>(Form("MC/pdg%i/pt/prm/its_tpc", PDGs[histogramIndex]), "ITS-TPC tracks (primaries) " + tagPt, kTH1D, {axisPt});
    hPtTrkItsTpcPrm[histogramIndex] = histos.add<TH1>(Form("MC/pdg%i/pt/prm/trk/its_tpc", PDGs[histogramIndex]), "ITS-TPC tracks (reco primaries) " + tagPt, kTH1D, {axisPt});
    hPtItsTpcTofPrm[histogramIndex] = histos.add<TH1>(Form("MC/pdg%i/pt/prm/its_tpc_tof", PDGs[histogramIndex]), "ITS-TPC-TOF tracks (primaries) " + tagPt, kTH1D, {axisPt});
    hPtTrkItsTpcTofPrm[histogramIndex] = histos.add<TH1>(Form("MC/pdg%i/pt/prm/trk/its_tpc_tof", PDGs[histogramIndex]), "ITS-TPC-TOF tracks (reco primaries) " + tagPt, kTH1D, {axisPt});
    hPtGeneratedPrm[histogramIndex] = histos.add<TH1>(Form("MC/pdg%i/pt/prm/generated", PDGs[histogramIndex]), "Generated (primaries) " + tagPt, kTH1D, {axisPt});
    hPtGeneratedPrmRecoEv[histogramIndex] = histos.add<TH1>(Form("MC/pdg%i/pt/prm/generated_reco_ev", PDGs[histogramIndex]), "Generated Reco Ev. " + tagPt, kTH1D, {axisPt});

    // Str
    hPtItsTpcStr[histogramIndex] = histos.add<TH1>(Form("MC/pdg%i/pt/str/its_tpc", PDGs[histogramIndex]), "ITS-TPC tracks (from weak decays) " + tagPt, kTH1D, {axisPt});
    hPtTrkItsTpcStr[histogramIndex] = histos.add<TH1>(Form("MC/pdg%i/pt/str/trk/its_tpc", PDGs[histogramIndex]), "ITS-TPC tracks (reco from weak decays) " + tagPt, kTH1D, {axisPt});
    hPtItsTpcTofStr[histogramIndex] = histos.add<TH1>(Form("MC/pdg%i/pt/str/its_tpc_tof", PDGs[histogramIndex]), "ITS-TPC-TOF tracks (from weak decays) " + tagPt, kTH1D, {axisPt});
    hPtGeneratedStr[histogramIndex] = histos.add<TH1>(Form("MC/pdg%i/pt/str/generated", PDGs[histogramIndex]), "Generated (from weak decays) " + tagPt, kTH1D, {axisPt});
    hPtmotherGenerated[histogramIndex] = histos.add<TH1>(Form("MC/pdg%i/pt/str/generated_mother", PDGs[histogramIndex]), "Generated Mother " + tagPt, kTH1D, {axisPt});
    hdecaylengthmother[histogramIndex] = histos.add<TH1>(Form("MC/pdg%i/pt/str/decayLength", PDGs[histogramIndex]), "Decay Length of mother particle" + tagPt, kTH1D, {axisPt});

    // Ter
    hPtItsTpcTer[histogramIndex] = histos.add<TH1>(Form("MC/pdg%i/pt/ter/its_tpc", PDGs[histogramIndex]), "ITS-TPC tracks (from secondary weak decays) " + tagPt, kTH1D, {axisPt});
    hPtTrkItsTpcTer[histogramIndex] = histos.add<TH1>(Form("MC/pdg%i/pt/ter/trk/its_tpc", PDGs[histogramIndex]), "ITS-TPC tracks (reco from secondary weak decays) " + tagPt, kTH1D, {axisPt});
    hPtItsTpcTofTer[histogramIndex] = histos.add<TH1>(Form("MC/pdg%i/pt/ter/its_tpc_tof", PDGs[histogramIndex]), "ITS-TPC-TOF tracks (from secondary weak decays) " + tagPt, kTH1D, {axisPt});
    hPtGeneratedTer[histogramIndex] = histos.add<TH1>(Form("MC/pdg%i/pt/ter/generated", PDGs[histogramIndex]), "Generated (from secondary weak decays) " + tagPt, kTH1D, {axisPt});

    // Mat
    hPtItsTpcMat[histogramIndex] = histos.add<TH1>(Form("MC/pdg%i/pt/mat/its_tpc", PDGs[histogramIndex]), "ITS-TPC tracks (from material)" + tagPt, kTH1D, {axisPt});
    hPtTrkItsTpcMat[histogramIndex] = histos.add<TH1>(Form("MC/pdg%i/pt/mat/trk/its_tpc", PDGs[histogramIndex]), "ITS-TPC tracks (reco from material) " + tagPt, kTH1D, {axisPt});
    hPtItsTpcTofMat[histogramIndex] = histos.add<TH1>(Form("MC/pdg%i/pt/mat/its_tpc_tof", PDGs[histogramIndex]), "ITS-TPC-TOF tracks (from material) " + tagPt, kTH1D, {axisPt});
    hPtGeneratedMat[histogramIndex] = histos.add<TH1>(Form("MC/pdg%i/pt/mat/generated", PDGs[histogramIndex]), "Generated ( from material) " + tagPt, kTH1D, {axisPt});

    // P
    hPItsTpc[histogramIndex] = histos.add<TH1>(Form("MC/pdg%i/p/its_tpc", PDGs[histogramIndex]), "ITS-TPC tracks " + tagPt, kTH1D, {axisP});
    hPTrkItsTpc[histogramIndex] = histos.add<TH1>(Form("MC/pdg%i/p/trk/its_tpc", PDGs[histogramIndex]), "ITS-TPC tracks (reco) " + tagPt, kTH1D, {axisP});
    hPItsTpcTof[histogramIndex] = histos.add<TH1>(Form("MC/pdg%i/p/its_tpc_tof", PDGs[histogramIndex]), "ITS-TPC-TOF tracks " + tagPt, kTH1D, {axisP});
    hPGenerated[histogramIndex] = histos.add<TH1>(Form("MC/pdg%i/p/generated", PDGs[histogramIndex]), "Generated " + tagPt, kTH1D, {axisP});

    // Eta
    hEtaItsTpc[histogramIndex] = histos.add<TH1>(Form("MC/pdg%i/eta/its_tpc", PDGs[histogramIndex]), "ITS-TPC tracks " + tagEta, kTH1D, {axisEta});
    hEtaTrkItsTpc[histogramIndex] = histos.add<TH1>(Form("MC/pdg%i/eta/trk/its_tpc", PDGs[histogramIndex]), "ITS-TPC tracks (reco) " + tagEta, kTH1D, {axisEta});
    hEtaItsTpcTof[histogramIndex] = histos.add<TH1>(Form("MC/pdg%i/eta/its_tpc_tof", PDGs[histogramIndex]), "ITS-TPC-TOF tracks " + tagEta, kTH1D, {axisEta});
    hEtaGenerated[histogramIndex] = histos.add<TH1>(Form("MC/pdg%i/eta/generated", PDGs[histogramIndex]), "Generated " + tagEta, kTH1D, {axisEta});

    // Prm
    hEtaItsTpcPrm[histogramIndex] = histos.add<TH1>(Form("MC/pdg%i/eta/prm/its_tpc", PDGs[histogramIndex]), "ITS-TPC tracks (primaries) " + tagEta, kTH1D, {axisEta});
    hEtaTrkItsTpcPrm[histogramIndex] = histos.add<TH1>(Form("MC/pdg%i/eta/prm/trk/its_tpc", PDGs[histogramIndex]), "ITS-TPC tracks (reco primaries) " + tagEta, kTH1D, {axisEta});
    hEtaItsTpcTofPrm[histogramIndex] = histos.add<TH1>(Form("MC/pdg%i/eta/prm/its_tpc_tof", PDGs[histogramIndex]), "ITS-TPC-TOF tracks (primaries) " + tagEta, kTH1D, {axisEta});
    hEtaGeneratedPrm[histogramIndex] = histos.add<TH1>(Form("MC/pdg%i/eta/prm/generated", PDGs[histogramIndex]), "Generated (primaries) " + tagEta, kTH1D, {axisEta});

    // Y
    hYItsTpc[histogramIndex] = histos.add<TH1>(Form("MC/pdg%i/y/its_tpc", PDGs[histogramIndex]), "ITS-TPC tracks " + tagY, kTH1D, {axisY});
    hYItsTpcTof[histogramIndex] = histos.add<TH1>(Form("MC/pdg%i/y/its_tpc_tof", PDGs[histogramIndex]), "ITS-TPC-TOF tracks " + tagY, kTH1D, {axisY});
    hYGenerated[histogramIndex] = histos.add<TH1>(Form("MC/pdg%i/y/generated", PDGs[histogramIndex]), "Generated " + tagY, kTH1D, {axisY});

    // Phi
    hPhiItsTpc[histogramIndex] = histos.add<TH1>(Form("MC/pdg%i/phi/its_tpc", PDGs[histogramIndex]), "ITS-TPC tracks " + tagPhi, kTH1D, {axisPhi});
    hPhiTrkItsTpc[histogramIndex] = histos.add<TH1>(Form("MC/pdg%i/phi/trk/its_tpc", PDGs[histogramIndex]), "ITS-TPC tracks (reco) " + tagPhi, kTH1D, {axisPhi});
    hPhiItsTpcTof[histogramIndex] = histos.add<TH1>(Form("MC/pdg%i/phi/its_tpc_tof", PDGs[histogramIndex]), "ITS-TPC-TOF tracks " + tagPhi, kTH1D, {axisPhi});
    hPhiGenerated[histogramIndex] = histos.add<TH1>(Form("MC/pdg%i/phi/generated", PDGs[histogramIndex]), "Generated " + tagPhi, kTH1D, {axisPhi});

    // Phi prm
    hPhiItsTpcPrm[histogramIndex] = histos.add<TH1>(Form("MC/pdg%i/phi/prm/its_tpc", PDGs[histogramIndex]), "ITS-TPC tracks (primaries) " + tagPhi, kTH1D, {axisPhi});
    hPhiTrkItsTpcPrm[histogramIndex] = histos.add<TH1>(Form("MC/pdg%i/phi/prm/trk/its_tpc", PDGs[histogramIndex]), "ITS-TPC tracks (reco primaries) " + tagPhi, kTH1D, {axisPhi});
    hPhiItsTpcTofPrm[histogramIndex] = histos.add<TH1>(Form("MC/pdg%i/phi/prm/its_tpc_tof", PDGs[histogramIndex]), "ITS-TPC-TOF tracks (primaries) " + tagPhi, kTH1D, {axisPhi});
    hPhiGeneratedPrm[histogramIndex] = histos.add<TH1>(Form("MC/pdg%i/phi/prm/generated", PDGs[histogramIndex]), "Generated (primaries) " + tagPhi, kTH1D, {axisPhi});

    if (doPtEta) {
      hPtEtaItsTpc[histogramIndex] = histos.add<TH2>(Form("MC/pdg%i/pt/asd", PDGs[histogramIndex]), "ITS-TPC tracks " + tagPtEta, kTH2D, {axisPt, axisEta});
      hPtEtaTrkItsTpc[histogramIndex] = histos.add<TH2>(Form("MC/pdg%i/pt/asd", PDGs[histogramIndex]), "ITS-TPC tracks (reco) " + tagPtEta, kTH2D, {axisPt, axisEta});
      hPtEtaItsTpcTof[histogramIndex] = histos.add<TH2>(Form("MC/pdg%i/pt/asd", PDGs[histogramIndex]), "ITS-TPC-TOF tracks " + tagPtEta, kTH2D, {axisPt, axisEta});
      hPtEtaGenerated[histogramIndex] = histos.add<TH2>(Form("MC/pdg%i/pt/asd", PDGs[histogramIndex]), "Generated " + tagPtEta, kTH2D, {axisPt, axisEta});
    }

    if (doPtRadius) {
      hPtRadiusItsTpc[histogramIndex] = histos.add<TH2>(Form("MC/pdg%i/pt/radius/its_tpc", PDGs[histogramIndex]), "ITS-TPC tracks " + tagPt + " vs Radius", kTH2D, {axisPt, axisRadius});
      hPtRadiusItsTpcTof[histogramIndex] = histos.add<TH2>(Form("MC/pdg%i/pt/radius/its_tpc_tof", PDGs[histogramIndex]), "ITS-TPC-TOF tracks " + tagPt + " vs Radius", kTH2D, {axisPt, axisRadius});
      hPtRadiusGenerated[histogramIndex] = histos.add<TH2>(Form("MC/pdg%i/pt/radius/generated", PDGs[histogramIndex]), "Generated " + tagPt + " vs Radius", kTH2D, {axisPt, axisRadius});

      hPtRadiusItsTpcPrm[histogramIndex] = histos.add<TH2>(Form("MC/pdg%i/pt/prm/radius/its_tpc", PDGs[histogramIndex]), "ITS-TPC tracks " + tagPt + " vs Radius", kTH2D, {axisPt, axisRadius});
      hPtRadiusItsTpcTofPrm[histogramIndex] = histos.add<TH2>(Form("MC/pdg%i/pt/prm/radius/its_tpc_tof", PDGs[histogramIndex]), "ITS-TPC-TOF tracks " + tagPt + " vs Radius", kTH2D, {axisPt, axisRadius});
      hPtRadiusGeneratedPrm[histogramIndex] = histos.add<TH2>(Form("MC/pdg%i/pt/prm/radius/generated", PDGs[histogramIndex]), "Generated " + tagPt + " vs Radius", kTH2D, {axisPt, axisRadius});

      hPtRadiusItsTpcStr[histogramIndex] = histos.add<TH2>(Form("MC/pdg%i/pt/str/radius/its_tpc", PDGs[histogramIndex]), "ITS-TPC tracks " + tagPt + " vs Radius", kTH2D, {axisPt, axisRadius});
      hPtRadiusItsTpcTofStr[histogramIndex] = histos.add<TH2>(Form("MC/pdg%i/pt/str/radius/its_tpc_tof", PDGs[histogramIndex]), "ITS-TPC-TOF tracks " + tagPt + " vs Radius", kTH2D, {axisPt, axisRadius});
      hPtRadiusGeneratedStr[histogramIndex] = histos.add<TH2>(Form("MC/pdg%i/pt/str/radius/generated", PDGs[histogramIndex]), "Generated " + tagPt + " vs Radius", kTH2D, {axisPt, axisRadius});

      hPtRadiusItsTpcTer[histogramIndex] = histos.add<TH2>(Form("MC/pdg%i/pt/ter/radius/its_tpc", PDGs[histogramIndex]), "ITS-TPC tracks " + tagPt + " vs Radius", kTH2D, {axisPt, axisRadius});
      hPtRadiusItsTpcTofTer[histogramIndex] = histos.add<TH2>(Form("MC/pdg%i/pt/ter/radius/its_tpc_tof", PDGs[histogramIndex]), "ITS-TPC-TOF tracks " + tagPt + " vs Radius", kTH2D, {axisPt, axisRadius});
      hPtRadiusGeneratedTer[histogramIndex] = histos.add<TH2>(Form("MC/pdg%i/pt/ter/radius/generated", PDGs[histogramIndex]), "Generated " + tagPt + " vs Radius", kTH2D, {axisPt, axisRadius});
    }

    LOG(info) << "Done with making histograms for particle: " << partName;
  }

  template <int pdgSign, o2::track::PID::ID id>
  void makeMCEfficiency(const bool doMakeHistograms)
  {
    if (!doMakeHistograms) {
      return;
    }

    if (!makeEff) {
      return;
    }

    if constexpr (pdgSign == 0) {
      if (!doPositivePDG) { // Positive
        return;
      }
    } else if constexpr (pdgSign == 1) {
      if (!doNegativePDG) { // Negative
        return;
      }
    } else {
      LOG(fatal) << "Can't interpret pdgSign index";
    }

    const TString partName = particleName(pdgSign, id);
    LOG(info) << "Making TEfficiency for MC for particle " << partName;
    THashList* subList = new THashList();
    subList->SetName(partName);
    listEfficiencyMC->Add(subList);

    auto makeEfficiency = [&](const TString effname, auto h) { // 1D efficiencies
      LOG(debug) << " Making 1D TEfficiency " << effname << " from " << h->GetName();
      const TAxis* axis = h->GetXaxis();
      TString efftitle = h->GetTitle();
      efftitle.ReplaceAll("Numerator", "").Strip(TString::kBoth);
      efftitle = Form("%s;%s;Efficiency", efftitle.Data(), axis->GetTitle());
      if (axis->IsVariableBinSize()) {
        subList->Add(new TEfficiency(effname, efftitle, axis->GetNbins(), axis->GetXbins()->GetArray()));
      } else {
        subList->Add(new TEfficiency(effname, efftitle, axis->GetNbins(), axis->GetXmin(), axis->GetXmax()));
      }
    };

    const int histogramIndex = id + pdgSign * nSpecies;

    makeEfficiency("ITS_vsPt", hPtIts[histogramIndex]);
    makeEfficiency("TPC_vsPt", hPtTpc[histogramIndex]);
    makeEfficiency("ITS-TPC_vsPt", hPtItsTpc[histogramIndex]);
    makeEfficiency("ITS-TOF_vsPt", hPtItsTof[histogramIndex]);
    makeEfficiency("TPC-TOF_vsPt", hPtTpcTof[histogramIndex]);
    makeEfficiency("ITS-TPC-TRD_vsPt", hPtItsTpcTrd[histogramIndex]);
    makeEfficiency("ITS-TPC-TOF_vsPt", hPtItsTpcTof[histogramIndex]);
    makeEfficiency("ITS-TPC-TRD-TOF_vsPt", hPtItsTpcTrdTof[histogramIndex]);
    makeEfficiency("ITS-TPC_vsPt_Trk", hPtTrkItsTpc[histogramIndex]);

    makeEfficiency("ITS-TPC_vsPt_RecoEv", hPtItsTpc[histogramIndex]);

    makeEfficiency("ITS_vsPt_Prm", hPtItsPrm[histogramIndex]);
    makeEfficiency("ITS-TPC_vsPt_Prm", hPtItsTpcPrm[histogramIndex]);
    makeEfficiency("ITS-TPC_vsPt_Prm_Trk", hPtTrkItsTpcPrm[histogramIndex]);
    makeEfficiency("ITS-TPC-TOF_vsPt_Prm", hPtItsTpcTofPrm[histogramIndex]);
    makeEfficiency("ITS-TPC-TOF_vsPt_Prm_Trk", hPtTrkItsTpcTofPrm[histogramIndex]);
    makeEfficiency("ITS-TPC_vsPt_Prm_RecoEv", hPtItsTpcPrm[histogramIndex]);

    makeEfficiency("ITS-TPC_vsPt_Str", hPtItsTpcStr[histogramIndex]);
    makeEfficiency("ITS-TPC_vsPt_Str_Trk", hPtTrkItsTpcStr[histogramIndex]);
    makeEfficiency("ITS-TPC-TOF_vsPt_Str", hPtItsTpcTofStr[histogramIndex]);
    makeEfficiency("ITS-TPC_vsPt_Mat", hPtItsTpcMat[histogramIndex]);
    makeEfficiency("ITS-TPC_vsPt_Mat_Trk", hPtTrkItsTpcMat[histogramIndex]);
    makeEfficiency("ITS-TPC-TOF_vsPt_Mat", hPtItsTpcTofMat[histogramIndex]);

    makeEfficiency("ITS-TPC_vsPt_Ter", hPtItsTpcTer[histogramIndex]);
    makeEfficiency("ITS-TPC_vsPt_Ter_Trk", hPtTrkItsTpcTer[histogramIndex]);
    makeEfficiency("ITS-TPC-TOF_vsPt_Ter", hPtItsTpcTofTer[histogramIndex]);

    makeEfficiency("ITS-TPC_vsP", hPItsTpc[histogramIndex]);
    makeEfficiency("ITS-TPC_vsP_Trk", hPTrkItsTpc[histogramIndex]);
    makeEfficiency("ITS-TPC-TOF_vsP", hPItsTpcTof[histogramIndex]);
    makeEfficiency("ITS-TPC_vsEta", hEtaItsTpc[histogramIndex]);
    makeEfficiency("ITS-TPC_vsEta_Trk", hEtaTrkItsTpc[histogramIndex]);
    makeEfficiency("ITS-TPC-TOF_vsEta", hEtaItsTpcTof[histogramIndex]);
    makeEfficiency("ITS-TPC_vsEta_Prm", hEtaItsTpcPrm[histogramIndex]);
    makeEfficiency("ITS-TPC_vsEta_Prm_Trk", hEtaTrkItsTpcPrm[histogramIndex]);
    makeEfficiency("ITS-TPC-TOF_vsEta_Prm", hEtaItsTpcTofPrm[histogramIndex]);
    makeEfficiency("ITS-TPC_vsY", hYItsTpc[histogramIndex]);
    makeEfficiency("ITS-TPC-TOF_vsY", hYItsTpcTof[histogramIndex]);
    makeEfficiency("ITS-TPC_vsPhi", hPhiItsTpc[histogramIndex]);
    makeEfficiency("ITS-TPC_vsPhi_Trk", hPhiTrkItsTpc[histogramIndex]);
    makeEfficiency("ITS-TPC-TOF_vsPhi", hPhiItsTpcTof[histogramIndex]);
    makeEfficiency("ITS-TPC_vsPhi_Prm", hPhiItsTpcPrm[histogramIndex]);
    makeEfficiency("ITS-TPC_vsPhi_Prm_Trk", hPhiTrkItsTpcPrm[histogramIndex]);
    makeEfficiency("ITS-TPC-TOF_vsPhi_Prm", hPhiItsTpcTofPrm[histogramIndex]);

    auto makeEfficiency2D = [&](const TString effname, auto h) { // 2D efficiencies
      LOG(debug) << " Making 2D TEfficiency " << effname << " from " << h->GetName();
      const TAxis* axisX = h->GetXaxis();
      const TAxis* axisY = h->GetYaxis();
      TString efftitle = h->GetTitle();
      efftitle.ReplaceAll("Numerator", "").Strip(TString::kBoth);
      efftitle = Form("%s;%s;%s;Efficiency", efftitle.Data(), axisX->GetTitle(), axisY->GetTitle());
      if (axisX->IsVariableBinSize() || axisY->IsVariableBinSize()) {
        subList->Add(new TEfficiency(effname, efftitle, axisX->GetNbins(), axisX->GetXbins()->GetArray(), axisY->GetNbins(), axisY->GetXbins()->GetArray()));
      } else {
        subList->Add(new TEfficiency(effname, efftitle, axisX->GetNbins(), axisX->GetXmin(), axisX->GetXmax(), axisY->GetNbins(), axisY->GetXmin(), axisY->GetXmax()));
      }
    };

    if (doPtEta) {
      makeEfficiency2D("ITS-TPC_vsPt_vsEta", hPtEtaItsTpc[histogramIndex]);
      makeEfficiency2D("ITS-TPC_vsPt_vsEta_Trk", hPtEtaTrkItsTpc[histogramIndex]);
      makeEfficiency2D("ITS-TPC-TOF_vsPt_vsEta", hPtEtaItsTpcTof[histogramIndex]);
    }
    if (doPtRadius) {
      makeEfficiency2D("ITS-TPC_vsPt_vsRadius", hPtRadiusItsTpc[histogramIndex]);
      makeEfficiency2D("ITS-TPC-TOF_vsPt_vsRadius", hPtRadiusItsTpcTof[histogramIndex]);
      makeEfficiency2D("ITS-TPC_vsPt_vsRadius", hPtRadiusItsTpcPrm[histogramIndex]);
      makeEfficiency2D("ITS-TPC-TOF_vsPt_vsRadius", hPtRadiusItsTpcTofPrm[histogramIndex]);
      makeEfficiency2D("ITS-TPC_vsPt_vsRadius", hPtRadiusItsTpcStr[histogramIndex]);
      makeEfficiency2D("ITS-TPC-TOF_vsPt_vsRadius", hPtRadiusItsTpcTofStr[histogramIndex]);
      makeEfficiency2D("ITS-TPC_vsPt_vsRadius", hPtRadiusItsTpcTer[histogramIndex]);
      makeEfficiency2D("ITS-TPC-TOF_vsPt_vsRadius", hPtRadiusItsTpcTofTer[histogramIndex]);
    }

    LOG(info) << "Done with making histograms for particle: " << partName << " for efficiencies";
  }

  void initMC(const AxisSpec& axisSel)
  {
    if (!doprocessMC && !doprocessMCWithoutCollisions) {
      return;
    }
    if (doprocessMC && doprocessMCWithoutCollisions) {
      LOG(fatal) << "Both processMC and processMCWithoutCollisions are set to true. Please set only one of them to true.";
    }

    auto h = histos.add<TH1>("MC/trackSelection", "Track Selection", kTH1D, {axisSel});
    h->GetXaxis()->SetBinLabel(trkCutIdxTrkRead, "Tracks read");
    h->GetXaxis()->SetBinLabel(trkCutIdxHasMcPart, "Passed has MC part.");
    h->GetXaxis()->SetBinLabel(trkCutIdxPassedPt, "Passed #it{p}_{T}");
    h->GetXaxis()->SetBinLabel(trkCutIdxPassedEta, "Passed #it{#eta}");
    h->GetXaxis()->SetBinLabel(trkCutIdxPassedPhi, "Passed #it{#varphi}");
    h->GetXaxis()->SetBinLabel(trkCutIdxPassedY, "Passed y");
    h->GetXaxis()->SetBinLabel(trkCutIdxPassedFake, "Passed Fake");
    h->GetXaxis()->SetBinLabel(trkCutIdxHasCollision, "Passed has collision");
    h->GetXaxis()->SetBinLabel(trkCutIdxPassedTrkType, "passedTrackType");
    h->GetXaxis()->SetBinLabel(trkCutIdxPassedPtRange, "passedPtRange");
    h->GetXaxis()->SetBinLabel(trkCutIdxPassedEtaRange, "passedEtaRange");
    h->GetXaxis()->SetBinLabel(trkCutIdxPassedDcaXYMax, "passedDCAxy max.");
    h->GetXaxis()->SetBinLabel(trkCutIdxPassedDcaXYMin, "passedDCAxy min.");
    h->GetXaxis()->SetBinLabel(trkCutIdxPassedDcaZMax, "passedDCAz max.");
    h->GetXaxis()->SetBinLabel(trkCutIdxPassedDcaZMin, "passedDCAz min.");
    h->GetXaxis()->SetBinLabel(trkCutIdxPassedGoldenChi2, "passedGoldenChi2");
    h->GetXaxis()->SetBinLabel(trkCutIdxPassedIsPvCont, "passed isPVContributor");
    h->GetXaxis()->SetBinLabel(trkCutIdxPassedITSPartial, "passedITS (partial)");
    h->GetXaxis()->SetBinLabel(trkCutIdxPassedTPCPartial, "passedTPC (partial)");
    h->GetXaxis()->SetBinLabel(trkCutIdxPassedTOFPartial, "passedTOF (partial)");
    switch (globalTrackSelection) {
      case 0:
        h->GetXaxis()->SetBinLabel(trkCutIdxPassedGlobal, "No extra selection");
        break;
      case 1:
        h->GetXaxis()->SetBinLabel(trkCutIdxPassedGlobal, "isGlobalTrack");
        break;
      case 2:
        h->GetXaxis()->SetBinLabel(trkCutIdxPassedGlobal, "isGlobalTrackWoPtEta");
        break;
      case 3:
        h->GetXaxis()->SetBinLabel(trkCutIdxPassedGlobal, "isGlobalTrackWoDCA");
        break;
      case 4:
        h->GetXaxis()->SetBinLabel(trkCutIdxPassedGlobal, "isQualityTrack");
        break;
      case 5:
        h->GetXaxis()->SetBinLabel(trkCutIdxPassedGlobal, "isInAcceptanceTrack");
        break;
      case 6:
        h->GetXaxis()->SetBinLabel(trkCutIdxPassedGlobal, "customTrackSelection");
        break;
      default:
        LOG(fatal) << "Can't interpret track asked selection " << globalTrackSelection;
    }
    h->GetXaxis()->SetBinLabel(trkCutSameColl, "passedSameColl");

    for (int i = 0; i < nSpecies; i++) {
      h->GetXaxis()->SetBinLabel(trkCutIdxN + i, Form("Passed PDG %i %s", PDGs[i], particleTitle[i]));
    }
    histos.add("MC/fakeTrackNoiseHits", "Fake tracks from noise hits", kTH1D, {{1, 0, 1}});

    h = histos.add<TH1>("MC/particleSelection", "Particle Selection", kTH1D, {axisSel});
    h->GetXaxis()->SetBinLabel(1, "Particles read");
    h->GetXaxis()->SetBinLabel(2, "Passed #it{p}_{T}");
    h->GetXaxis()->SetBinLabel(3, "Passed #it{#eta}");
    h->GetXaxis()->SetBinLabel(4, "Passed #it{#varphi}");
    h->GetXaxis()->SetBinLabel(5, "Passed y");
    for (int i = 0; i < nSpecies; i++) {
      h->GetXaxis()->SetBinLabel(6 + i, Form("Passed PDG %i %s", PDGs[i], particleTitle[i]));
    }
    histos.add("MC/eventMultiplicity", "Event Selection", kTH1D, {{1000, 0, 5000}});

    histos.add("MC/trackLength", "Track length;Track length (cm)", kTH1D, {{2000, -1000, 1000}});

    listEfficiencyMC.setObject(new THashList);

    if (doOccupancy) {
      const AxisSpec axisPt{ptBins, "#it{p}_{T} (GeV/#it{c})"};
      const AxisSpec axisOcc{occBins, "Occupancy"};
      const AxisSpec axisCent{centBins, "Centrality"};

      histos.add("MC/occ_cent/gen/pos", "Generated Positive ", kTH3D, {axisOcc, axisCent, axisPt});
      histos.add("MC/occ_cent/gen/neg", "Generated Negative ", kTH3D, {axisOcc, axisCent, axisPt});

      histos.add("MC/occ_cent/reco/pos/its_tpc_tof", "ITS-TPC-TOF Positive ", kTH3D, {axisOcc, axisCent, axisPt});
      histos.add("MC/occ_cent/reco/neg/its_tpc_tof", "ITS-TPC-TOF Negative ", kTH3D, {axisOcc, axisCent, axisPt});

      histos.add("MC/occ_cent/reco/pos/its_tpc", "ITS-TPC Positive ", kTH3D, {axisOcc, axisCent, axisPt});
      histos.add("MC/occ_cent/reco/neg/its_tpc", "ITS-TPC Negative ", kTH3D, {axisOcc, axisCent, axisPt});

      histos.add("MC/occ_cent/reco/pos/its", "ITS Positive ", kTH3D, {axisOcc, axisCent, axisPt});
      histos.add("MC/occ_cent/reco/neg/its", "ITS Negative ", kTH3D, {axisOcc, axisCent, axisPt});
    }

    AxisSpec axisPtMother{ptBins, "#it{p}_{T} (GeV/#it{c})"};
    hPtmotherGenerated = histos.add<TH1>("MC/mother/pt/generated", "Generated pT of mother Lambda or Xi", kTH1D, {axisPtMother});

    static_for<0, 1>([&](auto pdgSign) {
      makeMCHistograms<pdgSign, o2::track::PID::Electron>(doEl);
      makeMCHistograms<pdgSign, o2::track::PID::Muon>(doMu);
      makeMCHistograms<pdgSign, o2::track::PID::Pion>(doPi);
      makeMCHistograms<pdgSign, o2::track::PID::Kaon>(doKa);
      makeMCHistograms<pdgSign, o2::track::PID::Proton>(doPr);
      makeMCHistograms<pdgSign, o2::track::PID::Deuteron>(doDe);
      makeMCHistograms<pdgSign, o2::track::PID::Triton>(doTr);
      makeMCHistograms<pdgSign, o2::track::PID::Helium3>(doHe);
      makeMCHistograms<pdgSign, o2::track::PID::Alpha>(doAl);

      makeMCEfficiency<pdgSign, o2::track::PID::Electron>(doEl);
      makeMCEfficiency<pdgSign, o2::track::PID::Muon>(doMu);
      makeMCEfficiency<pdgSign, o2::track::PID::Pion>(doPi);
      makeMCEfficiency<pdgSign, o2::track::PID::Kaon>(doKa);
      makeMCEfficiency<pdgSign, o2::track::PID::Proton>(doPr);
      makeMCEfficiency<pdgSign, o2::track::PID::Deuteron>(doDe);
      makeMCEfficiency<pdgSign, o2::track::PID::Triton>(doTr);
      makeMCEfficiency<pdgSign, o2::track::PID::Helium3>(doHe);
      makeMCEfficiency<pdgSign, o2::track::PID::Alpha>(doAl);
    });
  }

  // Efficiencies
  TEfficiency* effITSTPCMatchingVsPt = nullptr;
  TEfficiency* effTPCITSMatchingVsPt = nullptr;
  TEfficiency* effTPCTOFMatchingVsPt = nullptr;
  TEfficiency* effTPCTOFMatchingVsP = nullptr;
  TEfficiency* effTPCTOFMatchingVsEta = nullptr;
  TEfficiency* effTPCTOFMatchingVsPhi = nullptr;

  // 2D
  TEfficiency* effTPCTOFMatchingVsPtVsEta = nullptr;
  TEfficiency* effTPCTOFMatchingVsPtVsPhi = nullptr;

  void initData(const AxisSpec& axisSel)
  {
    if (!doprocessData && !doprocessDataWithPID) {
      return;
    }

    if (doprocessData == true && doprocessDataWithPID == true) {
      LOG(fatal) << "Can't enable processData and doprocessDataWithPID in the same time, pick one!";
    }

    auto h = histos.add<TH1>("Data/trackSelection", "Track Selection", kTH1D, {axisSel});
    h->GetXaxis()->SetBinLabel(trkCutIdxTrkRead, "Tracks read");
    h->GetXaxis()->SetBinLabel(trkCutIdxHasMcPart, "");
    h->GetXaxis()->SetBinLabel(trkCutIdxPassedPt, "Passed #it{p}_{T}");
    h->GetXaxis()->SetBinLabel(trkCutIdxPassedEta, "Passed #it{#eta}");
    h->GetXaxis()->SetBinLabel(trkCutIdxPassedPhi, "Passed #it{#varphi}");
    h->GetXaxis()->SetBinLabel(trkCutIdxPassedY, "");
    h->GetXaxis()->SetBinLabel(trkCutIdxPassedFake, "");
    h->GetXaxis()->SetBinLabel(trkCutIdxHasCollision, "Passed has collision");
    h->GetXaxis()->SetBinLabel(trkCutIdxPassedTrkType, "passedTrackType");
    h->GetXaxis()->SetBinLabel(trkCutIdxPassedPtRange, "passedPtRange");
    h->GetXaxis()->SetBinLabel(trkCutIdxPassedEtaRange, "passedEtaRange");
    h->GetXaxis()->SetBinLabel(trkCutIdxPassedDcaXYMax, "passedDCAxy max.");
    h->GetXaxis()->SetBinLabel(trkCutIdxPassedDcaXYMin, "passedDCAxy min.");
    h->GetXaxis()->SetBinLabel(trkCutIdxPassedDcaZMax, "passedDCAz max.");
    h->GetXaxis()->SetBinLabel(trkCutIdxPassedDcaZMin, "passedDCAz min.");
    h->GetXaxis()->SetBinLabel(trkCutIdxPassedGoldenChi2, "passedGoldenChi2");
    h->GetXaxis()->SetBinLabel(trkCutIdxPassedIsPvCont, "passed isPVContributor");
    h->GetXaxis()->SetBinLabel(trkCutIdxPassedITSPartial, "passedITS (partial)");
    h->GetXaxis()->SetBinLabel(trkCutIdxPassedTPCPartial, "passedTPC (partial)");
    h->GetXaxis()->SetBinLabel(trkCutIdxPassedTOFPartial, "passedTOF (partial)");
    switch (globalTrackSelection) {
      case 0:
        h->GetXaxis()->SetBinLabel(trkCutIdxPassedGlobal, "No extra selection");
        break;
      case 1:
        h->GetXaxis()->SetBinLabel(trkCutIdxPassedGlobal, "isGlobalTrack");
        break;
      case 2:
        h->GetXaxis()->SetBinLabel(trkCutIdxPassedGlobal, "isGlobalTrackWoPtEta");
        break;
      case 3:
        h->GetXaxis()->SetBinLabel(trkCutIdxPassedGlobal, "isGlobalTrackWoDCA");
        break;
      case 4:
        h->GetXaxis()->SetBinLabel(trkCutIdxPassedGlobal, "isQualityTrack");
        break;
      case 5:
        h->GetXaxis()->SetBinLabel(trkCutIdxPassedGlobal, "isInAcceptanceTrack");
        break;
      case 6:
        h->GetXaxis()->SetBinLabel(trkCutIdxPassedGlobal, "customTrackSelection");
        break;
      default:
        LOG(fatal) << "Can't interpret track asked selection " << globalTrackSelection;
    }

    const TString tagPt = Form("#it{#eta} [%.2f,%.2f] #it{#varphi} [%.2f,%.2f]",
                               etaMin, etaMax,
                               phiMin, phiMax);
    AxisSpec axisPt{ptBins, "#it{p}_{T} (GeV/#it{c})"};
    if (logPt) {
      axisPt.makeLogarithmic();
    }

    const TString tagEta = Form("#it{p}_{T} [%.2f,%.2f] #it{#varphi} [%.2f,%.2f]",
                                ptMin, ptMax,
                                phiMin, phiMax);
    const AxisSpec axisEta{etaBins, "#it{#eta}"};
    const AxisSpec axisOcc{occBins, "Occupancy"};
    const AxisSpec axisCent{centBins, "Centrality"};

    const TString tagPhi = Form("#it{#eta} [%.2f,%.2f] #it{p}_{T} [%.2f,%.2f]",
                                etaMin, etaMax,
                                ptMin, ptMax);
    const AxisSpec axisPhi{phiBins, "#it{#varphi} (rad)"};

    const TString tagEtaPhi = Form("#it{p}_{T} [%.2f,%.2f]",
                                   ptMin, ptMax);

    histos.add("Data/trackLength", "Track length;Track length (cm)", kTH1D, {{2000, -1000, 1000}});

    if (doOccupancy) {
      histos.add("Data/occ_cent/pos/its_tpc_tof", "ITS-TPC-TOF Positive ", kTH3D, {axisOcc, axisCent, axisPt});
      histos.add("Data/occ_cent/neg/its_tpc_tof", "ITS-TPC-TOF Negative ", kTH3D, {axisOcc, axisCent, axisPt});

      histos.add("Data/occ_cent/pos/its_tpc", "ITS-TPC Positive ", kTH3D, {axisOcc, axisCent, axisPt});
      histos.add("Data/occ_cent/neg/its_tpc", "ITS-TPC Negative ", kTH3D, {axisOcc, axisCent, axisPt});

      histos.add("Data/occ_cent/pos/tpc", "TPC Positive ", kTH3D, {axisOcc, axisCent, axisPt});
      histos.add("Data/occ_cent/neg/tpc", "TPC Negative ", kTH3D, {axisOcc, axisCent, axisPt});

      histos.add("Data/occ_cent/pos/its", "ITS Positive ", kTH3D, {axisOcc, axisCent, axisPt});
      histos.add("Data/occ_cent/neg/its", "ITS Negative ", kTH3D, {axisOcc, axisCent, axisPt});
    }

    // ITS-TPC-TOF
    histos.add("Data/pos/pt/its_tpc_tof", "ITS-TPC-TOF Positive " + tagPt, kTH1D, {axisPt});
    histos.add("Data/neg/pt/its_tpc_tof", "ITS-TPC-TOF Negative " + tagPt, kTH1D, {axisPt});

    histos.add("Data/pos/eta/its_tpc_tof", "ITS-TPC-TOF Positive " + tagEta, kTH1D, {axisEta});
    histos.add("Data/neg/eta/its_tpc_tof", "ITS-TPC-TOF Negative " + tagEta, kTH1D, {axisEta});

    histos.add("Data/pos/phi/its_tpc_tof", "ITS-TPC-TOF Positive " + tagPhi, kTH1D, {axisPhi});
    histos.add("Data/neg/phi/its_tpc_tof", "ITS-TPC-TOF Negative " + tagPhi, kTH1D, {axisPhi});

    histos.add("Data/pos/etaphi/its_tpc_tof", "ITS-TPC-TOF Positive " + tagEtaPhi, kTH2D, {axisEta, axisPhi});
    histos.add("Data/neg/etaphi/its_tpc_tof", "ITS-TPC-TOF Negative " + tagEtaPhi, kTH2D, {axisEta, axisPhi});

    // ITS-TPC
    histos.add("Data/pos/pt/its_tpc", "ITS-TPC Positive " + tagPt, kTH1D, {axisPt});
    histos.add("Data/neg/pt/its_tpc", "ITS-TPC Negative " + tagPt, kTH1D, {axisPt});

    histos.add("Data/pos/eta/its_tpc", "ITS-TPC Positive " + tagEta, kTH1D, {axisEta});
    histos.add("Data/neg/eta/its_tpc", "ITS-TPC Negative " + tagEta, kTH1D, {axisEta});

    histos.add("Data/pos/phi/its_tpc", "ITS-TPC Positive " + tagPhi, kTH1D, {axisPhi});
    histos.add("Data/neg/phi/its_tpc", "ITS-TPC Negative " + tagPhi, kTH1D, {axisPhi});

    histos.add("Data/pos/etaphi/its_tpc", "ITS-TPC Positive " + tagEtaPhi, kTH2D, {axisEta, axisPhi});
    histos.add("Data/neg/etaphi/its_tpc", "ITS-TPC Negative " + tagEtaPhi, kTH2D, {axisEta, axisPhi});

    // TPC
    histos.add("Data/pos/pt/tpc", "TPC Positive " + tagPt, kTH1D, {axisPt});
    histos.add("Data/neg/pt/tpc", "TPC Negative " + tagPt, kTH1D, {axisPt});

    histos.add("Data/pos/eta/tpc", "TPC Positive " + tagEta, kTH1D, {axisEta});
    histos.add("Data/neg/eta/tpc", "TPC Negative " + tagEta, kTH1D, {axisEta});

    histos.add("Data/pos/phi/tpc", "TPC Positive " + tagPhi, kTH1D, {axisPhi});
    histos.add("Data/neg/phi/tpc", "TPC Negative " + tagPhi, kTH1D, {axisPhi});

    histos.add("Data/pos/etaphi/tpc", "TPC Positive " + tagEtaPhi, kTH2D, {axisEta, axisPhi});
    histos.add("Data/neg/etaphi/tpc", "TPC Negative " + tagEtaPhi, kTH2D, {axisEta, axisPhi});

    // ITS
    histos.add("Data/pos/pt/its", "ITS Positive " + tagPt, kTH1D, {axisPt});
    histos.add("Data/neg/pt/its", "ITS Negative " + tagPt, kTH1D, {axisPt});

    histos.add("Data/pos/eta/its", "ITS Positive " + tagEta, kTH1D, {axisEta});
    histos.add("Data/neg/eta/its", "ITS Negative " + tagEta, kTH1D, {axisEta});

    histos.add("Data/pos/phi/its", "ITS Positive " + tagPhi, kTH1D, {axisPhi});
    histos.add("Data/neg/phi/its", "ITS Negative " + tagPhi, kTH1D, {axisPhi});

    histos.add("Data/pos/etaphi/its", "ITS Positive " + tagEtaPhi, kTH2D, {axisEta, axisPhi});
    histos.add("Data/neg/etaphi/its", "ITS Negative " + tagEtaPhi, kTH2D, {axisEta, axisPhi});

    // HMPID
    if (doprocessHmpid) {
      histos.add("Data/pos/hmpidMomDiff", "HMPID Positive Momentum difference", kTH1D, {{100, -10, 10, "#it{p} - #it{p}_{HMPID} (GeV/#it{c})"}});
      histos.add("Data/neg/hmpidMomDiff", "HMPID Negative Momentum difference", kTH1D, {{100, -10, 10, "#it{p} - #it{p}_{HMPID} (GeV/#it{c})"}});
      histos.add("Data/pos/pt/hmpid", "HMPID Positive " + tagPt, kTH1D, {axisPt});
      histos.add("Data/neg/pt/hmpid", "HMPID Negative " + tagPt, kTH1D, {axisPt});

      histos.add("Data/pos/eta/hmpid", "HMPID Positive " + tagEta, kTH1D, {axisEta});
      histos.add("Data/neg/eta/hmpid", "HMPID Negative " + tagEta, kTH1D, {axisEta});

      histos.add("Data/pos/phi/hmpid", "HMPID Positive " + tagPhi, kTH1D, {axisPhi});
      histos.add("Data/neg/phi/hmpid", "HMPID Negative " + tagPhi, kTH1D, {axisPhi});

      histos.add("Data/pos/etaphi/hmpid", "HMPID Positive " + tagEtaPhi, kTH2D, {axisEta, axisPhi});
      histos.add("Data/neg/etaphi/hmpid", "HMPID Negative " + tagEtaPhi, kTH2D, {axisEta, axisPhi});
    }

    listEfficiencyData.setObject(new THashList);
    if (makeEff) {
      LOG(debug) << "Making TEfficiency for Data";
      auto makeEfficiency = [&](TString effname, TString efftitle, auto templateHisto, TEfficiency*& eff) {
        TAxis* axis = histos.get<TH1>(templateHisto)->GetXaxis();
        if (axis->IsVariableBinSize()) {
          eff = new TEfficiency(effname, efftitle, axis->GetNbins(), axis->GetXbins()->GetArray());
        } else {
          eff = new TEfficiency(effname, efftitle, axis->GetNbins(), axis->GetXmin(), axis->GetXmax());
        }
        listEfficiencyData->Add(eff);
      };

      makeEfficiency("ITSTPCMatchingEfficiencyVsPt",
                     "ITS-TPC M.E. (ITS-TPC)/ITS in data " + tagPt + ";#it{p}_{T} (GeV/#it{c});Efficiency", HIST("Data/pos/pt/its_tpc_tof"),
                     effITSTPCMatchingVsPt);
      makeEfficiency("TPCITSMatchingEfficiencyVsPt",
                     "ITS-TPC M.E. (ITS-TPC)/TPC in data " + tagPt + ";#it{p}_{T} (GeV/#it{c});Efficiency", HIST("Data/pos/pt/its_tpc_tof"),
                     effTPCITSMatchingVsPt);
      makeEfficiency("TPCTOFMatchingEfficiencyVsPt",
                     "TPC-TOF M.E. in data " + tagPt + ";#it{p}_{T} (GeV/#it{c});Efficiency", HIST("Data/pos/pt/its_tpc_tof"),
                     effTPCTOFMatchingVsPt);
      makeEfficiency("TPCTOFMatchingEfficiencyVsP",
                     "TPC-TOF M.E. in data " + tagPt + ";#it{p} (GeV/#it{c});Efficiency", HIST("Data/pos/pt/its_tpc_tof"),
                     effTPCTOFMatchingVsP);
      makeEfficiency("TPCTOFMatchingEfficiencyVsEta",
                     "TPC-TOF M.E. in data " + tagEta + ";#it{#eta};Efficiency", HIST("Data/pos/eta/its_tpc_tof"),
                     effTPCTOFMatchingVsEta);
      makeEfficiency("TPCTOFMatchingEfficiencyVsPhi",
                     "TPC-TOF M.E. in data " + tagPhi + ";#it{#varphi} (rad);Efficiency", HIST("Data/pos/phi/its_tpc_tof"),
                     effTPCTOFMatchingVsPhi);

      auto makeEfficiency2D = [&](TString effname, TString efftitle, auto templateHistoX, auto templateHistoY, TEfficiency*& eff) {
        TAxis* axisX = histos.get<TH1>(templateHistoX)->GetXaxis();
        TAxis* axisY = histos.get<TH1>(templateHistoY)->GetYaxis();
        if (axisX->IsVariableBinSize() || axisY->IsVariableBinSize()) {
          eff = new TEfficiency(effname, efftitle, axisX->GetNbins(), axisX->GetXbins()->GetArray(), axisY->GetNbins(), axisY->GetXbins()->GetArray());
        } else {
          eff = new TEfficiency(effname, efftitle, axisX->GetNbins(), axisX->GetXmin(), axisX->GetXmax(), axisY->GetNbins(), axisY->GetXmin(), axisY->GetXmax());
        }
        listEfficiencyData->Add(eff);
      };

      makeEfficiency2D("TPCTOFMatchingEfficiencyVsPtVsEta",
                       Form("TPC-TOF M.E. in data #it{#varphi} [%.2f,%.2f];%s;%s;Efficiency", phiMin, phiMax, "#it{p}_{T} (GeV/#it{c})", "#it{#eta}"), HIST("Data/pos/pt/its_tpc_tof"), HIST("Data/pos/eta/its_tpc_tof"),
                       effTPCTOFMatchingVsPtVsEta);
      makeEfficiency2D("TPCTOFMatchingEfficiencyVsPtVsPhi",
                       Form("TPC-TOF M.E. in data #it{#eta} [%.2f,%.2f];%s;%s;Efficiency", etaMin, etaMax, "#it{p}_{T} (GeV/#it{c})", "#it{#varphi} (rad)"), HIST("Data/pos/pt/its_tpc_tof"), HIST("Data/pos/phi/its_tpc_tof"),
                       effTPCTOFMatchingVsPtVsPhi);
    }
  }

  // Selection cuts defined from the binning
  double ptMin, ptMax;
  double etaMin, etaMax;
  double phiMin, phiMax;
  double yMin, yMax;

  void init(InitContext&)
  {

    // Printing configuration
    LOG(info) << "Printing configuration";
    LOG(info) << "Set noFakesHits to: " << (noFakesHits ? "true" : "false");
    LOG(info) << "Set doPositivePDG to: " << (doPositivePDG ? "true" : "false");
    LOG(info) << "Set doNegativePDG to: " << (doNegativePDG ? "true" : "false");
    LOG(info) << "Set doEl to: " << (doEl ? "true" : "false");
    LOG(info) << "Set doMu to: " << (doMu ? "true" : "false");
    LOG(info) << "Set doPi to: " << (doPi ? "true" : "false");
    LOG(info) << "Set doKa to: " << (doKa ? "true" : "false");
    LOG(info) << "Set doPr to: " << (doPr ? "true" : "false");
    LOG(info) << "Set doDe to: " << (doDe ? "true" : "false");
    LOG(info) << "Set doTr to: " << (doTr ? "true" : "false");
    LOG(info) << "Set doHe to: " << (doHe ? "true" : "false");
    LOG(info) << "Set doAl to: " << (doAl ? "true" : "false");
    LOG(info) << "Set trackSelection to: " << (trackSelection ? "true" : "false");
    LOG(info) << "Set makeEff to: " << (makeEff ? "true" : "false");
    LOG(info) << "Set doPtEta to: " << (doPtEta ? "true" : "false");

    auto doLimits = [&](double& min, double& max, const ConfigurableAxis& binning) {
      const AxisSpec a{binning, "dummy"};
      min = a.binEdges[0];
      max = a.binEdges[a.binEdges.size() - 1];
      LOG(info) << "Making limits from " << min << ", " << max << " size " << a.getNbins();
    };

    doLimits(ptMin, ptMax, ptBins);
    doLimits(etaMin, etaMax, etaBins);
    doLimits(phiMin, phiMax, phiBins);
    doLimits(yMin, yMax, yBins);

    histos.add("eventSelection", "Event Selection", kTH1D, {{10, 0.5, 10.5, "Selection"}});
    histos.get<TH1>(HIST("eventSelection"))->GetXaxis()->SetBinLabel(1, "Events read");
    if (applyEvSel == 0) {
      histos.get<TH1>(HIST("eventSelection"))->GetXaxis()->SetBinLabel(2, "Passed Ev. Sel. (no ev. sel)");
    } else if (applyEvSel == 1) {
      histos.get<TH1>(HIST("eventSelection"))->GetXaxis()->SetBinLabel(2, "Passed Ev. Sel. (sel7)");
    } else if (applyEvSel == 2) {
      histos.get<TH1>(HIST("eventSelection"))->GetXaxis()->SetBinLabel(2, "Passed Ev. Sel. (sel8)");
    } else {
      LOG(fatal) << "Can't interpret event selection asked " << applyEvSel << " (0: no event selection, 1: sel7, 2: sel8)";
    }

    histos.get<TH1>(HIST("eventSelection"))->GetXaxis()->SetBinLabel(3, "Passed Contrib.");
    histos.get<TH1>(HIST("eventSelection"))->GetXaxis()->SetBinLabel(4, "Passed Position");

    if (doprocessMC) {
      histos.add("MC/generatedCollisions", "Generated Collisions", kTH1D, {{10, 0.5, 10.5, "Generated collisions"}});
      histos.get<TH1>(HIST("MC/generatedCollisions"))->GetXaxis()->SetBinLabel(1, "Gen. coll");
      histos.get<TH1>(HIST("MC/generatedCollisions"))->GetXaxis()->SetBinLabel(2, "At least 1 reco");
      histos.get<TH1>(HIST("MC/generatedCollisions"))->GetXaxis()->SetBinLabel(3, "At least 1 TPC track");
      histos.get<TH1>(HIST("MC/generatedCollisions"))->GetXaxis()->SetBinLabel(4, "Reco. coll.");
      histos.get<TH1>(HIST("MC/generatedCollisions"))->GetXaxis()->SetBinLabel(5, "Reco. good coll.");
    }

    const AxisSpec axisSel{40, 0.5, 40.5, "Selection"};
    initData(axisSel);
    initMC(axisSel);

    // Custom track cuts
    if (globalTrackSelection.value == 6) {
      customTrackCuts = getGlobalTrackSelectionRun3ITSMatch(cfgCustomTrackCuts.itsPattern);
      LOG(info) << "Customizing track cuts:";
      if (cfgCustomTrackCuts.tracksIU.value) {
        customTrackCuts.SetTrackType(o2::aod::track::TrackTypeEnum::TrackIU);
      }
      customTrackCuts.SetRequireITSRefit(cfgCustomTrackCuts.requireITS);
      customTrackCuts.SetRequireTPCRefit(cfgCustomTrackCuts.requireTPC);
      customTrackCuts.SetRequireGoldenChi2(cfgCustomTrackCuts.requireGoldenChi2);
      customTrackCuts.SetRequireHitsInITSLayers(cfgCustomTrackCuts.minITScl.value, {0, 1, 2, 3, 4, 5, 6});
      customTrackCuts.SetMaxChi2PerClusterTPC(cfgCustomTrackCuts.maxChi2PerClusterTPC);
      customTrackCuts.SetMaxChi2PerClusterITS(cfgCustomTrackCuts.maxChi2PerClusterITS);
      customTrackCuts.SetMinNCrossedRowsTPC(cfgCustomTrackCuts.minNCrossedRowsTPC);
      customTrackCuts.SetMinNClustersTPC(cfgCustomTrackCuts.minTPCNClsFound);
      customTrackCuts.SetMinNCrossedRowsOverFindableClustersTPC(cfgCustomTrackCuts.minNCrossedRowsOverFindableClustersTPC);
      customTrackCuts.SetMaxDcaXYPtDep([&](float /*pt*/) { return cfgCustomTrackCuts.maxDcaXY; }); // No DCAxy cut will be used, this is done via the member function of the task
      customTrackCuts.SetMaxDcaZ(cfgCustomTrackCuts.maxDcaZ);
      customTrackCuts.print();
    }
  }

  template <int pdgSign, o2::track::PID::ID id, typename particleType>
  bool isPdgSelected(const particleType& mcParticle)
  {
    static_assert(pdgSign == 0 || pdgSign == 1);
    static_assert(id > 0 || id < nSpecies);
    constexpr int index = id + pdgSign * nSpecies;
    return mcParticle.pdgCode() == PDGs[index];
  }

  bool isPhysicalPrimary(const o2::aod::McParticles::iterator& mcParticle)
  {
    if (maxProdRadius < 999.f) {
      if ((mcParticle.vx() * mcParticle.vx() + mcParticle.vy() * mcParticle.vy()) > maxProdRadius * maxProdRadius) {
        return false;
      }
    }
    return mcParticle.isPhysicalPrimary();
  }
  bool isFinal(const o2::aod::McParticles::iterator& mcParticle)
  {
    if (!mcParticle.has_daughters() && !mcParticle.isPhysicalPrimary() && mcParticle.getProcess() == 4) {
      auto mothers = mcParticle.mothers_as<o2::aod::McParticles>();
      for (const auto& mother : mothers) {
        if (!mother.isPhysicalPrimary() && mother.getProcess() == 4) {
          return true;
        }
      }
    }
    return false; // Otherwise, not considered a tertiary particle
  }
  template <int pdgSign, o2::track::PID::ID id>
  void fillMCTrackHistograms(const TrackCandidatesMC::iterator& track, const bool doMakeHistograms)
  {
    static_assert(pdgSign == 0 || pdgSign == 1);
    if (!doMakeHistograms) {
      return;
    }

    if constexpr (pdgSign == 0) {
      if (!doPositivePDG) {
        return;
      }
    } else {
      if (!doNegativePDG) {
        return;
      }
    }
    constexpr int histogramIndex = id + pdgSign * nSpecies;
    LOG(debug) << "fillMCTrackHistograms for pdgSign '" << pdgSign << "' and id '" << static_cast<int>(id) << "' " << particleName(pdgSign, id) << " with index " << histogramIndex;
    const o2::aod::McParticles::iterator& mcParticle = track.mcParticle();
    const CollisionCandidatesMC::iterator& collision = track.collision_as<CollisionCandidatesMC>();
    float radius = std::sqrt(mcParticle.vx() * mcParticle.vx() + mcParticle.vy() * mcParticle.vy());
    if (numSameCollision) {
      if (!collision.has_mcCollision()) {
        return;
      }
      if (mcParticle.mcCollision().globalIndex() != collision.mcCollision().globalIndex()) {
        return;
      }
    }
    histos.fill(HIST("MC/trackSelection"), trkCutSameColl);

    if (!isPdgSelected<pdgSign, id>(mcParticle)) { // Selecting PDG code
      return;
    }

    histos.fill(HIST("MC/trackSelection"), trkCutIdxN + id);

    if (passedITS) {
      hPtIts[histogramIndex]->Fill(mcParticle.pt());
    }
    if (passedTPC) {
      hPtTpc[histogramIndex]->Fill(mcParticle.pt());
    }
    if (passedITS && passedTPC) {
      hPItsTpc[histogramIndex]->Fill(mcParticle.p());
      hPtItsTpc[histogramIndex]->Fill(mcParticle.pt());
      hEtaItsTpc[histogramIndex]->Fill(mcParticle.eta());
      hYItsTpc[histogramIndex]->Fill(mcParticle.y());
      hPhiItsTpc[histogramIndex]->Fill(mcParticle.phi());

      hPTrkItsTpc[histogramIndex]->Fill(track.p());
      hPtTrkItsTpc[histogramIndex]->Fill(track.pt());
      hEtaTrkItsTpc[histogramIndex]->Fill(track.eta());
      hPhiTrkItsTpc[histogramIndex]->Fill(track.phi());

      if (doPtEta) {
        hPtEtaItsTpc[histogramIndex]->Fill(mcParticle.pt(), mcParticle.eta());
        hPtEtaTrkItsTpc[histogramIndex]->Fill(track.pt(), track.eta());
        if (passedTOF) {
          hPtEtaItsTpcTof[histogramIndex]->Fill(mcParticle.pt(), mcParticle.eta());
        }
      }
      if (doPtRadius) {
        hPtRadiusItsTpc[histogramIndex]->Fill(mcParticle.pt(), radius);
        if (passedTOF) {
          hPtRadiusItsTpcTof[histogramIndex]->Fill(mcParticle.pt(), radius);
        }
      }
    }
    if (passedITS && passedTOF) {
      hPtItsTof[histogramIndex]->Fill(mcParticle.pt());
    }
    if (passedTPC && passedTOF) {
      hPtTpcTof[histogramIndex]->Fill(mcParticle.pt());
    }
    if (passedITS && passedTPC && passedTRD) {
      hPtItsTpcTrd[histogramIndex]->Fill(mcParticle.p());
    }
    if (passedITS && passedTPC && passedTOF) {
      hPItsTpcTof[histogramIndex]->Fill(mcParticle.p());
      hPtItsTpcTof[histogramIndex]->Fill(mcParticle.pt());
      hEtaItsTpcTof[histogramIndex]->Fill(mcParticle.eta());
      hYItsTpcTof[histogramIndex]->Fill(mcParticle.y());
      hPhiItsTpcTof[histogramIndex]->Fill(mcParticle.phi());
    }
    if (passedITS && passedTPC && passedTRD && passedTOF) {
      hPtItsTpcTrdTof[histogramIndex]->Fill(mcParticle.p());
    }
    if (isPhysicalPrimary(mcParticle)) {
      if (passedITS) {
        hPtItsPrm[histogramIndex]->Fill(mcParticle.pt());
      }
      if (passedITS && passedTPC) {
        hPtItsTpcPrm[histogramIndex]->Fill(mcParticle.pt());
        hPtTrkItsTpcPrm[histogramIndex]->Fill(track.pt());
        hEtaItsTpcPrm[histogramIndex]->Fill(mcParticle.eta());
        hEtaTrkItsTpcPrm[histogramIndex]->Fill(track.eta());
        hPhiItsTpcPrm[histogramIndex]->Fill(mcParticle.phi());
        hPhiTrkItsTpcPrm[histogramIndex]->Fill(track.phi());
        if (passedTOF) {
          hPtItsTpcTofPrm[histogramIndex]->Fill(mcParticle.pt());
          hPtTrkItsTpcTofPrm[histogramIndex]->Fill(track.pt());
          hEtaItsTpcTofPrm[histogramIndex]->Fill(mcParticle.eta());
          hPhiItsTpcTofPrm[histogramIndex]->Fill(mcParticle.phi());
        }
        if (doPtRadius) {
          hPtRadiusItsTpcPrm[histogramIndex]->Fill(mcParticle.pt(), radius);
          if (passedTOF) {
            hPtRadiusItsTpcTofPrm[histogramIndex]->Fill(mcParticle.pt(), radius);
          }
        }
      }
    } else if (mcParticle.getProcess() == 4) { // Particle decay
      // Checking mothers
      bool motherIsAccepted = true;
      if (checkForMothers.value && mothersPDGs.value.size() > 0 && mcParticle.has_mothers()) {
        motherIsAccepted = false;
        auto mothers = mcParticle.mothers_as<o2::aod::McParticles>();
        for (const auto& mother : mothers) {
          for (const auto& pdgToCheck : mothersPDGs.value) {
            if (mother.pdgCode() == pdgToCheck) {
              motherIsAccepted = true;
              break;
            }
            if (motherIsAccepted) {
              // Calculate the decay length
              double decayLength = std::sqrt(std::pow(mother.vx() - mother.mcCollision().posX(), 2) + std::pow(mother.vy() - mother.mcCollision().posY(), 2) + std::pow(mother.vz() - mother.mcCollision().posZ(), 2));
              hdecaylengthmother[histogramIndex]->Fill(decayLength);
            }
          }
        }
      }
      if (passedITS && passedTPC && motherIsAccepted) {
        hPtItsTpcStr[histogramIndex]->Fill(mcParticle.pt());
        hPtTrkItsTpcStr[histogramIndex]->Fill(track.pt());
        if (passedTOF) {
          hPtItsTpcTofStr[histogramIndex]->Fill(mcParticle.pt());
        }
        if (doPtRadius) {
          hPtRadiusItsTpcStr[histogramIndex]->Fill(mcParticle.pt(), radius);
          if (passedTOF) {
            hPtRadiusItsTpcTofStr[histogramIndex]->Fill(mcParticle.pt(), radius);
          }
        }
      }
      if (isFinal(mcParticle)) {
        if (passedITS && passedTPC && motherIsAccepted) {
          hPtItsTpcTer[histogramIndex]->Fill(mcParticle.pt());
          hPtTrkItsTpcTer[histogramIndex]->Fill(track.pt());
          if (passedTOF) {
            hPtItsTpcTofTer[histogramIndex]->Fill(mcParticle.pt());
          }
          if (doPtRadius) {
            hPtRadiusItsTpcTer[histogramIndex]->Fill(mcParticle.pt(), radius);
            if (passedTOF) {
              hPtRadiusItsTpcTofTer[histogramIndex]->Fill(mcParticle.pt(), radius);
            }
          }
        }
      }
    } else { // Material
      if (passedITS && passedTPC) {
        hPtItsTpcMat[histogramIndex]->Fill(mcParticle.pt());
        hPtTrkItsTpcMat[histogramIndex]->Fill(track.pt());
        if (passedTOF) {
          hPtItsTpcTofMat[histogramIndex]->Fill(mcParticle.pt());
        }
      }
    }
  }

  template <int pdgSign, o2::track::PID::ID id, bool recoEv = false>
  void fillMCParticleHistograms(const o2::aod::McParticles::iterator& mcParticle, const bool doMakeHistograms)
  {
    static_assert(pdgSign == 0 || pdgSign == 1);
    if (!doMakeHistograms) {
      return;
    }

    if constexpr (pdgSign == 0) {
      if (!doPositivePDG) {
        return;
      }
    } else {
      if (!doNegativePDG) {
        return;
      }
    }

    constexpr int histogramIndex = id + pdgSign * nSpecies;
    LOG(debug) << "fillMCParticleHistograms for pdgSign '" << pdgSign << "' and id '" << static_cast<int>(id) << "' " << particleName(pdgSign, id) << " with index " << histogramIndex;
    float radius = std::sqrt(mcParticle.vx() * mcParticle.vx() + mcParticle.vy() * mcParticle.vy());
    if (!isPdgSelected<pdgSign, id>(mcParticle)) { // Selecting PDG code
      return;
    }
    if constexpr (recoEv) {
      hPtGeneratedRecoEv[histogramIndex]->Fill(mcParticle.pt());
      if (isPhysicalPrimary(mcParticle)) {
        hPtGeneratedPrmRecoEv[histogramIndex]->Fill(mcParticle.pt());
      }
      return;
    }
    histos.fill(HIST("MC/particleSelection"), 6 + id);

    hPGenerated[histogramIndex]->Fill(mcParticle.p());
    hPtGenerated[histogramIndex]->Fill(mcParticle.pt());

    if (isPhysicalPrimary(mcParticle)) {
      hPtGeneratedPrm[histogramIndex]->Fill(mcParticle.pt());
      hEtaGeneratedPrm[histogramIndex]->Fill(mcParticle.eta());
      hPhiGeneratedPrm[histogramIndex]->Fill(mcParticle.phi());
      if (doPtRadius) {
        hPtRadiusGeneratedPrm[histogramIndex]->Fill(mcParticle.pt(), radius);
      }
    } else {
      if (mcParticle.getProcess() == 4) { // Particle decay
        bool motherIsAccepted = true;
        // Check for mothers if needed
        if (checkForMothers.value && mothersPDGs.value.size() > 0 && mcParticle.has_mothers()) {
          motherIsAccepted = false;
          auto mothers = mcParticle.mothers_as<o2::aod::McParticles>();
          // Loop over mother particles
          for (const auto& mother : mothers) {
            for (const auto& pdgToCheck : mothersPDGs.value) {
              if (mother.pdgCode() == pdgToCheck) {
                motherIsAccepted = true; // Mother matches the list of specified PDGs
                break;
              }
              if (motherIsAccepted) {
                hPtmotherGenerated[histogramIndex]->Fill(mother.pt()); // Fill generated pT for mother
              }
            }
          }
        }
        if (motherIsAccepted) {
          hPtGeneratedStr[histogramIndex]->Fill(mcParticle.pt());
          if (doPtRadius) {
            hPtRadiusGeneratedStr[histogramIndex]->Fill(mcParticle.pt(), radius);
          }
          if (isFinal(mcParticle)) {
            hPtGeneratedTer[histogramIndex]->Fill(mcParticle.pt());
            if (doPtRadius) {
              hPtRadiusGeneratedTer[histogramIndex]->Fill(mcParticle.pt(), radius);
            }
          }
        }
      } else { // Material
        hPtGeneratedMat[histogramIndex]->Fill(mcParticle.pt());
      }
    }
    hEtaGenerated[histogramIndex]->Fill(mcParticle.eta());
    hYGenerated[histogramIndex]->Fill(mcParticle.y());
    hPhiGenerated[histogramIndex]->Fill(mcParticle.phi());
    if (doPtEta) {
      hPtEtaGenerated[histogramIndex]->Fill(mcParticle.pt(), mcParticle.eta());
    }
    if (doPtRadius) {
      hPtRadiusGenerated[histogramIndex]->Fill(mcParticle.pt(), radius);
    }
  }

  template <int pdgSign, o2::track::PID::ID id>
  void fillMCEfficiency(const bool doMakeHistograms)
  {
    if (!doMakeHistograms) {
      return;
    }

    static_assert(pdgSign == 0 || pdgSign == 1);
    if constexpr (pdgSign == 0) {
      if (!doPositivePDG) {
        return;
      }
    } else {
      if (!doNegativePDG) {
        return;
      }
    }
    if (!makeEff) {
      return;
    }

    constexpr int histogramIndex = id + pdgSign * nSpecies;

    const char* partName = particleName(pdgSign, id);
    LOG(debug) << "Filling efficiency for particle " << static_cast<int>(id) << " " << partName;
    THashList* subList = static_cast<THashList*>(listEfficiencyMC->FindObject(partName));
    if (!subList) {
      LOG(warning) << "Cannot find list of efficiency objects for particle " << partName;
      return;
    }

    // Filling 1D efficiencies
    auto doFillEfficiency = [&](const TString effname, auto num, auto den) {
      TEfficiency* eff = static_cast<TEfficiency*>(subList->FindObject(effname));
      if (!eff) {
        LOG(warning) << "Cannot find TEfficiency " << effname;
        return;
      }
      eff->SetTotalHistogram(*den, "f");
      eff->SetPassedHistogram(*num, "f");
    };

    doFillEfficiency("ITS_vsPt", hPtIts[histogramIndex], hPtGenerated[histogramIndex]);
    doFillEfficiency("TPC_vsPt", hPtTpc[histogramIndex], hPtGenerated[histogramIndex]);
    doFillEfficiency("ITS-TPC_vsPt", hPtItsTpc[histogramIndex], hPtGenerated[histogramIndex]);
    doFillEfficiency("ITS-TOF_vsPt", hPtItsTof[histogramIndex], hPtGenerated[histogramIndex]);
    doFillEfficiency("TPC-TOF_vsPt", hPtTpcTof[histogramIndex], hPtGenerated[histogramIndex]);
    doFillEfficiency("ITS-TPC-TRD_vsPt", hPtItsTpcTrd[histogramIndex], hPtGenerated[histogramIndex]);
    doFillEfficiency("ITS-TPC-TOF_vsPt", hPtItsTpcTof[histogramIndex], hPtGenerated[histogramIndex]);
    doFillEfficiency("ITS-TPC-TRD-TOF_vsPt", hPtItsTpcTrdTof[histogramIndex], hPtGenerated[histogramIndex]);
    doFillEfficiency("ITS-TPC_vsPt_Trk", hPtTrkItsTpc[histogramIndex], hPtGenerated[histogramIndex]);

    doFillEfficiency("ITS-TPC_vsPt_RecoEv", hPtItsTpcPrm[histogramIndex], hPtGeneratedRecoEv[histogramIndex]);

    doFillEfficiency("ITS_vsPt_Prm", hPtItsPrm[histogramIndex], hPtGeneratedPrm[histogramIndex]);
    doFillEfficiency("ITS-TPC_vsPt_Prm", hPtItsTpcPrm[histogramIndex], hPtGeneratedPrm[histogramIndex]);
    doFillEfficiency("ITS-TPC_vsPt_Prm_Trk", hPtTrkItsTpcPrm[histogramIndex], hPtGeneratedPrm[histogramIndex]);
    doFillEfficiency("ITS-TPC-TOF_vsPt_Prm", hPtItsTpcTofPrm[histogramIndex], hPtGeneratedPrm[histogramIndex]);
    doFillEfficiency("ITS-TPC-TOF_vsPt_Prm_Trk", hPtTrkItsTpcTofPrm[histogramIndex], hPtGeneratedPrm[histogramIndex]);

    doFillEfficiency("ITS-TPC_vsPt_Prm_RecoEv", hPtItsTpcPrm[histogramIndex], hPtGeneratedPrmRecoEv[histogramIndex]);

    doFillEfficiency("ITS-TPC_vsPt_Str", hPtItsTpcStr[histogramIndex], hPtGeneratedStr[histogramIndex]);
    doFillEfficiency("ITS-TPC_vsPt_Str_Trk", hPtTrkItsTpcStr[histogramIndex], hPtGeneratedStr[histogramIndex]);
    doFillEfficiency("ITS-TPC-TOF_vsPt_Str", hPtItsTpcTofStr[histogramIndex], hPtGeneratedStr[histogramIndex]);

    doFillEfficiency("ITS-TPC_vsPt_Mat", hPtItsTpcMat[histogramIndex], hPtGeneratedMat[histogramIndex]);
    doFillEfficiency("ITS-TPC_vsPt_Mat_Trk", hPtTrkItsTpcMat[histogramIndex], hPtGeneratedMat[histogramIndex]);
    doFillEfficiency("ITS-TPC-TOF_vsPt_Mat", hPtItsTpcTofMat[histogramIndex], hPtGeneratedMat[histogramIndex]);

    doFillEfficiency("ITS-TPC_vsPt_Ter", hPtItsTpcTer[histogramIndex], hPtGeneratedTer[histogramIndex]);
    doFillEfficiency("ITS-TPC_vsPt_Ter_Trk", hPtTrkItsTpcTer[histogramIndex], hPtGeneratedTer[histogramIndex]);
    doFillEfficiency("ITS-TPC-TOF_vsPt_Ter", hPtItsTpcTofTer[histogramIndex], hPtGeneratedTer[histogramIndex]);

    doFillEfficiency("ITS-TPC_vsP", hPItsTpc[histogramIndex], hPGenerated[histogramIndex]);
    doFillEfficiency("ITS-TPC_vsP_Trk", hPTrkItsTpc[histogramIndex], hPGenerated[histogramIndex]);
    doFillEfficiency("ITS-TPC-TOF_vsP", hPItsTpcTof[histogramIndex], hPGenerated[histogramIndex]);

    doFillEfficiency("ITS-TPC_vsEta", hEtaItsTpc[histogramIndex], hEtaGenerated[histogramIndex]);
    doFillEfficiency("ITS-TPC_vsEta_Trk", hEtaTrkItsTpc[histogramIndex], hEtaGenerated[histogramIndex]);
    doFillEfficiency("ITS-TPC-TOF_vsEta", hEtaItsTpcTof[histogramIndex], hEtaGenerated[histogramIndex]);

    doFillEfficiency("ITS-TPC_vsEta_Prm", hEtaItsTpcPrm[histogramIndex], hEtaGeneratedPrm[histogramIndex]);
    doFillEfficiency("ITS-TPC_vsEta_Prm_Trk", hEtaTrkItsTpcPrm[histogramIndex], hEtaGeneratedPrm[histogramIndex]);
    doFillEfficiency("ITS-TPC-TOF_vsEta_Prm", hEtaItsTpcTofPrm[histogramIndex], hEtaGeneratedPrm[histogramIndex]);

    doFillEfficiency("ITS-TPC_vsPhi_Prm", hPhiItsTpcPrm[histogramIndex], hPhiGeneratedPrm[histogramIndex]);
    doFillEfficiency("ITS-TPC_vsPhi_Prm_Trk", hPhiTrkItsTpcPrm[histogramIndex], hPhiGeneratedPrm[histogramIndex]);
    doFillEfficiency("ITS-TPC-TOF_vsPhi_Prm", hPhiItsTpcTofPrm[histogramIndex], hPhiGeneratedPrm[histogramIndex]);

    doFillEfficiency("ITS-TPC_vsY", hYItsTpc[histogramIndex], hYGenerated[histogramIndex]);
    doFillEfficiency("ITS-TPC-TOF_vsY", hYItsTpcTof[histogramIndex], hYGenerated[histogramIndex]);

    doFillEfficiency("ITS-TPC_vsPhi", hPhiItsTpc[histogramIndex], hPhiGenerated[histogramIndex]);
    doFillEfficiency("ITS-TPC_vsPhi_Trk", hPhiTrkItsTpc[histogramIndex], hPhiGenerated[histogramIndex]);
    doFillEfficiency("ITS-TPC-TOF_vsPhi", hPhiItsTpcTof[histogramIndex], hPhiGenerated[histogramIndex]);

    if (!doPtEta) {
      return;
    }

    // Filling 2D efficiencies
    auto fillEfficiency2D = [&](const TString effname, auto num, auto den) {
      TEfficiency* eff = static_cast<TEfficiency*>(subList->FindObject(effname));
      if (!eff) {
        LOG(warning) << "Cannot find TEfficiency " << effname;
        return;
      }
      eff->SetTotalHistogram(*den, "f");
      eff->SetPassedHistogram(*num, "f");
    };
    fillEfficiency2D("ITS-TPC_vsPt_vsEta", hPtEtaItsTpc[histogramIndex], hPtEtaGenerated[histogramIndex]);
    fillEfficiency2D("ITS-TPC_vsPt_vsEta_Trk", hPtEtaTrkItsTpc[histogramIndex], hPtEtaGenerated[histogramIndex]);
    fillEfficiency2D("ITS-TPC-TOF_vsPt_vsEta", hPtEtaItsTpcTof[histogramIndex], hPtEtaGenerated[histogramIndex]);
    if (!doPtRadius) {
      return;
    }
    fillEfficiency2D("ITS-TPC_vsPt_vsRadius", hPtRadiusItsTpc[histogramIndex], hPtRadiusGenerated[histogramIndex]);
    fillEfficiency2D("ITS-TPC-TOF_vsPt_vsRadius", hPtRadiusItsTpcTof[histogramIndex], hPtRadiusGenerated[histogramIndex]);
    fillEfficiency2D("ITS-TPC_vsPt_vsRadius", hPtRadiusItsTpcPrm[histogramIndex], hPtRadiusGeneratedPrm[histogramIndex]);
    fillEfficiency2D("ITS-TPC-TOF_vsPt_vsRadius", hPtRadiusItsTpcTofPrm[histogramIndex], hPtRadiusGeneratedPrm[histogramIndex]);
    fillEfficiency2D("ITS-TPC_vsPt_vsRadius", hPtRadiusItsTpcStr[histogramIndex], hPtRadiusGeneratedStr[histogramIndex]);
    fillEfficiency2D("ITS-TPC-TOF_vsPt_vsRadius", hPtRadiusItsTpcTofStr[histogramIndex], hPtRadiusGeneratedStr[histogramIndex]);
    fillEfficiency2D("ITS-TPC_vsPt_vsRadius", hPtRadiusItsTpcTer[histogramIndex], hPtRadiusGeneratedTer[histogramIndex]);
    fillEfficiency2D("ITS-TPC-TOF_vsPt_vsRadius", hPtRadiusItsTpcTofTer[histogramIndex], hPtRadiusGeneratedTer[histogramIndex]);
  }
  template <bool doFillHistograms, typename CollType>
  bool isCollisionSelected(const CollType& collision)
  {
    if constexpr (doFillHistograms) {
      histos.fill(HIST("eventSelection"), 1);
    }
    if (applyEvSel == 1 && !collision.sel7()) {
      return false;
    } else if (applyEvSel == 2 && !collision.sel8()) {
      return false;
    }
    if constexpr (doFillHistograms) {
      histos.fill(HIST("eventSelection"), 2);
    }
    if (collision.numContrib() < nMinNumberOfContributors) {
      return false;
    }
    if constexpr (doFillHistograms) {
      histos.fill(HIST("eventSelection"), 3);
    }
    if ((collision.posZ() < vertexZMin || collision.posZ() > vertexZMax)) {
      return false;
    }
    if constexpr (doFillHistograms) {
      histos.fill(HIST("eventSelection"), 4);
    }
    return true;
  }

  // Global process
  void process(CollisionCandidates::iterator const& collision) { isCollisionSelected<true>(collision); }

  // Function to apply particle selection
  template <bool isMC = true, bool doFillHisto = true, typename particleType, typename histoType = int>
  bool isInAcceptance(const particleType& particle, const histoType& countingHisto = 0, const int offset = 0)
  {
    if (particle.pt() < ptMin || particle.pt() > ptMax) { // Check pt
      return false;
    }
    if constexpr (doFillHisto) {
      histos.fill(countingHisto, 1 + offset);
    }
    if (particle.eta() < etaMin || particle.eta() > etaMax) { // Check eta
      return false;
    }
    if constexpr (doFillHisto) {
      histos.fill(countingHisto, 2 + offset);
    }
    if (particle.phi() < phiMin || particle.phi() > phiMax) { // Check phi
      return false;
    }
    if constexpr (doFillHisto) {
      histos.fill(countingHisto, 3 + offset);
    }
    if constexpr (isMC) {
      if (particle.y() < yMin || particle.y() > yMax) { // Check rapidity
        return false;
      }
      if constexpr (doFillHisto) {
        histos.fill(countingHisto, 4 + offset);
      }
    }

    return true;
  }

  // Function to apply track selection
  bool passedITS = false;
  bool passedTPC = false;
  bool passedTRD = false;
  bool passedTOF = false;
  template <bool isMC = true, bool doFillHisto = true, typename trackType, typename histoType = int>
  bool isTrackSelected(trackType& track, const histoType& countingHisto = 0)
  {
    // Reset selections
    passedITS = false;
    passedTPC = false;
    passedTRD = false;
    passedTOF = false;

    if constexpr (doFillHisto) {
      histos.fill(countingHisto, trkCutIdxTrkRead); // Read tracks
    }

    if constexpr (isMC) { // MC only
      if (!track.has_mcParticle()) {
        histos.fill(HIST("MC/fakeTrackNoiseHits"), 0.5);
        return false;
      }
      if constexpr (doFillHisto) {
        histos.fill(countingHisto, trkCutIdxHasMcPart); // Tracks with particles (i.e. no fakes)
      }
      const auto mcParticle = track.mcParticle();
      if (!isInAcceptance<true, doFillHisto>(mcParticle, countingHisto, trkCutIdxHasMcPart)) {
        // 3: pt cut 4: eta cut 5: phi cut 6: y cut
        return false;
      }

      if (noFakesHits) { // Selecting tracks with no fake hits
        bool hasFakeHit = false;
        for (int i = 0; i < 10; i++) { // From ITS to TPC
          if (track.mcMask() & 1 << i) {
            hasFakeHit = true;
            break;
          }
        }
        if (hasFakeHit) {
          return false;
        }
      }
      if constexpr (doFillHisto) {
        histos.fill(countingHisto, trkCutIdxPassedFake);
      }
    } else { // Data only
      if (!isInAcceptance<false, doFillHisto>(track, countingHisto, trkCutIdxHasMcPart)) {
        // 3: pt cut 4: eta cut 5: phi cut 6: y cut
        return false;
      }
    }

    if (!track.has_collision()) {
      return false;
    }
    if constexpr (doFillHisto) {
      histos.fill(countingHisto, trkCutIdxHasCollision);
    }

    if (trackSelection) { // Check general cuts
      if (!track.passedTrackType()) {
        return false;
      }
      if constexpr (doFillHisto) {
        histos.fill(countingHisto, trkCutIdxPassedTrkType);
      }
      if (!track.passedPtRange()) {
        return false;
      }
      if constexpr (doFillHisto) {
        histos.fill(countingHisto, trkCutIdxPassedPtRange);
      }
      if (!track.passedEtaRange()) {
        return false;
      }
      if constexpr (doFillHisto) {
        histos.fill(countingHisto, trkCutIdxPassedEtaRange);
      }
      if (!track.passedDCAxy()) {
        return false;
      }
      if constexpr (doFillHisto) {
        histos.fill(countingHisto, trkCutIdxPassedDcaXYMax);
      }
      if (std::abs(track.dcaXY()) < minDcaXY) {
        return false;
      }
      if constexpr (doFillHisto) {
        histos.fill(countingHisto, trkCutIdxPassedDcaXYMin);
      }
      if (!track.passedDCAz()) {
        return false;
      }
      if constexpr (doFillHisto) {
        histos.fill(countingHisto, trkCutIdxPassedDcaZMax);
      }
      if (std::abs(track.dcaZ()) < minDcaZ) {
        return false;
      }
      if constexpr (doFillHisto) {
        histos.fill(countingHisto, trkCutIdxPassedDcaZMin);
      }
      if (!track.passedGoldenChi2()) {
        return false;
      }
      if constexpr (doFillHisto) {
        histos.fill(countingHisto, trkCutIdxPassedGoldenChi2);
      }
      if (doPVContributorCut && !track.isPVContributor()) {
        return false;
      }
      if constexpr (doFillHisto) {
        histos.fill(countingHisto, trkCutIdxPassedIsPvCont);
      }

      passedITS = track.passedITSNCls() &&
                  track.passedITSChi2NDF() &&
                  track.passedITSRefit() &&
                  track.passedITSHits() &&
                  track.hasITS();

      passedTPC = track.passedTPCNCls() &&
                  track.passedTPCCrossedRows() &&
                  track.passedTPCCrossedRowsOverNCls() &&
                  track.passedTPCChi2NDF() &&
                  track.passedTPCRefit() &&
                  track.hasTPC();
      passedTRD = track.hasTRD();
      passedTOF = track.hasTOF();
    } else {
      passedITS = track.hasITS();
      passedTPC = track.hasTPC();
      passedTRD = track.hasTRD();
      passedTOF = track.hasTOF();
    }

    if (passedITS) { // Partial
      if constexpr (doFillHisto) {
        histos.fill(countingHisto, trkCutIdxPassedITSPartial);
      }
    }

    if (passedTPC) { // Partial
      if constexpr (doFillHisto) {
        histos.fill(countingHisto, trkCutIdxPassedTPCPartial);
      }
    }

    if (passedTOF) { // Partial
      if constexpr (doFillHisto) {
        histos.fill(countingHisto, trkCutIdxPassedTOFPartial);
      }
    }
    bool isTrackSelectedAfteAll = false;
    switch (globalTrackSelection) {
      case 0:
        isTrackSelectedAfteAll = true;
        break;
      case 1:
        isTrackSelectedAfteAll = track.isGlobalTrack();
        break;
      case 2:
        isTrackSelectedAfteAll = track.isGlobalTrackWoPtEta();
        break;
      case 3:
        isTrackSelectedAfteAll = track.isGlobalTrackWoDCA();
        break;
      case 4:
        isTrackSelectedAfteAll = track.isQualityTrack();
        break;
      case 5:
        isTrackSelectedAfteAll = track.isInAcceptanceTrack();
        break;
      case 6:
        isTrackSelectedAfteAll = customTrackCuts.IsSelected(track);
        break;
      default:
        LOG(fatal) << "Can't interpret track asked selection " << globalTrackSelection;
    }
    if (!isTrackSelectedAfteAll) {
      return false;
    }
    if constexpr (doFillHisto) {
      histos.fill(countingHisto, trkCutIdxPassedGlobal);
    }

    return true;
  }

  /// \brief Function to get MC collision occupancy
  /// \param collSlice collection of reconstructed collisions
  /// \return collision occupancy
  template <typename CCs>
  int getOccupancyColl(CCs const& collSlice)
  {
    float multiplicity{0.f};
    int occupancy = 0;
    for (const auto& collision : collSlice) {
      float collMult{0.f};
      collMult = collision.numContrib();

      if (collMult > multiplicity) {
        if (useFT0OccEstimator) {
          /// occupancy estimator (FT0c signal amplitudes in +-10us from current collision)
          occupancy = collision.ft0cOccupancyInTimeRange();
        } else {
          /// occupancy estimator (ITS tracks with at least 5 clusters in +-10us from current collision)
          occupancy = static_cast<float>(collision.trackOccupancyInTimeRange());
        }
        multiplicity = collMult;
      }
    } // end loop over collisions

    return occupancy;
  }

  /// \brief Function to get MC collision centrality
  /// \param collSlice collection of reconstructed collisions
  /// \return collision centrality
  template <typename CCs>
  int getCentralityColl(CCs const& collSlice)
  {
    float multiplicity{0.f};
    int centrality = 0;
    for (const auto& collision : collSlice) {
      float collMult{0.f};
      collMult = collision.numContrib();

      if (collMult > multiplicity) {
        centrality = collision.centFT0C();
        multiplicity = collMult;
      }
    } // end loop over collisions

    return centrality;
  }

  // MC process
  // Single-track efficiency calculated only for MC collisions with at least 1 reco. collision
  SliceCache cache;
  Preslice<o2::aod::Tracks> perCollision = o2::aod::track::collisionId;
  Preslice<o2::aod::McParticles> perCollisionMc = o2::aod::mcparticle::mcCollisionId;
  PresliceUnsorted<CollisionCandidatesMC> collPerCollMc = o2::aod::mccollisionlabel::mcCollisionId;
  void processMC(o2::aod::McCollisions const& mcCollisions,
                 // o2::soa::SmallGroups<CollisionCandidatesMC> const& collisions,
                 CollisionCandidatesMC const& collisions,
                 TrackCandidatesMC const& tracks,
                 o2::aod::McParticles const& mcParticles)
  {

    /// loop over generated collisions
    for (const auto& mcCollision : mcCollisions) {
      histos.fill(HIST("MC/generatedCollisions"), 1);

      const auto groupedCollisions = collisions.sliceBy(collPerCollMc, mcCollision.globalIndex());
      const auto groupedMcParticles = mcParticles.sliceBy(perCollisionMc, mcCollision.globalIndex());

      // LOG(info) << "groupedCollisions.size() " << groupedCollisions.size();

      if (groupedCollisions.size() < 1) { // Skipping MC events that have no reconstructed collisions
        continue;
      }
      float centrality = -1.;
      float occupancy = -1.;
      if (doOccupancy) {
        centrality = getCentralityColl(groupedCollisions);
        occupancy = getOccupancyColl(groupedCollisions);
      }
      histos.fill(HIST("MC/generatedCollisions"), 2);
      if (skipEventsWithoutTPCTracks) {
        int nTPCTracks = 0;
        for (const auto& collision : groupedCollisions) {
          const auto groupedTracks = tracks.sliceBy(perCollision, collision.globalIndex());
          for (const auto& track : groupedTracks) {
            if (track.hasTPC()) {
              nTPCTracks++;
              break;
            }
          }
        }
        if (nTPCTracks == 0) {
          LOG(info) << "Skipping event with no TPC tracks";
          continue;
        }
      }
      histos.fill(HIST("MC/generatedCollisions"), 3);

      /// loop over reconstructed collisions
      for (const auto& collision : groupedCollisions) {
        histos.fill(HIST("MC/generatedCollisions"), 4);
        if (!isCollisionSelected<false>(collision)) {
          continue;
        }
        histos.fill(HIST("MC/generatedCollisions"), 5);
        if (useFT0OccEstimator) {
          /// occupancy estimator (FT0c signal amplitudes in +-10us from current collision)
          occupancy = collision.ft0cOccupancyInTimeRange();
        } else {
          /// occupancy estimator (ITS tracks with at least 5 clusters in +-10us from current collision)
          occupancy = static_cast<float>(collision.trackOccupancyInTimeRange());
        }
        centrality = collision.centFT0C();

        const auto groupedTracks = tracks.sliceBy(perCollision, collision.globalIndex());

        // Track loop
        for (const auto& track : groupedTracks) {
          if (!isTrackSelected(track, HIST("MC/trackSelection"))) {
            continue;
          }

          // search for particles from HF decays
          // no need to check if track.has_mcParticle() == true, this is done already in isTrackSelected
          const auto& particle = track.mcParticle();
          if (keepOnlyHfParticles && !RecoDecay::getCharmHadronOrigin(mcParticles, particle, /*searchUpToQuark*/ true)) {
            continue;
          }

          if (doOccupancy) {
            float trackPt = track.pt();
            float trackSign = track.sign();
            if (trackSign > 0) {
              if (passedTOF && passedTPC && passedITS) {
                histos.fill(HIST("MC/occ_cent/reco/pos/its_tpc_tof"), occupancy, centrality, trackPt);
              }
              if (passedTPC && passedITS) {
                histos.fill(HIST("MC/occ_cent/reco/pos/its_tpc"), occupancy, centrality, trackPt);
              }
              if (passedITS) {
                histos.fill(HIST("MC/occ_cent/reco/pos/its"), occupancy, centrality, trackPt);
              }
            }
            if (trackSign < 0) {
              if (passedTOF && passedTPC && passedITS) {
                histos.fill(HIST("MC/occ_cent/reco/neg/its_tpc_tof"), occupancy, centrality, trackPt);
              }
              if (passedTPC && passedITS) {
                histos.fill(HIST("MC/occ_cent/reco/neg/its_tpc"), occupancy, centrality, trackPt);
              }
              if (passedITS) {
                histos.fill(HIST("MC/occ_cent/reco/neg/its"), occupancy, centrality, trackPt);
              }
            }
          }

          // Filling variable histograms
          histos.fill(HIST("MC/trackLength"), track.length());
          static_for<0, 1>([&](auto pdgSign) {
            fillMCTrackHistograms<pdgSign, o2::track::PID::Electron>(track, doEl);
            fillMCTrackHistograms<pdgSign, o2::track::PID::Muon>(track, doMu);
            fillMCTrackHistograms<pdgSign, o2::track::PID::Pion>(track, doPi);
            fillMCTrackHistograms<pdgSign, o2::track::PID::Kaon>(track, doKa);
            fillMCTrackHistograms<pdgSign, o2::track::PID::Proton>(track, doPr);
            fillMCTrackHistograms<pdgSign, o2::track::PID::Deuteron>(track, doDe);
            fillMCTrackHistograms<pdgSign, o2::track::PID::Triton>(track, doTr);
            fillMCTrackHistograms<pdgSign, o2::track::PID::Helium3>(track, doHe);
            fillMCTrackHistograms<pdgSign, o2::track::PID::Alpha>(track, doAl);
          });
        }

        // Skipping collisions without the generated collisions
        // Actually this should never happen, since we group per MC collision
        if (!collision.has_mcCollision()) {
          continue;
        } else {
          // skip generated collisions outside the allowed vtx-z range
          // putting this condition here avoids the particle loop a few lines below
          if (applyPvZCutGenColl) {
            const float genPvZ = mcCollision.posZ();
            if (genPvZ < vertexZMin || genPvZ > vertexZMax) {
              continue;
            }
          }
        }

        /// only to fill denominator of ITS-TPC matched primary tracks only in MC events with at least 1 reco. vtx
        for (const auto& particle : groupedMcParticles) { // Particle loop

          /// require generated particle in acceptance
          if (!isInAcceptance<true, false>(particle, nullptr)) {
            continue;
          }

          // search for particles from HF decays
          if (keepOnlyHfParticles && !RecoDecay::getCharmHadronOrigin(mcParticles, particle, /*searchUpToQuark*/ true)) {
            continue;
          }

          if (doOccupancy) {
            float partSign = particle.pdgCode();
            float mcPartPt = particle.pt();
            if (partSign > 0) {
              histos.fill(HIST("MC/occ_cent/gen/pos"), occupancy, centrality, mcPartPt);
            }
            if (partSign < 0) {
              histos.fill(HIST("MC/occ_cent/gen/neg"), occupancy, centrality, mcPartPt);
            }
          }

          static_for<0, 1>([&](auto pdgSign) {
            fillMCParticleHistograms<pdgSign, o2::track::PID::Electron, true>(particle, doEl);
            fillMCParticleHistograms<pdgSign, o2::track::PID::Muon, true>(particle, doMu);
            fillMCParticleHistograms<pdgSign, o2::track::PID::Pion, true>(particle, doPi);
            fillMCParticleHistograms<pdgSign, o2::track::PID::Kaon, true>(particle, doKa);
            fillMCParticleHistograms<pdgSign, o2::track::PID::Proton, true>(particle, doPr);
            fillMCParticleHistograms<pdgSign, o2::track::PID::Deuteron, true>(particle, doDe);
            fillMCParticleHistograms<pdgSign, o2::track::PID::Triton, true>(particle, doTr);
            fillMCParticleHistograms<pdgSign, o2::track::PID::Helium3, true>(particle, doHe);
            fillMCParticleHistograms<pdgSign, o2::track::PID::Alpha, true>(particle, doAl);
          });
        }
      } /// end loop over reconstructed collisions

      // skip generated collisions outside the allowed vtx-z range
      // putting this condition here avoids the particle loop a few lines below
      if (applyPvZCutGenColl) {
        const float genPvZ = mcCollision.posZ();
        if (genPvZ < vertexZMin || genPvZ > vertexZMax) {
          continue;
        }
      }

      // Loop on particles to fill the denominator
      float dNdEta = 0; // Multiplicity
      for (const auto& mcParticle : groupedMcParticles) {
        if (TMath::Abs(mcParticle.eta()) <= 2.f && !mcParticle.has_daughters()) {
          dNdEta += 1.f;
        }
        if (!isInAcceptance(mcParticle, HIST("MC/particleSelection"))) {
          continue;
        }

        // search for particles from HF decays
        if (keepOnlyHfParticles && !RecoDecay::getCharmHadronOrigin(mcParticles, mcParticle, /*searchUpToQuark*/ true)) {
          continue;
        }

        static_for<0, 1>([&](auto pdgSign) {
          fillMCParticleHistograms<pdgSign, o2::track::PID::Electron>(mcParticle, doEl);
          fillMCParticleHistograms<pdgSign, o2::track::PID::Muon>(mcParticle, doMu);
          fillMCParticleHistograms<pdgSign, o2::track::PID::Pion>(mcParticle, doPi);
          fillMCParticleHistograms<pdgSign, o2::track::PID::Kaon>(mcParticle, doKa);
          fillMCParticleHistograms<pdgSign, o2::track::PID::Proton>(mcParticle, doPr);
          fillMCParticleHistograms<pdgSign, o2::track::PID::Deuteron>(mcParticle, doDe);
          fillMCParticleHistograms<pdgSign, o2::track::PID::Triton>(mcParticle, doTr);
          fillMCParticleHistograms<pdgSign, o2::track::PID::Helium3>(mcParticle, doHe);
          fillMCParticleHistograms<pdgSign, o2::track::PID::Alpha>(mcParticle, doAl);
        });
      }
      histos.fill(HIST("MC/eventMultiplicity"), dNdEta * 0.5f / 2.f);

      // Fill TEfficiencies
      static_for<0, 1>([&](auto pdgSign) {
        fillMCEfficiency<pdgSign, o2::track::PID::Electron>(doEl);
        fillMCEfficiency<pdgSign, o2::track::PID::Muon>(doMu);
        fillMCEfficiency<pdgSign, o2::track::PID::Pion>(doPi);
        fillMCEfficiency<pdgSign, o2::track::PID::Kaon>(doKa);
        fillMCEfficiency<pdgSign, o2::track::PID::Proton>(doPr);
        fillMCEfficiency<pdgSign, o2::track::PID::Deuteron>(doDe);
        fillMCEfficiency<pdgSign, o2::track::PID::Triton>(doTr);
        fillMCEfficiency<pdgSign, o2::track::PID::Helium3>(doHe);
        fillMCEfficiency<pdgSign, o2::track::PID::Alpha>(doAl);
      });
    } /// end loop over generated collisions
  }
  PROCESS_SWITCH(QaEfficiency, processMC, "process MC", false);

  // MC process without the collision association
  // Single-track efficiency calculated:
  //  - considering also MC collisions without any reco. collision
  //  - considering also tracks not associated to any collision
  //  - ignoring the track-to-collision association
  void processMCWithoutCollisions(TrackCandidatesMC const& tracks,
                                  o2::aod::Collisions const&,
                                  o2::aod::McParticles const& mcParticles,
                                  o2::aod::McCollisions const&)
  {
    // Track loop
    for (const auto& track : tracks) {
      if (!isTrackSelected(track, HIST("MC/trackSelection"))) {
        continue;
      }

      /// checking the PV z coordinate, if the track has been assigned to any collision
      if (applyPvZCutInProcessMcWoColl && track.has_collision()) {
        const auto collision = track.collision();
        const float posZ = collision.posZ();
        if (posZ < vertexZMin || posZ > vertexZMax) {
          continue;
        }
      }

      // search for particles from HF decays
      // no need to check if track.has_mcParticle() == true, this is done already in isTrackSelected
      const auto& particle = track.mcParticle();
      if (keepOnlyHfParticles && !RecoDecay::getCharmHadronOrigin(mcParticles, particle, /*searchUpToQuark*/ true)) {
        continue;
      }

      // Filling variable histograms
      histos.fill(HIST("MC/trackLength"), track.length());
      static_for<0, 1>([&](auto pdgSign) {
        fillMCTrackHistograms<pdgSign, o2::track::PID::Electron>(track, doEl);
        fillMCTrackHistograms<pdgSign, o2::track::PID::Muon>(track, doMu);
        fillMCTrackHistograms<pdgSign, o2::track::PID::Pion>(track, doPi);
        fillMCTrackHistograms<pdgSign, o2::track::PID::Kaon>(track, doKa);
        fillMCTrackHistograms<pdgSign, o2::track::PID::Proton>(track, doPr);
        fillMCTrackHistograms<pdgSign, o2::track::PID::Deuteron>(track, doDe);
        fillMCTrackHistograms<pdgSign, o2::track::PID::Triton>(track, doTr);
        fillMCTrackHistograms<pdgSign, o2::track::PID::Helium3>(track, doHe);
        fillMCTrackHistograms<pdgSign, o2::track::PID::Alpha>(track, doAl);
      });
    }

    for (const auto& mcParticle : mcParticles) {
      if (!isInAcceptance(mcParticle, HIST("MC/particleSelection"))) {
        continue;
      }

      /// checking the PV z coordinate for the generated collision
      if (applyPvZCutInProcessMcWoColl && applyPvZCutGenColl) {
        const auto mcCollision = mcParticle.mcCollision();
        const float posZ = mcCollision.posZ();
        if (posZ < vertexZMin || posZ > vertexZMax) {
          continue;
        }
      }

      // search for particles from HF decays
      if (keepOnlyHfParticles && !RecoDecay::getCharmHadronOrigin(mcParticles, mcParticle, /*searchUpToQuark*/ true)) {
        continue;
      }

      static_for<0, 1>([&](auto pdgSign) {
        fillMCParticleHistograms<pdgSign, o2::track::PID::Electron>(mcParticle, doEl);
        fillMCParticleHistograms<pdgSign, o2::track::PID::Muon>(mcParticle, doMu);
        fillMCParticleHistograms<pdgSign, o2::track::PID::Pion>(mcParticle, doPi);
        fillMCParticleHistograms<pdgSign, o2::track::PID::Kaon>(mcParticle, doKa);
        fillMCParticleHistograms<pdgSign, o2::track::PID::Proton>(mcParticle, doPr);
        fillMCParticleHistograms<pdgSign, o2::track::PID::Deuteron>(mcParticle, doDe);
        fillMCParticleHistograms<pdgSign, o2::track::PID::Triton>(mcParticle, doTr);
        fillMCParticleHistograms<pdgSign, o2::track::PID::Helium3>(mcParticle, doHe);
        fillMCParticleHistograms<pdgSign, o2::track::PID::Alpha>(mcParticle, doAl);
      });
    }

    // Fill TEfficiencies
    static_for<0, 1>([&](auto pdgSign) {
      fillMCEfficiency<pdgSign, o2::track::PID::Electron>(doEl);
      fillMCEfficiency<pdgSign, o2::track::PID::Muon>(doMu);
      fillMCEfficiency<pdgSign, o2::track::PID::Pion>(doPi);
      fillMCEfficiency<pdgSign, o2::track::PID::Kaon>(doKa);
      fillMCEfficiency<pdgSign, o2::track::PID::Proton>(doPr);
      fillMCEfficiency<pdgSign, o2::track::PID::Deuteron>(doDe);
      fillMCEfficiency<pdgSign, o2::track::PID::Triton>(doTr);
      fillMCEfficiency<pdgSign, o2::track::PID::Helium3>(doHe);
      fillMCEfficiency<pdgSign, o2::track::PID::Alpha>(doAl);
    });
  }
  PROCESS_SWITCH(QaEfficiency, processMCWithoutCollisions, "process MC without the collision association", false);

  void processData(CollisionCandidates::iterator const& collision,
                   TrackCandidates const& tracks)
  {

    if (!isCollisionSelected<false>(collision)) {
      return;
    }

    for (const auto& track : tracks) {
      if (!isTrackSelected<false>(track, HIST("Data/trackSelection"))) {
        continue;
      }

      histos.fill(HIST("Data/trackLength"), track.length());

      float trackPt = track.pt();
      float trackEta = track.eta();
      float trackPhi = track.phi();
      float trackSign = track.sign();
      float occupancy{};
      float centrality{};
      if (doOccupancy) {
        centrality = collision.centFT0C();
        if (useFT0OccEstimator) {
          /// occupancy estimator (FT0c signal amplitudes in +-10us from current collision)
          occupancy = collision.ft0cOccupancyInTimeRange();
        } else {
          /// occupancy estimator (ITS tracks with at least 5 clusters in +-10us from current collision)
          occupancy = static_cast<float>(collision.trackOccupancyInTimeRange());
        }
      }
      if (passedITS) {
        if (trackSign > 0) {
          histos.fill(HIST("Data/pos/pt/its"), trackPt);
          histos.fill(HIST("Data/pos/eta/its"), trackEta);
          histos.fill(HIST("Data/pos/phi/its"), trackPhi);
          histos.fill(HIST("Data/pos/etaphi/its"), trackEta, trackPhi);

          if (doOccupancy) {
            histos.fill(HIST("Data/occ_cent/pos/its"), occupancy, centrality, trackPt);
          }
        } else {
          histos.fill(HIST("Data/neg/pt/its"), trackPt);
          histos.fill(HIST("Data/neg/eta/its"), trackEta);
          histos.fill(HIST("Data/neg/phi/its"), trackPhi);
          histos.fill(HIST("Data/neg/etaphi/its"), trackEta, trackPhi);

          if (doOccupancy) {
            histos.fill(HIST("Data/occ_cent/neg/its"), occupancy, centrality, trackPt);
          }
        }
      }

      if (passedTPC) {
        if (trackSign > 0) {
          histos.fill(HIST("Data/pos/pt/tpc"), trackPt);
          histos.fill(HIST("Data/pos/eta/tpc"), trackEta);
          histos.fill(HIST("Data/pos/phi/tpc"), trackPhi);
          histos.fill(HIST("Data/pos/etaphi/tpc"), trackEta, trackPhi);

          if (doOccupancy) {
            histos.fill(HIST("Data/occ_cent/pos/tpc"), occupancy, centrality, trackPt);
          }
        } else {
          histos.fill(HIST("Data/neg/pt/tpc"), trackPt);
          histos.fill(HIST("Data/neg/eta/tpc"), trackEta);
          histos.fill(HIST("Data/neg/phi/tpc"), trackPhi);
          histos.fill(HIST("Data/neg/etaphi/tpc"), trackEta, trackPhi);

          if (doOccupancy) {
            histos.fill(HIST("Data/occ_cent/neg/tpc"), occupancy, centrality, trackPt);
          }
        }
      }

      if (passedITS && passedTPC) {
        if (trackSign > 0) {
          histos.fill(HIST("Data/pos/pt/its_tpc"), trackPt);
          histos.fill(HIST("Data/pos/eta/its_tpc"), trackEta);
          histos.fill(HIST("Data/pos/phi/its_tpc"), trackPhi);
          histos.fill(HIST("Data/pos/etaphi/its_tpc"), trackEta, trackPhi);

          if (doOccupancy) {
            histos.fill(HIST("Data/occ_cent/pos/its_tpc"), occupancy, centrality, trackPt);
          }
        } else {
          histos.fill(HIST("Data/neg/pt/its_tpc"), trackPt);
          histos.fill(HIST("Data/neg/eta/its_tpc"), trackEta);
          histos.fill(HIST("Data/neg/phi/its_tpc"), trackPhi);
          histos.fill(HIST("Data/neg/etaphi/its_tpc"), trackEta, trackPhi);

          if (doOccupancy) {
            histos.fill(HIST("Data/occ_cent/neg/its_tpc"), occupancy, centrality, trackPt);
          }
        }
      }

      if (passedITS && passedTPC && passedTOF) {
        if (trackSign > 0) {
          histos.fill(HIST("Data/pos/pt/its_tpc_tof"), trackPt);
          histos.fill(HIST("Data/pos/eta/its_tpc_tof"), trackEta);
          histos.fill(HIST("Data/pos/phi/its_tpc_tof"), trackPhi);
          histos.fill(HIST("Data/pos/etaphi/its_tpc_tof"), trackEta, trackPhi);

          if (doOccupancy) {
            histos.fill(HIST("Data/occ_cent/pos/its_tpc_tof"), occupancy, centrality, trackPt);
          }
        } else {
          histos.fill(HIST("Data/neg/pt/its_tpc_tof"), trackPt);
          histos.fill(HIST("Data/neg/eta/its_tpc_tof"), trackEta);
          histos.fill(HIST("Data/neg/phi/its_tpc_tof"), trackPhi);
          histos.fill(HIST("Data/neg/etaphi/its_tpc_tof"), trackEta, trackPhi);

          if (doOccupancy) {
            histos.fill(HIST("Data/occ_cent/neg/its"), occupancy, centrality, trackPt);
          }
        }
      }

      if (makeEff) {
        if (passedITS) {
          effITSTPCMatchingVsPt->Fill(passedTPC, trackPt);
        }
        if (passedTPC) {
          effTPCITSMatchingVsPt->Fill(passedITS, trackPt);
        }
        if (passedITS && passedTPC) {
          effTPCTOFMatchingVsPt->Fill(passedTOF, trackPt);
          effTPCTOFMatchingVsP->Fill(passedTOF, track.p());
          effTPCTOFMatchingVsEta->Fill(passedTOF, trackEta);
          effTPCTOFMatchingVsPhi->Fill(passedTOF, trackPhi);
          effTPCTOFMatchingVsPtVsEta->Fill(passedTOF, trackPt, trackEta);
          effTPCTOFMatchingVsPtVsPhi->Fill(passedTOF, trackPt, trackPhi);
        }
      }
    }
  }
  PROCESS_SWITCH(QaEfficiency, processData, "process data", true);

  void processDataWithPID(CollisionCandidates::iterator const& collision,
                          o2::soa::Join<TrackCandidates, o2::aod::pidTPCLfFullDe> const& tracks)
  {

    if (!isCollisionSelected<false>(collision)) {
      return;
    }

    for (const auto& track : tracks) {
      if (!isTrackSelected<false>(track, HIST("Data/trackSelection"))) {
        continue;
      }
      if (abs(track.tpcNSigmaDe()) > nsigmaTPCDe) {
        continue;
      }
      histos.fill(HIST("Data/trackLength"), track.length());

      if (passedITS) {
        if (track.sign() > 0) {
          histos.fill(HIST("Data/pos/pt/its"), track.pt());
          histos.fill(HIST("Data/pos/eta/its"), track.eta());
          histos.fill(HIST("Data/pos/phi/its"), track.phi());
          histos.fill(HIST("Data/pos/etaphi/its"), track.eta(), track.phi());
        } else {
          histos.fill(HIST("Data/neg/pt/its"), track.pt());
          histos.fill(HIST("Data/neg/eta/its"), track.eta());
          histos.fill(HIST("Data/neg/phi/its"), track.phi());
          histos.fill(HIST("Data/neg/etaphi/its"), track.eta(), track.phi());
        }
      }

      if (passedTPC) {
        if (track.sign() > 0) {
          histos.fill(HIST("Data/pos/pt/tpc"), track.pt());
          histos.fill(HIST("Data/pos/eta/tpc"), track.eta());
          histos.fill(HIST("Data/pos/phi/tpc"), track.phi());
          histos.fill(HIST("Data/pos/etaphi/tpc"), track.eta(), track.phi());
        } else {
          histos.fill(HIST("Data/neg/pt/tpc"), track.pt());
          histos.fill(HIST("Data/neg/eta/tpc"), track.eta());
          histos.fill(HIST("Data/neg/phi/tpc"), track.phi());
          histos.fill(HIST("Data/neg/etaphi/tpc"), track.eta(), track.phi());
        }
      }

      if (passedITS && passedTPC) {
        if (track.sign() > 0) {
          histos.fill(HIST("Data/pos/pt/its_tpc"), track.pt());
          histos.fill(HIST("Data/pos/eta/its_tpc"), track.eta());
          histos.fill(HIST("Data/pos/phi/its_tpc"), track.phi());
          histos.fill(HIST("Data/pos/etaphi/its_tpc"), track.eta(), track.phi());
        } else {
          histos.fill(HIST("Data/neg/pt/its_tpc"), track.pt());
          histos.fill(HIST("Data/neg/eta/its_tpc"), track.eta());
          histos.fill(HIST("Data/neg/phi/its_tpc"), track.phi());
          histos.fill(HIST("Data/neg/etaphi/its_tpc"), track.eta(), track.phi());
        }
      }

      if (passedITS && passedTPC && passedTOF) {
        if (track.sign() > 0) {
          histos.fill(HIST("Data/pos/pt/its_tpc_tof"), track.pt());
          histos.fill(HIST("Data/pos/eta/its_tpc_tof"), track.eta());
          histos.fill(HIST("Data/pos/phi/its_tpc_tof"), track.phi());
          histos.fill(HIST("Data/pos/etaphi/its_tpc_tof"), track.eta(), track.phi());
        } else {
          histos.fill(HIST("Data/neg/pt/its_tpc_tof"), track.pt());
          histos.fill(HIST("Data/neg/eta/its_tpc_tof"), track.eta());
          histos.fill(HIST("Data/neg/phi/its_tpc_tof"), track.phi());
          histos.fill(HIST("Data/neg/etaphi/its_tpc_tof"), track.eta(), track.phi());
        }
      }

      if (makeEff) {
        if (passedITS) {
          effITSTPCMatchingVsPt->Fill(passedTPC, track.pt());
        }
        if (passedTPC) {
          effTPCITSMatchingVsPt->Fill(passedITS, track.pt());
        }
        if (passedITS && passedTPC) {
          effTPCTOFMatchingVsPt->Fill(passedTOF, track.pt());
          effTPCTOFMatchingVsP->Fill(passedTOF, track.p());
          effTPCTOFMatchingVsEta->Fill(passedTOF, track.eta());
          effTPCTOFMatchingVsPhi->Fill(passedTOF, track.phi());
          effTPCTOFMatchingVsPtVsEta->Fill(passedTOF, track.pt(), track.eta());
          effTPCTOFMatchingVsPtVsPhi->Fill(passedTOF, track.pt(), track.phi());
        }
      }
    }
  }
  PROCESS_SWITCH(QaEfficiency, processDataWithPID, "process data with PID", false);

  void processHmpid(CollisionCandidates::iterator const& collision, TrackCandidates const&,
                    o2::aod::HMPIDs const& hmpids)
  {

    if (!isCollisionSelected<false>(collision)) {
      return;
    }

    for (const auto& hmpid : hmpids) {
      const auto& track = hmpid.track_as<TrackCandidates>();
      if (!isTrackSelected<false, false>(track)) {
        continue;
      }

      if (track.sign() > 0) {
        histos.fill(HIST("Data/pos/hmpidMomDiff"), track.p() - hmpid.hmpidMom());
        histos.fill(HIST("Data/pos/pt/hmpid"), track.pt());
        histos.fill(HIST("Data/pos/eta/hmpid"), track.eta());
        histos.fill(HIST("Data/pos/phi/hmpid"), track.phi());
        histos.fill(HIST("Data/pos/etaphi/hmpid"), track.eta(), track.phi());
      } else {
        histos.fill(HIST("Data/neg/hmpidMomDiff"), track.p() - hmpid.hmpidMom());
        histos.fill(HIST("Data/neg/pt/hmpid"), track.pt());
        histos.fill(HIST("Data/neg/eta/hmpid"), track.eta());
        histos.fill(HIST("Data/neg/phi/hmpid"), track.phi());
        histos.fill(HIST("Data/neg/etaphi/hmpid"), track.eta(), track.phi());
      }
    }
  }
  PROCESS_SWITCH(QaEfficiency, processHmpid, "process HMPID matching", false);
};

WorkflowSpec defineDataProcessing(ConfigContext const& cfgc) { return WorkflowSpec{adaptAnalysisTask<QaEfficiency>(cfgc)}; }<|MERGE_RESOLUTION|>--- conflicted
+++ resolved
@@ -336,10 +336,7 @@
                                   phiMin, phiMax,
                                   yMin, yMax);
     const int histogramIndex = id + pdgSign * nSpecies;
-<<<<<<< HEAD
-=======
-
->>>>>>> 0391495f
+
     // Pt
     hPtIts[histogramIndex] = histos.add<TH1>(Form("MC/pdg%i/pt/its", PDGs[histogramIndex]), "ITS tracks " + tagPt, kTH1D, {axisPt});
     hPtTpc[histogramIndex] = histos.add<TH1>(Form("MC/pdg%i/pt/tpc", PDGs[histogramIndex]), "TPC tracks " + tagPt, kTH1D, {axisPt});
