--- conflicted
+++ resolved
@@ -42,10 +42,7 @@
   ConfigurableAxis etaBins{"etaBins", {2, -1.f, 1.f}, "eta binning"};
   ConfigurableAxis etaBinsDauthers{"etaBinsDauthers", {100, -1.f, 1.f}, "eta binning for daughters"};
   ConfigurableAxis phiBins{"phiBins", {100, 0.f, 6.28f}, "phi binning"};
-<<<<<<< HEAD
   ConfigurableAxis relpTResBins{"relpTResBins", {200, 0.f, 0.5f}, "rel. pT resolution binning"};
-  
-=======
 
   // Selection criteria
   Configurable<float> v0setting_cospa{"v0setting_cospa", 0.995, "V0 CosPA"}; // shoudl be double in future
@@ -55,7 +52,7 @@
   Configurable<float> v0setting_radius{"v0setting_radius", 0.9, "V0 Radius"};
   Configurable<float> v0setting_rapidity{"v0setting_rapidity", 0.5, "rapidity"};
 
-  Configurable<float> v0lifetime{"v0lifetime", 3., "n ctau"};
+  Configurable<float> nV0lifetime{"nV0lifetime", 3., "n ctau"};
   Configurable<float> nMaxTPCNsigma{"nMaxTPCNsigma", 10., "Maximum TPC nsigma for pions"};
   Configurable<int> itsIbSelectionPos{"itsIbSelectionPos", 0, "Flag for the ITS IB selection on positive daughters: -1 no ITS IB, 0 no selection, 1 ITS IB"};
   Configurable<int> itsIbSelectionNeg{"itsIbSelectionNeg", 0, "Flag for the ITS IB IB selection on negative daughters: -1 no ITS IB, 0 no selection, 1 ITS IB"};
@@ -71,12 +68,12 @@
   Configurable<bool> useMultidimHisto{"useMultidimHisto", false, "use multidimentional histograms"};
   Configurable<bool> enableTPCPlot{"enableTPCPlot", false, "Enable the TPC plot"};
   Configurable<bool> computeInvMassFromDaughters{"computeInvMassFromDaughters", false, "Compute the invariant mass from the daughters"};
+  Configurable<bool> requireTrueK0s{"requireTrueK0s", false, "require rec. v0 to be true K0s"};
 
   // Configurable for event selection
   Configurable<float> cutzvertex{"cutzvertex", 10.0f, "Accepted z-vertex range (cm)"};
   Configurable<bool> eventSelection{"eventSelection", true, "event selection"};
 
->>>>>>> 12f2510c
   HistogramRegistry rK0sResolution{"K0sResolution", {}, OutputObjHandlingPolicy::AnalysisObject, true, true};
   HistogramRegistry rK0sDauResolution{"K0sDauResolution", {}, OutputObjHandlingPolicy::AnalysisObject, true, true};
 
@@ -150,7 +147,10 @@
         rK0sResolution.add("thn_mass", "thn_mass", kTHnSparseF, {mAxis, pTAxis, etaAxis, phiAxis, etaAxisPosD, etaAxisNegD});
       }
     }
-<<<<<<< HEAD
+
+    if (enableTPCPlot) {
+      rK0sDauResolution.add("h3_tpc_vs_pid_hypothesis", "h3_tpc_vs_pid_hypothesis", {HistType::kTH3F, {{200, -10.f, 10.f, "#it{p}/Z (GeV/#it{c})"}, {1000, 0, 1000.f, "dE/dx (a.u.)"}, {10, -0.5, 9.5f, "PID hypothesis"}}});
+    }
 
     ccdb->setURL(ccdburl);
     ccdb->setCaching(true);
@@ -186,38 +186,6 @@
     runNumber = bc.runNumber();
   }
 
-  // Selection criteria
-  Configurable<float> v0setting_cospa{"v0setting_cospa", 0.995, "V0 CosPA"}; // shoudl be double in future
-  Configurable<float> v0setting_dcav0dau{"v0setting_dcav0dau", 1., "DCA V0 Daughters"};
-  Configurable<float> v0setting_dcapostopv{"v0setting_dcapostopv", 0.1, "DCA Pos To PV"};
-  Configurable<float> v0setting_dcanegtopv{"v0setting_dcanegtopv", 0.1, "DCA Neg To PV"};
-  Configurable<float> v0setting_radius{"v0setting_radius", 0.9, "V0 Radius"};
-  Configurable<float> v0setting_rapidity{"v0setting_rapidity", 0.5, "rapidity"};
-
-  Configurable<float> nV0lifetime{"nV0lifetime", 3., "n ctau"};
-  Configurable<float> nSigTPC{"nSigTPC", 10., "nSigTPC"};
-  Configurable<int> itsIbSelectionPos{"itsIbSelectionPos", 0, "Flag for the ITS IB selection on positive daughters: -1 no ITS IB, 0 no selection, 1 ITS IB"};
-  Configurable<int> itsIbSelectionNeg{"itsIbSelectionNeg", 0, "Flag for the ITS IB IB selection on negative daughters: -1 no ITS IB, 0 no selection, 1 ITS IB"};
-  Configurable<int> trdSelectionPos{"trdSelectionPos", 0, "Flag for the TRD selection on positive daughters: -1 no TRD, 0 no selection, 1 TRD"};
-  Configurable<int> trdSelectionNeg{"trdSelectionNeg", 0, "Flag for the TRD selection on negative daughters: -1 no TRD, 0 no selection, 1 TRD"};
-  Configurable<int> tofSelectionPos{"tofSelectionPos", 0, "Flag for the TOF selection on positive daughters: -1 no TOF, 0 no selection, 1 TOF"};
-  Configurable<int> tofSelectionNeg{"tofSelectionNeg", 0, "Flag for the TOF selection on negative daughters: -1 no TOF, 0 no selection, 1 TOF"};
-  Configurable<float> extraCutTPCClusters{"extraCutTPCClusters", -1.0f, "Extra cut on daugthers for TPC clusters"};
-  Configurable<bool> useMultidimHisto{"useMultidimHisto", false, "use multidimentional histograms"};
-  Configurable<bool> computeInvMassFromDaughters{"computeInvMassFromDaughters", false, "Compute the invariant mass from the daughters"};
-  Configurable<bool> requireTrueK0s{"requireTrueK0s", false, "require rec. v0 to be true K0s"};
-
-  // Configurable for event selection
-  Configurable<float> cutzvertex{"cutzvertex", 10.0f, "Accepted z-vertex range (cm)"};
-  Configurable<bool> eventSelection{"eventSelection", true, "event selection"};
-=======
-
-    if (enableTPCPlot) {
-      rK0sDauResolution.add("h3_tpc_vs_pid_hypothesis", "h3_tpc_vs_pid_hypothesis", {HistType::kTH3F, {{200, -10.f, 10.f, "#it{p}/Z (GeV/#it{c})"}, {1000, 0, 1000.f, "dE/dx (a.u.)"}, {10, -0.5, 9.5f, "PID hypothesis"}}});
-    }
-  }
->>>>>>> 12f2510c
-
   template <typename T1, typename T2, typename C>
   bool acceptV0(const T1& v0, const T2& ntrack, const T2& ptrack, const C& collision)
   {
@@ -461,10 +429,10 @@
     auto mcParticlePos = posTrack.mcParticle();
     auto mcParticleNeg = negTrack.mcParticle();
 
-    LOG(info) << "Inside tuneTrack: before calling tuneTrackParams trackParCov.getY(): " << trackParCov.getY();
+    LOG(info) << "Inside tuneTrack: before calling tuneTrackParams trackParCov.getY(): " << mTrackParCovPos.getY();
     trackTunerObj.tuneTrackParams(mcParticlePos, mTrackParCovPos, matCorr, &mDcaInfoCovPos, trackTunedTracks);
     trackTunerObj.tuneTrackParams(mcParticleNeg, mTrackParCovNeg, matCorr, &mDcaInfoCovNeg, trackTunedTracks);
-    LOG(info) << "Inside tuneTrack: after calling tuneTrackParams trackParCov.getY(): " << trackParCov.getY();
+    LOG(info) << "Inside tuneTrack: after calling tuneTrackParams trackParCov.getY(): " << mTrackParCovPos.getY();
     // trackTunedTracks->Fill(1, 2);
     mVtx.setPos({v0.x(), v0.y(), v0.z()});
     mVtx.setCov(v0.positionCovMat()[0], v0.positionCovMat()[1], v0.positionCovMat()[2], v0.positionCovMat()[3], v0.positionCovMat()[4], v0.positionCovMat()[5]);
@@ -480,14 +448,9 @@
   {
     rK0sResolution.fill(HIST("h1_events"), 0.5);
     for (auto& v0 : fullV0s) {
-<<<<<<< HEAD
+      rK0sResolution.fill(HIST("h1_events"), 1.5);
       const auto& posTrack = v0.posTrack_as<PIDTracksIUMC>();
       const auto& negTrack = v0.negTrack_as<PIDTracksIUMC>();
-=======
-      rK0sResolution.fill(HIST("h1_events"), 1.5);
-      const auto& posTrack = v0.posTrack_as<soa::Join<PIDTracks, aod::McTrackLabels>>();
-      const auto& negTrack = v0.negTrack_as<soa::Join<PIDTracks, aod::McTrackLabels>>();
->>>>>>> 12f2510c
       if (!acceptV0(v0, negTrack, posTrack, collision))
         continue;
       if (!posTrack.has_mcParticle()) {
