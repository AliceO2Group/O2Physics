// Copyright 2019-2020 CERN and copyright holders of ALICE O2.
// See https://alice-o2.web.cern.ch/copyright for details of the copyright holders.
// All rights not expressly granted are reserved.
//
// This software is distributed under the terms of the GNU General Public
// License v3 (GPL Version 3), copied verbatim in the file "COPYING".
//
// In applying this license CERN does not waive the privileges and immunities
// granted to it by virtue of its status as an Intergovernmental Organization
// or submit itself to any jurisdiction.

#include "Framework/runDataProcessing.h"
#include "Framework/AnalysisTask.h"
#include "Framework/AnalysisDataModel.h"
#include "Framework/ASoAHelpers.h"
#include "ReconstructionDataFormats/Track.h"
#include "ReconstructionDataFormats/PID.h"
#include "Common/Core/trackUtilities.h"
#include "PWGLF/DataModel/LFStrangenessTables.h"
#include "Common/Core/TrackSelection.h"
#include "Common/DataModel/TrackSelectionTables.h"
#include "Common/DataModel/EventSelection.h"
#include "Common/DataModel/PIDResponse.h"

using namespace o2;
using namespace o2::track;
using namespace o2::framework;
using namespace o2::framework::expressions;

using PIDTracks = soa::Join<aod::Tracks, aod::TracksExtra, aod::pidTPCFullPi, aod::pidTPCFullPr, aod::pidTOFFullPi>;
using PIDTracksIU = soa::Join<aod::TracksIU, aod::TracksExtra, aod::pidTPCFullPi, aod::pidTPCFullPr, aod::pidTOFFullPi>;
using SelectedCollisions = soa::Join<aod::Collisions, aod::EvSels>;

struct perfK0sResolution {
  ConfigurableAxis mBins{"mBins", {200, 0.4f, 0.6f}, "Mass binning"};
  ConfigurableAxis pTBins{"pTBins", {200, 0.f, 10.f}, "pT binning"};
  ConfigurableAxis pTResBins{"pTResBins", {200, -0.8f, 0.8f}, "pT resolution binning"};
  ConfigurableAxis etaBins{"etaBins", {2, -1.f, 1.f}, "eta binning"};
  ConfigurableAxis etaBinsDauthers{"etaBinsDauthers", {2, -1.f, 1.f}, "eta binning"};
  ConfigurableAxis phiBins{"phiBins", {4, 0.f, 6.28f}, "phi binning"};

  HistogramRegistry rK0sResolution{"K0sResolution"};

  void init(InitContext const&)
  {
    const AxisSpec mAxis{mBins, "#it{m} (GeV/#it{c}^{2})"};
    const AxisSpec pTAxis{pTBins, "#it{p}_{T} (GeV/#it{c})"};
    const AxisSpec pTResAxis{pTResBins, "#Delta#it{p}_{T} (GeV/#it{c})"};
    const AxisSpec etaAxis{etaBins, "#eta"};
    const AxisSpec etaAxisPosD{etaBinsDauthers, "#eta pos."};
    const AxisSpec etaAxisNegD{etaBinsDauthers, "#eta neg."};
    const AxisSpec phiAxis{phiBins, "#phi"};

    int nProc = 0;
    if (doprocessData) {
      LOG(info) << "processData enabled";
      nProc++;
    }
    if (doprocessMC) {
      LOG(info) << "processMC enabled";
      nProc++;
    }

<<<<<<< HEAD
    rK0sResolution.add("h2_massPosPtRes", "h2_massPosPtRes", {HistType::kTH2F, {mAxis, pTResAxis}});
    rK0sResolution.add("h2_massNegPtRes", "h2_massNegPtRes", {HistType::kTH2F, {mAxis, pTResAxis}});
    rK0sResolution.add("h2_masspT", "h2_masspT", {HistType::kTH2F, {mAxis, pTAxis}});
    rK0sResolution.add("h2_masseta", "h2_masseta", {HistType::kTH2F, {mAxis, etaAxis}});
    rK0sResolution.add("h2_massphi", "h2_massphi", {HistType::kTH2F, {mAxis, phiAxis}});
    if (useMultidimHisto) {
      rK0sResolution.add("thn_mass", "thn_mass", kTHnSparseF, {mAxis, pTAxis, etaAxis, phiAxis, etaAxisPosD, etaAxisNegD});
    }
=======
    registry.add("h2_masspT", "h2_masspT", {HistType::kTH2F, {mAxis, pTAxis}});
    registry.add("h2_masseta", "h2_masseta", {HistType::kTH2F, {mAxis, etaAxis}});
    registry.add("h2_massphi", "h2_massphi", {HistType::kTH2F, {mAxis, phiAxis}});
    if (!useMultidimHisto) {
      return;
    }
    registry.add("thn_mass", "thn_mass", kTHnSparseF, {mAxis, pTAxis, etaAxis, phiAxis, etaAxisPosD, etaAxisNegD});
>>>>>>> 9a44de65
  }

  // Selection criteria
  Configurable<float> v0setting_cospa{"v0setting_cospa", 0.995, "V0 CosPA"}; // shoudl be double in future
  Configurable<float> v0setting_dcav0dau{"v0setting_dcav0dau", 1., "DCA V0 Daughters"};
  Configurable<float> v0setting_dcapostopv{"v0setting_dcapostopv", 0.1, "DCA Pos To PV"};
  Configurable<float> v0setting_dcanegtopv{"v0setting_dcanegtopv", 0.1, "DCA Neg To PV"};
  Configurable<float> v0setting_radius{"v0setting_radius", 0.9, "V0 Radius"};
  Configurable<float> v0setting_rapidity{"v0setting_rapidity", 0.5, "rapidity"};

  Configurable<float> v0lifetime{"v0lifetime", 3., "n ctau"};
  Configurable<float> nSigTPC{"nSigTPC", 10., "nSigTPC"};
  Configurable<int> trdSelectionPos{"trdSelectionPos", 0, "Flag for the TRD selection on positive daughters: -1 no TRD, 0 no selection, 1 TRD"};
  Configurable<int> trdSelectionNeg{"trdSelectionNeg", 0, "Flag for the TRD selection on negative daughters: -1 no TRD, 0 no selection, 1 TRD"};
  Configurable<int> tofSelectionPos{"tofSelectionPos", 0, "Flag for the TOF selection on positive daughters: -1 no TOF, 0 no selection, 1 TOF"};
  Configurable<int> tofSelectionNeg{"tofSelectionNeg", 0, "Flag for the TOF selection on negative daughters: -1 no TOF, 0 no selection, 1 TOF"};

  Configurable<bool> useMultidimHisto{"useMultidimHisto", false, "use multidimentional histograms"};

  // Configurable for event selection
  Configurable<float> cutzvertex{"cutzvertex", 10.0f, "Accepted z-vertex range (cm)"};
  Configurable<bool> eventSelection{"eventSelection", true, "event selection"};
  Configurable<bool> useMultidimHisto{"useMultidimHisto", false, "use multidimentional histograms"};

  template <typename T1, typename T2, typename C>
  bool acceptV0(const T1& v0, const T2& ntrack, const T2& ptrack, const C& collision)
  {
    // Apply selections on V0
    if (TMath::Abs(v0.yK0Short()) > v0setting_rapidity) {
      return false;
    }
    if (v0.v0radius() < v0setting_radius) {
      return false;
    }
    if (v0.distovertotmom(collision.posX(), collision.posY(), collision.posZ()) * pid_constants::sMasses[PID::K0] > 2.684 * v0lifetime) {
      return false;
    }

    // Apply selections on V0 daughters
    if (!ntrack.hasTPC() || !ptrack.hasTPC()) {
      return false;
    }
    if (ntrack.tpcNSigmaPi() > nSigTPC || ptrack.tpcNSigmaPi() > nSigTPC) {
      return false;
    }
    // TOF selection
    switch (tofSelectionPos) {
      case -1:
        if (ptrack.hasTOF()) {
          return false;
        }
        break;
      case 0:
        break;
      case 1:
        if (!ptrack.hasTOF()) {
          return false;
        }
        break;
      default:
        LOG(fatal) << "Invalid TRD selection for positive daughter";
        break;
    }
    switch (tofSelectionNeg) {
      case -1:
        if (ntrack.hasTOF()) {
          return false;
        }
        break;
      case 0:
        break;
      case 1:
        if (!ntrack.hasTOF()) {
          return false;
        }
        break;
      default:
        LOG(fatal) << "Invalid TRD selection for negative daughter";
        break;
    }
    // TRD selection
    switch (trdSelectionPos) {
      case -1:
        if (ptrack.hasTRD()) {
          return false;
        }
        break;
      case 0:
        break;
      case 1:
        if (!ptrack.hasTRD()) {
          return false;
        }
        break;
      default:
        LOG(fatal) << "Invalid TRD selection for positive daughter";
        break;
    }
    switch (trdSelectionNeg) {
      case -1:
        if (ntrack.hasTRD()) {
          return false;
        }
        break;
      case 0:
        break;
      case 1:
        if (!ntrack.hasTRD()) {
          return false;
        }
        break;
      default:
        LOG(fatal) << "Invalid TRD selection for negative daughter";
        break;
    }
    return true;
  }

  // Filters on V0s
  Filter v0Filter = (nabs(aod::v0data::dcapostopv) > v0setting_dcapostopv &&
                     nabs(aod::v0data::dcanegtopv) > v0setting_dcanegtopv &&
                     aod::v0data::dcaV0daughters < v0setting_dcav0dau &&
                     aod::v0data::v0cosPA > v0setting_cospa);

  // Event selection
  Filter eventFilter = (eventSelection && o2::aod::evsel::sel8 == true);
  Filter posZFilter = (nabs(o2::aod::collision::posZ) < cutzvertex);

  void processData(soa::Filtered<SelectedCollisions>::iterator const& collision, soa::Filtered<aod::V0Datas> const& fullV0s, PIDTracks const& tracks)
  {
    for (auto& v0 : fullV0s) {
      const auto& posTrack = v0.posTrack_as<PIDTracks>();
      const auto& negTrack = v0.negTrack_as<PIDTracks>();
      if (!acceptV0(v0, negTrack, posTrack, collision))
        continue;

<<<<<<< HEAD
      rK0sResolution.fill(HIST("h2_masspT"), v0.mK0Short(), v0.pt());
      rK0sResolution.fill(HIST("h2_masseta"), v0.mK0Short(), v0.eta());
      rK0sResolution.fill(HIST("h2_massphi"), v0.mK0Short(), v0.phi());
      if (useMultidimHisto) {
        rK0sResolution.fill(HIST("thn_mass"), v0.mK0Short(), v0.pt(), v0.eta(), v0.phi(), posTrack.eta(), negTrack.eta());
=======
      registry.fill(HIST("h2_masspT"), v0.mK0Short(), v0.pt());
      registry.fill(HIST("h2_masseta"), v0.mK0Short(), v0.eta());
      registry.fill(HIST("h2_massphi"), v0.mK0Short(), v0.phi());
      if (useMultidimHisto) {
        registry.fill(HIST("thn_mass"), v0.mK0Short(), v0.pt(), v0.eta(), v0.phi(), posTrack.eta(), negTrack.eta());
>>>>>>> 9a44de65
      }
    }
  }
  PROCESS_SWITCH(perfK0sResolution, processData, "Process data", true);

  void processMC(soa::Filtered<SelectedCollisions>::iterator const& collision, soa::Filtered<aod::V0Datas> const& fullV0s, soa::Join<PIDTracks, aod::McTrackLabels> const& tracks, aod::McParticles const&)
  {
    for (auto& v0 : fullV0s) {
      const auto& posTrack = v0.posTrack_as<soa::Join<PIDTracks, aod::McTrackLabels>>();
      const auto& negTrack = v0.negTrack_as<soa::Join<PIDTracks, aod::McTrackLabels>>();
      if (!acceptV0(v0, negTrack, posTrack, collision))
        continue;
      if (!posTrack.has_mcParticle()) {
        continue;
      }
      if (!negTrack.has_mcParticle()) {
        continue;
      }
      if (posTrack.mcParticle().pdgCode() != 211 || negTrack.mcParticle().pdgCode() != -211) {
        continue;
      }
<<<<<<< HEAD

      rK0sResolution.fill(HIST("h2_massPosPtRes"), v0.mK0Short(), posTrack.pt() - posTrack.mcParticle().pt());
      rK0sResolution.fill(HIST("h2_massNegPtRes"), v0.mK0Short(), posTrack.pt() - posTrack.mcParticle().pt());
      rK0sResolution.fill(HIST("h2_masspT"), v0.mK0Short(), v0.pt());
      rK0sResolution.fill(HIST("h2_masseta"), v0.mK0Short(), v0.eta());
      rK0sResolution.fill(HIST("h2_massphi"), v0.mK0Short(), v0.phi());
      if (useMultidimHisto) {
        rK0sResolution.fill(HIST("thn_mass"), v0.mK0Short(), v0.pt(), v0.eta(), v0.phi(), posTrack.eta(), negTrack.eta());
=======
      registry.fill(HIST("h2_masspT"), v0.mK0Short(), v0.pt());
      registry.fill(HIST("h2_masseta"), v0.mK0Short(), v0.eta());
      registry.fill(HIST("h2_massphi"), v0.mK0Short(), v0.phi());
      if (useMultidimHisto) {
        registry.fill(HIST("thn_mass"), v0.mK0Short(), v0.pt(), v0.eta(), v0.phi(), posTrack.eta(), negTrack.eta());
>>>>>>> 9a44de65
      }
    }
  }
  PROCESS_SWITCH(perfK0sResolution, processMC, "Process MC", false);
};

WorkflowSpec defineDataProcessing(ConfigContext const& cfgc)
{
  return WorkflowSpec{adaptAnalysisTask<perfK0sResolution>(cfgc)};
}<|MERGE_RESOLUTION|>--- conflicted
+++ resolved
@@ -61,7 +61,6 @@
       nProc++;
     }
 
-<<<<<<< HEAD
     rK0sResolution.add("h2_massPosPtRes", "h2_massPosPtRes", {HistType::kTH2F, {mAxis, pTResAxis}});
     rK0sResolution.add("h2_massNegPtRes", "h2_massNegPtRes", {HistType::kTH2F, {mAxis, pTResAxis}});
     rK0sResolution.add("h2_masspT", "h2_masspT", {HistType::kTH2F, {mAxis, pTAxis}});
@@ -70,15 +69,6 @@
     if (useMultidimHisto) {
       rK0sResolution.add("thn_mass", "thn_mass", kTHnSparseF, {mAxis, pTAxis, etaAxis, phiAxis, etaAxisPosD, etaAxisNegD});
     }
-=======
-    registry.add("h2_masspT", "h2_masspT", {HistType::kTH2F, {mAxis, pTAxis}});
-    registry.add("h2_masseta", "h2_masseta", {HistType::kTH2F, {mAxis, etaAxis}});
-    registry.add("h2_massphi", "h2_massphi", {HistType::kTH2F, {mAxis, phiAxis}});
-    if (!useMultidimHisto) {
-      return;
-    }
-    registry.add("thn_mass", "thn_mass", kTHnSparseF, {mAxis, pTAxis, etaAxis, phiAxis, etaAxisPosD, etaAxisNegD});
->>>>>>> 9a44de65
   }
 
   // Selection criteria
@@ -215,19 +205,11 @@
       if (!acceptV0(v0, negTrack, posTrack, collision))
         continue;
 
-<<<<<<< HEAD
       rK0sResolution.fill(HIST("h2_masspT"), v0.mK0Short(), v0.pt());
       rK0sResolution.fill(HIST("h2_masseta"), v0.mK0Short(), v0.eta());
       rK0sResolution.fill(HIST("h2_massphi"), v0.mK0Short(), v0.phi());
       if (useMultidimHisto) {
         rK0sResolution.fill(HIST("thn_mass"), v0.mK0Short(), v0.pt(), v0.eta(), v0.phi(), posTrack.eta(), negTrack.eta());
-=======
-      registry.fill(HIST("h2_masspT"), v0.mK0Short(), v0.pt());
-      registry.fill(HIST("h2_masseta"), v0.mK0Short(), v0.eta());
-      registry.fill(HIST("h2_massphi"), v0.mK0Short(), v0.phi());
-      if (useMultidimHisto) {
-        registry.fill(HIST("thn_mass"), v0.mK0Short(), v0.pt(), v0.eta(), v0.phi(), posTrack.eta(), negTrack.eta());
->>>>>>> 9a44de65
       }
     }
   }
@@ -249,7 +231,6 @@
       if (posTrack.mcParticle().pdgCode() != 211 || negTrack.mcParticle().pdgCode() != -211) {
         continue;
       }
-<<<<<<< HEAD
 
       rK0sResolution.fill(HIST("h2_massPosPtRes"), v0.mK0Short(), posTrack.pt() - posTrack.mcParticle().pt());
       rK0sResolution.fill(HIST("h2_massNegPtRes"), v0.mK0Short(), posTrack.pt() - posTrack.mcParticle().pt());
@@ -258,13 +239,6 @@
       rK0sResolution.fill(HIST("h2_massphi"), v0.mK0Short(), v0.phi());
       if (useMultidimHisto) {
         rK0sResolution.fill(HIST("thn_mass"), v0.mK0Short(), v0.pt(), v0.eta(), v0.phi(), posTrack.eta(), negTrack.eta());
-=======
-      registry.fill(HIST("h2_masspT"), v0.mK0Short(), v0.pt());
-      registry.fill(HIST("h2_masseta"), v0.mK0Short(), v0.eta());
-      registry.fill(HIST("h2_massphi"), v0.mK0Short(), v0.phi());
-      if (useMultidimHisto) {
-        registry.fill(HIST("thn_mass"), v0.mK0Short(), v0.pt(), v0.eta(), v0.phi(), posTrack.eta(), negTrack.eta());
->>>>>>> 9a44de65
       }
     }
   }
