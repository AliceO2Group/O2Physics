--- conflicted
+++ resolved
@@ -83,12 +83,8 @@
 
   ConfigurableAxis binsVertexPosZ{"binsVertexPosZ", {100, -20., 20.}, ""}; // TODO: do we need this to be configurable?
   ConfigurableAxis binsVertexPosXY{"binsVertexPosXY", {500, -1., 1.}, ""}; // TODO: do we need this to be configurable?
-<<<<<<< HEAD
-  ConfigurableAxis binsTrackMultiplicity{"binsTrackMultiplcity", {5000, 0, 5000}, ""};
-=======
   ConfigurableAxis binsVertexNumContrib{"binsVertexNumContrib", {200, 0, 200}, ""};
   ConfigurableAxis binsTrackMultiplicity{"binsTrackMultiplicity", {1000, 0, 1000}, ""};
->>>>>>> c47e0641
 
   // TODO: ask if one can have different filters for both process functions
   Filter trackFilter = (trackSelection.node() == 0) ||
@@ -176,11 +172,7 @@
     const AxisSpec axisInvPt{100, -10, 10, "1/#it{p}_{T}_{gen} [GeV/c]^{-1}"};
     const AxisSpec axisEta{180, -0.9, 0.9, "#it{#eta}"};
     const AxisSpec axisPhi{180, 0., 2 * M_PI, "#it{#varphi} [rad]"};
-<<<<<<< HEAD
-    const AxisSpec axisVertexNumContrib{5000, 0, 5000, "Number Of contributors to the PV"};
-=======
     const AxisSpec axisVertexNumContrib{(overwriteAxisRangeForPbPb ? vecBinsVertexNumContribDefaultPbPb : vecBinsVertexNumContrib), "Number Of contributors to the PV"};
->>>>>>> c47e0641
     const AxisSpec axisVertexPosX{binsVertexPosXY, "X [cm]"};
     const AxisSpec axisVertexPosY{binsVertexPosXY, "Y [cm]"};
     const AxisSpec axisVertexPosZ{binsVertexPosZ, "Z [cm]"};
