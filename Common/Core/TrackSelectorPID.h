--- conflicted
+++ resolved
@@ -487,13 +487,8 @@
         errorPdg();
       }
 
-<<<<<<< HEAD
-      if((nSigmaTpc < mNSigmaTpcMin || nSigmaTpc > mNSigmaTpcMax) && (nSigmaTof < mNSigmaTofMin || nSigmaTof > mNSigmaTofMax)) {
-        return TrackSelectorPID::Rejected;
-=======
       if ((nSigmaTpc < mNSigmaTpcMin || nSigmaTpc > mNSigmaTpcMax) && (nSigmaTof < mNSigmaTofMin || nSigmaTof > mNSigmaTofMax)) {
         return TrackSelectorPID::Rejected
->>>>>>> 1d4e630b
       } else {
         return TrackSelectorPID::Accepted;
       }
