--- conflicted
+++ resolved
@@ -421,8 +421,6 @@
     histos.fill(HIST("hCollisionSelection"), 1);
     getHist(TH1, histPath + "hCollisionSelection")->Fill(1);
 
-<<<<<<< HEAD
-=======
     // calculate vertex-Z-equalized quantities if desired
     float multFV0A = collision.multFV0A();
     float multFT0A = collision.multFT0A();
@@ -459,7 +457,6 @@
       }
     }
 
->>>>>>> febce255
     bool passRejectITSROFBorder = !(rejectITSROFBorder && !collision.selection_bit(o2::aod::evsel::kNoITSROFrameBorder));
     bool passRejectTFBorder = !(rejectTFBorder && !collision.selection_bit(o2::aod::evsel::kNoTimeFrameBorder));
     bool passRequireIsVertexITSTPC = !(requireIsVertexITSTPC && !collision.selection_bit(o2::aod::evsel::kIsVertexITSTPC));
@@ -476,15 +473,6 @@
     if (passRejectITSROFBorder && passRejectTFBorder && passRequireIsVertexITSTPC && passRequireIsGoodZvtxFT0VsPV &&
         passRequireIsVertexTOFmatched && passRequireIsVertexTRDmatched && passRejectSameBunchPileup && passRejectITSinROFpileupStandard && passRejectITSinROFpileupStrict &&
         passSelectUPCcollisions && passRejectCollInTimeRangeNarrow) {
-<<<<<<< HEAD
-      getHist(TProfile, histPath + "hFT0CvsPVz_Collisions_All")->Fill(collision.multPVz(), collision.multFT0C() * scaleSignalFT0C);
-      getHist(TProfile, histPath + "hFT0CvsPVz_Collisions")->Fill(collision.multPVz(), collision.multFT0C() * scaleSignalFT0C);
-      getHist(TProfile, histPath + "hFT0AvsPVz_Collisions")->Fill(collision.multPVz(), collision.multFT0A() * scaleSignalFT0C);
-      getHist(TProfile, histPath + "hFV0AvsPVz_Collisions")->Fill(collision.multPVz(), collision.multFV0A() * scaleSignalFV0A);
-      getHist(TProfile, histPath + "hNGlobalTracksvsPVz_Collisions")->Fill(collision.multPVz(), collision.multNTracksGlobal());
-      getHist(TProfile, histPath + "hNMFTTracksvsPVz_Collisions")->Fill(collision.multPVz(), collision.mftNtracks());
-      getHist(TProfile, histPath + "hNTPVvsPVz_Collisions")->Fill(collision.multPVz(), collision.multNTracksPV());
-=======
       getHist(TProfile, histPath + "hFT0CvsPVz_Collisions_All")->Fill(collision.multPVz(), multFT0C * scaleSignalFT0C);
       getHist(TProfile, histPath + "hFT0CvsPVz_Collisions")->Fill(collision.multPVz(), multFT0C * scaleSignalFT0C);
       getHist(TProfile, histPath + "hFT0AvsPVz_Collisions")->Fill(collision.multPVz(), multFT0A * scaleSignalFT0C);
@@ -492,7 +480,6 @@
       getHist(TProfile, histPath + "hNGlobalTracksvsPVz_Collisions")->Fill(collision.multPVz(), multNTracksGlobal);
       getHist(TProfile, histPath + "hNMFTTracksvsPVz_Collisions")->Fill(collision.multPVz(), mftNtracks);
       getHist(TProfile, histPath + "hNTPVvsPVz_Collisions")->Fill(collision.multPVz(), multNTracksPV);
->>>>>>> febce255
     }
 
     // _______________________________________________________
@@ -611,18 +598,6 @@
     histos.fill(HIST("hNGlobalTracksvsPVz_Collisions"), collision.multPVz(), collision.multNTracksGlobal());
     histos.fill(HIST("hNMFTTracksvsPVz_Collisions"), collision.multPVz(), collision.mftNtracks());
 
-<<<<<<< HEAD
-    getHist(TH1, histPath + "hNPVContributors")->Fill(collision.multNTracksPV());
-    getHist(TH1, histPath + "hFT0C_Collisions")->Fill(collision.multFT0C() * scaleSignalFT0C);
-    getHist(TH1, histPath + "hFT0M_Collisions")->Fill((collision.multFT0A() + collision.multFT0C()) * scaleSignalFT0M);
-    getHist(TH1, histPath + "hFV0A_Collisions")->Fill(collision.multFV0A() * scaleSignalFV0A);
-    getHist(TH1, histPath + "hNGlobalTracks")->Fill(collision.multNTracksGlobal());
-    getHist(TH1, histPath + "hNMFTTracks")->Fill(collision.mftNtracks());
-
-    if (collision.multFT0C() > minFT0CforVertexZ) {
-      histos.fill(HIST("hFT0CvsPVz_Collisions"), collision.multPVz(), collision.multFT0C() * scaleSignalFT0C);
-      getHist(TProfile, histPath + "hFT0CvsPVz_Collisions")->Fill(collision.multPVz(), collision.multFT0C() * scaleSignalFT0C);
-=======
     // save vertex-Z equalized
     getHist(TH1, histPath + "hNPVContributors")->Fill(multNTracksPV);
     getHist(TH1, histPath + "hFT0C_Collisions")->Fill(multFT0C * scaleSignalFT0C);
@@ -639,7 +614,6 @@
       getHist(TH1, histPath + "hFV0A_Collisions_Unequalized")->Fill(collision.multFV0A() * scaleSignalFV0A);
       getHist(TH1, histPath + "hNGlobalTracks_Unequalized")->Fill(collision.multNTracksGlobal());
       getHist(TH1, histPath + "hNMFTTracks_Unequalized")->Fill(collision.mftNtracks());
->>>>>>> febce255
     }
 
     if (do2DPlots) {
