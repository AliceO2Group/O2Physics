--- conflicted
+++ resolved
@@ -31,11 +31,7 @@
   ConfigurableAxis axisNCandidates{"axisNCandidates", {500, 0, 500}, "Number of OTF v0s"};
   ConfigurableAxis axisPosition{"axisPosition", {1000, -100, 100}, "position (cm)"};
   ConfigurableAxis axisMass{"axisMass", {100, 0.0f, 1.0f}, "Mass (GeV/c2)"};
-<<<<<<< HEAD
-  
-=======
 
->>>>>>> feed6bac
   void init(InitContext&)
   {
     const AxisSpec axisPVz{30, -15, 15, "Primary vertex Z (cm)"};
@@ -53,11 +49,8 @@
     histos.fill(HIST("hCandidates"), v0s.size());
     for (auto const& v0 : v0s) {
       histos.fill(HIST("hGammaMass"), v0.mass());
-<<<<<<< HEAD
       if(v0.mass()<maxGammaMassForXYplot){
-=======
       if (v0.mass() < maxGammaMassForXYplot) {
->>>>>>> feed6bac
         histos.fill(HIST("h2dPosition"), v0.x(), v0.y());
       }
     }
