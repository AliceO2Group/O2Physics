--- conflicted
+++ resolved
@@ -98,9 +98,7 @@
           globalTracks = getGlobalTrackSelectionRun3ITSMatch(TrackSelection::GlobalTrackRun3ITSMatching::Run3ITSall7Layers, dcaSetup.value);
           break;
         }
-<<<<<<< HEAD
-        [[fallthrough]];
-=======
+        [[fallthrough]];
       case 4:
         // Run 3 kFirst, i.e. 1 hit in first layer of ITS
         if (isRun3) {
@@ -108,7 +106,7 @@
           globalTracks = getGlobalTrackSelectionRun3ITSMatch(TrackSelection::GlobalTrackRun3ITSMatching::Run3ITSibFirst, dcaSetup.value);
           break;
         }
->>>>>>> 52114c98
+        [[fallthrough]];
       default:
         LOG(fatal) << "TrackSelectionTask with undefined cuts. Fix it!";
         break;
