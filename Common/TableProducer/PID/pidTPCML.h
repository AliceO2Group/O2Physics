// Copyright 2019-2020 CERN and copyright holders of ALICE O2.
// See https://alice-o2.web.cern.ch/copyright for details of the copyright holders.
// All rights not expressly granted are reserved.
//
// This software is distributed under the terms of the GNU General Public
// License v3 (GPL Version 3), copied verbatim in the file "COPYING".
//
// In applying this license CERN does not waive the privileges and immunities
// granted to it by virtue of its status as an Intergovernmental Organization
// or submit itself to any jurisdiction.

///
/// \file     pidTPCML.h
///
/// \author   Christian Sonnabend <christian.sonnabend@cern.ch>
/// \author   Nicolò Jacazio <nicolo.jacazio@cern.ch>
///
/// \brief    A class for loading an ONNX neural network and evaluating it for the TPC PID response
///

#ifndef O2_PID_TPC_ML_H_
#define O2_PID_TPC_ML_H_

// O2 includes
#include "ReconstructionDataFormats/PID.h"
#include <onnxruntime/core/session/experimental_onnxruntime_cxx_api.h>
#include <vector>
#include <array>
#include <string>

namespace o2::pid::tpc
{
class Network
{

 public:
  // Constructor, destructor and copy-constructor
  Network() = default;
  Network(std::string, bool);
  Network(std::string, unsigned long, unsigned long, bool); // initialization with timestamps
  ~Network() = default;

  // Operators
  Network& operator=(Network&); // copy a network into an existing class instance

  // Functions
  template <typename C, typename T>
  std::array<float, 6> createInputFromTrack(const C&, const T&, const uint8_t) const; // create a std::vector<float> with all the inputs for the network
  std::vector<Ort::Value> createTensor(std::array<float, 6>) const;                   // create a std::vector<Ort::Value> (= ONNX tensor) for model input
  float* evalNetwork(std::vector<Ort::Value>);                                        // evaluate the network on a std::vector<Ort::Value> (= ONNX tensor)
  float* evalNetwork(std::vector<float>);                                             // evaluate the network on a std::vector<float>

  // Getters & Setters
  int getInputDimensions() const { return mInputShapes[0][1]; };
  int getOutputDimensions() const { return mOutputShapes[0][1]; };
<<<<<<< HEAD
  unsigned long getValidityFrom() const { return valid_from; };
  unsigned long getValidityUntil() const { return valid_until; };
  void setValidityFrom(unsigned long t) { valid_from = t; };
  void setValidityUntil(unsigned long t) { valid_until = t; };
=======
  void SetNClNormalization(const float nclnorm) { nClNorm = nclnorm; }
  const float GetNClNormalization() const { return nClNorm; }
>>>>>>> 0467d45b

 private:
  // Range of validity in timestamps
  unsigned long valid_from = 0;
  unsigned long valid_until = 0;

  // Environment variables for the ONNX runtime
  std::shared_ptr<Ort::Env> mEnv = nullptr;
  std::shared_ptr<Ort::Experimental::Session> mSession = nullptr;
  Ort::SessionOptions sessionOptions;

  // Input & Output specifications of the loaded network
  std::vector<std::string> mInputNames;
  std::vector<std::vector<int64_t>> mInputShapes;
  std::vector<std::string> mOutputNames;
  std::vector<std::vector<int64_t>> mOutputShapes;

  float nClNorm = 152.f;

  // Internal function for printing the shape of tensors: See https://github.com/saganatt/PID_ML_in_O2 or O2Physics/Tools/PIDML/simpleApplyPidOnnxModel.cxx
  std::string printShape(const std::vector<int64_t>& v);

  // Class version
  ClassDefNV(Network, 3);

}; // class Network

} // namespace o2::pid::tpc

#endif // O2_PID_TPC_ML_H_<|MERGE_RESOLUTION|>--- conflicted
+++ resolved
@@ -53,15 +53,12 @@
   // Getters & Setters
   int getInputDimensions() const { return mInputShapes[0][1]; };
   int getOutputDimensions() const { return mOutputShapes[0][1]; };
-<<<<<<< HEAD
   unsigned long getValidityFrom() const { return valid_from; };
   unsigned long getValidityUntil() const { return valid_until; };
   void setValidityFrom(unsigned long t) { valid_from = t; };
   void setValidityUntil(unsigned long t) { valid_until = t; };
-=======
   void SetNClNormalization(const float nclnorm) { nClNorm = nclnorm; }
   const float GetNClNormalization() const { return nClNorm; }
->>>>>>> 0467d45b
 
  private:
   // Range of validity in timestamps
