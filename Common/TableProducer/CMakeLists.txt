--- conflicted
+++ resolved
@@ -119,16 +119,6 @@
                     PUBLIC_LINK_LIBRARIES O2::DetectorsBase O2Physics::AnalysisCore
                     COMPONENT_NAME Analysis)
 
-<<<<<<< HEAD
-o2physics_add_dpl_workflow(mftmchmatchingml
-                    SOURCES mftmchMatchingML.cxx
-                    PUBLIC_LINK_LIBRARIES O2::Framework
-                                          O2Physics::AnalysisCore
-                                          ONNXRuntime::ONNXRuntime
-                                          O2::CCDB O2Physics::MLCore
-                                          O2::ReconstructionDataFormats
-                    COMPONENT_NAME Analysis)
-=======
 o2physics_add_dpl_workflow(qvector-table
                     SOURCES qVectorsTable.cxx
                     PUBLIC_LINK_LIBRARIES O2::Framework
@@ -146,4 +136,12 @@
                                           O2Physics::DataModel
                                           O2::CCDB
                     COMPONENT_NAME Analysis)
->>>>>>> b88c79ea
+
+o2physics_add_dpl_workflow(mftmchmatchingml
+                    SOURCES mftmchMatchingML.cxx
+                    PUBLIC_LINK_LIBRARIES O2::Framework
+                                          O2Physics::AnalysisCore
+                                          ONNXRuntime::ONNXRuntime
+                                          O2::CCDB O2Physics::MLCore
+                                          O2::ReconstructionDataFormats
+                    COMPONENT_NAME Analysis)