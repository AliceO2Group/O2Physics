# Copyright 2019-2020 CERN and copyright holders of ALICE O2.
# See https://alice-o2.web.cern.ch/copyright for details of the copyright holders.
# All rights not expressly granted are reserved.
#
# This software is distributed under the terms of the GNU General Public
# License v3 (GPL Version 3), copied verbatim in the file "COPYING".
#
# In applying this license CERN does not waive the privileges and immunities
# granted to it by virtue of its status as an Intergovernmental Organization
# or submit itself to any jurisdiction.

add_subdirectory(Converters)
add_subdirectory(PID)

o2physics_add_dpl_workflow(trackextension
                    SOURCES trackextension.cxx
                    PUBLIC_LINK_LIBRARIES O2Physics::AnalysisCore O2::DetectorsBase
                    COMPONENT_NAME Analysis)

o2physics_add_dpl_workflow(trackselection
                    SOURCES trackselection.cxx
                    PUBLIC_LINK_LIBRARIES O2Physics::AnalysisCore
                    COMPONENT_NAME Analysis)

o2physics_add_dpl_workflow(event-selection
                    SOURCES eventSelection.cxx
                    PUBLIC_LINK_LIBRARIES O2Physics::AnalysisCCDB
                    COMPONENT_NAME Analysis)

o2physics_add_dpl_workflow(multiplicity-table
                    SOURCES multiplicityTable.cxx
                    PUBLIC_LINK_LIBRARIES O2Physics::AnalysisCore
                    COMPONENT_NAME Analysis)

o2physics_add_dpl_workflow(multiplicity-extra-table
                    SOURCES multiplicityExtraTable.cxx
                    PUBLIC_LINK_LIBRARIES O2Physics::AnalysisCore
                    COMPONENT_NAME Analysis)

o2physics_add_dpl_workflow(centrality-table
                    SOURCES centralityTable.cxx
                    PUBLIC_LINK_LIBRARIES O2Physics::AnalysisCore
                    COMPONENT_NAME Analysis)

o2physics_add_dpl_workflow(timestamp
                    SOURCES timestamp.cxx
                    PUBLIC_LINK_LIBRARIES O2Physics::AnalysisCore
                    COMPONENT_NAME Analysis)

o2physics_add_dpl_workflow(weak-decay-indices
                    SOURCES weakDecayIndices.cxx
                    PUBLIC_LINK_LIBRARIES O2Physics::AnalysisCore
                    COMPONENT_NAME Analysis)

o2physics_add_dpl_workflow(ft0-corrected-table
                    SOURCES ft0CorrectedTable.cxx
                    PUBLIC_LINK_LIBRARIES O2Physics::AnalysisCore
                COMPONENT_NAME Analysis)

o2physics_add_dpl_workflow(track-propagation
                    SOURCES trackPropagation.cxx
                    PUBLIC_LINK_LIBRARIES O2::DetectorsBase O2Physics::AnalysisCore
                    COMPONENT_NAME Analysis)

o2physics_add_dpl_workflow(track-propagation-tester
                    SOURCES trackPropagationTester.cxx
                    PUBLIC_LINK_LIBRARIES O2::DetectorsBase O2Physics::AnalysisCore O2Physics::trackSelectionRequest
                    COMPONENT_NAME Analysis)

o2physics_add_dpl_workflow(calo-clusters
                    SOURCES caloClusterProducer.cxx
                    PUBLIC_LINK_LIBRARIES O2::DataFormatsPHOS O2::PHOSBase O2::PHOSReconstruction O2Physics::DataModel
                    COMPONENT_NAME Analysis)

o2physics_add_dpl_workflow(fwdtrackextension
                    SOURCES fwdtrackextension.cxx
                    PUBLIC_LINK_LIBRARIES O2Physics::AnalysisCore
                                          O2::ReconstructionDataFormats
                                          O2::DetectorsBase
                                          O2::DetectorsCommonDataFormats
                    COMPONENT_NAME Analysis)

o2physics_add_dpl_workflow(track-to-collision-associator
                    SOURCES trackToCollisionAssociator.cxx
                    PUBLIC_LINK_LIBRARIES O2Physics::AnalysisCore
                    COMPONENT_NAME Analysis)

o2physics_add_dpl_workflow(fwdtrack-to-collision-associator
                    SOURCES fwdtrackToCollisionAssociator.cxx
                    PUBLIC_LINK_LIBRARIES O2Physics::AnalysisCore
                    COMPONENT_NAME Analysis)

o2physics_add_dpl_workflow(mccollisionextra
                    SOURCES mcCollsExtra.cxx
                    PUBLIC_LINK_LIBRARIES O2::DetectorsBase O2Physics::AnalysisCore
                    COMPONENT_NAME Analysis)

o2physics_add_dpl_workflow(qvector-table
                    SOURCES qVectorsTable.cxx
                    PUBLIC_LINK_LIBRARIES O2::Framework
                                          O2Physics::AnalysisCore
                                          O2::DetectorsCommonDataFormats
                                          O2Physics::DataModel
                                          O2::CCDB
                    COMPONENT_NAME Analysis)

o2physics_add_dpl_workflow(mftmchmatchingml
                    SOURCES mftmchMatchingML.cxx
                    PUBLIC_LINK_LIBRARIES O2::Framework
                                          O2Physics::AnalysisCore
                                          ONNXRuntime::ONNXRuntime
                                          O2::CCDB O2Physics::MLCore
                                          O2::ReconstructionDataFormats
                    COMPONENT_NAME Analysis)

<<<<<<< HEAD
o2physics_add_dpl_workflow(ese-table-producer
                    SOURCES eseTableProducer.cxx
                    PUBLIC_LINK_LIBRARIES O2::Framework O2Physics::AnalysisCore
=======
o2physics_add_dpl_workflow(match-mft-ft0
                    SOURCES match-mft-ft0.cxx
                    PUBLIC_LINK_LIBRARIES O2::Framework O2Physics::AnalysisCore
                                          O2::ReconstructionDataFormats
                                          O2::DetectorsBase O2::DetectorsCommonDataFormats
>>>>>>> 66892794
                    COMPONENT_NAME Analysis)<|MERGE_RESOLUTION|>--- conflicted
+++ resolved
@@ -113,15 +113,14 @@
                                           O2::ReconstructionDataFormats
                     COMPONENT_NAME Analysis)
 
-<<<<<<< HEAD
 o2physics_add_dpl_workflow(ese-table-producer
                     SOURCES eseTableProducer.cxx
                     PUBLIC_LINK_LIBRARIES O2::Framework O2Physics::AnalysisCore
-=======
+                    COMPONENT_NAME Analysis)
+                    
 o2physics_add_dpl_workflow(match-mft-ft0
                     SOURCES match-mft-ft0.cxx
                     PUBLIC_LINK_LIBRARIES O2::Framework O2Physics::AnalysisCore
                                           O2::ReconstructionDataFormats
                                           O2::DetectorsBase O2::DetectorsCommonDataFormats
->>>>>>> 66892794
                     COMPONENT_NAME Analysis)