# Copyright 2019-2020 CERN and copyright holders of ALICE O2.
# See https://alice-o2.web.cern.ch/copyright for details of the copyright holders.
# All rights not expressly granted are reserved.
#
# This software is distributed under the terms of the GNU General Public
# License v3 (GPL Version 3), copied verbatim in the file "COPYING".
#
# In applying this license CERN does not waive the privileges and immunities
# granted to it by virtue of its status as an Intergovernmental Organization
# or submit itself to any jurisdiction.

o2physics_add_dpl_workflow(v0converter
                    SOURCES v0converter.cxx
                    PUBLIC_LINK_LIBRARIES O2Physics::AnalysisCore
                    COMPONENT_NAME Analysis)

o2physics_add_dpl_workflow(mc-converter
                    SOURCES mcConverter.cxx
                    PUBLIC_LINK_LIBRARIES
                    COMPONENT_NAME Analysis)

o2physics_add_dpl_workflow(tracks-extra-converter
                    SOURCES tracksExtraConverter.cxx
                    PUBLIC_LINK_LIBRARIES
                    COMPONENT_NAME Analysis)

o2physics_add_dpl_workflow(tracks-extra-v002-converter
                    SOURCES tracksExtraV002Converter.cxx
                    PUBLIC_LINK_LIBRARIES
                    COMPONENT_NAME Analysis)

o2physics_add_dpl_workflow(mft-tracks-converter
                    SOURCES mftTracksConverter.cxx
                    PUBLIC_LINK_LIBRARIES
                    COMPONENT_NAME Analysis)

o2physics_add_dpl_workflow(fdd-converter
                    SOURCES fddConverter.cxx
                    PUBLIC_LINK_LIBRARIES
                COMPONENT_NAME Analysis)

o2physics_add_dpl_workflow(collision-converter
                    SOURCES collisionConverter.cxx
                    PUBLIC_LINK_LIBRARIES
                COMPONENT_NAME Analysis)

o2physics_add_dpl_workflow(mccollision-converter
                SOURCES mcCollisionConverter.cxx
                PUBLIC_LINK_LIBRARIES
            COMPONENT_NAME Analysis)

o2physics_add_dpl_workflow(bc-converter
                    SOURCES bcConverter.cxx
                    PUBLIC_LINK_LIBRARIES O2::Framework
                COMPONENT_NAME Analysis)

o2physics_add_dpl_workflow(bc-flags-creator
                    SOURCES bcFlagsCreator.cxx
                    PUBLIC_LINK_LIBRARIES O2::Framework
                COMPONENT_NAME Analysis)

o2physics_add_dpl_workflow(calo-label-converter
                    SOURCES caloLabelConverter.cxx
                    PUBLIC_LINK_LIBRARIES
                COMPONENT_NAME Analysis)

o2physics_add_dpl_workflow(zdc-converter
                    SOURCES zdcConverter.cxx
                    PUBLIC_LINK_LIBRARIES
                    COMPONENT_NAME Analysis)

o2physics_add_dpl_workflow(hmpid-converter
                    SOURCES hmpConverter.cxx
                    PUBLIC_LINK_LIBRARIES
                    COMPONENT_NAME Analysis)

o2physics_add_dpl_workflow(multsextra-converter
                    SOURCES multsExtraConverter.cxx
                    PUBLIC_LINK_LIBRARIES O2Physics::AnalysisCore
                    COMPONENT_NAME Analysis)

o2physics_add_dpl_workflow(multmcextras-converter
                    SOURCES multMCExtrasConverter.cxx
                    PUBLIC_LINK_LIBRARIES O2Physics::AnalysisCore
                    COMPONENT_NAME Analysis)

o2physics_add_dpl_workflow(trackqa-converter
                    SOURCES trackQAConverter.cxx
                    PUBLIC_LINK_LIBRARIES O2Physics::AnalysisCore
                    COMPONENT_NAME Analysis)

o2physics_add_dpl_workflow(trackqa-converter-002
                    SOURCES trackQA002Converter.cxx
                    PUBLIC_LINK_LIBRARIES O2Physics::AnalysisCore
                    COMPONENT_NAME Analysis)

<<<<<<< HEAD
o2physics_add_dpl_workflow(run2bcinfos-converter
                    SOURCES run2bcinfosConverter.cxx
=======
o2physics_add_dpl_workflow(run2-tracks-extra-converter
                    SOURCES run2tracksExtraConverter.cxx
>>>>>>> 84f0fe88
                    PUBLIC_LINK_LIBRARIES O2Physics::AnalysisCore
                    COMPONENT_NAME Analysis)<|MERGE_RESOLUTION|>--- conflicted
+++ resolved
@@ -94,12 +94,12 @@
                     PUBLIC_LINK_LIBRARIES O2Physics::AnalysisCore
                     COMPONENT_NAME Analysis)
 
-<<<<<<< HEAD
 o2physics_add_dpl_workflow(run2bcinfos-converter
                     SOURCES run2bcinfosConverter.cxx
-=======
+                    PUBLIC_LINK_LIBRARIES O2Physics::AnalysisCore
+                    COMPONENT_NAME Analysis)
+
 o2physics_add_dpl_workflow(run2-tracks-extra-converter
                     SOURCES run2tracksExtraConverter.cxx
->>>>>>> 84f0fe88
                     PUBLIC_LINK_LIBRARIES O2Physics::AnalysisCore
-                    COMPONENT_NAME Analysis)+                    COMPONENT_NAME Analysis)
