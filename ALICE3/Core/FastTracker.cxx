// Copyright 2019-2020 CERN and copyright holders of ALICE O2.
// See https://alice-o2.web.cern.ch/copyright for details of the copyright holders.
// All rights not expressly granted are reserved.
//
// This software is distributed under the terms of the GNU General Public
// License v3 (GPL Version 3), copied verbatim in the file "COPYING".
//
// In applying this license CERN does not waive the privileges and immunities
// granted to it by virtue of its status as an Intergovernmental Organization
// or submit itself to any jurisdiction.

#include "FastTracker.h"

#include "ReconstructionDataFormats/TrackParametrization.h"

#include "TMath.h"
#include "TMatrixD.h"
#include "TMatrixDSymEigen.h"
#include "TRandom.h"
#include <TEnv.h>
#include <THashList.h>
#include <TObject.h>

<<<<<<< HEAD
#include <map>
=======
#include <fstream>
>>>>>>> a01e2e9e
#include <string>
#include <vector>

namespace o2
{
namespace fastsim
{

// +-~-<*>-~-+-~-<*>-~-+-~-<*>-~-+-~-<*>-~-+-~-<*>-~-+-~-<*>-~-+-~-<*>-~-+-~-<*>-~-+

void FastTracker::AddLayer(TString name, float r, float z, float x0, float xrho, float resRPhi, float resZ, float eff, int type)
{
  LOG(debug) << "Adding layer " << name << " r=" << r << " z=" << z << " x0=" << x0 << " xrho=" << xrho << " resRPhi=" << resRPhi << " resZ=" << resZ << " eff=" << eff << " type=" << type;
  DetLayer newLayer(name, r, z, x0, xrho, resRPhi, resZ, eff, type);
  // Check that efficient layers are not inert layers
  if (newLayer.getEfficiency() > 0.0f && newLayer.isInert()) {
    LOG(error) << "Layer " << name << " with efficiency > 0.0 should not be inert";
  }
  // Layers should be ordered by increasing radius, check this
  if (!layers.empty() && newLayer.getRadius() < layers.back().getRadius()) {
    LOG(fatal) << "Layer " << newLayer << " is not ordered correctly, it should be after layer " << layers.back();
  }
  // Layers should all have different names
  for (const auto& layer : layers) {
    if (layer.getName() == newLayer.getName()) {
      LOG(fatal) << "Layer with name " << newLayer.getName() << " already exists in FastTracker layers";
    }
  }
  // Add the new layer to the layers vector
  layers.push_back(newLayer);
}

DetLayer FastTracker::GetLayer(int layer, bool ignoreBarrelLayers) const
{
  int layerIdx = layer;
  if (ignoreBarrelLayers) {
    for (int il = 0, trackingLayerIdx = 0; trackingLayerIdx <= layer; il++) {
      if (layers[il].isInert())
        continue;
      trackingLayerIdx++;
      layerIdx = il;
    }
  }
  return layers[layerIdx];
}

int FastTracker::GetLayerIndex(const std::string& name) const
{
  int i = 0;
  for (const auto& layer : layers) {
    if (layer.getName() == name) {
      return i;
    }
    i++;
  }
  LOG(error) << "Layer with name " << name << " not found in FastTracker layers";
  return -1;
}

void FastTracker::Print()
{
  // print out layer setup
  LOG(info) << "+-~-<*>-~-+-~-<*>-~-+-~-<*>-~-+-~-<*>-~-+-~-<*>-~-+-~-<*>-~-+-~-<*>-~-+";
  LOG(info) << " Printing detector layout with " << layers.size() << " effective elements: ";
  for (uint32_t il = 0; il < layers.size(); il++) {
    LOG(info) << " Layer #" << il << "\t" << layers[il];
  }
  LOG(info) << "+-~-<*>-~-+-~-<*>-~-+-~-<*>-~-+-~-<*>-~-+-~-<*>-~-+-~-<*>-~-+-~-<*>-~-+";
}

void FastTracker::AddSiliconALICE3v4(std::vector<float> pixelResolution)
{
  LOG(info) << " ALICE 3: Adding v4 tracking layers";
  float x0IT = 0.001;        // 0.1%
  float x0OT = 0.005;        // 0.5%
  float xrhoIB = 1.1646e-02; // 50 mum Si
  float xrhoOT = 1.1646e-01; // 500 mum Si
  float eff = 1.00;

  float resRPhiIT = pixelResolution[0];
  float resZIT = pixelResolution[1];
  float resRPhiOT = pixelResolution[2];
  float resZOT = pixelResolution[3];

  AddLayer("bpipe0", 0.48, 250, 0.00042, 2.772e-02, 0.0f, 0.0f, 0.0f, 0); // 150 mum Be
  AddLayer("ddd0", 0.5, 250, x0IT, xrhoIB, resRPhiIT, resZIT, eff, 1);
  AddLayer("ddd1", 1.2, 250, x0IT, xrhoIB, resRPhiIT, resZIT, eff, 1);
  AddLayer("ddd2", 2.5, 250, x0IT, xrhoIB, resRPhiIT, resZIT, eff, 1);
  AddLayer("bpipe1", 5.7, 250, 0.0014, 9.24e-02, 0.0f, 0.0f, 0.0f, 0); // 500 mum Be
  AddLayer("ddd3", 7., 250, x0OT, xrhoOT, resRPhiOT, resZOT, eff, 1);
  AddLayer("ddd4", 10., 250, x0OT, xrhoOT, resRPhiOT, resZOT, eff, 1);
  AddLayer("ddd5", 13., 250, x0OT, xrhoOT, resRPhiOT, resZOT, eff, 1);
  AddLayer("ddd6", 16., 250, x0OT, xrhoOT, resRPhiOT, resZOT, eff, 1);
  AddLayer("ddd7", 25., 250, x0OT, xrhoOT, resRPhiOT, resZOT, eff, 1);
  AddLayer("ddd8", 40., 250, x0OT, xrhoOT, resRPhiOT, resZOT, eff, 1);
  AddLayer("ddd9", 45., 250, x0OT, xrhoOT, resRPhiOT, resZOT, eff, 1);
}

void FastTracker::AddSiliconALICE3v2(std::vector<float> pixelResolution)
{
  LOG(info) << "ALICE 3: Adding v2 tracking layers;";
  float x0IT = 0.001;        // 0.1%
  float x0OT = 0.01;         // 1.0%
  float xrhoIB = 2.3292e-02; // 100 mum Si
  float xrhoOT = 2.3292e-01; // 1000 mum Si
  float eff = 1.00;

  float resRPhiIT = pixelResolution[0];
  float resZIT = pixelResolution[1];
  float resRPhiOT = pixelResolution[2];
  float resZOT = pixelResolution[3];

  AddLayer("bpipe0", 0.48, 250, 0.00042, 2.772e-02, 0.0f, 0.0f, 0.0f, 0); // 150 mum Be
  AddLayer("B00", 0.5, 250, x0IT, xrhoIB, resRPhiIT, resZIT, eff, 1);
  AddLayer("B01", 1.2, 250, x0IT, xrhoIB, resRPhiIT, resZIT, eff, 1);
  AddLayer("B02", 2.5, 250, x0IT, xrhoIB, resRPhiIT, resZIT, eff, 1);
  AddLayer("bpipe1", 3.7, 250, 0.0014, 9.24e-02, 0.0f, 0.0f, 0.0f, 0); // 500 mum Be
  AddLayer("B03", 3.75, 250, x0OT, xrhoOT, resRPhiOT, resZOT, eff, 1);
  AddLayer("B04", 7., 250, x0OT, xrhoOT, resRPhiOT, resZOT, eff, 1);
  AddLayer("B05", 12., 250, x0OT, xrhoOT, resRPhiOT, resZOT, eff, 1);
  AddLayer("B06", 20., 250, x0OT, xrhoOT, resRPhiOT, resZOT, eff, 1);
  AddLayer("B07", 30., 250, x0OT, xrhoOT, resRPhiOT, resZOT, eff, 1);
  AddLayer("B08", 45., 250, x0OT, xrhoOT, resRPhiOT, resZOT, eff, 1);
  AddLayer("B09", 60., 250, x0OT, xrhoOT, resRPhiOT, resZOT, eff, 1);
  AddLayer("B10", 80., 250, x0OT, xrhoOT, resRPhiOT, resZOT, eff, 1);
}

void FastTracker::AddSiliconALICE3(float scaleX0VD, std::vector<float> pixelResolution)
{
  float x0Pipe0 = 0.001592;  // 200 um AlBe
  float x0VDL0 = 0.00076;    // 30 um Si + 50 um glue + carbon foam 0.03%
  float x0VDL1 = 0.00096;    // 30 um Si + 50 um glue + carbon foam 0.05%
  float x0VDL2 = 0.00167;    // 30 um Si + 50 um glue + carbon foam 0.05% + 0.07% Be case
  float x0Coldplate = 0.02f; // (1.5 mm Al2O3 2%)
  float x0Pipe1 = 0.0023f;   // 800 um Be
  float x0OT = 0.01;         // 1.0%
  float x0iTOF = x0OT * 3.;

  float resRPhiVD = pixelResolution[0];
  float resZVD = pixelResolution[1];
  float resRPhiOT = pixelResolution[2];
  float resZOT = pixelResolution[3];

  float xrhoPipe0 = 0;
  float xrhoVDL0 = 0;
  float xrhoVDL1 = 0;
  float xrhoVDL2 = 0;
  float xrhoColdplate = 0;
  float xrhoPipe1 = 0;
  float xrhoOT = 2.3292e-01;
  float xrhoiTOF = 0.03;
  float eff = 1.00;

  AddLayer("bpipe0", 0.48, 250, x0Pipe0, xrhoPipe0, 0.0f, 0.0f, 0.0f, 0);
  AddLayer("B00", 0.5, 250, x0VDL0 * scaleX0VD, xrhoVDL0, resRPhiVD, resZVD, eff, 1);
  AddLayer("B01", 1.2, 250, x0VDL1 * scaleX0VD, xrhoVDL1, resRPhiVD, resZVD, eff, 1);
  AddLayer("B02", 2.5, 250, x0VDL2 * scaleX0VD, xrhoVDL2, resRPhiVD, resZVD, eff, 1);
  AddLayer("coldplate", 2.6, 250, x0Coldplate, xrhoColdplate, 0.0f, 0.0f, 0.0f, 0);
  AddLayer("bpipe1", 5.7, 250, x0Pipe1, xrhoPipe1, 0.0f, 0.0f, 0.0f, 0);
  AddLayer("B03", 7., 250, x0OT, xrhoOT, resRPhiOT, resZOT, eff, 1);
  AddLayer("B04", 9., 250, x0OT, xrhoOT, resRPhiOT, resZOT, eff, 1);
  AddLayer("B05", 12., 250, x0OT, xrhoOT, resRPhiOT, resZOT, eff, 1);
  AddLayer("iTOF", 19, 250, x0iTOF, xrhoiTOF, resRPhiOT, resZOT, 0.0f, 0);
  AddLayer("B06", 20., 250, x0OT, xrhoOT, resRPhiOT, resZOT, eff, 1);
  AddLayer("B07", 30., 250, x0OT, xrhoOT, resRPhiOT, resZOT, eff, 1);
  AddLayer("B08", 45., 250, x0OT, xrhoOT, resRPhiOT, resZOT, eff, 1);
  AddLayer("B09", 60., 250, x0OT, xrhoOT, resRPhiOT, resZOT, eff, 1);
  AddLayer("B10", 80., 250, x0OT, xrhoOT, resRPhiOT, resZOT, eff, 1);
}

void FastTracker::AddTPC(float phiResMean, float zResMean)
{
  LOG(info) << " Adding standard time projection chamber";

  // porting of DetectorK::AddTPC
  // see here:
  // https://github.com/AliceO2Group/DelphesO2/blob/master/src/DetectorK/DetectorK.cxx#L522
  // % Radiation Lengths ... Average per TPC row  (i.e. total/159 )
  const int kNPassiveBound = 2;
  const float radLBoundary[kNPassiveBound] = {1.692612e-01, 8.711904e-02};
  const float xrhoBoundary[kNPassiveBound] = {6.795774e+00, 3.111401e+00};
  const float rBoundary[kNPassiveBound] = {50, 70.0}; // cm

  float radLPerRow = 0.000036;

  float tpcInnerRadialPitch = 0.75; // cm
  float tpcMiddleRadialPitch = 1.0; // cm
  float tpcOuterRadialPitch = 1.5;  // cm
  float innerRows = 63;
  float middleRows = 64;
  float outerRows = 32;
  float tpcRows = (innerRows + middleRows + outerRows);
  float rowOneRadius = 85.2;  // cm
  float row64Radius = 135.1;  // cm
  float row128Radius = 199.2; // cm

  float zLength = 250.0f; // to be checked

  // add boundaries between ITS and TPC
  for (int i = 0; i < kNPassiveBound; i++) {
    AddLayer(Form("tpc_boundary%d", i), rBoundary[i], zLength, radLBoundary[i], xrhoBoundary[i], 0); // dummy errors
  }
  for (Int_t k = 0; k < tpcRows; k++) {
    Float_t rowRadius = 0;
    if (k < innerRows)
      rowRadius = rowOneRadius + k * tpcInnerRadialPitch;
    else if (k >= innerRows && k < (innerRows + middleRows))
      rowRadius = row64Radius + (k - innerRows + 1) * tpcMiddleRadialPitch;
    else if (k >= (innerRows + middleRows) && k < tpcRows)
      rowRadius = row128Radius + (k - innerRows - middleRows + 1) * tpcOuterRadialPitch;

    AddLayer(Form("tpc_%d", k), rowRadius, zLength, radLPerRow, 0, phiResMean, zResMean, 1.0f, 2);
  }
}

void FastTracker::AddGenericDetector(std::string filename, o2::ccdb::BasicCCDBManager* ccdbManager)
{
  LOG(info) << " Adding generic detector from file " << filename;
  // If the filename starts with ccdb: then take the file from the ccdb
  if (filename.rfind("ccdb:", 0) == 0) {
    std::string ccdbPath = filename.substr(5); // remove "ccdb:" prefix
    if (ccdbManager == nullptr) {
      LOG(fatal) << "CCDB manager is null, cannot retrieve file " << ccdbPath;
      return;
    }
    const std::string outPath = "/tmp/DetGeo/";
    filename = Form("%s/%s/snapshot.root", outPath.c_str(), ccdbPath.c_str());
    std::ifstream checkFile(filename); // Check if file already exists
    if (!checkFile.is_open()) {        // File does not exist, retrieve from CCDB
      LOG(info) << " --- CCDB source detected for detector geometry " << filename;
      std::map<std::string, std::string> metadata;
      ccdbManager->getCCDBAccessor().retrieveBlob(ccdbPath, outPath, metadata, 1);
      // Add CCDB handling logic here if needed
      LOG(info) << " --- Now retrieving geometry configuration from CCDB to: " << filename;
    } else { // File exists, proceed to load
      LOG(info) << " --- Geometry configuration file already exists: " << filename << ". Skipping download.";
      checkFile.close();
    }
    AddGenericDetector(filename, nullptr);
    return;
  }

  TEnv env(filename.c_str());
  THashList* table = env.GetTable();
  std::vector<std::string> layers;
  for (int i = 0; i < table->GetEntries(); ++i) {
    const std::string key = table->At(i)->GetName();
    // key should contain exactly one dot
    if (key.find('.') == std::string::npos || key.find('.') != key.rfind('.')) {
      LOG(fatal) << "Key " << key << " does not contain exactly one dot";
      continue;
    }
    const std::string firstPart = key.substr(0, key.find('.'));
    if (std::find(layers.begin(), layers.end(), firstPart) == layers.end()) {
      layers.push_back(firstPart);
    }
  }
  // env.Print();
  // Layers
  for (const auto& layer : layers) {
    LOG(info) << " Reading layer " << layer;

    auto getKey = [&layer, &env](const std::string& name) {
      std::string key = layer + "." + name;
      if (!env.Defined(key.c_str())) {
        LOG(warning) << "Key " << key << " not defined in configuration file, getting the default value";
      }
      LOG(info) << " Getting key " << key;
      return key;
    };
    const float r = env.GetValue(getKey("r").c_str(), -1.0f);
    LOG(info) << " Layer " << layer << " has radius " << r;
    const float z = env.GetValue(getKey("z").c_str(), -1.0f);
    const float x0 = env.GetValue(getKey("x0").c_str(), 0.0f);
    const float xrho = env.GetValue(getKey("xrho").c_str(), 0.0f);
    const float resRPhi = env.GetValue(getKey("resRPhi").c_str(), 0.0f);
    const float resZ = env.GetValue(getKey("resZ").c_str(), 0.0f);
    const float eff = env.GetValue(getKey("eff").c_str(), 0.0f);
    const int type = env.GetValue(getKey("type").c_str(), 0);

    // void AddLayer(TString name, float r, float z, float x0, float xrho, float resRPhi = 0.0f, float resZ = 0.0f, float eff = 0.0f, int type = 0);
    AddLayer(layer.c_str(), r, z, x0, xrho, resRPhi, resZ, eff, type);
  }
}

float FastTracker::Dist(float z, float r)
{
  // porting of DetektorK::Dist
  // see here:
  // https://github.com/AliceO2Group/DelphesO2/blob/master/src/DetectorK/DetectorK.cxx#L743
  int index = 1;
  int nSteps = 301;
  float dist = 0.0;
  float dz0 = (4 * sigmaD - (-4) * sigmaD / (nSteps = 1));
  float z0 = 0.0;
  for (int i = 0; i < nSteps; i++) {
    if (i == nSteps - 1)
      index = 1;
    z0 = -4 * sigmaD + i * dz0;
    dist += index * (dz0 / 3.) * (1 / o2::math_utils::sqrt(o2::constants::math::TwoPI) / sigmaD) * std::exp(-z0 * z0 / 2. / sigmaD / sigmaD) * (1 / o2::math_utils::sqrt((z - z0) * (z - z0) + r * r));
    if (index != 4)
      index = 4;
    else
      index = 2;
  }
  return dist;
}

float FastTracker::OneEventHitDensity(float multiplicity, float radius)
{
  // porting of DetektorK::OneEventHitDensity
  // see here:
  // https://github.com/AliceO2Group/DelphesO2/blob/master/src/DetectorK/DetectorK.cxx#L694
  float den = multiplicity / (o2::constants::math::TwoPI * radius * radius);
  float tg = o2::math_utils::tan(2. * o2::math_utils::atan(-avgRapidity));
  den = den / o2::math_utils::sqrt(1 + 1 / (tg * tg));
  return den;
}

float FastTracker::IntegratedHitDensity(float multiplicity, float radius)
{
  // porting of DetektorK::IntegratedHitDensity
  // see here:
  // https://github.com/AliceO2Group/DelphesO2/blob/master/src/DetectorK/DetectorK.cxx#L712
  float zdcHz = luminosity * 1.e24 * mCrossSectionMinB;
  float den = zdcHz * integrationTime / 1000. * multiplicity * Dist(0., radius) / (o2::constants::math::TwoPI * radius);
  if (den < OneEventHitDensity(multiplicity, radius))
    den = OneEventHitDensity(multiplicity, radius);
  return den;
}

float FastTracker::UpcHitDensity(float radius)
{
  // porting of DetektorK::UpcHitDensity
  // see here:
  // https://github.com/AliceO2Group/DelphesO2/blob/master/src/DetectorK/DetectorK.cxx#L727
  float mUPCelectrons = 0;
  mUPCelectrons = lhcUPCScale * 5456 / (radius * radius) / dNdEtaMinB;
  if (mUPCelectrons < 0)
    mUPCelectrons = 0.0;
  mUPCelectrons *= IntegratedHitDensity(dNdEtaMinB, radius);
  mUPCelectrons *= upcBackgroundMultiplier;
  return mUPCelectrons;
}

float FastTracker::HitDensity(float radius)
{
  // porting of DetektorK::HitDensity
  // see here:
  // https://github.com/AliceO2Group/DelphesO2/blob/master/src/DetectorK/DetectorK.cxx#L663
  float arealDensity = 0.;
  if (radius > maxRadiusSlowDet) {
    arealDensity = OneEventHitDensity(dNdEtaCent, radius);
    arealDensity += otherBackground * OneEventHitDensity(dNdEtaMinB, radius);
  }

  // In the version of Delphes used to produce
  // Look-up tables, UpcHitDensity(radius) always returns 0,
  // hence it is left commented out for now
  if (radius < maxRadiusSlowDet) {
    arealDensity = OneEventHitDensity(dNdEtaCent, radius);
    arealDensity += otherBackground * OneEventHitDensity(dNdEtaMinB, radius) + IntegratedHitDensity(dNdEtaMinB, radius);
    // +UpcHitDensity(radius);
  }
  return arealDensity;
}

float FastTracker::ProbGoodChiSqHit(float radius, float searchRadiusRPhi, float searchRadiusZ)
{
  // porting of DetektorK::ProbGoodChiSqHit
  // see here:
  // https://github.com/AliceO2Group/DelphesO2/blob/master/src/DetectorK/DetectorK.cxx#L629
  float sx, goodHit;
  sx = o2::constants::math::TwoPI * searchRadiusRPhi * searchRadiusZ * HitDensity(radius);
  goodHit = 1. / (1 + sx);
  return goodHit;
}

// function to provide a reconstructed track from a perfect input track
// returns number of intercepts (generic for now)
int FastTracker::FastTrack(o2::track::TrackParCov inputTrack, o2::track::TrackParCov& outputTrack, const float nch)
{
  dNdEtaCent = nch; // set the number of charged particles per unit rapidity
  hits.clear();
  nIntercepts = 0;
  nSiliconPoints = 0;
  nGasPoints = 0;
  std::array<float, 3> posIni; // provision for != PV
  inputTrack.getXYZGlo(posIni);
  const float initialRadius = std::hypot(posIni[0], posIni[1]);
  const float kTrackingMargin = 0.1;
  const int kMaxNumberOfDetectors = 20;
  if (kMaxNumberOfDetectors < layers.size()) {
    LOG(fatal) << "Too many layers in FastTracker, increase kMaxNumberOfDetectors";
    return -1; // too many layers
  }
  int firstActiveLayer = -1; // first layer that is not inert
  for (size_t i = 0; i < layers.size(); ++i) {
    if (!layers[i].isInert()) {
      firstActiveLayer = i;
      break;
    }
  }
  if (firstActiveLayer < 0) {
    LOG(fatal) << "No active layers found in FastTracker, check layer setup";
    return -2; // no active layers
  }
  const int xrhosteps = 100;
  const bool applyAngularCorrection = true;

  goodHitProbability.clear();
  for (int i = 0; i < kMaxNumberOfDetectors; ++i) {
    goodHitProbability.push_back(-1.);
  }
  goodHitProbability[0] = 1.; // we use layer zero to accumulate

  // +-~-<*>-~-+-~-<*>-~-+-~-<*>-~-+-~-<*>-~-+-~-<*>-~-+
  // Outward pass to find intercepts
  int firstLayerReached = -1;
  int lastLayerReached = -1;
  new (&outputTrack)(o2::track::TrackParCov)(inputTrack);
  for (size_t il = 0; il < layers.size(); il++) {
    // check if layer is doable
    if (layers[il].getRadius() < initialRadius) {
      continue; // this layer should not be attempted, but go ahead
    }

    // check if layer is reached
    float targetX = 1e+3;
    inputTrack.getXatLabR(layers[il].getRadius(), targetX, magneticField);
    if (targetX > 999.f) {
      LOGF(debug, "Failed to find intercept for layer %d at radius %.2f cm", il, layers[il].getRadius());
      break; // failed to find intercept
    }

    bool ok = inputTrack.propagateTo(targetX, magneticField);
    if (ok && mApplyMSCorrection && layers[il].getRadiationLength() > 0) {
      ok = inputTrack.correctForMaterial(layers[il].getRadiationLength(), 0, applyAngularCorrection);
    }
    if (ok && mApplyElossCorrection && layers[il].getDensity() > 0) { // correct in small steps
      for (int ise = xrhosteps; ise--;) {
        ok = inputTrack.correctForMaterial(0, -layers[il].getDensity() / xrhosteps, applyAngularCorrection);
        if (!ok)
          break;
      }
    }
    LOGF(debug, "Propagation was %s up to layer %d", ok ? "successful" : "unsuccessful", il);

    // was there a problem on this layer?
    if (!ok && il > 0) { // may fail to reach target layer due to the eloss
      float rad2 = inputTrack.getX() * inputTrack.getX() + inputTrack.getY() * inputTrack.getY();
      float maxR = layers[il - 1].getRadius() + kTrackingMargin * 2;
      float minRad = (fMinRadTrack > 0 && fMinRadTrack < maxR) ? fMinRadTrack : maxR;
      if (rad2 - minRad * minRad < kTrackingMargin * kTrackingMargin) { // check previously reached layer
        return -5;                                                      // did not reach min requested layer
      } else {
        break;
      }
    }
    if (std::abs(inputTrack.getZ()) > layers[il].getZ() && mApplyZacceptance) {
      break; // out of acceptance bounds
    }

    if (layers[il].isInert()) {
      if (mVerboseLevel > 0) {
        LOG(info) << "Skipping inert layer: " << layers[il].getName() << " at radius " << layers[il].getRadius() << " cm";
      }
      continue; // inert layer, skip
    }

    // layer is reached
    if (firstLayerReached < 0) {
      LOGF(debug, "First layer reached: %d", il);
      firstLayerReached = il;
    }
    lastLayerReached = il;
    nIntercepts++;
  }

  // +-~-<*>-~-+-~-<*>-~-+-~-<*>-~-+-~-<*>-~-+-~-<*>-~-+
  // initialize track at outer point
  o2::track::TrackParCov inwardTrack(inputTrack);

  // Enlarge covariance matrix
  std::array<float, o2::track::kNParams> trPars = {0.};
  for (int ip = 0; ip < o2::track::kNParams; ip++) {
    trPars[ip] = outputTrack.getParam(ip);
  }
  static constexpr float kLargeErr2Coord = 5 * 5;
  static constexpr float kLargeErr2Dir = 0.7 * 0.7;
  static constexpr float kLargeErr2PtI = 30.5 * 30.5;
  std::array<float, o2::track::kCovMatSize> largeCov = {0.};
  for (int ic = o2::track::kCovMatSize; ic--;)
    largeCov[ic] = 0.;
  largeCov[o2::track::CovLabels::kSigY2] = largeCov[o2::track::CovLabels::kSigZ2] = kLargeErr2Coord;
  largeCov[o2::track::CovLabels::kSigSnp2] = largeCov[o2::track::CovLabels::kSigTgl2] = kLargeErr2Dir;
  largeCov[o2::track::CovLabels::kSigQ2Pt2] = kLargeErr2PtI * trPars[o2::track::ParLabels::kQ2Pt] * trPars[o2::track::ParLabels::kQ2Pt];

  inwardTrack.setCov(largeCov);
  inwardTrack.checkCovariance();

  // +-~-<*>-~-+-~-<*>-~-+-~-<*>-~-+-~-<*>-~-+-~-<*>-~-+
  // Inward pass to calculate covariances
  for (int il = lastLayerReached; il >= firstLayerReached; il--) {

    float targetX = 1e+3;
    inputTrack.getXatLabR(layers[il].getRadius(), targetX, magneticField);
    if (targetX > 999)
      continue; // failed to find intercept

    if (!inputTrack.propagateTo(targetX, magneticField)) {
      continue; // failed to propagate
    }

    if (std::abs(inputTrack.getZ()) > layers[il].getZ() && mApplyZacceptance) {
      continue; // out of acceptance bounds but continue inwards
    }

    // get perfect data point position
    std::array<float, 3> spacePoint;
    inputTrack.getXYZGlo(spacePoint);
    std::vector<float> thisHit = {spacePoint[0], spacePoint[1], spacePoint[2]};

    // towards adding cluster: move to track alpha
    float alpha = inwardTrack.getAlpha();
    float xyz1[3]{
      std::cos(alpha) * spacePoint[0] + std::sin(alpha) * spacePoint[1],
      -std::sin(alpha) * spacePoint[0] + std::cos(alpha) * spacePoint[1],
      spacePoint[2]};
    if (!inwardTrack.propagateTo(xyz1[0], magneticField))
      continue;

    if (!layers[il].isInert()) { // only update covm for tracker hits
      const o2::track::TrackParametrization<float>::dim2_t hitpoint = {
        static_cast<float>(xyz1[1]),
        static_cast<float>(xyz1[2])};
      const o2::track::TrackParametrization<float>::dim3_t hitpointcov = {layers[il].getResolutionRPhi() * layers[il].getResolutionRPhi(), 0.f, layers[il].getResolutionZ() * layers[il].getResolutionZ()};

      inwardTrack.update(hitpoint, hitpointcov);
      inwardTrack.checkCovariance();
    }

    if (mApplyMSCorrection && layers[il].getRadiationLength() > 0) {
      if (!inputTrack.correctForMaterial(layers[il].getRadiationLength(), 0, applyAngularCorrection)) {
        return -6;
      }
      if (!inwardTrack.correctForMaterial(layers[il].getRadiationLength(), 0, applyAngularCorrection)) {
        return -6;
      }
    }
    if (mApplyElossCorrection && layers[il].getDensity() > 0) {
      for (int ise = xrhosteps; ise--;) { // correct in small steps
        if (!inputTrack.correctForMaterial(0, layers[il].getDensity() / xrhosteps, applyAngularCorrection)) {
          return -7;
        }
        if (!inwardTrack.correctForMaterial(0, layers[il].getDensity() / xrhosteps, applyAngularCorrection)) {
          return -7;
        }
      }
    }

    if (layers[il].isSilicon())
      nSiliconPoints++; // count silicon hits
    if (layers[il].isGas())
      nGasPoints++; // count TPC/gas hits

    hits.push_back(thisHit);

    if (!layers[il].isInert()) { // good hit probability calculation
      float sigYCmb = o2::math_utils::sqrt(inwardTrack.getSigmaY2() + layers[il].getResolutionRPhi() * layers[il].getResolutionRPhi());
      float sigZCmb = o2::math_utils::sqrt(inwardTrack.getSigmaZ2() + layers[il].getResolutionZ() * layers[il].getResolutionZ());
      goodHitProbability[il] = ProbGoodChiSqHit(layers[il].getRadius() * 100, sigYCmb * 100, sigZCmb * 100);
      goodHitProbability[0] *= goodHitProbability[il];
    }
  }

  // backpropagate to original radius
  float finalX = 1e+3;
  bool inPropStatus = inwardTrack.getXatLabR(initialRadius, finalX, magneticField);
  if (finalX > 999) {
    LOG(debug) << "Failed to find intercept for initial radius " << initialRadius << " cm, x = " << finalX << " and status " << inPropStatus << " and sn = " << inwardTrack.getSnp() << " r = " << inwardTrack.getY() * inwardTrack.getY();
    return -3; // failed to find intercept
  }

  if (!inwardTrack.propagateTo(finalX, magneticField)) {
    return -4; // failed to propagate
  }

  // only attempt to continue if intercepts are at least four
  if (nIntercepts < 4)
    return nIntercepts;

  // generate efficiency
  float eff = 1.;
  for (int i = 0; i < kMaxNumberOfDetectors; i++) {
    float iGoodHit = goodHitProbability[i];
    if (iGoodHit <= 0)
      continue;

    eff *= iGoodHit;
  }
  if (mApplyEffCorrection) {
    if (gRandom->Uniform() > eff)
      return -8;
  }

  outputTrack.setCov(inwardTrack.getCov());
  outputTrack.checkCovariance();

  // Use covariance matrix based smearing
  std::array<float, o2::track::kCovMatSize> covMat = {0.};
  for (int ii = 0; ii < o2::track::kCovMatSize; ii++)
    covMat[ii] = outputTrack.getCov()[ii];
  TMatrixDSym m(5);
  double fcovm[5][5]; // double precision is needed for regularisation

  for (int ii = 0, k = 0; ii < 5; ++ii) {
    for (int j = 0; j < ii + 1; ++j, ++k) {
      fcovm[ii][j] = covMat[k];
      fcovm[j][ii] = covMat[k];
    }
  }

  // evaluate ruben's conditional, regularise
  const bool makePositiveDefinite = (covMatFactor > -1e-5); // apply fix
  bool rubenConditional = false;
  for (int ii = 0; ii < 5; ii++) {
    for (int jj = 0; jj < 5; jj++) {
      if (ii == jj)
        continue; // don't evaluate diagonals
      if (fcovm[ii][jj] * fcovm[ii][jj] > std::abs(fcovm[ii][ii] * fcovm[jj][jj])) {
        rubenConditional = true;
        if (makePositiveDefinite) {
          fcovm[ii][jj] = TMath::Sign(1, fcovm[ii][jj]) * covMatFactor * sqrt(std::abs(fcovm[ii][ii] * fcovm[jj][jj]));
        }
      }
    }
  }

  // Should have a valid cov matrix now
  m.SetMatrixArray(reinterpret_cast<double*>(fcovm));
  TMatrixDSymEigen eigen(m);
  TMatrixD eigVec = eigen.GetEigenVectors();
  TVectorD eigVal = eigen.GetEigenValues();
  bool negEigVal = false;
  for (int ii = 0; ii < 5; ii++) {
    if (eigVal[ii] < 0.0f)
      negEigVal = true;
  }

  if (negEigVal && rubenConditional && makePositiveDefinite) {
    if (mVerboseLevel > 0) {
      LOG(info) << "WARNING: this diagonalization (at pt = " << inputTrack.getPt() << ") has negative eigenvalues despite Ruben's fix! Please be careful!";
      LOG(info) << "Printing info:";
      LOG(info) << "Kalman updates: " << nIntercepts;
      LOG(info) << "Cov matrix: ";
      m.Print();
    }
    covMatNotOK++;
    nIntercepts = -1; // mark as problematic so that it isn't used
    return -1;
  }
  covMatOK++;

  // transform parameter vector and smear
  float params_[5];
  for (int ii = 0; ii < 5; ++ii) {
    float val = 0.;
    for (int j = 0; j < 5; ++j)
      val += eigVec[j][ii] * outputTrack.getParam(j);
    // smear parameters according to eigenvalues
    params_[ii] = gRandom->Gaus(val, sqrt(eigVal[ii]));
  }

  // invert eigenvector matrix
  eigVec.Invert();
  // transform back params vector
  for (int ii = 0; ii < 5; ++ii) {
    float val = 0.;
    for (int j = 0; j < 5; ++j)
      val += eigVec[j][ii] * params_[j];
    outputTrack.setParam(val, ii);
  }
  // should make a sanity check that par[2] sin(phi) is in [-1, 1]
  if (fabs(outputTrack.getParam(2)) > 1.) {
    LOG(info) << " --- smearTrack failed sin(phi) sanity check: " << outputTrack.getParam(2);
    return -2;
  }

  return nIntercepts;
}
// +-~-<*>-~-+-~-<*>-~-+-~-<*>-~-+-~-<*>-~-+-~-<*>-~-+-~-<*>-~-+-~-<*>-~-+-~-<*>-~-+

} /* namespace fastsim */
} /* namespace o2 */

ClassImp(o2::fastsim::FastTracker);<|MERGE_RESOLUTION|>--- conflicted
+++ resolved
@@ -21,11 +21,8 @@
 #include <THashList.h>
 #include <TObject.h>
 
-<<<<<<< HEAD
+#include <fstream>
 #include <map>
-=======
-#include <fstream>
->>>>>>> a01e2e9e
 #include <string>
 #include <vector>
 
