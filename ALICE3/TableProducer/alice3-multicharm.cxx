--- conflicted
+++ resolved
@@ -369,14 +369,10 @@
     for (auto const& xiCand : cascades) {
       histos.fill(HIST("hMassXi"), xiCand.mXi());
       uint32_t nCombinationsC = 0;
-<<<<<<< HEAD
       auto xi = xiCand.cascadeTrack_as<alice3tracks>(); // de-reference cascade track
       if (!bitcheck(xi.decayMap(), kTrueXiFromXiC))
         continue;
-=======
-
-      // first pion from XiC decay for starts here
->>>>>>> ba69dfcc
+      
       for (auto const& pi1c : tracksPiFromXiCgrouped) {
         if (mcSameMotherCheck && !checkSameMother(xi, pi1c))
           continue;
