--- conflicted
+++ resolved
@@ -61,7 +61,6 @@
 DECLARE_SOA_COLUMN(NSigmaProtonOuter, nSigmaProtonOuter, float);     //! NSigma proton oTOF
 } // namespace upgradetof
 DECLARE_SOA_TABLE(UpgradeTof, "AOD", "UPGRADETOF",
-<<<<<<< HEAD
                   upgrade_tof::NSigmaElectronInner,
                   upgrade_tof::NSigmaMuonInner,
                   upgrade_tof::NSigmaPionInner,
@@ -73,18 +72,6 @@
                   upgrade_tof::NSigmaKaonOuter,
                   upgrade_tof::NSigmaProtonOuter
                   );
-=======
-                  upgradetof::NSigmaElectronInner,
-                  upgradetof::NSigmaMuonInner,
-                  upgradetof::NSigmaPionInner,
-                  upgradetof::NSigmaKaonInner,
-                  upgradetof::NSigmaProtonInner,
-                  upgradetof::NSigmaElectronOuter,
-                  upgradetof::NSigmaMuonOuter,
-                  upgradetof::NSigmaPionOuter,
-                  upgradetof::NSigmaKaonOuter,
-                  upgradetof::NSigmaProtonOuter);
->>>>>>> b5b89951
 } // namespace o2::aod
 
 struct OnTheFlyTOFPID {
@@ -117,15 +104,9 @@
   {
     lPRNG.SetSeed(0); // fully randomize
 
-<<<<<<< HEAD
     if(doQAplots){
       const AxisSpec axisMomentum{static_cast<int>(80), 0.0f, +4.0f, "#it{p} (GeV/#it{c})"};
       const AxisSpec axisVelocity{static_cast<int>(110), 0.0f, +1.1f, "Measured #beta"};
-=======
-    if (doQAplots) {
-      const AxisSpec axisMomentum{(int)80, 0.0f, +4.0f, "#it{p} (GeV/#it{c})"};
-      const AxisSpec axisVelocity{(int)110, 0.0f, +1.1f, "Measured #beta"};
->>>>>>> b5b89951
       histos.add("h2dVelocityVsMomentumInner", "h2dVelocityVsMomentumInner", kTH2F, {axisMomentum, axisVelocity});
       histos.add("h2dVelocityVsMomentumOuter", "h2dVelocityVsMomentumOuter", kTH2F, {axisMomentum, axisVelocity});
     }
@@ -178,25 +159,15 @@
     return lLength;
   }
 
-<<<<<<< HEAD
   Double_t Velocity(Double_t lMomentum, Double_t lMass){
     //Momentum p and mass m -> returns speed in centimeters per picosecond
     //Useful for TOF calculations
     Double_t lA = std::pow(lMomentum / lMass, 2);
     return (o2::constants::physics::LightSpeedCm2NS / 1e+3)*TMath::Sqrt(lA/(1+lA));
-=======
-  Double_t Velocity(Double_t lMomentum, Double_t lMass)
-  {
-    // Momentum p and mass m -> returns speed in centimeters per picosecond
-    // Useful for TOF calculations
-    Double_t lA = TMath::Power(lMomentum / lMass, 2);
-    return 0.0299792458 * TMath::Sqrt(lA / (1 + lA));
->>>>>>> b5b89951
   }
 
   void process(soa::Join<aod::Collisions, aod::McCollisionLabels>::iterator const& collision, soa::Join<aod::Tracks, aod::TracksCov, aod::McTrackLabels> const& tracks, aod::McParticles const&)
   {
-<<<<<<< HEAD
     o2::math_utils::Point3D<float> pvPos{collision.posX(),collision.posY(),collision.posZ()};
     std::array<float, 6> pvCov;
     pvCov[0] = collision.covXX();
@@ -212,24 +183,6 @@
     std::array<float, 6> mcPvCov; // dummy! 
     for(int ii=0; ii<6; ii++) mcPvCov[ii] = 1e-6;
     o2::dataformats::VertexBase mcpvvtx(mcPvPos, mcPvCov);
-=======
-    o2::math_utils::Point3D<float> pvpos{collision.posX(), collision.posY(), collision.posZ()};
-    std::array<float, 6> pvcov;
-    pvcov[0] = collision.covXX();
-    pvcov[1] = collision.covXY();
-    pvcov[2] = collision.covYY();
-    pvcov[3] = collision.covXZ();
-    pvcov[4] = collision.covXY();
-    pvcov[5] = collision.covXZ();
-    o2::dataformats::VertexBase pvvtx(pvpos, pvcov);
-
-    auto mcCollision = collision.mcCollision();
-    o2::math_utils::Point3D<float> mcpvpos{mcCollision.posX(), mcCollision.posY(), mcCollision.posZ()};
-    std::array<float, 6> mcpvcov; // dummy!
-    for (int ii = 0; ii < 6; ii++)
-      mcpvcov[ii] = 1e-6;
-    o2::dataformats::VertexBase mcpvvtx(mcpvpos, mcpvcov);
->>>>>>> b5b89951
 
     for (const auto& track : tracks) {
       // first step: find precise arrival time (if any)
