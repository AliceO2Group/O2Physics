--- conflicted
+++ resolved
@@ -40,11 +40,7 @@
 std::map<int, std::shared_ptr<TH2>> dcaXyResolutionVsPt;
 std::map<int, std::shared_ptr<TH2>> dcaZResolutionVsPt;
 
-<<<<<<< HEAD
-struct alice3TrackingPerformance {
-=======
 struct Alice3TrackingPerformance {
->>>>>>> 21c8b987
   Configurable<std::vector<int>> pdgCodes{"pdgCodes", {0, 211}, "List of PDG codes to consider for efficiency calculation. (0 means all)"};
   HistogramRegistry histos{"Histos", {}, OutputObjHandlingPolicy::AnalysisObject};
   Configurable<std::pair<float, float>> etaRange{"etaRange", {-5.f, 5.f}, "Eta range for efficiency calculation"};
@@ -58,11 +54,7 @@
     const AxisSpec axisDcaXy{100, -1, 1, "DCA_{xy} (cm)"};
     const AxisSpec axisDcaZ{100, -1, 1, "DCA_{z} (cm)"};
     particlePdgCodes = histos.add<TH1>("particlePdgCodes", "", kTH1D, {AxisSpec{100, -0.5, 99.5, "PDG Code"}});
-<<<<<<< HEAD
-    for (int pdg : pdgCodes.value) {
-=======
     for (const int& pdg : pdgCodes.value) {
->>>>>>> 21c8b987
       std::string tag = Form("_%d", pdg);
       if (pdg < 0) {
         tag = Form("_m%d", -pdg);
@@ -96,15 +88,9 @@
 
     for (const auto& mcParticle : mcParticles) {
       particlePdgCodes->Fill(Form("%d", mcParticle.pdgCode()), 1);
-<<<<<<< HEAD
-      // if (!isParticleSelected(mcParticle)) {
-      //   continue;
-      // }
-=======
       if (!isParticleSelected(mcParticle)) {
         continue;
       }
->>>>>>> 21c8b987
       particlePtDistribution[0]->Fill(mcParticle.pt());
       particleEtaDistribution[0]->Fill(mcParticle.eta());
       if (particlePtDistribution.find(mcParticle.pdgCode()) == particlePtDistribution.end()) {
