--- conflicted
+++ resolved
@@ -59,14 +59,11 @@
                     PUBLIC_LINK_LIBRARIES O2Physics::AnalysisCore
                     COMPONENT_NAME Analysis)
 
-<<<<<<< HEAD
 o2physics_add_dpl_workflow(alice3-multicharm
                     SOURCES alice3-multicharm.cxx
                     PUBLIC_LINK_LIBRARIES O2Physics::AnalysisCore
                     COMPONENT_NAME Analysis)
 
-=======
->>>>>>> 6b619db5
 o2physics_add_dpl_workflow(alice3-efficiency
                     SOURCES alice3Efficiency.cxx
                     PUBLIC_LINK_LIBRARIES O2Physics::AnalysisCore
