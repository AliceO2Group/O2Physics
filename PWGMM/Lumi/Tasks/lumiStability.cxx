--- conflicted
+++ resolved
@@ -26,10 +26,6 @@
 
 using namespace o2;
 using namespace o2::framework;
-<<<<<<< HEAD
-=======
-using namespace o2::aod::evsel;
->>>>>>> d3d9c42d
 
 using BCsWithTimestamps = soa::Join<aod::BCs, aod::Timestamps>;
 using BCsRun3 = soa::Join<aod::BCs, aod::Timestamps, aod::BcSels, aod::Run3MatchedToBCSparse>;
@@ -47,7 +43,6 @@
 
   void init(InitContext const&)
   {
-<<<<<<< HEAD
     const AxisSpec axisCounts{3, -0.5, 2.5};
     const AxisSpec axisTriggger{nBCsPerOrbit, -0.5f, nBCsPerOrbit - 0.5f};
 
@@ -57,13 +52,6 @@
     histos.add("FDD/bcVertexTriggerCoincidence", "vertex trigger per BC (FDD) with coincidences;BC in FDD; counts", kTH1F, {axisTriggger});
     histos.add("FDD/bcVertexTriggerCoincidencePFP", "vertex trigger per BC (FDD) with coincidences and Past Future Protection;BC in FDD; counts", kTH1F, {axisTriggger});
     histos.add("FDD/bcVertexTriggerBothSidesCoincidencePFP", "vertex per BC (FDD) with coincidences, at least one side trigger and Past Future Protection;BC in FDD; counts", kTH1F, {axisTriggger});
-=======
-    const AxisSpec axisTriggger{nBCsPerOrbit, -0.5f, nBCsPerOrbit - 0.5f};
-
-    // histo about triggers
-    histos.add("FDD/bcVertexTrigger", "vertex trigger per BC (FDD);BC in FDD; counts", kTH1F, {axisTriggger});
-    histos.add("FDD/bcVertexTriggerCoincidence", "vertex trigger per BC (FDD) with coincidences;BC in FDD; counts", kTH1F, {axisTriggger});
->>>>>>> d3d9c42d
     histos.add("FDD/bcSCentralTrigger", "scentral trigger per BC (FDD);BC in FDD; counts", kTH1F, {axisTriggger});
     histos.add("FDD/bcSCentralTriggerCoincidence", "scentral trigger per BC (FDD) with coincidences;BC in FDD; counts", kTH1F, {axisTriggger});
     histos.add("FDD/bcVSCTrigger", "vertex and scentral trigger per BC (FDD);BC in FDD; counts", kTH1F, {axisTriggger});
@@ -73,19 +61,14 @@
     histos.add("FDD/bcVCTrigger", "vertex and central trigger per BC (FDD);BC in FDD; counts", kTH1F, {axisTriggger});
     histos.add("FDD/bcVCTriggerCoincidence", "vertex and central trigger per BC (FDD) with coincidences;BC in FDD; counts", kTH1F, {axisTriggger});
 
-<<<<<<< HEAD
     histos.add("FT0/hCounts", "0 CountVertexFT0 - 1 CountPFPVertexCoincidencesFT0 - 2 CountPFPTriggerCoincidencesFT0; Number of Count; counts", kTH1F, {axisCounts});
     histos.add("FT0/bcVertexTrigger", "vertex trigger per BC (FT0);BC in FT0; counts", kTH1F, {axisTriggger});
     histos.add("FT0/bcVertexTriggerPFP", "vertex trigger per BC (FT0) with Past Future Protection;BC in FT0; counts", kTH1F, {axisTriggger});
     histos.add("FT0/bcVertexTriggerBothSidesPFP", "vertex per BC (FDD) with coincidences, at least one side trigger and Past Future Protection;BC in FDD; counts", kTH1F, {axisTriggger});
-=======
-    histos.add("FT0/bcVertexTrigger", "vertex trigger per BC (FT0);BC in FT0; counts", kTH1F, {axisTriggger});
->>>>>>> d3d9c42d
     histos.add("FT0/bcSCentralTrigger", "Scentral trigger per BC (FT0);BC in FT0; counts", kTH1F, {axisTriggger});
     histos.add("FT0/bcVSCTrigger", "vertex and Scentral trigger per BC (FT0);BC in FT0; counts", kTH1F, {axisTriggger});
     histos.add("FT0/bcCentralTrigger", "central trigger per BC (FT0);BC in FT0; counts", kTH1F, {axisTriggger});
     histos.add("FT0/bcVCTrigger", "vertex and central trigger per BC (FT0);BC in FT0; counts", kTH1F, {axisTriggger});
-<<<<<<< HEAD
 
     histos.add("FV0/hCounts", "0 CountCentralFV0 - 1 CountPFPCentralFV0 - 2 CountPFPOutInFV0; Number of Count; counts", kTH1F, {axisCounts});
     histos.add("FV0/bcOutTrigger", "Out trigger per BC (FV0);BC in V0; counts", kTH1F, {axisTriggger});
@@ -94,15 +77,6 @@
     histos.add("FV0/bcCenTrigger", "Central trigger per BC (FV0);BC in V0; counts", kTH1F, {axisTriggger});
     histos.add("FV0/bcCenTriggerPFPCentral", "Central trigger per BC (FV0) with PFP in central trigger;BC in V0; counts", kTH1F, {axisTriggger});
     histos.add("FV0/bcCenTriggerPFPOutIn", "Central trigger per BC (FV0) with PFP in Out and In trigger;BC in V0; counts", kTH1F, {axisTriggger});
-=======
-    histos.add("FT0/bcSCentralCentralTrigger", "Scentral and central trigger per BC (FT0);BC in FT0; counts", kTH1F, {axisTriggger});
-
-    histos.add("FV0/bcOutTrigger", "Out trigger per BC (FV0);BC in V0; counts", kTH1F, {axisTriggger});
-    histos.add("FV0/bcInTrigger", "In trigger per BC (FV0);BC in V0; counts", kTH1F, {axisTriggger});
-    histos.add("FV0/bcSCenTrigger", "SCen trigger per BC (FV0);BC in V0; counts", kTH1F, {axisTriggger});
-    histos.add("FV0/bcCenTrigger", "Out trigger per BC (FV0);BC in V0; counts", kTH1F, {axisTriggger});
-    histos.add("FV0/bcSCenCenTrigger", "SCen and Cen trigger per BC (FV0);BC in V0; counts", kTH1F, {axisTriggger});
->>>>>>> d3d9c42d
   }
 
   bool checkAnyCoincidence(const std::vector<int>& channels)
@@ -122,19 +96,11 @@
     return false;
   }
 
-<<<<<<< HEAD
   void processMain(aod::FDDs const& fdds, aod::FT0s const& ft0s, aod::FV0As const& fv0s, aod::BCsWithTimestamps const&)
-=======
-  void processMain(aod::FT0s const& ft0s, aod::FDDs const& fdds, aod::FV0As const& fv0s, BCsRun3 const& bcs)
->>>>>>> d3d9c42d
   {
     int CountNormal(0), CountPastProtec(0);
     for (auto const& fdd : fdds) {
-<<<<<<< HEAD
       auto bc = fdd.bc_as<BCsWithTimestamps>();
-=======
-      auto bc = fdd.bc_as<BCsRun3>();
->>>>>>> d3d9c42d
       if (bc.timestamp() == 0) {
         continue;
       }
@@ -331,11 +297,7 @@
     }   // loop over FDD events
 
     for (auto const& ft0 : ft0s) {
-<<<<<<< HEAD
       auto bc = ft0.bc_as<BCsWithTimestamps>();
-=======
-      auto bc = ft0.bc_as<BCsRun3>();
->>>>>>> d3d9c42d
       if (bc.timestamp() == 0) {
         continue;
       }
@@ -471,11 +433,7 @@
     } // loop over FT0 events
 
     for (auto const& fv0 : fv0s) {
-<<<<<<< HEAD
       auto bc = fv0.bc_as<BCsWithTimestamps>();
-=======
-      auto bc = fv0.bc_as<BCsRun3>();
->>>>>>> d3d9c42d
       if (bc.timestamp() == 0) {
         continue;
       }
@@ -606,14 +564,7 @@
         }
       }
     } // loop over V0 events
-<<<<<<< HEAD
   }   // end processMain
-=======
-    std::cout << "************ >>>>>>>>>>>>>> "
-              << "Whithout Past Protection: " << CountNormal << " "
-              << "Avoided Whith Past Protection: " << CountPastProtec << "<<<<<<<<<<<< ********************" << std::endl;
-  } // end processMain
->>>>>>> d3d9c42d
 
   PROCESS_SWITCH(lumiStabilityTask, processMain, "Process FDD and FT0 to lumi stability analysis", true);
 };
