--- conflicted
+++ resolved
@@ -263,8 +263,8 @@
     for (auto& collision : collisions) {
       registry.fill(HIST("Events/Selection"), 1.);
       auto z = collision.posZ();
-      auto permfttracks = tSample2->sliceByCached(aod::fwdtrack::collisionId, collision.globalIndex());
-      auto pertracks = tSample3->sliceByCached(aod::track::collisionId, collision.globalIndex());
+      auto permfttracks = tSample2->sliceByCached(aod::fwdtrack::collisionId, collision.globalIndex(), cache);
+      auto pertracks = tSample3->sliceByCached(aod::track::collisionId, collision.globalIndex(), cache);
 
       if (!useEvSel || collision.sel8()) { // event selection cut
         if (std::abs(z) < 10) {            // z-vtx cut
@@ -440,11 +440,8 @@
   expressions::Filter primaries = (aod::mcparticle::flags & (uint8_t)o2::aod::mcparticle::enums::PhysicalPrimary) == (uint8_t)o2::aod::mcparticle::enums::PhysicalPrimary;
   Partition<Particles> mcSample = nabs(aod::mcparticle::eta) < estimatorEta;
   Partition<aod::Tracks> tSample = nabs(aod::track::eta) < estimatorEta;
-<<<<<<< HEAD
-=======
   Partition<aod::MFTTracks> tSample2 = (aod::fwdtrack::eta < -2.f) && (aod::fwdtrack::eta > -4.f);
   Partition<FiTracks> tSample3 = nabs(aod::track::eta) < estimatorEta;
->>>>>>> a4c266bb
   Partition<soa::Filtered<LabeledTracksEx>> lsample = nabs(aod::track::eta) < estimatorEta;
 
   Preslice<FiTracks> perCol = aod::track::collisionId;
