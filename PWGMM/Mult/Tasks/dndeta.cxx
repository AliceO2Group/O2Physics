--- conflicted
+++ resolved
@@ -965,27 +965,21 @@
     if (!collision.has_mcCollision()) {
       return;
     }
-    // float c_rec = -1;
-    // float c_gen = -1;
-    // if constexpr (hasRecoCent<C>()) {
-    //   if constexpr (C::template contains<aod::CentFT0Cs>()) {
-    //     c_rec = collision.centFT0C();
-    //   } else if (C::template contains<aod::CentFT0Ms>()) {
-    //     c_rec = collision.centFT0M();
-    //   }
-    // }
+    float c_rec = -1;
+    float c_gen = -1;
+    if constexpr (hasRecoCent<C>()) {
+      if constexpr (C::template contains<aod::CentFT0Cs>()) {
+        c_rec = collision.centFT0C();
+      } else if (C::template contains<aod::CentFT0Ms>()) {
+        c_rec = collision.centFT0M();
+      }
+    }
     auto mcCollision = collision.mcCollision();
-<<<<<<< HEAD
-    // if constexpr (hasSimCent<MC>()) {
-    //   c_gen = mcCollision.centrality();
-    // }
-=======
     if constexpr (hasSimCent<MC>()) {
       c_gen = mcCollision.centrality();
     } else if constexpr (hasRecoCent<C>()) {
       c_gen = c_rec;
     }
->>>>>>> 9e043709
 
     auto particlesPerCol = particles.sliceByCached(aod::mcparticle::mcCollisionId, mcCollision.globalIndex(), cache);
 
@@ -1132,27 +1126,21 @@
     if (!collision.has_mcCollision()) {
       return;
     }
-    // float c_rec = -1;
-    // float c_gen = -1;
-    // if constexpr (hasRecoCent<C>()) {
-    //   if constexpr (C::template contains<aod::CentFT0Cs>()) {
-    //     c_rec = collision.centFT0C();
-    //   } else if (C::template contains<aod::CentFT0Ms>()) {
-    //     c_rec = collision.centFT0M();
-    //   }
-    // }
+    float c_rec = -1;
+    float c_gen = -1;
+    if constexpr (hasRecoCent<C>()) {
+      if constexpr (C::template contains<aod::CentFT0Cs>()) {
+        c_rec = collision.centFT0C();
+      } else if (C::template contains<aod::CentFT0Ms>()) {
+        c_rec = collision.centFT0M();
+      }
+    }
     auto mcCollision = collision.mcCollision();
-<<<<<<< HEAD
-    // if constexpr (hasSimCent<MC>()) {
-    //   c_gen = mcCollision.centrality();
-    // }
-=======
     if constexpr (hasSimCent<MC>()) {
       c_gen = mcCollision.centrality();
     } else if constexpr (hasRecoCent<C>()) {
       c_gen = c_rec;
     }
->>>>>>> 9e043709
 
     auto particlesPerCol = particles.sliceByCached(aod::mcparticle::mcCollisionId, mcCollision.globalIndex(), cache);
 
