--- conflicted
+++ resolved
@@ -59,17 +59,10 @@
                cent::CentNTPV
 
 // Reduced Collisions
-<<<<<<< HEAD
 DECLARE_SOA_TABLE(RCollisions, "AOD", "RCOLLISION",
                   Ccols,
                   soa::Marker<1>)
 DECLARE_SOA_TABLE(StoredRCollisions, "AOD1", "RCOLLISION",
-=======
-DECLARE_SOA_TABLE(RCollisions, "AOD", "RCOLLISIONS",
-                  Ccols,
-                  soa::Marker<1>)
-DECLARE_SOA_TABLE(StoredRCollisions, "AOD1", "RCOLLISIONS",
->>>>>>> 19526656
                   Ccols,
                   soa::Marker<2>)
 
@@ -96,17 +89,10 @@
               track::DcaXY,         \
               track::DcaZ
 
-<<<<<<< HEAD
 DECLARE_SOA_TABLE(RTracks, "AOD", "RTRACK",
                   Tcols,
                   soa::Marker<1>)
 DECLARE_SOA_TABLE(StoredRTracks, "AOD1", "RTRACK",
-=======
-DECLARE_SOA_TABLE(RTracks, "AOD", "RTRACKS",
-                  Tcols,
-                  soa::Marker<1>)
-DECLARE_SOA_TABLE(StoredRTracks, "AOD1", "RTRACKS",
->>>>>>> 19526656
                   Tcols,
                   soa::Marker<2>)
 
@@ -120,17 +106,10 @@
                fwdtrack::FwdDcaX,    \
                fwdtrack::FwdDcaY
 
-<<<<<<< HEAD
 DECLARE_SOA_TABLE(RFTracks, "AOD", "RFTRACK",
                   TFcols,
                   soa::Marker<1>)
 DECLARE_SOA_TABLE(StoredRFTracks, "AOD1", "RFTRACK",
-=======
-DECLARE_SOA_TABLE(RFTracks, "AOD", "RFTRACKS",
-                  TFcols,
-                  soa::Marker<1>)
-DECLARE_SOA_TABLE(StoredRFTracks, "AOD1", "RFTRACKS",
->>>>>>> 19526656
                   TFcols,
                   soa::Marker<2>)
 
@@ -151,17 +130,10 @@
                 mult::MultMCNParticlesEta05,  \
                 mult::MultMCNParticlesEta10
 
-<<<<<<< HEAD
 DECLARE_SOA_TABLE(RMCCollisions, "AOD", "RMCCOLLISION",
                   MCCcols,
                   soa::Marker<1>)
 DECLARE_SOA_TABLE(StoredRMCCollisions, "AOD1", "RMCCOLLISION",
-=======
-DECLARE_SOA_TABLE(RMCCollisions, "AOD", "RMCCOLLISIONS",
-                  MCCcols,
-                  soa::Marker<1>)
-DECLARE_SOA_TABLE(StoredRMCCollisions, "AOD1", "RMCCOLLISIONS",
->>>>>>> 19526656
                   MCCcols,
                   soa::Marker<2>)
 
@@ -228,17 +200,10 @@
                  mcparticle::E,                \
                  mcparticle::Weight
 
-<<<<<<< HEAD
 DECLARE_SOA_TABLE(RMCParticles, "AOD", "RMCPARTICLE",
                   RMCPcols,
                   soa::Marker<1>)
 DECLARE_SOA_TABLE(StoredRMCParticles, "AOD1", "RMCPARTICLE",
-=======
-DECLARE_SOA_TABLE(RMCParticles, "AOD", "RMCPARTICLES",
-                  RMCPcols,
-                  soa::Marker<1>)
-DECLARE_SOA_TABLE(StoredRMCParticles, "AOD1", "RMCPARTICLES",
->>>>>>> 19526656
                   RMCPcols,
                   soa::Marker<2>)
 
@@ -248,7 +213,6 @@
 DECLARE_SOA_INDEX_COLUMN(RMCCollision, rmccollision);
 DECLARE_SOA_INDEX_COLUMN(RMCParticle, rmcparticle);
 } // namespace rlabels
-<<<<<<< HEAD
 DECLARE_SOA_TABLE(RMCTrackLabels, "AOD", "RMCTRKLABEL",
                   rlabels::RMCParticleId, soa::Marker<1>)
 DECLARE_SOA_TABLE(StoredRMCTrackLabels, "AOD1", "RMCTRKLABEL",
@@ -257,16 +221,6 @@
 DECLARE_SOA_TABLE(RMCColLabels, "AOD", "RMCCOLLABEL",
                   rlabels::RMCCollisionId, soa::Marker<1>)
 DECLARE_SOA_TABLE(StoredRMCColLabels, "AOD1", "RMCCOLLABEL",
-=======
-DECLARE_SOA_TABLE(RMCTrackLabels, "AOD", "RMCTRKLABELS",
-                  rlabels::RMCParticleId, soa::Marker<1>)
-DECLARE_SOA_TABLE(StoredRMCTrackLabels, "AOD1", "RMCTRKLABELS",
-                  rlabels::RMCParticleId, soa::Marker<2>)
-
-DECLARE_SOA_TABLE(RMCColLabels, "AOD", "RMCCOLLABELS",
-                  rlabels::RMCCollisionId, soa::Marker<1>)
-DECLARE_SOA_TABLE(StoredRMCColLabels, "AOD1", "RMCCOLLABELS",
->>>>>>> 19526656
                   rlabels::RMCCollisionId, soa::Marker<2>)
 } // namespace o2::aod
 namespace o2::soa
