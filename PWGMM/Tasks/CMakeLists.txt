#Copyright 2019 - 2020 CERN and copyright holders of ALICE O2.
#See https: //alice-o2.web.cern.ch/copyright for details of the copyright holders.
#All rights not expressly granted are reserved.
#
#This software is distributed under the terms of the GNU General Public
#License v3(GPL Version 3), copied verbatim in the file "COPYING".
#
#In applying this license CERN does not waive the privileges and immunities
#granted to it by virtue of its status as an Intergovernmental Organization
# or submit itself to any jurisdiction.

o2physics_add_dpl_workflow(run2 - dndeta
                                    SOURCES run2dndeta.cxx dndeta.h
                                      PUBLIC_LINK_LIBRARIES O2::Framework O2Physics::AnalysisCore
                                        COMPONENT_NAME Analysis)

  o2physics_add_dpl_workflow(dndeta
                               SOURCES dndeta.cxx dndeta.h
                                 PUBLIC_LINK_LIBRARIES O2::Framework O2Physics::AnalysisCore
                                   COMPONENT_NAME Analysis)

<<<<<<< HEAD
    o2physics_add_dpl_workflow(analyse - mft - tracks SOURCES analyse - mft - tracks.cxx PUBLIC_LINK_LIBRARIES O2::Framework O2Physics::AnalysisCore COMPONENT_NAME Analysis)

      o2physics_add_dpl_workflow(ue - charged
                                        SOURCES uecharged.cxx
                                          PUBLIC_LINK_LIBRARIES O2::Framework O2Physics::AnalysisCore
                                            COMPONENT_NAME Analysis)

        o2physics_add_dpl_workflow(lumi
                                     SOURCES lumi.cxx
                                       PUBLIC_LINK_LIBRARIES O2::Framework O2Physics::AnalysisCore
                                         COMPONENT_NAME Analysis)
=======
o2physics_add_dpl_workflow(analyse-mft-tracks
                    SOURCES analyse-mft-tracks.cxx
                    PUBLIC_LINK_LIBRARIES O2::Framework O2Physics::AnalysisCore
                    COMPONENT_NAME Analysis)

o2physics_add_dpl_workflow(ue-charged
                    SOURCES uecharged.cxx
                    PUBLIC_LINK_LIBRARIES O2::Framework O2Physics::AnalysisCore
                    COMPONENT_NAME Analysis)

o2physics_add_dpl_workflow(lumi
                    SOURCES lumi.cxx
                    PUBLIC_LINK_LIBRARIES O2::Framework O2Physics::AnalysisCore
                    COMPONENT_NAME Analysis)
>>>>>>> da398b28
<|MERGE_RESOLUTION|>--- conflicted
+++ resolved
@@ -19,19 +19,6 @@
                                  PUBLIC_LINK_LIBRARIES O2::Framework O2Physics::AnalysisCore
                                    COMPONENT_NAME Analysis)
 
-<<<<<<< HEAD
-    o2physics_add_dpl_workflow(analyse - mft - tracks SOURCES analyse - mft - tracks.cxx PUBLIC_LINK_LIBRARIES O2::Framework O2Physics::AnalysisCore COMPONENT_NAME Analysis)
-
-      o2physics_add_dpl_workflow(ue - charged
-                                        SOURCES uecharged.cxx
-                                          PUBLIC_LINK_LIBRARIES O2::Framework O2Physics::AnalysisCore
-                                            COMPONENT_NAME Analysis)
-
-        o2physics_add_dpl_workflow(lumi
-                                     SOURCES lumi.cxx
-                                       PUBLIC_LINK_LIBRARIES O2::Framework O2Physics::AnalysisCore
-                                         COMPONENT_NAME Analysis)
-=======
 o2physics_add_dpl_workflow(analyse-mft-tracks
                     SOURCES analyse-mft-tracks.cxx
                     PUBLIC_LINK_LIBRARIES O2::Framework O2Physics::AnalysisCore
@@ -45,5 +32,4 @@
 o2physics_add_dpl_workflow(lumi
                     SOURCES lumi.cxx
                     PUBLIC_LINK_LIBRARIES O2::Framework O2Physics::AnalysisCore
-                    COMPONENT_NAME Analysis)
->>>>>>> da398b28
+                    COMPONENT_NAME Analysis)