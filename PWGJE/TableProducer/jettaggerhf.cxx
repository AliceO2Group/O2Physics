// Copyright 2019-2020 CERN and copyright holders of ALICE O2.
// See https://alice-o2.web.cern.ch/copyright for details of the copyright holders.
// All rights not expressly granted are reserved.
//
// This software is distributed under the terms of the GNU General Public
// License v3 (GPL Version 3), copied verbatim in the file "COPYING".
//
// In applying this license CERN does not waive the privileges and immunities
// granted to it by virtue of its status as an Intergovernmental Organization
// or submit itself to any jurisdiction.

// Task to produce a table joinable to the jet tables for hf jet tagging
//
/// \author Nima Zardoshti <nima.zardoshti@cern.ch>
/// \author Hanseo Park <hanseo.park@cern.ch>

#include "Framework/AnalysisTask.h"
#include "Framework/AnalysisDataModel.h"
#include "Framework/ASoA.h"
#include "Framework/O2DatabasePDGPlugin.h"
#include "Framework/runDataProcessing.h"

#include "PWGJE/DataModel/Jet.h"
#include "PWGJE/DataModel/JetTagging.h"
#include "PWGJE/Core/FastJetUtilities.h"
#include "PWGJE/Core/JetTaggingUtilities.h"
#include "PWGJE/Core/JetDerivedDataUtilities.h"

using namespace o2;
using namespace o2::framework;
using namespace o2::framework::expressions;

template <typename JetTableData, typename JetTableMCD, typename JetTaggingTableData, typename ConstTaggingTableData, typename ConstTCTaggingTableData, typename JetTaggingTableMCD, typename ConstTaggingTableMCD, typename ConstTCTaggingTableMCD>
struct JetTaggerHFTask {

  Produces<JetTaggingTableData> taggingTableData;
  Produces<ConstTaggingTableData> constTableData;
  Produces<ConstTCTaggingTableData> constTCTableData;
  Produces<JetTaggingTableMCD> taggingTableMCD;
  Produces<ConstTaggingTableMCD> constTableMCD;
  Produces<ConstTCTaggingTableMCD> constTCTableMCD;

  Configurable<bool> doWShower{"doWShower", false, "find jet origin included gluon spliting"}; // true:: remove gluon spliting
  Configurable<bool> doAlgorithm1{"doAlgorithm1", false, "fill table for algoithm 1"};
  Configurable<bool> doAlgorithm2{"doAlgorithm2", false, "fill table for algoithm 2"};
  Configurable<bool> doAlgorithm3{"doAlgorithm3", false, "fill table for algoithm 3"};
  Configurable<float> maxDeltaR{"maxDeltaR", 0.25, "maximum distance of jet axis from flavour initiating parton"};

<<<<<<< HEAD
  using JetTagTracksData = soa::Join<aod::JTracks, aod::JTrackTagDcas, aod::JTrackTagDcaCovs>;
  using JetTagTracksMC = soa::Join<aod::JTracks, aod::JMcTrackLbs, aod::JTrackTagDcas, aod::JTrackTagDcaCovs>;


  void processDummy(aod::Collision const& collision)
=======
  void processDummy(JetCollisions const& collision)
>>>>>>> 4571f4da
  {
  }
  PROCESS_SWITCH(JetTaggerHFTask, processDummy, "Dummy process", true);

<<<<<<< HEAD
  void processData(soa::Join<aod::JCollisions, aod::JCollisionPIs>::iterator const& jcollision, aod::Collisions&, JetTableData const& jets, aod::JTracks&, JetTagTracksData const& tracks)
=======
  void processData(JetCollision const& collision, JetTableData const& jets, aod::JTracks const& tracks)
>>>>>>> 4571f4da
  {
    auto collision = jcollision.template collision_as<aod::Collisions>();
    for (auto& jet : jets) {
      int algorithm1 = jet.globalIndex(); // This needs to be changed. It is only done because O2Physics compilation breaks if jet is unused
      int algorithm2 = 0;
      int algorithm3 = 0;
      // if (doAlgorithm1) algorithm1 = jettaggingutilities::Algorithm1((mcdjet, tracks);
      // if (doAlgorithm2) algorithm2 = jettaggingutilities::Algorithm2((mcdjet, tracks);
      // if (doAlgorithm3) algorithm3 = jettaggingutilities::Algorithm3((mcdjet, tracks);
      taggingTableData(0, algorithm1, algorithm2, algorithm3);
      std::vector<int> trackconst;
      std::vector<int> vecGeoSign;
      std::vector<float> vecTrackPt, vecTrackEta, vecTrackPhi, vecSignedIP2D, vecSignedIP2Ds, vecSignedIP3D, vecSignedIP3Ds;
      for (auto& track : jet.template tracks_as<JetTagTracksData>()) {
        trackconst.push_back(track.globalIndex());
        int geoSign = JetTaggingUtilities::getGeoSign(collision, jet, track);
        trackconst.push_back(track.globalIndex());
        vecGeoSign.push_back(geoSign);
        vecTrackPt.push_back(track.pt());
        vecTrackEta.push_back(track.eta());
        vecTrackPhi.push_back(track.phi());
        vecSignedIP2D.push_back(track.dcaXY() / TMath::Sqrt(track.sigmaDcaXY2()) * JetTaggingUtilities::cmTomum);
        vecSignedIP2Ds.push_back(geoSign * TMath::Abs(track.dcaXY()) / TMath::Sqrt(track.sigmaDcaXY2()) * JetTaggingUtilities::cmTomum);
        vecSignedIP3D.push_back(track.dcaXYZ() / TMath::Sqrt(track.sigmaDcaXYZ2()) * JetTaggingUtilities::cmTomum);
        vecSignedIP3Ds.push_back(geoSign * TMath::Abs(track.dcaXYZ()) / TMath::Sqrt(track.sigmaDcaXYZ2()) * JetTaggingUtilities::cmTomum);
      }
      constTableData(taggingTableData.lastIndex(), trackconst);
      constTCTableData(taggingTableData.lastIndex(), 0, jet.pt(), jet.eta(), jet.phi(), vecGeoSign, vecTrackPt, vecTrackEta, vecTrackPhi, vecSignedIP2D, vecSignedIP2Ds, vecSignedIP3D, vecSignedIP3Ds);
    }
  }
  PROCESS_SWITCH(JetTaggerHFTask, processData, "Fill tagging decision for data jets", false);

<<<<<<< HEAD
  void processMCD(soa::Join<aod::JCollisions, aod::JCollisionPIs>::iterator const& jcollision, aod::Collisions&, JetTableMCD const& mcdjets, aod::JTracks&, JetTagTracksMC const& tracks, soa::Join<aod::JMcParticles, aod::JMcParticlePIs> const& particles)
=======
  void processMCD(JetCollision const& collision, JetTableMCD const& mcdjets, JetTracksMCD const& tracks, JetParticles const& particles)
>>>>>>> 4571f4da
  {
    auto collision = jcollision.template collision_as<aod::Collisions>();

<<<<<<< HEAD
    for (auto& mcdjet : mcdjets) {
      typename JetTagTracksMC::iterator hftrack;
      int origin = 0;
      if (!doWShower)
        origin = JetTaggingUtilities::mcdJetFromHFShower(mcdjet, tracks, particles, maxDeltaR);
      else
        origin = JetTaggingUtilities::jetTrackFromHFShower(mcdjet, tracks, particles, hftrack);
=======
      int origin = jettaggingutilities::mcdJetFromHFShower(mcdjet, tracks, particles, maxDeltaR);
>>>>>>> 4571f4da
      int algorithm1 = 0;
      int algorithm2 = 0;
      int algorithm3 = 0;
      // if (doAlgorithm1) algorithm1 = jettaggingutilities::Algorithm1((mcdjet, tracks);
      // if (doAlgorithm2) algorithm2 = jettaggingutilities::Algorithm2((mcdjet, tracks);
      // if (doAlgorithm3) algorithm3 = jettaggingutilities::Algorithm3((mcdjet, tracks);
      taggingTableMCD(origin, algorithm1, algorithm2, algorithm3);
      std::vector<int> trackconst;
      std::vector<int> vecGeoSign;
      std::vector<float> vecTrackPt, vecTrackEta, vecTrackPhi, vecSignedIP2D, vecSignedIP2Ds, vecSignedIP3D, vecSignedIP3Ds;
      for (auto& track : mcdjet.template tracks_as<JetTagTracksMC>()) {
        int geoSign = JetTaggingUtilities::getGeoSign(collision, mcdjet, track);
        trackconst.push_back(track.globalIndex());
        vecGeoSign.push_back(geoSign);
        vecTrackPt.push_back(track.pt());
        vecTrackEta.push_back(track.eta());
        vecTrackPhi.push_back(track.phi());
        vecSignedIP2D.push_back(track.dcaXY() / TMath::Sqrt(track.sigmaDcaXY2()));
        vecSignedIP2Ds.push_back(geoSign * TMath::Abs(track.dcaXY()) / TMath::Sqrt(track.sigmaDcaXY2()));
        vecSignedIP3D.push_back(track.dcaXYZ() / TMath::Sqrt(track.sigmaDcaXYZ2()));
        vecSignedIP3Ds.push_back(geoSign * TMath::Abs(track.dcaXYZ()) / TMath::Sqrt(track.sigmaDcaXYZ2()));
      }
      constTableMCD(taggingTableMCD.lastIndex(), trackconst);
      constTCTableMCD(taggingTableMCD.lastIndex(), origin, mcdjet.pt(), mcdjet.eta(), mcdjet.phi(), vecGeoSign, vecTrackPt, vecTrackEta, vecTrackPhi, vecSignedIP2D, vecSignedIP2Ds, vecSignedIP3D, vecSignedIP3Ds);
    }
  }
  PROCESS_SWITCH(JetTaggerHFTask, processMCD, "Fill tagging decision for mcd jets", false);
};

using JetTaggerChargedJets = JetTaggerHFTask<soa::Join<aod::ChargedJets, aod::ChargedJetConstituents>, soa::Join<aod::ChargedMCDetectorLevelJets, aod::ChargedMCDetectorLevelJetConstituents>, aod::ChargedJetTags, aod::ChargedJetTagConstituents, aod::ChargedJetTagConstituentTCs, aod::ChargedMCDetectorLevelJetTags, aod::ChargedMCDetectorLevelJetTagConstituents, aod::ChargedMCDetectorLevelJetTagConstituentTCs>;
using JetTaggerFullJets = JetTaggerHFTask<soa::Join<aod::FullJets, aod::FullJetConstituents>, soa::Join<aod::FullMCDetectorLevelJets, aod::FullMCDetectorLevelJetConstituents>, aod::FullJetTags, aod::FullJetTagConstituents, aod::FullJetTagConstituentTCs, aod::FullMCDetectorLevelJetTags, aod::FullMCDetectorLevelJetTagConstituents, aod::FullMCDetectorLevelJetTagConstituentTCs>;
// using JetTaggerNeutralJets = JetTaggerHFTask<soa::Join<aod::NeutralJets, aod::NeutralJetConstituents>,soa::Join<aod::NeutralMCDetectorLevelJets, aod::NeutralMCDetectorLevelJetConstituents>, aod::NeutralJetTags, aod::NeutralJetTagConstituents, aod::NeutralMCDetectorLevelJetTags, aod::NeutralMCDetectorLevelJetTagConstituents>;

WorkflowSpec defineDataProcessing(ConfigContext const& cfgc)
{

  std::vector<o2::framework::DataProcessorSpec> tasks;

  tasks.emplace_back(
    adaptAnalysisTask<JetTaggerChargedJets>(cfgc,
                                            SetDefaultProcesses{}, TaskName{"jet-taggerhf-charged"}));

  tasks.emplace_back(
    adaptAnalysisTask<JetTaggerFullJets>(cfgc,
                                         SetDefaultProcesses{}, TaskName{"jet-taggerhf-full"}));
  /*
     tasks.emplace_back(
     adaptAnalysisTask<JetTaggerNeutralJets>(cfgc,
     SetDefaultProcesses{}, TaskName{"jet-taggerhf-neutral"}));
     */
  return WorkflowSpec{tasks};
}<|MERGE_RESOLUTION|>--- conflicted
+++ resolved
@@ -46,24 +46,16 @@
   Configurable<bool> doAlgorithm3{"doAlgorithm3", false, "fill table for algoithm 3"};
   Configurable<float> maxDeltaR{"maxDeltaR", 0.25, "maximum distance of jet axis from flavour initiating parton"};
 
-<<<<<<< HEAD
   using JetTagTracksData = soa::Join<aod::JTracks, aod::JTrackTagDcas, aod::JTrackTagDcaCovs>;
   using JetTagTracksMC = soa::Join<aod::JTracks, aod::JMcTrackLbs, aod::JTrackTagDcas, aod::JTrackTagDcaCovs>;
 
 
   void processDummy(aod::Collision const& collision)
-=======
-  void processDummy(JetCollisions const& collision)
->>>>>>> 4571f4da
   {
   }
   PROCESS_SWITCH(JetTaggerHFTask, processDummy, "Dummy process", true);
 
-<<<<<<< HEAD
   void processData(soa::Join<aod::JCollisions, aod::JCollisionPIs>::iterator const& jcollision, aod::Collisions&, JetTableData const& jets, aod::JTracks&, JetTagTracksData const& tracks)
-=======
-  void processData(JetCollision const& collision, JetTableData const& jets, aod::JTracks const& tracks)
->>>>>>> 4571f4da
   {
     auto collision = jcollision.template collision_as<aod::Collisions>();
     for (auto& jet : jets) {
@@ -96,15 +88,10 @@
   }
   PROCESS_SWITCH(JetTaggerHFTask, processData, "Fill tagging decision for data jets", false);
 
-<<<<<<< HEAD
   void processMCD(soa::Join<aod::JCollisions, aod::JCollisionPIs>::iterator const& jcollision, aod::Collisions&, JetTableMCD const& mcdjets, aod::JTracks&, JetTagTracksMC const& tracks, soa::Join<aod::JMcParticles, aod::JMcParticlePIs> const& particles)
-=======
-  void processMCD(JetCollision const& collision, JetTableMCD const& mcdjets, JetTracksMCD const& tracks, JetParticles const& particles)
->>>>>>> 4571f4da
   {
     auto collision = jcollision.template collision_as<aod::Collisions>();
 
-<<<<<<< HEAD
     for (auto& mcdjet : mcdjets) {
       typename JetTagTracksMC::iterator hftrack;
       int origin = 0;
@@ -112,9 +99,6 @@
         origin = JetTaggingUtilities::mcdJetFromHFShower(mcdjet, tracks, particles, maxDeltaR);
       else
         origin = JetTaggingUtilities::jetTrackFromHFShower(mcdjet, tracks, particles, hftrack);
-=======
-      int origin = jettaggingutilities::mcdJetFromHFShower(mcdjet, tracks, particles, maxDeltaR);
->>>>>>> 4571f4da
       int algorithm1 = 0;
       int algorithm2 = 0;
       int algorithm3 = 0;
