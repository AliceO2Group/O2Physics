// Copyright 2019-2020 CERN and copyright holders of ALICE O2.
// See https://alice-o2.web.cern.ch/copyright for details of the copyright holders.
// All rights not expressly granted are reserved.
//
// This software is distributed under the terms of the GNU General Public
// License v3 (GPL Version 3), copied verbatim in the file "COPYING".
//
// In applying this license CERN does not waive the privileges and immunities
// granted to it by virtue of its status as an Intergovernmental Organization
// or submit itself to any jurisdiction.

// jet finder hf task
//
// Authors: Nima Zardoshti, Jochen Klein

#include "PWGJE/TableProducer/jetfinder.h"

using namespace o2;
using namespace o2::framework;
using namespace o2::framework::expressions;

// NB: runDataProcessing.h must be included after customize!
#include "Framework/runDataProcessing.h"

template <typename JetTable, typename ConstituentTable, typename ConstituentSubTable>
struct JetFinderHFTask {
  Produces<JetTable> jetsTable;
  Produces<ConstituentTable> constituentsTable;
  Produces<ConstituentSubTable> constituentsSubTable;
<<<<<<< HEAD
=======
  OutputObj<TH2F> h2JetPt{"h2_jet_pt"};
  OutputObj<TH2F> h2JetPhi{"h2_jet_phi"};
  OutputObj<TH2F> h2JetEta{"h2_jet_eta"};
  OutputObj<TH2F> hJetRho{"h2_jet_rho"};
  OutputObj<TH2F> h2JetNTracks{"h2_jet_ntracks"};
  OutputObj<TH1F> hJetPt{"h_jet_pt"};
  OutputObj<TH1F> hJetPhi{"h_jet_phi"};
  OutputObj<TH1F> hJetEta{"h_jet_eta"};
  OutputObj<TH1F> hJetNTracks{"h_jet_ntracks"};
  OutputObj<TH1F> hCandPt{"h_cand_pt"};
>>>>>>> 80691dea

  Configurable<int> bkgSubMode{"BkgSubMode", 0, "background subtraction method. 0 = none, 1 = rhoAreaSub, 2 = constSub, 3 = rhoSparseSub, 4 = rhoPerpConeSub, 5 = rhoMedianAreaSub, 6 = jetconstSub"};

  Configurable<int> bkgSubMode{"BkgSubMode", 0, "background subtraction method. 0 = none, 1 = rhoAreaSub, 2 = constSub, 3 = rhoSparseSub, 4 = rhoPerpConeSub, 5 = rhoMedianAreaSub, 6 = jetconstSub"};

  // event level configurables
  Configurable<float> vertexZCut{"vertexZCut", 10.0f, "Accepted z-vertex range"};

  // track level configurables
  Configurable<float> trackPtMin{"trackPtMin", 0.15, "minimum track pT"};
  Configurable<float> trackPtMax{"trackPtMax", 1000.0, "maximum track pT"};
  Configurable<float> trackEtaMin{"trackEtaMin", -0.8, "minimum track eta"};
  Configurable<float> trackEtaMax{"trackEtaMax", 0.8, "maximum track eta"};
  Configurable<float> trackPhiMin{"trackPhiMin", -999, "minimum track phi"};
  Configurable<float> trackPhiMax{"trackPhiMax", 999, "maximum track phi"};
  Configurable<std::string> trackSelections{"trackSelections", "globalTracks", "set track selections"};

  // cluster level configurables
  Configurable<std::string> clusterDefinitionS{"clusterDefinition", "kV3Default", "cluster definition to be selected, e.g. V3Default"};
  Configurable<float> clusterEtaMin{"clusterEtaMin", -0.7, "minimum cluster eta"}; // For ECMAL: |eta| < 0.7, phi = 1.40 - 3.26
  Configurable<float> clusterEtaMax{"clusterEtaMax", 0.7, "maximum cluster eta"};  // For ECMAL: |eta| < 0.7, phi = 1.40 - 3.26
  Configurable<float> clusterPhiMin{"clusterPhiMin", -999, "minimum cluster phi"};
  Configurable<float> clusterPhiMax{"clusterPhiMax", 999, "maximum cluster phi"};

  // HF candidate level configurables
  Configurable<std::string> candSpecie_s{"candSpecie_s", "D0", "options are D0, Lc, Bplus"};
  Configurable<std::string> candDecayChannel_s{"candDecayChannel_s", "default", "look up in task"};
  Configurable<float> candPtMin{"candPtMin", 0.0, "minimum candidate pT"};
  Configurable<float> candPtMax{"candPtMax", 100.0, "maximum candidate pT"};
  Configurable<float> candYMin{"candYMin", -0.8, "minimum candidate eta"};
  Configurable<float> candYMax{"candYMax", 0.8, "maximum candidate eta"};
  // HF candidiate selection configurables
  Configurable<bool> rejectBackgroundMCCandidates{"rejectBackgroundMCCandidates", true, "reject background HF candidates at MC detector level"};
  Configurable<int> selectionFlagD0{"selectionFlagD0", 1, "Selection Flag for D0"};
  Configurable<int> selectionFlagD0bar{"selectionFlagD0bar", 1, "Selection Flag for D0bar"};
  Configurable<int> selectionFlagLcToPKPi{"selectionFlagLcToPKPi", 1, "Selection Flag for Lc->PKPi"};
  Configurable<int> selectionFlagLcToPiPK{"selectionFlagLcToPiPK", 1, "Selection Flag for Lc->PiPK"};
  Configurable<int> selectionFlagBplus{"selectionFlagBplus", 1, "Selection Flag for B+"};

  // jet level configurables
  Configurable<std::vector<double>> jetRadius{"jetRadius", {0.4}, "jet resolution parameters"};
  Configurable<float> jetPtMin{"jetPtMin", 0.0, "minimum jet pT"};
  Configurable<float> jetPtMax{"jetPtMax", 1000.0, "maximum jet pT"};
  Configurable<int> jetTypeParticleLevel{"jetTypeParticleLevel", 1, "Type of stored jets. 0 = full, 1 = charged, 2 = neutral"};
  Configurable<int> jetAlgorithm{"jetAlgorithm", 2, "jet clustering algorithm. 0 = kT, 1 = C/A, 2 = Anti-kT"};
  Configurable<int> jetRecombScheme{"jetRecombScheme", 0, "jet recombination scheme. 0 = E-scheme, 1 = pT-scheme, 2 = pT2-scheme"};
  Configurable<float> jetGhostArea{"jetGhostArea", 0.005, "jet ghost area"};
  Configurable<int> ghostRepeat{"ghostRepeat", 1, "set to 0 to gain speed if you dont need area calculation"};

  Service<O2DatabasePDG> pdg;
  std::string trackSelection;

  JetFinder jetFinder;
  std::vector<fastjet::PseudoJet> inputParticles;

  BkgSubMode _bkgSubMode;

  bool doConstSub = false;

  int candPDG;
  int candDecay;

  BkgSubMode _bkgSubMode;

  void init(InitContext const&)
  {
    trackSelection = static_cast<std::string>(trackSelections);

<<<<<<< HEAD
    _bkgSubMode = static_cast<BkgSubMode>(static_cast<int>(bkgSubMode));

    if (_bkgSubMode == BkgSubMode::constSub || _bkgSubMode == BkgSubMode::jetconstSub) {
      doConstSub = true;
=======
    h2JetPt.setObject(new TH2F("h2_jet_pt", "jet p_{T};p_{T} (GeV/#it{c})",
                               100, 0., 100., 10, 0.05, 1.05));
    h2JetPhi.setObject(new TH2F("h2_jet_phi", "jet #phi;#phi",
                                80, -1., 7., 10, 0.05, 1.05));
    h2JetEta.setObject(new TH2F("h2_jet_eta", "jet #eta;#eta",
                                70, -0.7, 0.7, 10, 0.05, 1.05));
    h2JetNTracks.setObject(new TH2F("h2_jet_ntracks", "jet n;n constituents",
                                    30, 0., 30., 10, 0.05, 1.05));

    hJetPt.setObject(new TH1F("h_jet_pt", "jet p_{T};p_{T} (GeV/#it{c})",
                              100, 0., 100.));
    hJetPhi.setObject(new TH1F("h_jet_phi", "jet #phi; #phi",
                               140, -7.0, 7.0));
    hJetEta.setObject(new TH1F("h_jet_eta", "jet #eta; #eta",
                               30, -1.5, 1.5));
    hJetNTracks.setObject(new TH1F("h_jet_ntracks", "jet N tracks ; N tracks",
                                   150, -0.5, 99.5));
    hCandPt.setObject(new TH1F("h_cand_pt", "jet p_{T,cand};p_{T,cand} (GeV/#it{c})",
                               100, 0., 100.));

    _bkgSubMode = static_cast<BkgSubMode>(static_cast<int>(bkgSubMode));
    if (_bkgSubMode != BkgSubMode::none) {
      hJetRho.setObject(new TH2F("h_jet_rho", "Underlying event density;#rho", 200, 0., 200., 10, 0.05, 1.05));
>>>>>>> 80691dea
    }

    jetFinder.setBkgSubMode(_bkgSubMode);

    jetFinder.etaMin = trackEtaMin;
    jetFinder.etaMax = trackEtaMax;
    jetFinder.jetPtMin = jetPtMin;
    jetFinder.jetPtMax = jetPtMax;
    jetFinder.algorithm = static_cast<fastjet::JetAlgorithm>(static_cast<int>(jetAlgorithm));
    jetFinder.recombScheme = static_cast<fastjet::RecombinationScheme>(static_cast<int>(jetRecombScheme));
    jetFinder.ghostArea = jetGhostArea;
    jetFinder.ghostRepeatN = ghostRepeat;

    auto candSpecie = static_cast<std::string>(candSpecie_s);
    auto candDecayChannel = static_cast<std::string>(candDecayChannel_s);
    if (candSpecie == "D0") {
      candPDG = static_cast<int>(pdg::Code::kD0);
      candDecay = static_cast<int>(aod::hf_cand_2prong::DecayType::D0ToPiK);
    }
    if (candSpecie == "Bplus") {
      candPDG = static_cast<int>(pdg::Code::kBPlus);
      candDecay = static_cast<int>(aod::hf_cand_bplus::DecayType::BplusToD0Pi);
    }
    if (candSpecie == "Lc") {
      candPDG = static_cast<int>(pdg::Code::kLambdaCPlus);
      candDecay = static_cast<int>(aod::hf_cand_3prong::DecayType::LcToPKPi);
    }
    if (candSpecie == "JPsi") {
      candPDG = static_cast<int>(pdg::Code::kJPsi);
      if (candDecayChannel == "default" || candDecayChannel == "ee") {
        candDecay = static_cast<int>(aod::hf_cand_2prong::DecayType::JpsiToEE);
      }
      if (candDecayChannel == "mumu") {
        candDecay = static_cast<int>(aod::hf_cand_2prong::DecayType::JpsiToMuMu);
      }
    }
  }

  o2::aod::EMCALClusterDefinition clusterDefinition = o2::aod::emcalcluster::getClusterDefinitionFromString(clusterDefinitionS.value);
  Filter collisionFilter = (nabs(aod::collision::posZ) < vertexZCut);
  Filter trackCuts = (aod::track::pt >= trackPtMin && aod::track::pt < trackPtMax && aod::track::eta > trackEtaMin && aod::track::eta < trackEtaMax && aod::track::phi >= trackPhiMin && aod::track::phi <= trackPhiMax);
  Filter partCuts = (aod::mcparticle::pt >= trackPtMin && aod::mcparticle::pt < trackPtMax);
  Filter clusterFilter = (o2::aod::emcalcluster::definition == static_cast<int>(clusterDefinition) && aod::emcalcluster::eta > clusterEtaMin && aod::emcalcluster::eta < clusterEtaMax && aod::emcalcluster::phi >= clusterPhiMin && aod::emcalcluster::phi <= clusterPhiMax);
  // Filter candidateCuts = (aod::hfcand::pt >= candPtMin && aod::hfcand::pt < candPtMax && aod::hfcand::y >= candYMin && aod::hfcand::y < candYMax);
  Filter candidateCutsD0 = (aod::hf_sel_candidate_d0::isSelD0 >= selectionFlagD0 || aod::hf_sel_candidate_d0::isSelD0bar >= selectionFlagD0bar);
  Filter candidateCutsLc = (aod::hf_sel_candidate_lc::isSelLcToPKPi >= selectionFlagLcToPKPi || aod::hf_sel_candidate_lc::isSelLcToPiKP >= selectionFlagLcToPiPK);
<<<<<<< HEAD
  Filter candidateCutsBplus = (aod::hf_sel_candidate_bplus::isSelBplusToD0Pi >= selectionFlagBplus);
=======
  Filter candidateCutsBPlus = (aod::hf_sel_candidate_bplus::isSelBplusToD0Pi >= selectionFlagBPlus);

  // function that takes any generic candidate, performs selections and adds the candidate to the fastjet list
  template <typename T>
  bool processCandidate(T const& candidate)
  {
    if (candidate.y(RecoDecay::getMassPDG(candPDG)) < candYMin || candidate.y(RecoDecay::getMassPDG(candPDG)) > candYMax) {
      return false;
    }
    if (candidate.pt() < candPtMin || candidate.pt() >= candPtMax) {
      return false;
    }
    FastJetUtilities::fillTracks(candidate, inputParticles, candidate.globalIndex(), static_cast<int>(JetConstituentStatus::candidateHF), RecoDecay::getMassPDG(candPDG));
    return true;
  }

  // function that checks the MC status of a candidate and then calls the function to processCandidates
  template <typename T>
  bool processCandidateMC(T const& candidate)
  {
    if (!(std::abs(candidate.flagMcMatchRec()) == 1 << candDecay)) {
      return false;
    }
    return processCandidate(candidate);
  }

  // function that performs track selections on each track
  template <typename T>
  bool processTrackSelection(T const& track)
  {
    if (static_cast<std::string>(trackSelections) == "globalTracks" && !globalTracks.IsSelected(track)) {
      return false;
    } else if (static_cast<std::string>(trackSelections) == "QualityTracks" && !track.isQualityTrack()) {
      return false;
    } else {
      return true;
    }
  }

  // function that adds tracks to the fastjet list, removing daughters of 2Prong candidates
  template <typename T, typename U>
  void processTracks2Prong(T const& tracks, U const& candidate)
  {
    for (auto& track : tracks) {
      if (!processTrackSelection(track)) {
        continue;
      }
      if (candidate.template prong0_as<JetTracks>().globalIndex() == track.globalIndex() || candidate.template prong1_as<JetTracks>().globalIndex() == track.globalIndex()) {
        continue;
      }
      FastJetUtilities::fillTracks(track, inputParticles, track.globalIndex());
    }
  }
  // function that adds tracks to the fastjet list, removing daughters of 3Prong candidates
  template <typename T, typename U>
  void processTracks3Prong(T const& tracks, U const& candidate)
  {
    for (auto& track : tracks) {
      if (!processTrackSelection(track)) {
        continue;
      }
      if (candidate.template prong0_as<JetTracks>().globalIndex() == track.globalIndex() || candidate.template prong1_as<JetTracks>().globalIndex() == track.globalIndex() || candidate.template prong2_as<JetTracks>().globalIndex() == track.globalIndex()) {
        continue;
      }
      FastJetUtilities::fillTracks(track, inputParticles, track.globalIndex());
    }
  }
  // function that adds tracks to the fastjet list, removing daughters of B+ candidates
  template <typename T, typename U>
  void processTracksBPlus(T const& tracks, U const& candidate)
  {
    for (auto& track : tracks) {
      if (!processTrackSelection(track)) {
        continue;
      }
      if (candidate.template prong0_as<aod::HfCand2Prong>().template prong0_as<JetTracks>().globalIndex() == track.globalIndex() || candidate.template prong0_as<aod::HfCand2Prong>().template prong1_as<JetTracks>().globalIndex() == track.globalIndex() || candidate.template prong1_as<JetTracks>().globalIndex() == track.globalIndex()) {
        continue;
      }
      FastJetUtilities::fillTracks(track, inputParticles, track.globalIndex());
    }
  }

  // function that adds clusters to the fastjet list
  template <typename T>
  void processClusters(T const& clusters)
  {
    for (auto& cluster : *clusters) {
      // add cluster selections
      FastJetUtilities::fillClusters(cluster, inputParticles, cluster.globalIndex());
    }
  }

  // function that calls the jet finding and fills the relevant tables
  template <typename T>
  void jetFinding(T const& collision)
  {
    auto candidatepT = 0.0;
    auto jetRValues = static_cast<std::vector<double>>(jetRadius);
    for (auto R : jetRValues) {
      jetFinder.jetR = R;
      jets.clear();
      fastjet::ClusterSequenceArea clusterSeq(jetFinder.findJets(inputParticles, jets));

      if (_bkgSubMode != BkgSubMode::none) {
        double rho = jetFinder.getRho();
        hJetRho->Fill(rho, R);
      }

      for (const auto& jet : jets) {
        bool isHFJet = false;
        for (const auto& constituent : jet.constituents()) {
          if (constituent.template user_info<FastJetUtilities::fastjet_user_info>().getStatus() == static_cast<int>(JetConstituentStatus::candidateHF)) {
            isHFJet = true;
            candidatepT = constituent.pt();
            break;
          }
        }
        if (!isHFJet) {
          continue;
        }
        std::vector<int> trackconst;
        std::vector<int> candconst;
        std::vector<int> clusterconst;

        jetsTable(collision, jet.pt(), jet.eta(), jet.phi(),
                  jet.E(), jet.m(), jet.area(), std::round(R * 100));
        for (const auto& constituent : sorted_by_pt(jet.constituents())) {
          // need to add seperate thing for constituent subtraction
          if (_bkgSubMode == BkgSubMode::constSub || _bkgSubMode == BkgSubMode::jetconstSub) {
            constituentsSubTable(jetsTable.lastIndex(), constituent.pt(), constituent.eta(), constituent.phi(),
                                 constituent.E(), constituent.m(), constituent.user_index());
          }

          if (constituent.template user_info<FastJetUtilities::fastjet_user_info>().getStatus() == static_cast<int>(JetConstituentStatus::track)) {
            trackconst.push_back(constituent.template user_info<FastJetUtilities::fastjet_user_info>().getIndex());
          }
          if (constituent.template user_info<FastJetUtilities::fastjet_user_info>().getStatus() == static_cast<int>(JetConstituentStatus::cluster)) {
            clusterconst.push_back(constituent.template user_info<FastJetUtilities::fastjet_user_info>().getIndex());
          }
          if (constituent.template user_info<FastJetUtilities::fastjet_user_info>().getStatus() == static_cast<int>(JetConstituentStatus::candidateHF)) {
            candconst.push_back(constituent.template user_info<FastJetUtilities::fastjet_user_info>().getIndex());
          }
        }
        constituentsTable(jetsTable.lastIndex(), trackconst, clusterconst, candconst);
        h2JetPt->Fill(jet.pt(), R);
        h2JetPhi->Fill(jet.phi(), R);
        h2JetEta->Fill(jet.rap(), R);
        h2JetNTracks->Fill(jet.constituents().size(), R);
        hJetPt->Fill(jet.pt());
        hJetPhi->Fill(jet.phi());
        hJetEta->Fill(jet.rap());
        hJetNTracks->Fill(jet.constituents().size());
        hCandPt->Fill(candidatepT);
        break;
      }
    }
  }
>>>>>>> 80691dea

  // function that processes data for all 2Prong candidates
  template <typename T, typename U, typename M>
  void analyseData(T const& collision, U const& tracks, M const& candidates)
  {
    if (!selectCollision(collision)) {
      return;
    }

    for (auto& candidate : candidates) {
      inputParticles.clear();
      if (!analyseCandidate(inputParticles, candPDG, candPtMin, candPtMax, candYMin, candYMax, candidate)) {
        continue;
      }
      analyseTracks(inputParticles, tracks, trackSelection, std::optional{candidate});
      findJets(jetFinder, inputParticles, jetRadius, collision, jetsTable, constituentsTable, constituentsSubTable, doConstSub, true);
    }
  }

  // function that processes MC det for all 2Prong candidates
  template <typename T, typename U, typename M>
  void analyseMCD(T const& collision, U const& tracks, M const& candidates)
  {
    if (!selectCollision(collision)) {
      return;
    }

    for (auto& candidate : candidates) {
      inputParticles.clear();
      if (!analyseCandidateMC(inputParticles, candPDG, candDecay, candPtMin, candPtMax, candYMin, candYMax, candidate, rejectBackgroundMCCandidates)) {
        continue;
      }
      analyseTracks(inputParticles, tracks, trackSelection, std::optional{candidate});
      findJets(jetFinder, inputParticles, jetRadius, collision, jetsTable, constituentsTable, constituentsSubTable, doConstSub, true);
    }
  }

  // function that generalically processes gen level events
  template <typename T, typename U, typename M>
  void analyseMCGenParticles(T const& collision, U const& particles, M& candidates)
  {
    for (auto const& particle : particles) {
      if (std::abs(particle.flagMcMatchGen()) & (1 << candDecay)) {
        auto particleY = RecoDecay::y(array{particle.px(), particle.py(), particle.pz()}, RecoDecay::getMassPDG(particle.pdgCode()));
        if (particleY < candYMin || particleY > candYMax) {
          continue;
        }
        if (particle.pt() < candPtMin || particle.pt() >= candPtMax) {
          continue;
        }
        candidates.push_back(particle);
      }
    }
    for (auto& candidate : candidates) {
      analyseParticles(inputParticles, trackEtaMin, trackEtaMax, jetTypeParticleLevel, particles, pdg->Instance(), std::optional{candidate});
      FastJetUtilities::fillTracks(candidate, inputParticles, candidate.globalIndex(), static_cast<int>(JetConstituentStatus::candidateHF), RecoDecay::getMassPDG(candidate.pdgCode()));
      findJets(jetFinder, inputParticles, jetRadius, collision, jetsTable, constituentsTable, constituentsSubTable, doConstSub, true);
    }
  }

  // check if type JetParticles2Prong can be templated. then you can just use one function everywhere
  // function that is called for gen level events with 2 prong candidates
  template <typename T, typename U>
  void analyseMCGen2Prong(T const& collision, U const& particles)
  {
    inputParticles.clear();
    std::vector<JetParticles2Prong::iterator> candidates;
    candidates.clear();
    analyseMCGenParticles(collision, particles, candidates);
  }
  // function that is called for gen level events with 3 prong candidates
  template <typename T, typename U>
  void analyseMCGen3Prong(T const& collision, U const& particles)
  {
    inputParticles.clear();
    std::vector<JetParticles3Prong::iterator> candidates;
    analyseMCGenParticles(collision, particles, candidates);
  }
  // function that is called for gen level events with B+ candidates
  template <typename T, typename U>
  void analyseMCGenBplus(T const& collision, U const& particles)
  {
    inputParticles.clear();
    std::vector<JetParticlesBplus::iterator> candidates;
    candidates.clear();
    analyseMCGenParticles(collision, particles, candidates);
  }

  void processDummy(aod::Collisions const& collision)
  {
  }
  PROCESS_SWITCH(JetFinderHFTask, processDummy, "Dummy process function turned on by default", true);

  void processD0ChargedJetsData(soa::Filtered<soa::Join<aod::Collisions, aod::EvSels>>::iterator const& collision, JetTracks const& tracks, CandidateD0Data const& candidates) { analyseData(collision, tracks, candidates); }
  PROCESS_SWITCH(JetFinderHFTask, processD0ChargedJetsData, "D0 jet finding on data", false);

  void processD0ChargedJetsMCD(soa::Join<aod::Collisions, aod::EvSels>::iterator const& collision, JetTracks const& tracks, CandidateD0MC const& candidates) { analyseMCD(collision, tracks, candidates); }
  PROCESS_SWITCH(JetFinderHFTask, processD0ChargedJetsMCD, "D0 finding on MC detector level", false);

  void processBplusChargedJetsData(soa::Filtered<soa::Join<aod::Collisions, aod::EvSels>>::iterator const& collision, JetTracks const& tracks, CandidateBplusData const& candidates, aod::HfCand2Prong const& HFdaughters) { analyseData(collision, tracks, candidates); }
  PROCESS_SWITCH(JetFinderHFTask, processBplusChargedJetsData, "B+ jet finding on data", false);

  void processBplusChargedJetsMCD(soa::Join<aod::Collisions, aod::EvSels>::iterator const& collision, JetTracks const& tracks, CandidateBplusMC const& candidates, aod::HfCand2Prong const& HFdaughters) { analyseMCD(collision, tracks, candidates); }
  PROCESS_SWITCH(JetFinderHFTask, processBplusChargedJetsMCD, "B+ finding on MC detector level", false);

  void processLcChargedJetsData(soa::Filtered<soa::Join<aod::Collisions, aod::EvSels>>::iterator const& collision, JetTracks const& tracks, CandidateLcData const& candidates) { analyseData(collision, tracks, candidates); }
  PROCESS_SWITCH(JetFinderHFTask, processLcChargedJetsData, "Lc jet finding on data", false);

  void processLcChargedJetsMCD(soa::Join<aod::Collisions, aod::EvSels>::iterator const& collision, JetTracks const& tracks, CandidateLcMC const& candidates) { analyseMCD(collision, tracks, candidates); }
  PROCESS_SWITCH(JetFinderHFTask, processLcChargedJetsMCD, "Lc finding on MC detector level", false);

  void process2ProngJetsMCP(aod::McCollision const& collision,
                            JetParticles2Prong const& particles)
  {
    analyseMCGen2Prong(collision, particles);
  }
  PROCESS_SWITCH(JetFinderHFTask, process2ProngJetsMCP, "2-prong HF jet finding on MC particle level", false);

  void process3ProngJetsMCP(aod::McCollision const& collision,
                            JetParticles3Prong const& particles)
  {
    analyseMCGen3Prong(collision, particles);
  }
  PROCESS_SWITCH(JetFinderHFTask, process3ProngJetsMCP, "3-prong HF jet finding on MC particle level", false);

  void processBplusJetsMCP(aod::McCollision const& collision,
                           JetParticlesBplus const& particles)
  {
    analyseMCGenBplus(collision, particles);
  }
  PROCESS_SWITCH(JetFinderHFTask, processBplusJetsMCP, "B+ HF jet finding on MC particle level", false);
};

using JetFinderD0DataCharged = JetFinderHFTask<o2::aod::D0ChargedJets, o2::aod::D0ChargedJetConstituents, o2::aod::D0ChargedJetConstituentsSub>;
using JetFinderD0MCDetectorLevelCharged = JetFinderHFTask<o2::aod::D0ChargedMCDetectorLevelJets, o2::aod::D0ChargedMCDetectorLevelJetConstituents, o2::aod::D0ChargedMCDetectorLevelJetConstituentsSub>;
using JetFinderD0MCParticleLevelCharged = JetFinderHFTask<o2::aod::D0ChargedMCParticleLevelJets, o2::aod::D0ChargedMCParticleLevelJetConstituents, o2::aod::D0ChargedMCParticleLevelJetConstituentsSub>;

using JetFinderBplusDataCharged = JetFinderHFTask<o2::aod::BplusChargedJets, o2::aod::BplusChargedJetConstituents, o2::aod::BplusChargedJetConstituentsSub>;
using JetFinderBplusMCDetectorLevelCharged = JetFinderHFTask<o2::aod::BplusChargedMCDetectorLevelJets, o2::aod::BplusChargedMCDetectorLevelJetConstituents, o2::aod::BplusChargedMCDetectorLevelJetConstituentsSub>;
using JetFinderBplusMCParticleLevelCharged = JetFinderHFTask<o2::aod::BplusChargedMCParticleLevelJets, o2::aod::BplusChargedMCParticleLevelJetConstituents, o2::aod::BplusChargedMCParticleLevelJetConstituentsSub>;

using JetFinderLcDataCharged = JetFinderHFTask<o2::aod::LcChargedJets, o2::aod::LcChargedJetConstituents, o2::aod::LcChargedJetConstituentsSub>;
using JetFinderLcMCDetectorLevelCharged = JetFinderHFTask<o2::aod::LcChargedMCDetectorLevelJets, o2::aod::LcChargedMCDetectorLevelJetConstituents, o2::aod::LcChargedMCDetectorLevelJetConstituentsSub>;
using JetFinderLcMCParticleLevelCharged = JetFinderHFTask<o2::aod::LcChargedMCParticleLevelJets, o2::aod::LcChargedMCParticleLevelJetConstituents, o2::aod::LcChargedMCParticleLevelJetConstituentsSub>;

WorkflowSpec defineDataProcessing(ConfigContext const& cfgc)
{
  std::vector<o2::framework::DataProcessorSpec> tasks;

  tasks.emplace_back(adaptAnalysisTask<JetFinderD0DataCharged>(cfgc,
                                                               SetDefaultProcesses{},
                                                               TaskName{"jet-finder-d0-data-charged"}));

  tasks.emplace_back(adaptAnalysisTask<JetFinderD0MCDetectorLevelCharged>(cfgc,
                                                                          SetDefaultProcesses{},
                                                                          TaskName{"jet-finder-d0-mcd-charged"}));

  tasks.emplace_back(adaptAnalysisTask<JetFinderD0MCParticleLevelCharged>(cfgc,
                                                                          SetDefaultProcesses{},
                                                                          TaskName{"jet-finder-d0-mcp-charged"}));

  tasks.emplace_back(adaptAnalysisTask<JetFinderBplusDataCharged>(cfgc,
                                                                  SetDefaultProcesses{},
                                                                  TaskName{"jet-finder-bplus-data-charged"}));

  tasks.emplace_back(adaptAnalysisTask<JetFinderBplusMCDetectorLevelCharged>(cfgc,
                                                                             SetDefaultProcesses{},
                                                                             TaskName{"jet-finder-bplus-mcd-charged"}));

  tasks.emplace_back(adaptAnalysisTask<JetFinderBplusMCParticleLevelCharged>(cfgc,
                                                                             SetDefaultProcesses{},
                                                                             TaskName{"jet-finder-bplus-mcp-charged"}));

  tasks.emplace_back(adaptAnalysisTask<JetFinderLcDataCharged>(cfgc,
                                                               SetDefaultProcesses{},
                                                               TaskName{"jet-finder-lc-data-charged"}));

  tasks.emplace_back(adaptAnalysisTask<JetFinderLcMCDetectorLevelCharged>(cfgc,
                                                                          SetDefaultProcesses{},
                                                                          TaskName{"jet-finder-lc-mcd-charged"}));

  tasks.emplace_back(adaptAnalysisTask<JetFinderLcMCParticleLevelCharged>(cfgc,
                                                                          SetDefaultProcesses{},
                                                                          TaskName{"jet-finder-lc-mcp-charged"}));

  return WorkflowSpec{tasks};
}<|MERGE_RESOLUTION|>--- conflicted
+++ resolved
@@ -27,21 +27,6 @@
   Produces<JetTable> jetsTable;
   Produces<ConstituentTable> constituentsTable;
   Produces<ConstituentSubTable> constituentsSubTable;
-<<<<<<< HEAD
-=======
-  OutputObj<TH2F> h2JetPt{"h2_jet_pt"};
-  OutputObj<TH2F> h2JetPhi{"h2_jet_phi"};
-  OutputObj<TH2F> h2JetEta{"h2_jet_eta"};
-  OutputObj<TH2F> hJetRho{"h2_jet_rho"};
-  OutputObj<TH2F> h2JetNTracks{"h2_jet_ntracks"};
-  OutputObj<TH1F> hJetPt{"h_jet_pt"};
-  OutputObj<TH1F> hJetPhi{"h_jet_phi"};
-  OutputObj<TH1F> hJetEta{"h_jet_eta"};
-  OutputObj<TH1F> hJetNTracks{"h_jet_ntracks"};
-  OutputObj<TH1F> hCandPt{"h_cand_pt"};
->>>>>>> 80691dea
-
-  Configurable<int> bkgSubMode{"BkgSubMode", 0, "background subtraction method. 0 = none, 1 = rhoAreaSub, 2 = constSub, 3 = rhoSparseSub, 4 = rhoPerpConeSub, 5 = rhoMedianAreaSub, 6 = jetconstSub"};
 
   Configurable<int> bkgSubMode{"BkgSubMode", 0, "background subtraction method. 0 = none, 1 = rhoAreaSub, 2 = constSub, 3 = rhoSparseSub, 4 = rhoPerpConeSub, 5 = rhoMedianAreaSub, 6 = jetconstSub"};
 
@@ -108,36 +93,10 @@
   {
     trackSelection = static_cast<std::string>(trackSelections);
 
-<<<<<<< HEAD
     _bkgSubMode = static_cast<BkgSubMode>(static_cast<int>(bkgSubMode));
 
     if (_bkgSubMode == BkgSubMode::constSub || _bkgSubMode == BkgSubMode::jetconstSub) {
       doConstSub = true;
-=======
-    h2JetPt.setObject(new TH2F("h2_jet_pt", "jet p_{T};p_{T} (GeV/#it{c})",
-                               100, 0., 100., 10, 0.05, 1.05));
-    h2JetPhi.setObject(new TH2F("h2_jet_phi", "jet #phi;#phi",
-                                80, -1., 7., 10, 0.05, 1.05));
-    h2JetEta.setObject(new TH2F("h2_jet_eta", "jet #eta;#eta",
-                                70, -0.7, 0.7, 10, 0.05, 1.05));
-    h2JetNTracks.setObject(new TH2F("h2_jet_ntracks", "jet n;n constituents",
-                                    30, 0., 30., 10, 0.05, 1.05));
-
-    hJetPt.setObject(new TH1F("h_jet_pt", "jet p_{T};p_{T} (GeV/#it{c})",
-                              100, 0., 100.));
-    hJetPhi.setObject(new TH1F("h_jet_phi", "jet #phi; #phi",
-                               140, -7.0, 7.0));
-    hJetEta.setObject(new TH1F("h_jet_eta", "jet #eta; #eta",
-                               30, -1.5, 1.5));
-    hJetNTracks.setObject(new TH1F("h_jet_ntracks", "jet N tracks ; N tracks",
-                                   150, -0.5, 99.5));
-    hCandPt.setObject(new TH1F("h_cand_pt", "jet p_{T,cand};p_{T,cand} (GeV/#it{c})",
-                               100, 0., 100.));
-
-    _bkgSubMode = static_cast<BkgSubMode>(static_cast<int>(bkgSubMode));
-    if (_bkgSubMode != BkgSubMode::none) {
-      hJetRho.setObject(new TH2F("h_jet_rho", "Underlying event density;#rho", 200, 0., 200., 10, 0.05, 1.05));
->>>>>>> 80691dea
     }
 
     jetFinder.setBkgSubMode(_bkgSubMode);
@@ -184,167 +143,7 @@
   // Filter candidateCuts = (aod::hfcand::pt >= candPtMin && aod::hfcand::pt < candPtMax && aod::hfcand::y >= candYMin && aod::hfcand::y < candYMax);
   Filter candidateCutsD0 = (aod::hf_sel_candidate_d0::isSelD0 >= selectionFlagD0 || aod::hf_sel_candidate_d0::isSelD0bar >= selectionFlagD0bar);
   Filter candidateCutsLc = (aod::hf_sel_candidate_lc::isSelLcToPKPi >= selectionFlagLcToPKPi || aod::hf_sel_candidate_lc::isSelLcToPiKP >= selectionFlagLcToPiPK);
-<<<<<<< HEAD
   Filter candidateCutsBplus = (aod::hf_sel_candidate_bplus::isSelBplusToD0Pi >= selectionFlagBplus);
-=======
-  Filter candidateCutsBPlus = (aod::hf_sel_candidate_bplus::isSelBplusToD0Pi >= selectionFlagBPlus);
-
-  // function that takes any generic candidate, performs selections and adds the candidate to the fastjet list
-  template <typename T>
-  bool processCandidate(T const& candidate)
-  {
-    if (candidate.y(RecoDecay::getMassPDG(candPDG)) < candYMin || candidate.y(RecoDecay::getMassPDG(candPDG)) > candYMax) {
-      return false;
-    }
-    if (candidate.pt() < candPtMin || candidate.pt() >= candPtMax) {
-      return false;
-    }
-    FastJetUtilities::fillTracks(candidate, inputParticles, candidate.globalIndex(), static_cast<int>(JetConstituentStatus::candidateHF), RecoDecay::getMassPDG(candPDG));
-    return true;
-  }
-
-  // function that checks the MC status of a candidate and then calls the function to processCandidates
-  template <typename T>
-  bool processCandidateMC(T const& candidate)
-  {
-    if (!(std::abs(candidate.flagMcMatchRec()) == 1 << candDecay)) {
-      return false;
-    }
-    return processCandidate(candidate);
-  }
-
-  // function that performs track selections on each track
-  template <typename T>
-  bool processTrackSelection(T const& track)
-  {
-    if (static_cast<std::string>(trackSelections) == "globalTracks" && !globalTracks.IsSelected(track)) {
-      return false;
-    } else if (static_cast<std::string>(trackSelections) == "QualityTracks" && !track.isQualityTrack()) {
-      return false;
-    } else {
-      return true;
-    }
-  }
-
-  // function that adds tracks to the fastjet list, removing daughters of 2Prong candidates
-  template <typename T, typename U>
-  void processTracks2Prong(T const& tracks, U const& candidate)
-  {
-    for (auto& track : tracks) {
-      if (!processTrackSelection(track)) {
-        continue;
-      }
-      if (candidate.template prong0_as<JetTracks>().globalIndex() == track.globalIndex() || candidate.template prong1_as<JetTracks>().globalIndex() == track.globalIndex()) {
-        continue;
-      }
-      FastJetUtilities::fillTracks(track, inputParticles, track.globalIndex());
-    }
-  }
-  // function that adds tracks to the fastjet list, removing daughters of 3Prong candidates
-  template <typename T, typename U>
-  void processTracks3Prong(T const& tracks, U const& candidate)
-  {
-    for (auto& track : tracks) {
-      if (!processTrackSelection(track)) {
-        continue;
-      }
-      if (candidate.template prong0_as<JetTracks>().globalIndex() == track.globalIndex() || candidate.template prong1_as<JetTracks>().globalIndex() == track.globalIndex() || candidate.template prong2_as<JetTracks>().globalIndex() == track.globalIndex()) {
-        continue;
-      }
-      FastJetUtilities::fillTracks(track, inputParticles, track.globalIndex());
-    }
-  }
-  // function that adds tracks to the fastjet list, removing daughters of B+ candidates
-  template <typename T, typename U>
-  void processTracksBPlus(T const& tracks, U const& candidate)
-  {
-    for (auto& track : tracks) {
-      if (!processTrackSelection(track)) {
-        continue;
-      }
-      if (candidate.template prong0_as<aod::HfCand2Prong>().template prong0_as<JetTracks>().globalIndex() == track.globalIndex() || candidate.template prong0_as<aod::HfCand2Prong>().template prong1_as<JetTracks>().globalIndex() == track.globalIndex() || candidate.template prong1_as<JetTracks>().globalIndex() == track.globalIndex()) {
-        continue;
-      }
-      FastJetUtilities::fillTracks(track, inputParticles, track.globalIndex());
-    }
-  }
-
-  // function that adds clusters to the fastjet list
-  template <typename T>
-  void processClusters(T const& clusters)
-  {
-    for (auto& cluster : *clusters) {
-      // add cluster selections
-      FastJetUtilities::fillClusters(cluster, inputParticles, cluster.globalIndex());
-    }
-  }
-
-  // function that calls the jet finding and fills the relevant tables
-  template <typename T>
-  void jetFinding(T const& collision)
-  {
-    auto candidatepT = 0.0;
-    auto jetRValues = static_cast<std::vector<double>>(jetRadius);
-    for (auto R : jetRValues) {
-      jetFinder.jetR = R;
-      jets.clear();
-      fastjet::ClusterSequenceArea clusterSeq(jetFinder.findJets(inputParticles, jets));
-
-      if (_bkgSubMode != BkgSubMode::none) {
-        double rho = jetFinder.getRho();
-        hJetRho->Fill(rho, R);
-      }
-
-      for (const auto& jet : jets) {
-        bool isHFJet = false;
-        for (const auto& constituent : jet.constituents()) {
-          if (constituent.template user_info<FastJetUtilities::fastjet_user_info>().getStatus() == static_cast<int>(JetConstituentStatus::candidateHF)) {
-            isHFJet = true;
-            candidatepT = constituent.pt();
-            break;
-          }
-        }
-        if (!isHFJet) {
-          continue;
-        }
-        std::vector<int> trackconst;
-        std::vector<int> candconst;
-        std::vector<int> clusterconst;
-
-        jetsTable(collision, jet.pt(), jet.eta(), jet.phi(),
-                  jet.E(), jet.m(), jet.area(), std::round(R * 100));
-        for (const auto& constituent : sorted_by_pt(jet.constituents())) {
-          // need to add seperate thing for constituent subtraction
-          if (_bkgSubMode == BkgSubMode::constSub || _bkgSubMode == BkgSubMode::jetconstSub) {
-            constituentsSubTable(jetsTable.lastIndex(), constituent.pt(), constituent.eta(), constituent.phi(),
-                                 constituent.E(), constituent.m(), constituent.user_index());
-          }
-
-          if (constituent.template user_info<FastJetUtilities::fastjet_user_info>().getStatus() == static_cast<int>(JetConstituentStatus::track)) {
-            trackconst.push_back(constituent.template user_info<FastJetUtilities::fastjet_user_info>().getIndex());
-          }
-          if (constituent.template user_info<FastJetUtilities::fastjet_user_info>().getStatus() == static_cast<int>(JetConstituentStatus::cluster)) {
-            clusterconst.push_back(constituent.template user_info<FastJetUtilities::fastjet_user_info>().getIndex());
-          }
-          if (constituent.template user_info<FastJetUtilities::fastjet_user_info>().getStatus() == static_cast<int>(JetConstituentStatus::candidateHF)) {
-            candconst.push_back(constituent.template user_info<FastJetUtilities::fastjet_user_info>().getIndex());
-          }
-        }
-        constituentsTable(jetsTable.lastIndex(), trackconst, clusterconst, candconst);
-        h2JetPt->Fill(jet.pt(), R);
-        h2JetPhi->Fill(jet.phi(), R);
-        h2JetEta->Fill(jet.rap(), R);
-        h2JetNTracks->Fill(jet.constituents().size(), R);
-        hJetPt->Fill(jet.pt());
-        hJetPhi->Fill(jet.phi());
-        hJetEta->Fill(jet.rap());
-        hJetNTracks->Fill(jet.constituents().size());
-        hCandPt->Fill(candidatepT);
-        break;
-      }
-    }
-  }
->>>>>>> 80691dea
 
   // function that processes data for all 2Prong candidates
   template <typename T, typename U, typename M>
