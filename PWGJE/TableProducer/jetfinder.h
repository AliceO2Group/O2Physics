--- conflicted
+++ resolved
@@ -167,15 +167,10 @@
       std::vector<int> trackconst;
       std::vector<int> candconst;
       std::vector<int> clusterconst;
-<<<<<<< HEAD
       // FIXME unfortunately the jetwise consistuent subtractor doesn't propagate the jet area
       // We contacted the fastjet developers and they said this is very difficult
-      jetsTable(collision, jet.pt(), jet.eta(), jet.phi(),
+      jetsTable(collision.globalIndex(), jet.pt(), jet.eta(), jet.phi(),
                 jet.E(), jet.m(), jet.has_area() ? jet.area() : -1., std::round(R * 100));
-=======
-      jetsTable(collision.globalIndex(), jet.pt(), jet.eta(), jet.phi(),
-                jet.E(), jet.m(), jet.area(), std::round(R * 100));
->>>>>>> e3bad7a9
       for (const auto& constituent : sorted_by_pt(jet.constituents())) {
         // need to add seperate thing for constituent subtraction
         if (DoConstSub) {
