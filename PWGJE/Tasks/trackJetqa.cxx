// Copyright 2019-2020 CERN and copyright holders of ALICE O2.
// See https://alice-o2.web.cern.ch/copyright for details of the copyright holders.
// All rights not expressly granted are reserved.
//
// This software is distributed under the terms of the GNU General Public
// License v3 (GPL Version 3), copied verbatim in the file "COPYING".
//
// In applying this license CERN does not waive the privileges and immunities
// granted to it by virtue of its status as an Intergovernmental Organization
// or submit itself to any jurisdiction.

/// \author Alice Caluisi <alice.caluisi@cern.ch>
/// \since July 2023
/// \author Johanna Lömker <johanna.lomker@cern.ch>
/// \since  2023-10-02
///  \brief Task producing jet tracking qa histograms
///
#include <iostream>

#include "Framework/AnalysisDataModel.h"
#include "Framework/AnalysisTask.h"
#include "Framework/HistogramRegistry.h"
#include "Framework/runDataProcessing.h"
#include "Framework/ASoA.h"

#include "Common/DataModel/TrackSelectionTables.h"
#include "Common/Core/TrackSelection.h"
#include "Common/Core/TrackSelectionDefaults.h"

#include "PWGJE/DataModel/Jet.h"
#include "PWGJE/DataModel/TrackJetQa.h"
#include "PWGJE/Core/JetDerivedDataUtilities.h"

#include "Common/DataModel/Centrality.h"
#include "Common/DataModel/Multiplicity.h"

using namespace o2;
using namespace o2::track;
using namespace o2::framework;
using namespace o2::framework::expressions;

struct TrackJetQa {
  Configurable<double> ValVtx{"ValVtx", 10, "Value of the vertex position"};
  Configurable<float> ValCutEta{"ValCutEta", 0.8f, "Eta range for tracks"};
  Configurable<float> minPt{"minPt", 0.15f, "minimum pT for tracks"};
  Configurable<float> maxPt{"maxPt", 10e10, "maximum pT for tracks"};
  Configurable<bool> fillMultiplicity{"fillMultiplicity", true, "To fill multiplicity and centrality histograms"};

  Configurable<bool> globalTrack{"globalTrack", false, "to enable the isGlobalTrack() selection"};
  Configurable<bool> globalTrackWoPtEta{"globalTrackWoPtEta", false, "to enable the isGlobalTrackWoPtEta() selection"};
  Configurable<bool> globalTrackWoDCA{"globalTrackWoDCA", false, "to enable the isGlobalTrackWoDCA() selection"};
  Configurable<bool> customTrack{"customTrack", true, "to enable the trackselection based on the customTrack cuts (selected via configurables)"};

  // Custom track cuts for the cut variation study
  TrackSelection customTrackCuts;
  Configurable<int> itsPattern{"itsPattern", 2, "0 = Run3ITSibAny, 1 = Run3ITSibTwo, 2 = Run3ITSallAny, 3 = Run3ITSall7Layers"};
  Configurable<bool> requireITS{"requireITS", true, "Additional cut on the ITS requirement"};
  Configurable<bool> requireTPC{"requireTPC", true, "Additional cut on the TPC requirement"};
  Configurable<bool> requireGoldenChi2{"requireGoldenChi2", true, "Additional cut on the GoldenChi2"};
  Configurable<float> minNCrossedRowsTPC{"minNCrossedRowsTPC", 60.f, "Additional cut on the minimum number of crossed rows in the TPC"};
  Configurable<float> minNCrossedRowsOverFindableClustersTPC{"minNCrossedRowsOverFindableClustersTPC", 0.7f, "Additional cut on the minimum value of the ratio between crossed rows and findable clusters in the TPC"};
  Configurable<float> maxChi2PerClusterTPC{"maxChi2PerClusterTPC", 7.f, "Additional cut on the maximum value of the chi2 per cluster in the TPC"};
  Configurable<float> maxChi2PerClusterITS{"maxChi2PerClusterITS", 36.f, "Additional cut on the maximum value of the chi2 per cluster in the ITS"};
  Configurable<float> maxDcaXY{"maxDcaXY", 0.25f, "Cut on the maximum value of the DCA xy "};
  Configurable<float> maxDcaZ{"maxDcaZ", 3.f, "Additional cut on the maximum value of the DCA z"};
  Configurable<float> minTPCNClsFound{"minTPCNClsFound", 0.f, "Additional cut on the minimum value of the number of found clusters in the TPC"};

  HistogramRegistry histos{"Histos", {}, OutputObjHandlingPolicy::AnalysisObject};
  ConfigurableAxis binsMultiplicity{"binsMultiplicity", {2000, 0, 2000}, "Binning for multiplicity"};
  ConfigurableAxis binsMultPV{"binsMultNTracksPV", {10000, 0, 50000}, "Binning for the multNTracksPV axis"};
  ConfigurableAxis binsPercentile{"binsPercentile", {100, 0, 100}, "Binning for percentiles"};
  ConfigurableAxis binsVtx{"binsVtx", {200, -20, 20}, "Binning for the vertex position z axis"};
  ConfigurableAxis binsPt{"binsPt", {200, 0, 200}, "Binning for the pT axis"};
  ConfigurableAxis binsSigma1OverPt{"binsSigma1OverPt", {100, 0, 1}, "Binning for the sigma 1 over pT * pT"};
  ConfigurableAxis binsPhi{"binsPhi", {180, 0, 2 * M_PI}, "Binning for the phi axis"};
  ConfigurableAxis binsEta{"binsEta", {100, -1, 1}, "Binning for the eta axis"};
  ConfigurableAxis binsTrackXY{"binsTrackXY", {100, -0.5, 0.5}, "Binning for the x and y track position at dca in local coordinate system axis"};
  ConfigurableAxis binsTrackZ{"binsTrackZ", {100, -11, 11}, "Binning for the z track position at dca in local coordinate system axis"};
  ConfigurableAxis binsRot{"binsRot", {36, -M_PI, M_PI}, "Binning for the rotation angle axis"};
  ConfigurableAxis binsSignedPt{"binsSignedPt", {200, -8, 8}, "Binning for the q over pt axis"};
  ConfigurableAxis binsDcaXY{"binsDcaXY", {100, -0.5, 0.5}, "Binning for the dcaXY axis"};
  ConfigurableAxis binsDcaZ{"binsDcaZ", {100, -5, 5}, "Binning for the dcaXY axis"};
  ConfigurableAxis binsLength{"binsLength", {200, 0, 1000}, "Binning for the track length axis"};

  void init(o2::framework::InitContext&)
  {
    if (customTrack) {
      // Custom track cuts
      LOG(info) << "Using custom track cuts from values:";
      LOG(info) << "\trequireITS=" << requireITS.value;
      LOG(info) << "\trequireTPC=" << requireTPC.value;
      LOG(info) << "\trequireGoldenChi2=" << requireGoldenChi2.value;
      LOG(info) << "\tmaxChi2PerClusterTPC=" << maxChi2PerClusterTPC.value;
      LOG(info) << "\tminNCrossedRowsTPC=" << minNCrossedRowsTPC.value;
      LOG(info) << "\tminTPCNClsFound=" << minTPCNClsFound.value;
      LOG(info) << "\tmaxChi2PerClusterITS=" << maxChi2PerClusterITS.value;
      LOG(info) << "\tRequireHitsInITSLayers=" << maxChi2PerClusterITS.value;
      LOG(info) << "\tmaxDcaXY=" << maxDcaXY.value;
      LOG(info) << "\tmaxDcaZ=" << maxDcaZ.value;
      LOG(info) << "\tminPt=" << minPt.value;
      LOG(info) << "\tmaxPt=" << maxPt.value;
      LOG(info) << "\tmaxEta=" << ValCutEta.value;

      customTrackCuts = getGlobalTrackSelectionRun3ITSMatch(itsPattern.value);
      LOG(info) << "Customizing track cuts:";
      customTrackCuts.SetEtaRange(-ValCutEta.value, ValCutEta.value);
      customTrackCuts.SetPtRange(minPt.value, maxPt.value);
      customTrackCuts.SetRequireITSRefit(requireITS.value);
      customTrackCuts.SetRequireTPCRefit(requireTPC.value);
      customTrackCuts.SetRequireGoldenChi2(requireGoldenChi2.value);
      customTrackCuts.SetMaxChi2PerClusterTPC(maxChi2PerClusterTPC.value);
      customTrackCuts.SetMaxChi2PerClusterITS(maxChi2PerClusterITS.value);
      customTrackCuts.SetMinNCrossedRowsTPC(minNCrossedRowsTPC.value);
      customTrackCuts.SetMinNClustersTPC(minTPCNClsFound.value);
      // customTrackCuts.SetRequireHitsInITSLayers(nHits.value, {0, 1}); // one hit in any SPD layer (#hits, {layer0, layer1,...})
      customTrackCuts.SetMinNCrossedRowsOverFindableClustersTPC(minNCrossedRowsOverFindableClustersTPC.value);
      customTrackCuts.SetMaxDcaXY(maxDcaXY.value);
      customTrackCuts.SetMaxDcaZ(maxDcaZ.value);
      customTrackCuts.print();
    }
    if (globalTrack) {
      LOG(info) << "Using globalTracks";
    }
    if (globalTrackWoPtEta) {
      LOG(info) << "Using globalTracksWoPtEta";
    }
    if (globalTrackWoDCA) {
      LOG(info) << "Using globalTracksWoDCA";
    } else {
      LOG(info) << "No trackselection enabled !";
    }

    // Common axes
    const AxisSpec axisPercentileFT0M{binsPercentile, "Centrality FT0M"};
    const AxisSpec axisPercentileFT0A{binsPercentile, "Centrality FT0A"};
    const AxisSpec axisPercentileFT0C{binsPercentile, "Centrality FT0C"};
    const AxisSpec axisMultiplicityPV{binsMultPV, "Multiplicity N TracksPV"};
    const AxisSpec axisMultiplicityTracks{binsMultiplicity, "Multiplicity tracks.size()"};
    const AxisSpec axisMultiplicityFT0M{binsMultiplicity, "Multiplicity FT0M"};
    const AxisSpec axisMultiplicityFT0A{binsMultiplicity, "Multiplicity FT0A"};
    const AxisSpec axisMultiplicityFT0C{binsMultiplicity, "Multiplicity FT0C"};
    const AxisSpec axisVtx{binsVtx, "#it{Vtx}_{z} [cm]"};
    const AxisSpec axisPt{binsPt, "#it{p}_{T} (GeV/#it{c})"};
    const AxisSpec axisPhi{binsPhi, "#phi [rad]"};
    const AxisSpec axisEta{binsEta, " #eta"};
    const AxisSpec axisSigma1OverPt{binsSigma1OverPt, "#sigma(1/#it{p}_{T})*#it{p}_{T}"};
    const AxisSpec axisTrackX{binsTrackXY, "track #it{x} [cm]"};
    const AxisSpec axisTrackY{binsTrackXY, "track #it{y} [cm]"};
    const AxisSpec axisTrackZ{binsTrackZ, "track #it{z} [cm]"};
    const AxisSpec axisRotation{binsRot, "#alpha [rad]"};
    const AxisSpec axisSignedPt{binsSignedPt, "#it{q}/#it{p}_{T}"};
    const AxisSpec axisDcaXY{binsDcaXY, "#it{dcaXY} [cm]"};
    const AxisSpec axisDcaZ{binsDcaZ, "#it{dcaZ} [cm]"};
    const AxisSpec axisTrackLength{binsLength, "#it{Length} [cm]"};

<<<<<<< HEAD
    histos.add("Centrality/FT0M", "CentFT0M", HistType::kTH1D, {axisPercentileFT0M});
    histos.add("Centrality/FT0A", "CentFT0A", HistType::kTH1D, {axisPercentileFT0A});
    histos.add("Centrality/FT0C", "CentFT0C", HistType::kTH1D, {axisPercentileFT0C});
    histos.add("Mult/NTracksPV", "MultNTracksPV", HistType::kTH1D, {axisMultiplicityPV});
    histos.add("Mult/FT0M", "MultFT0M", HistType::kTH1D, {axisMultiplicityFT0M});
    histos.add("Mult/FT0A", "MultFT0A", HistType::kTH1D, {axisMultiplicityFT0A});
    histos.add("Mult/FT0C", "MultFT0C", HistType::kTH1D, {axisMultiplicityFT0C});
    histos.add("Mult/MultCorrelations", "MultCorrelations", HistType::kTHnSparseD, {axisPercentileFT0A, axisPercentileFT0C, axisMultiplicityFT0A, axisMultiplicityFT0C, axisMultiplicityPV});
=======
    // event property histograms
    histos.add("EventProp/collisionVtxZ", "Collsion Vertex Z position", HistType::kTHnSparseD, {axisVtx, axisPercentileFT0A, axisPercentileFT0C});
    histos.add("EventProp/collisionVtxZnoSel", "Collsion Vertex Z position without event selection", HistType::kTHnSparseD, {axisVtx, axisPercentileFT0A, axisPercentileFT0C});
    histos.add("EventProp/collisionVtxZSel8", "Collsion Vertex Z position with event selection", HistType::kTHnSparseD, {axisVtx, axisPercentileFT0A, axisPercentileFT0C});
    histos.add("EventProp/rejectedCollId", "CollisionId of collisions that did not pass the event selection; collisionId; number of entries", HistType::kTH1F, {{10, 0, 5}});
    histos.add("EventProp/MultCorrelations", "Multiplicity and Centrality Correlations", HistType::kTHnSparseD, {axisPercentileFT0A, axisPercentileFT0C, axisPercentileFT0M, axisMultiplicityFT0A, axisMultiplicityFT0C, axisMultiplicityFT0M, axisMultiplicityPV, axisMultiplicityTracks});

    histos.add("TrackEventPar/MultCorrelations", "Sigma1Pt*pT vs Multiplicity and Centrality Correlations", HistType::kTHnSparseD, {axisPt, axisSigma1OverPt, axisPercentileFT0A, axisPercentileFT0C, axisPercentileFT0M, axisMultiplicityFT0A, axisMultiplicityFT0C, axisMultiplicityFT0M, axisMultiplicityPV, axisMultiplicityTracks});

    // kinetic histograms
    histos.add("Kine/pt", "#it{p}_{T}", HistType::kTHnSparseD, {axisPt, axisSigma1OverPt, axisPercentileFT0A, axisPercentileFT0C});
    histos.add("Kine/pt_TRD", "#it{p}_{T} if track has a TRD match", HistType::kTHnSparseD, {axisPt, axisSigma1OverPt, axisPercentileFT0A, axisPercentileFT0C});
    histos.add("Kine/EtaPhiPt", "Correlation of #eta #phi and #it{p}_{T}", HistType::kTHnSparseD, {axisPt, axisSigma1OverPt, axisEta, axisPhi, axisPercentileFT0A, axisPercentileFT0C});
>>>>>>> 762af94f

    // track parameter histograms - add sigma 1pt to all of them ! then cp this part to below
    histos.add("TrackPar/xyz", "track #it{x}, #it{y}, #it{z} position at dca in local coordinate system", HistType::kTHnSparseD, {axisPt, axisSigma1OverPt, axisTrackX, axisTrackY, axisTrackZ, axisPercentileFT0A, axisPercentileFT0C});
    histos.add("TrackPar/alpha", "rotation angle of local wrt. global coordinate system", HistType::kTHnSparseD, {axisPt, axisSigma1OverPt, axisRotation, axisPercentileFT0A, axisPercentileFT0C});
    histos.add("TrackPar/signed1Pt", "track signed 1/#it{p}_{T}", HistType::kTHnSparseD, {axisPt, axisSigma1OverPt, axisSignedPt, axisPercentileFT0A, axisPercentileFT0C});
    histos.add("TrackPar/snp", "sinus of track momentum azimuthal angle (snp)", HistType::kTHnSparseD, {axisPt, axisSigma1OverPt, {11, -0.05, 0.5, "snp"}, axisPercentileFT0A, axisPercentileFT0C});
    histos.add("TrackPar/tgl", "tangent of the track momentum dip angle (tgl)", HistType::kTHnSparseD, {axisPt, axisSigma1OverPt, {200, -1., 1., "tgl"}, axisPercentileFT0A, axisPercentileFT0C});
    histos.add("TrackPar/flags", "track flag;#it{p}_{T} [GeV/c];flag bit", {HistType::kTH2F, {{200, 0, 200}, {64, -0.5, 63.5}}});
    histos.add("TrackPar/dcaXY", "distance of closest approach in #it{xy} plane", HistType::kTHnSparseD, {axisPt, axisSigma1OverPt, axisDcaXY, axisPercentileFT0A, axisPercentileFT0C});
    histos.add("TrackPar/dcaZ", "distance of closest approach in #it{z}", HistType::kTHnSparseD, {axisPt, axisSigma1OverPt, axisDcaZ, axisPercentileFT0A, axisPercentileFT0C});
    histos.add("TrackPar/length", "track length in cm", HistType::kTHnSparseD, {axisPt, axisSigma1OverPt, axisTrackLength, axisPercentileFT0A, axisPercentileFT0C});
    histos.add("TrackPar/Sigma1Pt", "uncertainty over #it{p}_{T}", HistType::kTHnSparseD, {axisPt, axisSigma1OverPt, axisPercentileFT0A, axisPercentileFT0C});
    histos.add("TrackPar/Sigma1Pt_hasTRD", "uncertainty over #it{p}_{T} for tracks with TRD", HistType::kTHnSparseD, {axisPt, axisSigma1OverPt, axisPercentileFT0A, axisPercentileFT0C});
    histos.add("TrackPar/Sigma1Pt_hasNoTRD", "uncertainty over #it{p}_{T} for tracks without TRD", HistType::kTHnSparseD, {axisPt, axisSigma1OverPt, axisPercentileFT0A, axisPercentileFT0C});
    histos.add("TrackPar/Sigma1Pt_Layer1", "uncertainty over #it{p}_{T} with only 1st ITS layer active", HistType::kTHnSparseD, {axisPt, axisSigma1OverPt, axisPercentileFT0A, axisPercentileFT0C});
    histos.add("TrackPar/Sigma1Pt_Layer2", "uncertainty over #it{p}_{T} with only 2nd ITS layer active", HistType::kTHnSparseD, {axisPt, axisSigma1OverPt, axisPercentileFT0A, axisPercentileFT0C});
    histos.add("TrackPar/Sigma1Pt_Layers12", "uncertainty over #it{p}_{T} with only 1st and 2nd ITS layers active", HistType::kTHnSparseD, {axisPt, axisSigma1OverPt, axisPercentileFT0A, axisPercentileFT0C});
    histos.add("TrackPar/Sigma1Pt_Layer4", "uncertainty over #it{p}_{T} with only 4th ITS layer active", HistType::kTHnSparseD, {axisPt, axisSigma1OverPt, axisPercentileFT0A, axisPercentileFT0C});
    histos.add("TrackPar/Sigma1Pt_Layer5", "uncertainty over #it{p}_{T} with only 5th ITS layer active", HistType::kTHnSparseD, {axisPt, axisSigma1OverPt, axisPercentileFT0A, axisPercentileFT0C});
    histos.add("TrackPar/Sigma1Pt_Layer6", "uncertainty over #it{p}_{T} with only 6th ITS layer active", HistType::kTHnSparseD, {axisPt, axisSigma1OverPt, axisPercentileFT0A, axisPercentileFT0C});
    histos.add("TrackPar/Sigma1Pt_Layers45", "uncertainty over #it{p}_{T} with only 4th and 5th ITS layers active", HistType::kTHnSparseD, {axisPt, axisSigma1OverPt, axisPercentileFT0A, axisPercentileFT0C});
    histos.add("TrackPar/Sigma1Pt_Layers56", "uncertainty over #it{p}_{T} with only 5th and 6th ITS layers active", HistType::kTHnSparseD, {axisPt, axisSigma1OverPt, axisPercentileFT0A, axisPercentileFT0C});
    histos.add("TrackPar/Sigma1Pt_Layers46", "uncertainty over #it{p}_{T} with only 4th and 6th ITS layers active", HistType::kTHnSparseD, {axisPt, axisSigma1OverPt, axisPercentileFT0A, axisPercentileFT0C});
    histos.add("TrackPar/Sigma1Pt_Layers456", "uncertainty over #it{p}_{T} with only 4th, 5th and 6th ITS layers active", HistType::kTHnSparseD, {axisPt, axisSigma1OverPt, axisPercentileFT0A, axisPercentileFT0C});

    // ITS histograms
    histos.add("ITS/itsNCls", "number of found ITS clusters", HistType::kTHnSparseD, {axisPt, axisSigma1OverPt, {8, -0.5, 7.5, "# clusters ITS"}, axisPercentileFT0A, axisPercentileFT0C});
    histos.add("ITS/itsChi2NCl", "chi2 per ITS cluster", HistType::kTHnSparseD, {axisPt, axisSigma1OverPt, {100, 0, 40, "chi2 / cluster ITS"}, axisPercentileFT0A, axisPercentileFT0C});
    histos.add("ITS/itsHits", "hitmap ITS", HistType::kTHnSparseD, {axisPt, axisSigma1OverPt, {7, -0.5, 6.5, "layer ITS"}, axisPercentileFT0A, axisPercentileFT0C});

    // TPC histograms
    histos.add("TPC/tpcNClsFindable", "number of findable TPC clusters", HistType::kTHnSparseD, {axisPt, axisSigma1OverPt, {165, -0.5, 164.5, "# findable clusters TPC"}, axisPercentileFT0A, axisPercentileFT0C});
    histos.add("TPC/tpcNClsFound", "number of found TPC clusters", HistType::kTHnSparseD, {axisPt, axisSigma1OverPt, {165, -0.5, 164.5, "# clusters TPC"}, axisPercentileFT0A, axisPercentileFT0C});
    histos.add("TPC/tpcNClsShared", "number of shared TPC clusters", HistType::kTHnSparseD, {axisPt, axisSigma1OverPt, {165, -0.5, 164.5, "# shared clusters TPC"}, axisPercentileFT0A, axisPercentileFT0C});
    histos.add("TPC/tpcNClsCrossedRows", "number of crossed TPC rows", HistType::kTHnSparseD, {axisPt, axisSigma1OverPt, {165, -0.5, 164.5, "# crossed rows TPC"}, axisPercentileFT0A, axisPercentileFT0C});
    histos.add("TPC/tpcFractionSharedCls", "fraction of shared TPC clusters", HistType::kTHnSparseD, {axisPt, axisSigma1OverPt, {100, 0., 1., "fraction shared clusters TPC"}, axisPercentileFT0A, axisPercentileFT0C});
    histos.add("TPC/tpcCrossedRowsOverFindableCls", "crossed TPC rows over findable clusters", HistType::kTHnSparseD, {axisPt, axisSigma1OverPt, {120, 0.0, 1.2, "crossed rows / findable clusters TPC"}, axisPercentileFT0A, axisPercentileFT0C});
    histos.add("TPC/tpcChi2NCl", "chi2 per cluster in TPC", HistType::kTHnSparseD, {axisPt, axisSigma1OverPt, {100, 0, 10, "chi2 / cluster TPC"}, axisPercentileFT0A, axisPercentileFT0C});

    histos.print();
  }

  template <typename eventInfo>
  bool checkEventSelection(eventInfo const& collision)
  {
    // fill event property variables
    histos.fill(HIST("EventProp/collisionVtxZnoSel"), collision.posZ(), collision.centFT0A(), collision.centFT0C());
    if (!collision.sel8()) {
      histos.fill(HIST("EventProp/rejectedCollId"), 2);
      return false;
    }
    histos.fill(HIST("EventProp/collisionVtxZSel8"), collision.posZ(), collision.centFT0A(), collision.centFT0C());
    if (fabs(collision.posZ()) > ValVtx) {
      histos.fill(HIST("EventProp/rejectedCollId"), 3);
      return false;
    }
    histos.fill(HIST("EventProp/collisionVtxZ"), collision.posZ(), collision.centFT0A(), collision.centFT0C());
    return true;
  }

  template <typename Tracks>
  bool checkTrackSelection(Tracks const& track)
  {
    // check track selection
    if ((globalTrack == true) && (!track.isGlobalTrack())) {
      return false;
    }
    if ((globalTrackWoDCA == true) && (!track.isGlobalTrackWoDCA())) {
      return false;
    }
    if ((globalTrackWoPtEta == true) && (!track.isGlobalTrackWoPtEta())) {
      return false;
    }
    if ((customTrack == true) && (!customTrackCuts.IsSelected(track))) {
      return false;
    }
    return true;
  }

  template <typename Tracks, typename eventInfo>
  void fillTrackQa(Tracks const& track, eventInfo const& collision)
  {
    // fill kinematic variables
    histos.fill(HIST("Kine/pt"), track.pt(), track.sigma1Pt() * track.pt(), collision.centFT0A(), collision.centFT0C());
    if (track.hasTRD()) {
      histos.fill(HIST("Kine/pt_TRD"), track.pt(), track.sigma1Pt() * track.pt(), collision.centFT0A(), collision.centFT0C());
      histos.fill(HIST("TrackPar/Sigma1Pt_hasTRD"), track.pt(), track.sigma1Pt() * track.pt(), track.sigma1Pt() * track.pt(), collision.centFT0A(), collision.centFT0C());
    }
    if (!track.hasTRD()) {
      histos.fill(HIST("TrackPar/Sigma1Pt_hasNoTRD"), track.pt(), track.sigma1Pt() * track.pt(), track.sigma1Pt() * track.pt(), collision.centFT0A(), collision.centFT0C());
    }
    histos.fill(HIST("Kine/EtaPhiPt"), track.pt(), track.sigma1Pt() * track.pt(), track.eta(), track.phi(), collision.centFT0A(), collision.centFT0C());
    // fill track parameter variables
    histos.fill(HIST("TrackPar/alpha"), track.pt(), track.sigma1Pt() * track.pt(), track.alpha(), collision.centFT0A(), collision.centFT0C());
    histos.fill(HIST("TrackPar/xyz"), track.pt(), track.sigma1Pt() * track.pt(), track.x(), track.y(), track.z(), collision.centFT0A(), collision.centFT0C());
    histos.fill(HIST("TrackPar/signed1Pt"), track.pt(), track.sigma1Pt() * track.pt(), track.signed1Pt(), collision.centFT0A(), collision.centFT0C());
    histos.fill(HIST("TrackPar/snp"), track.pt(), track.sigma1Pt() * track.pt(), track.snp(), collision.centFT0A(), collision.centFT0C());
    histos.fill(HIST("TrackPar/tgl"), track.pt(), track.sigma1Pt() * track.pt(), track.tgl(), collision.centFT0A(), collision.centFT0C());
    for (unsigned int i = 0; i < 64; i++) {
      if (track.flags() & (1 << i)) {
        histos.fill(HIST("TrackPar/flags"), track.pt(), track.sigma1Pt() * track.pt(), i);
      }
    }
    histos.fill(HIST("TrackPar/dcaXY"), track.pt(), track.sigma1Pt() * track.pt(), track.dcaXY(), collision.centFT0A(), collision.centFT0C());
    histos.fill(HIST("TrackPar/dcaZ"), track.pt(), track.sigma1Pt() * track.pt(), track.dcaZ(), collision.centFT0A(), collision.centFT0C());
    histos.fill(HIST("TrackPar/length"), track.pt(), track.sigma1Pt() * track.pt(), track.length(), collision.centFT0A(), collision.centFT0C());
    histos.fill(HIST("TrackPar/Sigma1Pt"), track.pt(), track.sigma1Pt() * track.pt(), collision.centFT0A(), collision.centFT0C());
    //// check the uncertainty over pT activating several ITS layers
    bool firstLayerActive = track.itsClusterMap() & (1 << 0);
    bool secondLayerActive = track.itsClusterMap() & (1 << 1);
    bool fourthLayerActive = track.itsClusterMap() & (1 << 3);
    bool fifthLayerActive = track.itsClusterMap() & (1 << 4);
    bool sixthLayerActive = track.itsClusterMap() & (1 << 5);
    if (firstLayerActive) {
      histos.fill(HIST("TrackPar/Sigma1Pt_Layer1"), track.pt(), track.sigma1Pt() * track.pt(), collision.centFT0A(), collision.centFT0C());
    }
    if (secondLayerActive) {
      histos.fill(HIST("TrackPar/Sigma1Pt_Layer2"), track.pt(), track.sigma1Pt() * track.pt(), collision.centFT0A(), collision.centFT0C());
    }
    if (firstLayerActive && secondLayerActive) {
      histos.fill(HIST("TrackPar/Sigma1Pt_Layers12"), track.pt(), track.sigma1Pt() * track.pt(), collision.centFT0A(), collision.centFT0C());
    }
    if (fourthLayerActive) {
      histos.fill(HIST("TrackPar/Sigma1Pt_Layer4"), track.pt(), track.sigma1Pt() * track.pt(), collision.centFT0A(), collision.centFT0C());
    }
    if (fifthLayerActive) {
      histos.fill(HIST("TrackPar/Sigma1Pt_Layer5"), track.pt(), track.sigma1Pt() * track.pt(), collision.centFT0A(), collision.centFT0C());
    }
    if (sixthLayerActive) {
      histos.fill(HIST("TrackPar/Sigma1Pt_Layer6"), track.pt(), track.sigma1Pt() * track.pt(), collision.centFT0A(), collision.centFT0C());
    }
    if (fourthLayerActive && fifthLayerActive) {
      histos.fill(HIST("TrackPar/Sigma1Pt_Layers45"), track.pt(), track.sigma1Pt() * track.pt(), collision.centFT0A(), collision.centFT0C());
    }
    if (fifthLayerActive && sixthLayerActive) {
      histos.fill(HIST("TrackPar/Sigma1Pt_Layers56"), track.pt(), track.sigma1Pt() * track.pt(), collision.centFT0A(), collision.centFT0C());
    }
    if (fourthLayerActive && sixthLayerActive) {
      histos.fill(HIST("TrackPar/Sigma1Pt_Layers46"), track.pt(), track.sigma1Pt() * track.pt(), collision.centFT0A(), collision.centFT0C());
    }
    if (fourthLayerActive && fifthLayerActive && sixthLayerActive) {
      histos.fill(HIST("TrackPar/Sigma1Pt_Layers456"), track.pt(), track.sigma1Pt() * track.pt(), collision.centFT0A(), collision.centFT0C());
    }
    // fill ITS variables
    histos.fill(HIST("ITS/itsNCls"), track.pt(), track.sigma1Pt() * track.pt(), track.itsNCls(), collision.centFT0A(), collision.centFT0C());
    histos.fill(HIST("ITS/itsChi2NCl"), track.pt(), track.sigma1Pt() * track.pt(), track.itsChi2NCl(), collision.centFT0A(), collision.centFT0C());
    for (unsigned int i = 0; i < 7; i++) {
      if (track.itsClusterMap() & (1 << i)) {
        histos.fill(HIST("ITS/itsHits"), track.pt(), track.sigma1Pt() * track.pt(), i, collision.centFT0A(), collision.centFT0C());
      }
    }
    // fill TPC variables
    histos.fill(HIST("TPC/tpcNClsFindable"), track.pt(), track.sigma1Pt() * track.pt(), track.tpcNClsFindable(), collision.centFT0A(), collision.centFT0C());
    histos.fill(HIST("TPC/tpcNClsFound"), track.pt(), track.sigma1Pt() * track.pt(), track.tpcNClsFound(), collision.centFT0A(), collision.centFT0C());
    histos.fill(HIST("TPC/tpcNClsShared"), track.pt(), track.sigma1Pt() * track.pt(), track.tpcNClsShared(), collision.centFT0A(), collision.centFT0C());
    histos.fill(HIST("TPC/tpcNClsCrossedRows"), track.pt(), track.sigma1Pt() * track.pt(), track.tpcNClsCrossedRows(), collision.centFT0A(), collision.centFT0C());
    histos.fill(HIST("TPC/tpcCrossedRowsOverFindableCls"), track.pt(), track.sigma1Pt() * track.pt(), track.tpcCrossedRowsOverFindableCls(), collision.centFT0A(), collision.centFT0C());
    histos.fill(HIST("TPC/tpcFractionSharedCls"), track.pt(), track.sigma1Pt() * track.pt(), track.tpcFractionSharedCls(), collision.centFT0A(), collision.centFT0C());
    histos.fill(HIST("TPC/tpcChi2NCl"), track.pt(), track.sigma1Pt() * track.pt(), track.tpcChi2NCl(), collision.centFT0A(), collision.centFT0C());
  }

  Preslice<aod::Track> trackPerColl = aod::track::collisionId;
  using CollisionCandidate = soa::Join<aod::Collisions, aod::EvSels, aod::Mults, aod::CentFT0Ms, aod::CentFT0As, aod::CentFT0Cs>;
  using TrackCandidates = soa::Join<aod::FullTracks, aod::TracksDCA, aod::TrackSelection, aod::TracksCov>;

  void processFull(CollisionCandidate const& collisions,
                   TrackCandidates const& tracks)
  {
    for (const auto& collision : collisions) {
      auto tracksInCollision = tracks.sliceBy(trackPerColl, collision.globalIndex());
      if (checkEventSelection(collision)) {
        histos.fill(HIST("EventProp/MultCorrelations"), collision.centFT0A(), collision.centFT0C(), collision.centFT0M(), collision.multFT0A(), collision.multFT0C(), collision.multFT0M(), collision.multNTracksPV(), tracksInCollision.size());
        for (const auto& track : tracksInCollision) {
          if (track.has_collision() && (collision.globalIndex() == track.collisionId())) {
            if (checkTrackSelection(track)) {
              histos.fill(HIST("TrackEventPar/MultCorrelations"), track.pt(), track.sigma1Pt() * track.pt(), collision.centFT0A(), collision.centFT0C(), collision.centFT0M(), collision.multFT0A(), collision.multFT0C(), collision.multFT0M(), collision.multNTracksPV(), tracksInCollision.size());
              fillTrackQa(track, collision);
            }
          }
        }
      } else {
        histos.fill(HIST("EventProp/rejectedCollId"), 1);
      }
    }
  }
  PROCESS_SWITCH(TrackJetQa, processFull, "Standard data processor", true);

  void processDerived(aod::JeColls const& collisions, aod::JeTracks const& tracks)
  {
    for (const auto& collision : collisions) {
      if (checkEventSelection(collision)) {
        histos.fill(HIST("EventProp/MultCorrelations"), collision.centFT0A(), collision.centFT0C(), collision.centFT0A() + collision.centFT0C(), collision.multFT0A(), collision.multFT0C(), collision.multFT0A() + collision.multFT0C(), collision.multNTracksPV(), collision.multTracks());
        for (const auto& track : tracks) {
          if (!(track.collisionId() == collision.globalIdx())) {
            continue;
          }
          // LOGF(info, "Compatible Id's: %d (tracks) and %d (collisions)", track.collisionId(), collision.globalIdx());
          if (checkTrackSelection(track)) {
            histos.fill(HIST("TrackEventPar/MultCorrelations"), track.pt(), track.sigma1Pt() * track.pt(), collision.centFT0A(), collision.centFT0C(), collision.centFT0A() + collision.centFT0C(), collision.multFT0A(), collision.multFT0C(), collision.multFT0A() + collision.multFT0C(), collision.multNTracksPV(), collision.multTracks());
            fillTrackQa(track, collision);
          }
        }
      } else {
        histos.fill(HIST("EventProp/rejectedCollId"), 1);
      }
    }
  }
  PROCESS_SWITCH(TrackJetQa, processDerived, "Derived data processor", false);
};

WorkflowSpec defineDataProcessing(ConfigContext const& cfgc)
{
  WorkflowSpec workflow;
  workflow.push_back(adaptAnalysisTask<TrackJetQa>(cfgc));
  return workflow;
}<|MERGE_RESOLUTION|>--- conflicted
+++ resolved
@@ -153,16 +153,6 @@
     const AxisSpec axisDcaZ{binsDcaZ, "#it{dcaZ} [cm]"};
     const AxisSpec axisTrackLength{binsLength, "#it{Length} [cm]"};
 
-<<<<<<< HEAD
-    histos.add("Centrality/FT0M", "CentFT0M", HistType::kTH1D, {axisPercentileFT0M});
-    histos.add("Centrality/FT0A", "CentFT0A", HistType::kTH1D, {axisPercentileFT0A});
-    histos.add("Centrality/FT0C", "CentFT0C", HistType::kTH1D, {axisPercentileFT0C});
-    histos.add("Mult/NTracksPV", "MultNTracksPV", HistType::kTH1D, {axisMultiplicityPV});
-    histos.add("Mult/FT0M", "MultFT0M", HistType::kTH1D, {axisMultiplicityFT0M});
-    histos.add("Mult/FT0A", "MultFT0A", HistType::kTH1D, {axisMultiplicityFT0A});
-    histos.add("Mult/FT0C", "MultFT0C", HistType::kTH1D, {axisMultiplicityFT0C});
-    histos.add("Mult/MultCorrelations", "MultCorrelations", HistType::kTHnSparseD, {axisPercentileFT0A, axisPercentileFT0C, axisMultiplicityFT0A, axisMultiplicityFT0C, axisMultiplicityPV});
-=======
     // event property histograms
     histos.add("EventProp/collisionVtxZ", "Collsion Vertex Z position", HistType::kTHnSparseD, {axisVtx, axisPercentileFT0A, axisPercentileFT0C});
     histos.add("EventProp/collisionVtxZnoSel", "Collsion Vertex Z position without event selection", HistType::kTHnSparseD, {axisVtx, axisPercentileFT0A, axisPercentileFT0C});
@@ -176,7 +166,6 @@
     histos.add("Kine/pt", "#it{p}_{T}", HistType::kTHnSparseD, {axisPt, axisSigma1OverPt, axisPercentileFT0A, axisPercentileFT0C});
     histos.add("Kine/pt_TRD", "#it{p}_{T} if track has a TRD match", HistType::kTHnSparseD, {axisPt, axisSigma1OverPt, axisPercentileFT0A, axisPercentileFT0C});
     histos.add("Kine/EtaPhiPt", "Correlation of #eta #phi and #it{p}_{T}", HistType::kTHnSparseD, {axisPt, axisSigma1OverPt, axisEta, axisPhi, axisPercentileFT0A, axisPercentileFT0C});
->>>>>>> 762af94f
 
     // track parameter histograms - add sigma 1pt to all of them ! then cp this part to below
     histos.add("TrackPar/xyz", "track #it{x}, #it{y}, #it{z} position at dca in local coordinate system", HistType::kTHnSparseD, {axisPt, axisSigma1OverPt, axisTrackX, axisTrackY, axisTrackZ, axisPercentileFT0A, axisPercentileFT0C});
