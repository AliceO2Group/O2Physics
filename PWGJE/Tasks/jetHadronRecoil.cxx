// Copyright 2019-2020 CERN and copyright holders of ALICE O2.
// See https://alice-o2.web.cern.ch/copyright for details of the copyright holders.
// All rights not expressly granted are reserved.
//
// This software is distributed under the terms of the GNU General Public
// License v3 (GPL Version 3), copied verbatim in the file "COPYING".
//
// In applying this license CERN does not waive the privileges and immunities
// granted to it by virtue of its status as an Intergovernmental Organization
// or submit itself to any jurisdiction.

// h+jet analysis task
//
// Authors: Daniel Jones

#include <cmath>
#include <vector>

#include "TRandom3.h"

#include "Framework/ASoA.h"
#include "Framework/AnalysisDataModel.h"
#include "Framework/AnalysisTask.h"
#include "Framework/O2DatabasePDGPlugin.h"
#include "Framework/HistogramRegistry.h"

#include "Common/Core/TrackSelection.h"
#include "Common/Core/TrackSelectionDefaults.h"
#include "Common/Core/RecoDecay.h"
#include "Common/DataModel/EventSelection.h"
#include "Common/DataModel/TrackSelectionTables.h"
#include "Framework/runDataProcessing.h"
#include "EventFiltering/filterTables.h"

#include "PWGJE/Core/FastJetUtilities.h"
#include "PWGJE/Core/JetFinder.h"
#include "PWGJE/DataModel/Jet.h"

using namespace o2;
using namespace o2::framework;
using namespace o2::framework::expressions;

struct hJetAnalysis {

  Configurable<float> pt_TTref_min{"pt_TTref_min", 5, "reference minimum trigger track pt"};
  Configurable<float> pt_TTref_max{"pt_TTref_max", 7, "reference maximum trigger track pt"};
  Configurable<float> pt_TTsig_min{"pt_TTsig_min", 20, "signal minimum trigger track pt"};
  Configurable<float> pt_TTsig_max{"pt_TTsig_max", 50, "signal maximum trigger track pt"};
  Configurable<float> frac_sig{"frac_sig", 0.5, "fraction of events to use for signal"};
  Configurable<float> jetR{"jetR", 0.4, "jet resolution parameter"};

  TRandom3* rand = new TRandom3(0);

  Filter jetCuts = aod::jet::r == nround(jetR.node() * 100.0f);

  HistogramRegistry registry{"registry",
                             {{"hNtrig", "number of triggers;trigger type;entries", {HistType::kTH1F, {{2, 0, 2}}}},
                              {"hPtTrack", "Track p_{T};p_{T};entries", {HistType::kTH1F, {{100, 0, 100}}}},
                              {"hEtaTrack", "Track #eta;#eta;entries", {HistType::kTH1F, {{20, -1, 1}}}},
                              {"hPhiTrack", "Track #phi;#phi;entries", {HistType::kTH1F, {{200, -M_PI, 2 * M_PI}}}},
<<<<<<< HEAD
                              {"hReferencePtDPhi", "jet p_{T} vs DPhi;p_{T,jet};#Delta#phi", {HistType::kTH2F, {{150, 0, 150}, {100, -M_PI, M_PI}}}},
                              {"hSignalPtDPhi", "jet p_{T} vs DPhi;p_{T,jet};#Delta#phi", {HistType::kTH2F, {{150, 0, 150}, {100, -M_PI, M_PI}}}},
=======
                              {"hReferencePtDPhi", "jet p_{T} vs DPhi;p_{T,jet};#Delta#phi", {HistType::kTH2F, {{150, 0, 150}, {100, M_PI - 0.6, M_PI}}}},
                              {"hSignalPtDPhi", "jet p_{T} vs DPhi;p_{T,jet};#Delta#phi", {HistType::kTH2F, {{150, 0, 150}, {100, M_PI - 0.6, M_PI}}}},
>>>>>>> 2e4d281e
                              {"hReferencePt", "jet p_{T};p_{T,jet};entries", {HistType::kTH1F, {{150, 0, 150}}}},
                              {"hSignalPt", "jet p_{T};p_{T,jet};entries", {HistType::kTH1F, {{150, 0, 150}}}},
                              {"hSignalLeadingTrack", "leading track p_{T};p_{T,jet};#Delta#phi;leading track p_{T}", {HistType::kTH3F, {{150, 0, 150}, {100, -M_PI, M_PI}, {150, 0, 150}}}},
                              {"hReferenceLeadingTrack", "leading track p_{T};p_{T,jet};#Delta#phi;leading track p_{T}", {HistType::kTH3F, {{150, 0, 150}, {100, -M_PI, M_PI}, {150, 0, 150}}}},
                              {"hJetSignalMultiplicity", "jet multiplicity;N_{jets};entries", {HistType::kTH1F, {{10, 0, 10}}}},
                              {"hJetReferenceMultiplicity", "jet multiplicity;N_{jets};entries", {HistType::kTH1F, {{10, 0, 10}}}},
<<<<<<< HEAD
                              {"hJetSignalConstituentMultiplicity", "jet constituent multiplicity;p_{T,jet};#Delta#phi;N_{constituents}", {HistType::kTH3F, {{150, 0, 150}, {100, -M_PI, M_PI}, {50, 0, 50}}}},
                              {"hJetReferenceConstituentMultiplicity", "jet constituent multiplicity;p_{T,jet};#Delta#phi;N_{constituents}", {HistType::kTH3F, {{150, 0, 150}, {100, -M_PI, M_PI}, {50, 0, 50}}}},
                              {"hJetSignalConstituentPt", "jet constituent p_{T};p_{T,jet};#Delta#phi;p_{T,constituent}", {HistType::kTH3F, {{150, 0, 150}, {100, -M_PI, M_PI}, {150, 0, 150}}}},
                              {"hJetReferenceConstituentPt", "jet constituent p_{T};p_{T,jet};#Delta#phi;p_{T,constituent}", {HistType::kTH3F, {{150, 0, 150}, {100, -M_PI, M_PI}, {150, 0, 150}}}},
=======
                              {"hJetSignalConstituentMultiplicity", "jet constituent multiplicity;p_{T,jet};#Delta#phi;N_{constituents}", {HistType::kTH3F, {{150, 0, 150}, {100, M_PI - 0.6, M_PI}, {50, 0, 50}}}},
                              {"hJetReferenceConstituentMultiplicity", "jet constituent multiplicity;p_{T,jet};#Delta#phi;N_{constituents}", {HistType::kTH3F, {{150, 0, 150}, {100, M_PI - 0.6, M_PI}, {50, 0, 50}}}},
                              {"hJetSignalConstituentPt", "jet constituent p_{T};p_{T,jet};#Delta#phi;p_{T,constituent}", {HistType::kTH3F, {{150, 0, 150}, {100, M_PI - 0.6, M_PI}, {150, 0, 150}}}},
                              {"hJetReferenceConstituentPt", "jet constituent p_{T};p_{T,jet};#Delta#phi;p_{T,constituent}", {HistType::kTH3F, {{150, 0, 150}, {100, M_PI - 0.6, M_PI}, {150, 0, 150}}}},
>>>>>>> 2e4d281e
                              {"hSigEventTriggers", "N_{triggers};events", {HistType::kTH1F, {{10, 0, 10}}}},
                              {"hRefEventTriggers", "N_{triggers};events", {HistType::kTH1F, {{10, 0, 10}}}},
                              {"hJetPt", "jet p_{T};p_{T,jet};entries", {HistType::kTH1F, {{150, 0, 150}}}},
                              {"hJetEta", "jet #eta;#eta_{jet};entries", {HistType::kTH1F, {{20, -1, 1}}}},
                              {"hJetPhi", "jet #phi;#phi_{jet};entries", {HistType::kTH1F, {{200, -M_PI, 2 * M_PI}}}}}};

  void init(InitContext const&) {}

  float dPhi(float phi1, float phi2)
  {
    float dPhi = phi1 - phi2;
    if (dPhi < -M_PI)
      dPhi += 2 * M_PI;
    if (dPhi > M_PI)
      dPhi -= 2 * M_PI;
    return dPhi;
  }

  template <typename T, typename U>
  void fillHistograms(T const& jets, U const& tracks)
  {
    bool is_sig_col;
    std::vector<double> phi_TT_ar;
    double phi_TT;
    int trig_number;
    int n_TT = 0;
    double leadingPT = 0;

    float dice = rand->Rndm();
    if (dice < frac_sig)
      is_sig_col = true;
    else
      is_sig_col = false;

    for (auto& track : tracks) {
      if (is_sig_col && track.pt() < pt_TTsig_max && track.pt() > pt_TTsig_min) {
        phi_TT_ar.push_back(track.phi());
        n_TT++;
      }
      if (!is_sig_col && track.pt() < pt_TTref_max && track.pt() > pt_TTref_min) {
        phi_TT_ar.push_back(track.pt());
        n_TT++;
      }
      registry.fill(HIST("hPtTrack"), track.pt());
      registry.fill(HIST("hEtaTrack"), track.eta());
      registry.fill(HIST("hPhiTrack"), track.phi());
    }

    if (n_TT > 0) {
      trig_number = rand->Integer(n_TT);
      phi_TT = phi_TT_ar[trig_number];
      if (is_sig_col) {
        registry.fill(HIST("hNtrig"), 1.5);
        registry.fill(HIST("hJetSignalMultiplicity"), jets.size());
        registry.fill(HIST("hSigEventTriggers"), n_TT);
      }
      if (!is_sig_col) {
        registry.fill(HIST("hNtrig"), 0.5);
        registry.fill(HIST("hJetReferenceMultiplicity"), jets.size());
        registry.fill(HIST("hRefEventTriggers"), n_TT);
      }
    }

    for (auto& jet : jets) {
      registry.fill(HIST("hJetPt"), jet.pt());
      registry.fill(HIST("hJetEta"), jet.eta());
      registry.fill(HIST("hJetPhi"), jet.phi());
      if (n_TT > 0) {
        float dphi = dPhi(jet.phi(), phi_TT);
        if (is_sig_col) {
          registry.fill(HIST("hSignalPtDPhi"), jet.pt(), dphi);
          registry.fill(HIST("hSignalPt"), jet.pt());
          registry.fill(HIST("hJetSignalConstituentMultiplicity"), jet.pt(), dphi, jet.tracks().size());
          for (auto& constituent : jet.template tracks_as<U>()) {
            if (constituent.pt() > leadingPT) {
              leadingPT = constituent.pt();
            }
            registry.fill(HIST("hJetSignalConstituentPt"), jet.pt(), dphi, constituent.pt());
          }
          registry.fill(HIST("hSignalLeadingTrack"), jet.pt(), dphi, leadingPT);
        }
        if (!is_sig_col) {
          registry.fill(HIST("hReferencePtDPhi"), jet.pt(), dphi);
          registry.fill(HIST("hReferencePt"), jet.pt());
          registry.fill(HIST("hJetReferenceConstituentMultiplicity"), jet.pt(), dphi, jet.tracks().size());
          for (auto& constituent : jet.template tracks_as<U>()) {
            if (constituent.pt() > leadingPT) {
              leadingPT = constituent.pt();
            }
            registry.fill(HIST("hJetReferenceConstituentPt"), jet.pt(), dphi, constituent.pt());
          }
          registry.fill(HIST("hReferenceLeadingTrack"), jet.pt(), dphi, leadingPT);
        }
      }
    }
  }

  void processData(aod::JCollision const&, soa::Filtered<soa::Join<aod::ChargedJets, aod::ChargedJetConstituents>> const& jets, aod::JTracks const& tracks)
  {
    fillHistograms(jets, tracks);
  }
  PROCESS_SWITCH(hJetAnalysis, processData, "process data", true);

  void processMCD(aod::JCollision const&, soa::Filtered<soa::Join<aod::ChargedMCDetectorLevelJets, aod::ChargedMCDetectorLevelJetConstituents>> const& jets, aod::JTracks const& tracks)
  {
    fillHistograms(jets, tracks);
  }
  PROCESS_SWITCH(hJetAnalysis, processMCD, "process MC detector level", false);

  void processMCP(aod::JMcCollision const&, soa::Filtered<soa::Join<aod::ChargedMCParticleLevelJets, aod::ChargedMCParticleLevelJetConstituents>> const& jets, aod::JMcParticles const& particles)
  {
    fillHistograms(jets, particles);
  }
  PROCESS_SWITCH(hJetAnalysis, processMCP, "process MC particle level", false);
};

WorkflowSpec defineDataProcessing(ConfigContext const& cfgc) { return WorkflowSpec{adaptAnalysisTask<hJetAnalysis>(cfgc, TaskName{"hJetAnalysis"})}; }<|MERGE_RESOLUTION|>--- conflicted
+++ resolved
@@ -58,30 +58,18 @@
                               {"hPtTrack", "Track p_{T};p_{T};entries", {HistType::kTH1F, {{100, 0, 100}}}},
                               {"hEtaTrack", "Track #eta;#eta;entries", {HistType::kTH1F, {{20, -1, 1}}}},
                               {"hPhiTrack", "Track #phi;#phi;entries", {HistType::kTH1F, {{200, -M_PI, 2 * M_PI}}}},
-<<<<<<< HEAD
                               {"hReferencePtDPhi", "jet p_{T} vs DPhi;p_{T,jet};#Delta#phi", {HistType::kTH2F, {{150, 0, 150}, {100, -M_PI, M_PI}}}},
                               {"hSignalPtDPhi", "jet p_{T} vs DPhi;p_{T,jet};#Delta#phi", {HistType::kTH2F, {{150, 0, 150}, {100, -M_PI, M_PI}}}},
-=======
-                              {"hReferencePtDPhi", "jet p_{T} vs DPhi;p_{T,jet};#Delta#phi", {HistType::kTH2F, {{150, 0, 150}, {100, M_PI - 0.6, M_PI}}}},
-                              {"hSignalPtDPhi", "jet p_{T} vs DPhi;p_{T,jet};#Delta#phi", {HistType::kTH2F, {{150, 0, 150}, {100, M_PI - 0.6, M_PI}}}},
->>>>>>> 2e4d281e
                               {"hReferencePt", "jet p_{T};p_{T,jet};entries", {HistType::kTH1F, {{150, 0, 150}}}},
                               {"hSignalPt", "jet p_{T};p_{T,jet};entries", {HistType::kTH1F, {{150, 0, 150}}}},
                               {"hSignalLeadingTrack", "leading track p_{T};p_{T,jet};#Delta#phi;leading track p_{T}", {HistType::kTH3F, {{150, 0, 150}, {100, -M_PI, M_PI}, {150, 0, 150}}}},
                               {"hReferenceLeadingTrack", "leading track p_{T};p_{T,jet};#Delta#phi;leading track p_{T}", {HistType::kTH3F, {{150, 0, 150}, {100, -M_PI, M_PI}, {150, 0, 150}}}},
                               {"hJetSignalMultiplicity", "jet multiplicity;N_{jets};entries", {HistType::kTH1F, {{10, 0, 10}}}},
                               {"hJetReferenceMultiplicity", "jet multiplicity;N_{jets};entries", {HistType::kTH1F, {{10, 0, 10}}}},
-<<<<<<< HEAD
                               {"hJetSignalConstituentMultiplicity", "jet constituent multiplicity;p_{T,jet};#Delta#phi;N_{constituents}", {HistType::kTH3F, {{150, 0, 150}, {100, -M_PI, M_PI}, {50, 0, 50}}}},
                               {"hJetReferenceConstituentMultiplicity", "jet constituent multiplicity;p_{T,jet};#Delta#phi;N_{constituents}", {HistType::kTH3F, {{150, 0, 150}, {100, -M_PI, M_PI}, {50, 0, 50}}}},
                               {"hJetSignalConstituentPt", "jet constituent p_{T};p_{T,jet};#Delta#phi;p_{T,constituent}", {HistType::kTH3F, {{150, 0, 150}, {100, -M_PI, M_PI}, {150, 0, 150}}}},
                               {"hJetReferenceConstituentPt", "jet constituent p_{T};p_{T,jet};#Delta#phi;p_{T,constituent}", {HistType::kTH3F, {{150, 0, 150}, {100, -M_PI, M_PI}, {150, 0, 150}}}},
-=======
-                              {"hJetSignalConstituentMultiplicity", "jet constituent multiplicity;p_{T,jet};#Delta#phi;N_{constituents}", {HistType::kTH3F, {{150, 0, 150}, {100, M_PI - 0.6, M_PI}, {50, 0, 50}}}},
-                              {"hJetReferenceConstituentMultiplicity", "jet constituent multiplicity;p_{T,jet};#Delta#phi;N_{constituents}", {HistType::kTH3F, {{150, 0, 150}, {100, M_PI - 0.6, M_PI}, {50, 0, 50}}}},
-                              {"hJetSignalConstituentPt", "jet constituent p_{T};p_{T,jet};#Delta#phi;p_{T,constituent}", {HistType::kTH3F, {{150, 0, 150}, {100, M_PI - 0.6, M_PI}, {150, 0, 150}}}},
-                              {"hJetReferenceConstituentPt", "jet constituent p_{T};p_{T,jet};#Delta#phi;p_{T,constituent}", {HistType::kTH3F, {{150, 0, 150}, {100, M_PI - 0.6, M_PI}, {150, 0, 150}}}},
->>>>>>> 2e4d281e
                               {"hSigEventTriggers", "N_{triggers};events", {HistType::kTH1F, {{10, 0, 10}}}},
                               {"hRefEventTriggers", "N_{triggers};events", {HistType::kTH1F, {{10, 0, 10}}}},
                               {"hJetPt", "jet p_{T};p_{T,jet};entries", {HistType::kTH1F, {{150, 0, 150}}}},
