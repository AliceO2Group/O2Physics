// Copyright 2019-2020 CERN and copyright holders of ALICE O2.
// See https://alice-o2.web.cern.ch/copyright for details of the copyright holders.
// All rights not expressly granted are reserved.
//
// This software is distributed under the terms of the GNU General Public
// License v3 (GPL Version 3), copied verbatim in the file "COPYING".
//
// In applying this license CERN does not waive the privileges and immunities
// granted to it by virtue of its status as an Intergovernmental Organization
// or submit itself to any jurisdiction.
//
/// \file jetHadronRecoil.cxx
/// \brief Task for analysing hadron triggered events.
/// \author Daniel Jones <djones22@liverpool.ac.uk>

#include "PWGJE/Core/FastJetUtilities.h"
#include "PWGJE/Core/JetDerivedDataUtilities.h"
#include "PWGJE/Core/JetFinder.h"
#include "PWGJE/DataModel/Jet.h"
#include "PWGJE/DataModel/JetReducedData.h"
#include "PWGJE/DataModel/JetSubtraction.h"

#include "Common/Core/RecoDecay.h"

#include "CommonConstants/MathConstants.h"
#include "Framework/ASoA.h"
#include "Framework/AnalysisTask.h"
#include "Framework/HistogramRegistry.h"
#include "Framework/O2DatabasePDGPlugin.h"
#include <Framework/AnalysisHelpers.h>
#include <Framework/Configurable.h>
#include <Framework/HistogramSpec.h>
#include <Framework/InitContext.h>
#include <Framework/Logger.h>
#include <Framework/runDataProcessing.h>

#include "TRandom3.h"

#include <fastjet/ClusterSequenceArea.hh>
#include <fastjet/JetDefinition.hh>
#include <fastjet/PseudoJet.hh>

#include <cmath>
#include <cstdlib>
#include <string>
#include <type_traits>
#include <vector>

using namespace o2;
using namespace o2::framework;
using namespace o2::framework::expressions;

struct JetHadronRecoil {

  std::vector<fastjet::PseudoJet> jetConstituents;
  std::vector<fastjet::PseudoJet> jetReclustered;
  JetFinder jetReclusterer;

  Configurable<std::string> eventSelections{"eventSelections", "sel8", "choose event selection"};
  Configurable<std::string> trackSelections{"trackSelections", "globalTracks", "set track selections"};
  Configurable<float> trackPtMin{"trackPtMin", 0.15, "minimum pT acceptance for tracks"};
  Configurable<float> trackPtMax{"trackPtMax", 100.0, "maximum pT acceptance for tracks"};
  Configurable<float> trackEtaMin{"trackEtaMin", -0.9, "minimum eta acceptance for tracks"};
  Configurable<float> trackEtaMax{"trackEtaMax", 0.9, "maximum eta acceptance for tracks"};
  Configurable<float> maxLeadingTrackPt{"maxLeadingTrackPt", 1000.0, "maximum acceptance for leading track in jets"};
  Configurable<float> centralityMin{"centralityMin", -999.0, "minimum centrality"};
  Configurable<float> centralityMax{"centralityMax", 999.0, "maximum centrality"};
  Configurable<float> vertexZCut{"vertexZCut", 10.0f, "Accepted z-vertex range"};
  Configurable<float> ptTTrefMin{"ptTTrefMin", 5, "reference minimum trigger track pt"};
  Configurable<float> ptTTrefMax{"ptTTrefMax", 7, "reference maximum trigger track pt"};
  Configurable<float> ptTTsigMin{"ptTTsigMin", 20, "signal minimum trigger track pt"};
  Configurable<float> ptTTsigMax{"ptTTsigMax", 50, "signal maximum trigger track pt"};
  Configurable<float> fracSig{"fracSig", 0.9, "fraction of events to use for signal"};
  Configurable<float> jetR{"jetR", 0.4, "jet resolution parameter"};
  Configurable<float> pTHatMaxMCD{"pTHatMaxMCD", 999.0, "maximum fraction of hard scattering for jet acceptance in detector MC"};
  Configurable<float> pTHatMaxMCP{"pTHatMaxMCP", 999.0, "maximum fraction of hard scattering for jet acceptance in particle MC"};
  Configurable<float> pTHatTrackMaxMCD{"pTHatTrackMaxMCD", 999.0, "maximum fraction of hard scattering for track acceptance in detector MC"};
  Configurable<float> pTHatTrackMaxMCP{"pTHatTrackMaxMCP", 999.0, "maximum fraction of hard scattering for track acceptance in particle MC"};
  Configurable<float> pTHatMinEvent{"pTHatMinEvent", -1.0, "minimum absolute event pTHat"};
  Configurable<float> rhoReferenceShift{"rhoReferenceShift", 0.0, "shift in rho calculated in reference events for consistency with signal events"};
  Configurable<std::string> triggerMasks{"triggerMasks", "", "possible JE Trigger masks: fJetChLowPt,fJetChHighPt,fTrackLowPt,fTrackHighPt,fJetD0ChLowPt,fJetD0ChHighPt,fJetLcChLowPt,fJetLcChHighPt,fEMCALReadout,fJetFullHighPt,fJetFullLowPt,fJetNeutralHighPt,fJetNeutralLowPt,fGammaVeryHighPtEMCAL,fGammaVeryHighPtDCAL,fGammaHighPtEMCAL,fGammaHighPtDCAL,fGammaLowPtEMCAL,fGammaLowPtDCAL,fGammaVeryLowPtEMCAL,fGammaVeryLowPtDCAL"};
  Configurable<bool> skipMBGapEvents{"skipMBGapEvents", false, "flag to choose to reject min. bias gap events; jet-level rejection applied at the jet finder level, here rejection is applied for collision and track process functions"};
  Configurable<bool> outlierRejectEvent{"outlierRejectEvent", true, "where outliers are found, reject event (true) or just reject the single track/jet (false)"};
  Configurable<int> wtaMethod{"wtaMethod", 1, "method for WTA axis definition: 0 = matching closest WTA jet (incorrect), 1 = recluster original jet"};

  Preslice<soa::Join<aod::Charged1MCParticleLevelJets, aod::Charged1MCParticleLevelJetConstituents>> partJetsPerCollision = aod::jet::mcCollisionId;

  TRandom3* rand = new TRandom3(0);

  Filter jetCuts = aod::jet::r == nround(jetR.node() * 100.0f);
  Filter trackCuts = (aod::jtrack::pt >= trackPtMin && aod::jtrack::pt < trackPtMax && aod::jtrack::eta > trackEtaMin && aod::jtrack::eta < trackEtaMax);
  Filter particleCuts = (aod::jmcparticle::pt >= trackPtMin && aod::jmcparticle::pt < trackPtMax && aod::jmcparticle::eta > trackEtaMin && aod::jmcparticle::eta < trackEtaMax);
  Filter eventCuts = (nabs(aod::jcollision::posZ) < vertexZCut && aod::jcollision::centFT0M >= centralityMin && aod::jcollision::centFT0M < centralityMax);

  std::vector<double> ptBinningPart = {0.0, 1.0, 2.0, 3.0, 4.0, 5.0, 6.0, 7.0, 8.0, 9.0, 10.0,
                                       15.0, 20.0, 25.0, 30.0, 35.0, 40.0, 45.0, 50.0, 55.0, 60.0,
                                       65.0, 70.0, 75.0, 80.0, 90.0, 100.0, 110.0, 120.0, 130.0,
                                       140.0, 150.0, 160.0, 180.0, 200.0};
  std::vector<double> ptBinningDet = {-100.0, -70.0, -60.0, -50.0, -40.0, -35.0, -30.0, -25.0, -20.0, -15.0, -10.0, -5.0,
                                      0.0, 1.0, 2.0, 3.0, 4.0, 5.0, 6.0, 7.0, 8.0, 9.0, 10.0,
                                      15.0, 20.0, 25.0, 30.0, 35.0, 40.0, 45.0, 50.0, 55.0, 60.0,
                                      65.0, 70.0, 75.0, 80.0, 90.0, 100.0, 110.0, 120.0, 130.0,
                                      140.0, 150.0, 160.0, 180.0, 200.0};
  std::vector<double> dRBinning = {0.0, 1.0e-9, 0.003, 0.006, 0.009, 0.012, 0.015, 0.018, 0.021, 0.024,
                                   0.027, 0.03, 0.033, 0.036, 0.039, 0.042, 0.045, 0.048, 0.051, 0.054,
                                   0.057, 0.06, 0.063, 0.066, 0.069, 0.072, 0.075, 0.078, 0.081, 0.084,
                                   0.087, 0.09, 0.093, 0.096, 0.099, 0.102, 0.105, 0.108, 0.111, 0.114,
                                   0.117, 0.12, 0.123, 0.126, 0.129, 0.132, 0.135, 0.138, 0.141, 0.144,
                                   0.147, 0.15, 0.153, 0.156, 0.159, 0.162, 0.165, 0.168, 0.171, 0.174,
                                   0.177, 0.18, 0.183, 0.186, 0.189, 0.192, 0.195, 0.198, 0.201, 0.204,
                                   0.207, 0.21, 0.213, 0.216, 0.219, 0.222, 0.225, 0.228, 0.231, 0.234,
                                   0.237, 0.24, 0.27, 0.30, 0.33, 0.36, 0.39, 0.42, 0.45, 0.48, 0.51, 0.54,
                                   0.57, 0.60};

  AxisSpec dRAxis = {dRBinning, "#Delta R"};
  AxisSpec ptAxisDet = {ptBinningDet, "#it{p}_{T,det} (GeV/c)"};
  AxisSpec ptAxisPart = {ptBinningPart, "#it{p}_{T,part} (GeV/c)"};
  AxisSpec phiAxisDet = {100, 0.0, o2::constants::math::TwoPI, "#phi_{det}"};
  AxisSpec phiAxisPart = {100, 0.0, o2::constants::math::TwoPI, "#phi_{part}"};
  AxisSpec dRAxisDet = {dRBinning, "#Delta R_{det}"};
  AxisSpec dRAxisPart = {dRBinning, "#Delta R_{part}"};

  HistogramRegistry registry{"registry",
                             {{"hNtrig", "number of triggers;trigger type;entries", {HistType::kTH1F, {{2, 0, 2}}}},
                              {"hSignalTriggersPtHard", "Signal triggers vs PtHard", {HistType::kTH1F, {{20, 0, 5}}}},
                              {"hReferenceTriggersPtHard", "Reference triggers vs PtHard", {HistType::kTH1F, {{20, 0, 5}}}},
                              {"hZvtxSelected", "Z vertex position;Z_{vtx};entries", {HistType::kTH1F, {{80, -20, 20}}}},
                              {"hPtTrack", "Track p_{T};p_{T};entries", {HistType::kTH1F, {{200, 0, 200}}}},
                              {"hEtaTrack", "Track #eta;#eta;entries", {HistType::kTH1F, {{100, -1.0, 1.0}}}},
                              {"hPhiTrack", "Track #phi;#phi;entries", {HistType::kTH1F, {{100, 0.0, o2::constants::math::TwoPI}}}},
                              {"hTrack3D", "3D tracks histogram;p_{T};#eta;#phi", {HistType::kTH3F, {{200, 0, 200}, {100, -1.0, 1.0}, {100, 0.0, o2::constants::math::TwoPI}}}},
                              {"hTrackPtHard", "Tracks vs pThard;#frac{p_{T}}{#hat{p}};p_{T}", {HistType::kTH2F, {{20, 0, 5}, {200, 0, 200}}}},
                              {"hPartPtHard", "Part vs pThard;#frac{p_{T}}{#hat{p}};p_{T}", {HistType::kTH2F, {{20, 0, 5}, {200, 0, 200}}}},
                              {"hPtTrackPtHard", "Track p_{T} vs #hat{p};p_{T};#frac{p_{T}}{#hat{p}}", {HistType::kTH2F, {{200, 0, 200}, {20, 0, 5}}}},
                              {"hConstituents3D", "3D constituents histogram;p_{T};#eta;#phi", {HistType::kTH3F, {{200, 0, 200}, {100, -1.0, 1.0}, {100, 0.0, o2::constants::math::TwoPI}}}},
                              {"hReferencePtDPhi", "jet p_{T} vs DPhi;#Delta#phi;p_{T,jet}", {HistType::kTH2F, {{100, 0, o2::constants::math::TwoPI}, {500, -100, 400}}}},
                              {"hReferencePtDPhiShifts", "rho shifts;#Delta#phi;p_{T,jet};shifts", {HistType::kTH3F, {{100, 0, o2::constants::math::TwoPI}, {500, -100, 400}, {20, 0.0, 2.0}}}},
                              {"hSignalPtDPhi", "jet p_{T} vs DPhi;#Delta#phi;p_{T,jet}", {HistType::kTH2F, {{100, 0, o2::constants::math::TwoPI}, {500, -100, 400}}}},
                              {"hReferencePt", "jet p_{T};p_{T,jet};entries", {HistType::kTH1F, {{500, -100, 400}}}},
                              {"hSignalPt", "jet p_{T};p_{T,jet};entries", {HistType::kTH1F, {{500, -100, 400}}}},
                              {"hSignalTriggers", "trigger p_{T};p_{T,trig};entries", {HistType::kTH1F, {{150, 0, 150}}}},
                              {"hSignalPtHard", "jet p_{T} vs #hat{p};p_{T,jet};#frac{p_{T,trig}}{#hat{p}}", {HistType::kTH2F, {{500, -100, 400}, {20, 0, 5}}}},
                              {"hReferenceTriggers", "trigger p_{T};p_{T,trig};entries", {HistType::kTH1F, {{150, 0, 150}}}},
                              {"hReferencePtHard", "jet p_{T} vs #hat{p};p_{T,jet};#frac{p_{T,trig}}{#hat{p}}", {HistType::kTH2F, {{500, -100, 400}, {20, 0, 5}}}},
                              {"hSigEventTriggers", "N_{triggers};events", {HistType::kTH1F, {{10, 0, 10}}}},
                              {"hRefEventTriggers", "N_{triggers};events", {HistType::kTH1F, {{10, 0, 10}}}},
                              {"hJetPt", "jet p_{T};p_{T,jet};entries", {HistType::kTH1F, {{500, -100, 400}}}},
                              {"hJetEta", "jet #eta;#eta_{jet};entries", {HistType::kTH1F, {{100, -1.0, 1.0}}}},
                              {"hJetPhi", "jet #phi;#phi_{jet};entries", {HistType::kTH1F, {{100, 0.0, o2::constants::math::TwoPI}}}},
                              {"hJet3D", "3D jet distribution;p_{T};#eta;#phi", {HistType::kTH3F, {{500, -100, 400}, {100, -1.0, 1.0}, {100, 0.0, o2::constants::math::TwoPI}}}},
                              {"hTracksvsJets", "comparing leading tracks and jets;p_{T,track};p_{T,jet};#hat{p}", {HistType::kTH3F, {{200, 0, 200}, {500, -100, 400}, {195, 5, 200}}}},
                              {"hPartvsJets", "comparing leading particles and jets;p_{T,part};p_{T,jet};#hat{p}", {HistType::kTH3F, {{200, 0, 200}, {500, -100, 400}, {195, 5, 200}}}},
                              {"hPtPart", "Particle p_{T};p_{T};entries", {HistType::kTH1F, {{200, 0, 200}}}},
                              {"hEtaPart", "Particle #eta;#eta;entries", {HistType::kTH1F, {{100, -1.0, 1.0}}}},
                              {"hPhiPart", "Particle #phi;#phi;entries", {HistType::kTH1F, {{100, 0.0, o2::constants::math::TwoPI}}}},
                              {"hPart3D", "3D tracks histogram;p_{T};#eta;#phi", {HistType::kTH3F, {{200, 0, 200}, {100, -1.0, 1.0}, {100, 0.0, o2::constants::math::TwoPI}}}},
                              {"hPtPartPtHard", "Track p_{T} vs #hat{p};p_{T};#frac{p_{T}}{#hat{p}}", {HistType::kTH2F, {{200, 0, 200}, {20, 0, 5}}}},
                              {"hDeltaR", "#DeltaR;#DeltaR;#frac{dN_{jets}}{d#DeltaR}", {HistType::kTH1F, {dRAxis}}},
                              {"hDeltaRPart", "Particle #DeltaR;#DeltaR;#frac{1}{N_{jets}}#frac{dN_{jets}}{d#DeltaR}", {HistType::kTH1F, {dRAxis}}},
                              {"hDeltaRpT", "jet p_{T} vs #DeltaR;p_{T,jet};#DeltaR", {HistType::kTH2F, {{500, -100, 400}, dRAxis}}},
                              {"hDeltaRpTPart", "Particle jet p_{T} vs #DeltaR;p_{T,jet};#DeltaR", {HistType::kTH2F, {{400, 0, 400}, dRAxis}}},
                              {"hRhoSignal", "Signal Rho bkg;#rho;entries", {HistType::kTH1F, {{220, 0, 220}}}},
                              {"hRhoReference", "Reference Rho bkg;#rho;entries", {HistType::kTH1F, {{220, 0, 220}}}},
                              {"hRhoReferenceShift", "Testing reference shifts;#rho;shift", {HistType::kTH2F, {{220, 0, 220}, {20, 0.0, 2.0}}}},
                              {"hDeltaRSignal", "#DeltaR;#DeltaR;#frac{dN_{jets}}{d#DeltaR}", {HistType::kTH1F, {dRAxis}}},
                              {"hDeltaRSignalPart", "Particle #DeltaR;#DeltaR;#frac{1}{N_{jets}}#frac{dN_{jets}}{d#DeltaR}", {HistType::kTH1F, {dRAxis}}},
                              {"hDeltaRpTSignal", "jet p_{T} vs #DeltaR;p_{T,jet};#DeltaR", {HistType::kTH2F, {{500, -100, 400}, dRAxis}}},
                              {"hDeltaRpTSignalPart", "Particle jet p_{T} vs #DeltaR;p_{T,jet};#DeltaR", {HistType::kTH2F, {{400, 0, 400}, dRAxis}}},
                              {"hDeltaRpTDPhiSignal", "jet p_{T} vs #DeltaR vs #Delta#phi;p_{T,jet};#Delta#phi;#DeltaR", {HistType::kTH3F, {{500, -100, 400}, {100, 0, o2::constants::math::TwoPI}, dRAxis}}},
                              {"hDeltaRpTDPhiSignalPart", "Particle jet p_{T} vs #DeltaR vs #Delta#phi;p_{T,jet};#Delta#phi;#DeltaR", {HistType::kTH3F, {{400, 0, 400}, {100, 0, o2::constants::math::TwoPI}, dRAxis}}},
                              {"hDeltaRReference", "#DeltaR;#DeltaR;#frac{dN_{jets}}{d#DeltaR}", {HistType::kTH1F, {dRAxis}}},
                              {"hDeltaRPartReference", "Particle #DeltaR;#DeltaR;#frac{1}{N_{jets}}#frac{dN_{jets}}{d#DeltaR}", {HistType::kTH1F, {dRAxis}}},
                              {"hDeltaRpTReference", "jet p_{T} vs #DeltaR;p_{T,jet};#DeltaR", {HistType::kTH2F, {{500, -100, 400}, dRAxis}}},
                              {"hDeltaRpTPartReference", "Particle jet p_{T} vs #DeltaR;p_{T,jet};#DeltaR", {HistType::kTH2F, {{400, 0, 400}, dRAxis}}},
                              {"hDeltaRpTDPhiReference", "jet p_{T} vs #DeltaR vs #Delta#phi;p_{T,jet};#Delta#phi;#DeltaR", {HistType::kTH3F, {{500, -100, 400}, {100, 0, o2::constants::math::TwoPI}, dRAxis}}},
                              {"hDeltaRpTDPhiReferenceShifts", "testing shifts;p_{T,jet};#Delta#phi;#DeltaR;shifts", {HistType::kTHnSparseD, {{500, -100, 400}, {100, 0, o2::constants::math::TwoPI}, dRAxis, {20, 0.0, 2.0}}}},
                              {"hDeltaRpTDPhiReferencePart", "jet p_{T} vs #DeltaR vs #Delta#phi;p_{T,jet};#Delta#phi;#DeltaR", {HistType::kTH3F, {{400, 0, 400}, {100, 0, o2::constants::math::TwoPI}, dRAxis}}},
                              {"hPtMatched", "p_{T} matching;p_{T,det};p_{T,part}", {HistType::kTH2F, {{500, -100, 400}, {400, 0, 400}}}},
                              {"hPhiMatched", "#phi matching;#phi_{det};#phi_{part}", {HistType::kTH2F, {{100, 0.0, o2::constants::math::TwoPI}, {100, 0.0, o2::constants::math::TwoPI}}}},
                              {"hDeltaRMatched", "#DeltaR matching;#DeltaR_{det};#DeltaR_{part}", {HistType::kTH2F, {dRAxisDet, dRAxisPart}}},
                              {"hPtMatched1d", "p_{T} matching 1d;p_{T,part}", {HistType::kTH1F, {{400, 0, 400}}}},
                              {"hDeltaRMatched1d", "#DeltaR matching 1d;#DeltaR_{part}", {HistType::kTH1F, {dRAxisPart}}},
                              {"hPtResolution", "p_{T} resolution;p_{T,part};Relative Resolution", {HistType::kTH2F, {{400, 0, 400}, {1000, -5.0, 5.0}}}},
                              {"hPhiResolution", "#phi resolution;#p_{T,part};Resolution", {HistType::kTH2F, {{400, 0, 400}, {1000, -7.0, 7.0}}}},
                              {"hDeltaRResolution", "#DeltaR Resolution;p_{T,part};Resolution", {HistType::kTH2F, {{400, 0, 400}, {1000, -0.15, 0.15}}}},
                              {"hFullMatching", "Full 6D matching;p_{T,det};p_{T,part};#phi_{det};#phi_{part};#DeltaR_{det};#DeltaR_{part}", {HistType::kTHnSparseD, {ptAxisDet, ptAxisPart, phiAxisDet, phiAxisPart, dRAxisDet, dRAxisPart}}}}};

  std::vector<int> eventSelectionBits;
  int trackSelection = -1;
  std::vector<int> triggerMaskBits;

  Service<o2::framework::O2DatabasePDG> pdg;

  void init(InitContext const&)
  {
    eventSelectionBits = jetderiveddatautilities::initialiseEventSelectionBits(static_cast<std::string>(eventSelections));
    trackSelection = jetderiveddatautilities::initialiseTrackSelection(static_cast<std::string>(trackSelections));
    triggerMaskBits = jetderiveddatautilities::initialiseTriggerMaskBits(triggerMasks);

    Filter jetCuts = aod::jet::r == nround(jetR.node() * 100.0f);
    Filter trackCuts = (aod::jtrack::pt >= trackPtMin && aod::jtrack::pt < trackPtMax && aod::jtrack::eta > trackEtaMin && aod::jtrack::eta < trackEtaMax);
    Filter particleCuts = (aod::jmcparticle::pt >= trackPtMin && aod::jmcparticle::pt < trackPtMax && aod::jmcparticle::eta > trackEtaMin && aod::jmcparticle::eta < trackEtaMax);
    Filter eventTrackLevelCuts = nabs(aod::jcollision::posZ) < vertexZCut;

    jetReclusterer.isReclustering = true;
    jetReclusterer.algorithm = fastjet::JetAlgorithm::cambridge_algorithm;
    jetReclusterer.jetR = 2 * jetR;
    jetReclusterer.recombScheme = fastjet::WTA_pt_scheme;
  }

  template <typename T, typename U, typename W>
  void fillHistograms(T const& jets, W const& jetsWTA, U const& tracks, float weight = 1.0, float rho = 0.0, float pTHat = 999.0)
  {
    bool isSigCol;
    std::vector<double> phiTTAr;
    std::vector<double> ptTTAr;
    std::vector<double> tracksAr;
    double phiTT = 0;
    double ptTT = 0;
    double ptRandTrack = 0;
    int trigNumber = 0;
    int trackNumber = 0;
    int nTT = 0;
    double leadingPT = 0;
<<<<<<< HEAD
    double leadingTrackPt = 0;
    double leadingJetPt = 0;
    float pTHat = 10. / (std::pow(weight, 1.0 / pTHatExponent));
=======
>>>>>>> 2dba948c
    float rhoReference = rho + rhoReferenceShift;

    float dice = rand->Rndm();
    if (dice < fracSig)
      isSigCol = true;
    else
      isSigCol = false;

    for (const auto& track : tracks) {
      if (!jetderiveddatautilities::selectTrack(track, trackSelection)) {
        continue;
      }
      tracksAr.push_back(track.pt());
      if (track.pt() > leadingTrackPt) {
        leadingTrackPt = track.pt();
      }
      if (track.pt() > pTHatTrackMaxMCD * pTHat) {
        if (outlierRejectEvent) {
          return;
        } else {
          continue;
        }
      }
      if (isSigCol && track.pt() < ptTTsigMax && track.pt() > ptTTsigMin) {
        phiTTAr.push_back(track.phi());
        ptTTAr.push_back(track.pt());
        registry.fill(HIST("hSignalTriggers"), track.pt(), weight);
        nTT++;
      }
      if (!isSigCol && track.pt() < ptTTrefMax && track.pt() > ptTTrefMin) {
        phiTTAr.push_back(track.phi());
        ptTTAr.push_back(track.pt());
        registry.fill(HIST("hReferenceTriggers"), track.pt(), weight);
        nTT++;
      }
      registry.fill(HIST("hPtTrack"), track.pt(), weight);
      registry.fill(HIST("hEtaTrack"), track.eta(), weight);
      registry.fill(HIST("hPhiTrack"), track.phi(), weight);
      registry.fill(HIST("hTrack3D"), track.pt(), track.eta(), track.phi(), weight);
      registry.fill(HIST("hPtTrackPtHard"), track.pt(), track.pt() / pTHat, weight);
    }

    trackNumber = rand->Integer(tracksAr.size());
    ptRandTrack = tracksAr[trackNumber];
    registry.fill(HIST("hTrackPtHard"), ptRandTrack / pTHat, ptRandTrack, weight);

    if (nTT > 0) {
      trigNumber = rand->Integer(nTT);
      phiTT = phiTTAr[trigNumber];
      ptTT = ptTTAr[trigNumber];
      if (isSigCol) {
        registry.fill(HIST("hNtrig"), 1.5, weight);
        registry.fill(HIST("hSigEventTriggers"), nTT, weight);
        registry.fill(HIST("hRhoSignal"), rho, weight);
        registry.fill(HIST("hSignalTriggersPtHard"), ptTT / pTHat, weight);
      }
      if (!isSigCol) {
        registry.fill(HIST("hNtrig"), 0.5, weight);
        registry.fill(HIST("hRefEventTriggers"), nTT, weight);
        registry.fill(HIST("hRhoReference"), rhoReference, weight);
        for (double shift = 0.0; shift <= 2.0; shift += 0.1) {
          registry.fill(HIST("hRhoReferenceShift"), rho + shift, shift, weight);
        }
        registry.fill(HIST("hReferenceTriggersPtHard"), ptTT / pTHat, weight);
      }
    }
    for (const auto& jet : jets) {
      if (jet.pt() > leadingJetPt) {
        leadingJetPt = jet.pt();
      }
      if (jet.pt() > pTHatMaxMCD * pTHat) {
        if (outlierRejectEvent) {
          return;
        } else {
          continue;
        }
      }
      for (const auto& constituent : jet.template tracks_as<U>()) {
        if (constituent.pt() > leadingPT) {
          leadingPT = constituent.pt();
        }
        registry.fill(HIST("hConstituents3D"), constituent.pt(), constituent.eta(), constituent.phi());
      }
      if (leadingPT > maxLeadingTrackPt) {
        continue;
      }
      registry.fill(HIST("hJetPt"), jet.pt() - (rho * jet.area()), weight);
      registry.fill(HIST("hJetEta"), jet.eta(), weight);
      registry.fill(HIST("hJetPhi"), jet.phi(), weight);
      registry.fill(HIST("hJet3D"), jet.pt() - (rho * jet.area()), jet.eta(), jet.phi(), weight);

      double dR = getWTAaxisDifference(jet, jetsWTA, tracks);

      registry.fill(HIST("hDeltaR"), dR, weight);
      registry.fill(HIST("hDeltaRpT"), jet.pt() - (rho * jet.area()), dR, weight);
      // try with fjcontrib

      if (nTT > 0) {
        float dphi = RecoDecay::constrainAngle(jet.phi() - phiTT);
        if (isSigCol) {
          if (std::abs(dphi - o2::constants::math::PI) < 0.6) {
            registry.fill(HIST("hDeltaRpTSignal"), jet.pt() - (rho * jet.area()), dR, weight);
            registry.fill(HIST("hDeltaRSignal"), dR, weight);
          }
          registry.fill(HIST("hDeltaRpTDPhiSignal"), jet.pt() - (rho * jet.area()), dphi, dR, weight);
          registry.fill(HIST("hSignalPtDPhi"), dphi, jet.pt() - (rho * jet.area()), weight);
          if (std::abs(dphi - o2::constants::math::PI) < 0.6) {
            registry.fill(HIST("hSignalPt"), jet.pt() - (rho * jet.area()), weight);
            registry.fill(HIST("hSignalPtHard"), jet.pt() - (rho * jet.area()), ptTT / pTHat, weight);
          }
        }
        if (!isSigCol) {
          if (std::abs(dphi - o2::constants::math::PI) < 0.6) {
            registry.fill(HIST("hDeltaRpTReference"), jet.pt() - (rhoReference * jet.area()), dR, weight);
            registry.fill(HIST("hDeltaRReference"), dR, weight);
          }
          registry.fill(HIST("hDeltaRpTDPhiReference"), jet.pt() - (rhoReference * jet.area()), dphi, dR, weight);
          for (double shift = 0.0; shift <= 2.0; shift += 0.1) {
            registry.fill(HIST("hDeltaRpTDPhiReferenceShifts"), jet.pt() - ((rho + shift) * jet.area()), dphi, dR, shift, weight);
          }
          registry.fill(HIST("hReferencePtDPhi"), dphi, jet.pt() - (rhoReference * jet.area()), weight);
          for (double shift = 0.0; shift <= 2.0; shift += 0.1) {
            registry.fill(HIST("hReferencePtDPhiShifts"), dphi, jet.pt() - ((rho + shift) * jet.area()), shift, weight);
          }
          if (std::abs(dphi - o2::constants::math::PI) < 0.6) {
            registry.fill(HIST("hReferencePt"), jet.pt() - (rhoReference * jet.area()), weight);
            registry.fill(HIST("hReferencePtHard"), jet.pt() - (rhoReference * jet.area()), ptTT / pTHat, weight);
          }
        }
      }
    }
    registry.fill(HIST("hTracksvsJets"), leadingTrackPt, leadingJetPt, pTHat, weight);
  }

  template <typename T, typename W, typename U>
  void fillMCPHistograms(T const& jets, W const& jetsWTA, U const& particles, float weight = 1.0, float pTHat = 999.0)
  {
    bool isSigCol;
    std::vector<double> phiTTAr;
    std::vector<double> ptTTAr;
    std::vector<double> partAr;
    double phiTT = 0;
    double ptTT = 0;
    double ptRandPart = 0;
    int trigNumber = 0;
    int partNumber = 0;
    int nTT = 0;
<<<<<<< HEAD
    double leadingPartPt = 0;
    double leadingJetPt = 0;
    float pTHat = 10. / (std::pow(weight, 1.0 / pTHatExponent));
=======
>>>>>>> 2dba948c

    float dice = rand->Rndm();
    if (dice < fracSig)
      isSigCol = true;
    else
      isSigCol = false;

    for (const auto& particle : particles) {
      partAr.push_back(particle.pt());
      if (particle.pt() > leadingPartPt) {
        leadingPartPt = particle.pt();
      }
      if (particle.pt() > pTHatTrackMaxMCD * pTHat) {
        if (outlierRejectEvent) {
          return;
        } else {
          continue;
        }
      }
      auto pdgParticle = pdg->GetParticle(particle.pdgCode());
      if (!pdgParticle) {
        continue;
      }
      if ((pdgParticle->Charge() == 0.0) || (!particle.isPhysicalPrimary())) {
        continue;
      }
      if (isSigCol && particle.pt() < ptTTsigMax && particle.pt() > ptTTsigMin) {
        phiTTAr.push_back(particle.phi());
        ptTTAr.push_back(particle.pt());
        nTT++;
      }
      if (!isSigCol && particle.pt() < ptTTrefMax && particle.pt() > ptTTrefMin) {
        phiTTAr.push_back(particle.phi());
        ptTTAr.push_back(particle.pt());
        nTT++;
      }
      registry.fill(HIST("hPtPart"), particle.pt(), weight);
      registry.fill(HIST("hEtaPart"), particle.eta(), weight);
      registry.fill(HIST("hPhiPart"), particle.phi(), weight);
      registry.fill(HIST("hPart3D"), particle.pt(), particle.eta(), particle.phi(), weight);
      registry.fill(HIST("hPtPartPtHard"), particle.pt(), particle.pt() / pTHat, weight);
    }

    partNumber = rand->Integer(partAr.size());
    ptRandPart = partAr[partNumber];
    registry.fill(HIST("hPartPtHard"), ptRandPart / pTHat, ptRandPart, weight);

    if (nTT > 0) {
      trigNumber = rand->Integer(nTT);
      phiTT = phiTTAr[trigNumber];
      ptTT = ptTTAr[trigNumber];
      if (isSigCol) {
        registry.fill(HIST("hNtrig"), 1.5, weight);
        registry.fill(HIST("hSigEventTriggers"), nTT, weight);
        registry.fill(HIST("hSignalTriggersPtHard"), ptTT / pTHat, weight);
      }
      if (!isSigCol) {
        registry.fill(HIST("hNtrig"), 0.5, weight);
        registry.fill(HIST("hRefEventTriggers"), nTT, weight);
        registry.fill(HIST("hReferenceTriggersPtHard"), ptTT / pTHat, weight);
      }
    }

    for (const auto& jet : jets) {
      if (jet.pt() > leadingJetPt) {
        leadingJetPt = jet.pt();
      }
      if (jet.pt() > pTHatMaxMCP * pTHat) {
        if (outlierRejectEvent) {
          return;
        } else {
          continue;
        }
      }
      for (const auto& constituent : jet.template tracks_as<U>()) {
        registry.fill(HIST("hConstituents3D"), constituent.pt(), constituent.eta(), constituent.phi());
      }
      registry.fill(HIST("hJetPt"), jet.pt(), weight);
      registry.fill(HIST("hJetEta"), jet.eta(), weight);
      registry.fill(HIST("hJetPhi"), jet.phi(), weight);
      registry.fill(HIST("hJet3D"), jet.pt(), jet.eta(), jet.phi(), weight);

      double dR = getWTAaxisDifference(jet, jetsWTA, particles);

      registry.fill(HIST("hDeltaRPart"), dR, weight);
      registry.fill(HIST("hDeltaRpTPart"), jet.pt(), dR, weight);
      if (nTT > 0) {
        float dphi = RecoDecay::constrainAngle(jet.phi() - phiTT);
        if (isSigCol) {
          if (std::abs(dphi - o2::constants::math::PI) < 0.6) {
            registry.fill(HIST("hDeltaRpTSignalPart"), jet.pt(), dR, weight);
            registry.fill(HIST("hDeltaRSignalPart"), dR, weight);
          }
          registry.fill(HIST("hDeltaRpTDPhiSignalPart"), jet.pt(), dphi, dR, weight);
          registry.fill(HIST("hSignalPtDPhi"), dphi, jet.pt(), weight);
          if (std::abs(dphi - o2::constants::math::PI) < 0.6) {
            registry.fill(HIST("hSignalPt"), jet.pt(), weight);
            registry.fill(HIST("hSignalPtHard"), jet.pt(), ptTT / pTHat, weight);
          }
        }
        if (!isSigCol) {
          if (std::abs(dphi - o2::constants::math::PI) < 0.6) {
            registry.fill(HIST("hDeltaRpTPartReference"), jet.pt(), dR, weight);
            registry.fill(HIST("hDeltaRPartReference"), dR, weight);
          }
          registry.fill(HIST("hDeltaRpTDPhiReferencePart"), jet.pt(), dphi, dR, weight);
          registry.fill(HIST("hReferencePtDPhi"), dphi, jet.pt(), weight);
          if (std::abs(dphi - o2::constants::math::PI) < 0.6) {
            registry.fill(HIST("hReferencePt"), jet.pt(), weight);
            registry.fill(HIST("hReferencePtHard"), jet.pt(), ptTT / pTHat, weight);
          }
        }
      }
    }
    registry.fill(HIST("hPartvsJets"), leadingPartPt, leadingJetPt, pTHat, weight);
  }

  template <typename T, typename V, typename W, typename U, typename X, typename Y>
  void fillMatchedHistograms(T const& jetsBase, V const& mcdjetsWTA, W const& mcpjetsWTA, U const&, X const& tracks, Y const& particles, float weight = 1.0, float rho = 0.0, float pTHat = 999.0)
  {
    for (const auto& jetBase : jetsBase) {
      double dR = 0;
      double dRp = 0;

      if (jetBase.pt() > pTHatMaxMCD * pTHat) {
        if (outlierRejectEvent) {
          return;
        } else {
          continue;
        }
      }

      dR = getWTAaxisDifference(jetBase, mcdjetsWTA, tracks, true);

      if (jetBase.has_matchedJetGeo()) {
        for (const auto& jetTag : jetBase.template matchedJetGeo_as<std::decay_t<U>>()) {
          if (jetTag.pt() > pTHatMaxMCP * pTHat) {
            if (outlierRejectEvent) {
              return;
            } else {
              continue;
            }
          }

          dRp = getWTAaxisDifference(jetTag, mcpjetsWTA, particles, true);

          registry.fill(HIST("hPtMatched"), jetBase.pt() - (rho * jetBase.area()), jetTag.pt(), weight);
          registry.fill(HIST("hPhiMatched"), jetBase.phi(), jetTag.phi(), weight);
          registry.fill(HIST("hPtResolution"), jetTag.pt(), (jetTag.pt() - (jetBase.pt() - (rho * jetBase.area()))) / jetTag.pt(), weight);
          registry.fill(HIST("hPhiResolution"), jetTag.pt(), jetTag.phi() - jetBase.phi(), weight);
          registry.fill(HIST("hDeltaRMatched"), dR, dRp, weight);
          registry.fill(HIST("hDeltaRResolution"), jetTag.pt(), dRp - dR, weight);
          registry.fill(HIST("hFullMatching"), jetBase.pt() - (rho * jetBase.area()), jetTag.pt(), jetBase.phi(), jetTag.phi(), dR, dRp, weight);
          registry.fill(HIST("hPtMatched1d"), jetTag.pt(), weight);
          registry.fill(HIST("hDeltaRMatched1d"), dRp, weight);
        }
      }
    }
  }

  template <typename T, typename V, typename W, typename U, typename X, typename Y>
  void fillRecoilJetMatchedHistograms(T const& jetsBase, V const& mcdjetsWTA, W const& mcpjetsWTA, U const&, X const& tracks, Y const& particles, float weight = 1.0, float rho = 0.0, float pTHat = 999.0)
  {
    std::vector<double> phiTTAr;
    std::vector<double> phiTTArPart;
    double phiTT = 0;
    double phiTTPart = 0;
    int trigNumber = 0;
    int nTT = 0;

    for (const auto& track : tracks) {
      if (!track.has_mcParticle()) {
        continue;
      }
      if (!jetderiveddatautilities::selectTrack(track, trackSelection)) {
        continue;
      }
      if (track.pt() > pTHatTrackMaxMCD * pTHat) {
        if (outlierRejectEvent) {
          return;
        } else {
          continue;
        }
      }
      if (track.pt() < ptTTsigMax && track.pt() > ptTTsigMin) {
        phiTTAr.push_back(track.phi());
        nTT++;
        auto particle = track.template mcParticle_as<Y>();
        phiTTArPart.push_back(particle.phi());
      }
    }

    if (nTT > 0) {
      trigNumber = rand->Integer(nTT);
      phiTT = phiTTAr[trigNumber];
      phiTTPart = phiTTAr[trigNumber];
    } else {
      return;
    }

    for (const auto& jetBase : jetsBase) {
      double dR = 0;
      double dRp = 0;

      if (jetBase.pt() > pTHatMaxMCD * pTHat) {
        if (outlierRejectEvent) {
          return;
        } else {
          continue;
        }
      }

      float dphi = RecoDecay::constrainAngle(jetBase.phi() - phiTT);
      dR = getWTAaxisDifference(jetBase, mcdjetsWTA, tracks, true);

      if (jetBase.has_matchedJetGeo()) {
        for (const auto& jetTag : jetBase.template matchedJetGeo_as<std::decay_t<U>>()) {
          if (jetTag.pt() > pTHatMaxMCP * pTHat) {
            if (outlierRejectEvent) {
              return;
            } else {
              continue;
            }
          }

          float dphip = RecoDecay::constrainAngle(jetTag.phi() - phiTTPart);
          dRp = getWTAaxisDifference(jetTag, mcpjetsWTA, particles, true);
          if ((std::abs(dphi - o2::constants::math::PI) < 0.6) || (std::abs(dphip - o2::constants::math::PI) < 0.6)) {
            registry.fill(HIST("hPtMatched"), jetBase.pt() - (rho * jetBase.area()), jetTag.pt(), weight);
            registry.fill(HIST("hPhiMatched"), dphi, dphip, weight);
            registry.fill(HIST("hPtResolution"), jetTag.pt(), (jetTag.pt() - (jetBase.pt() - (rho * jetBase.area()))) / jetTag.pt(), weight);
            registry.fill(HIST("hPhiResolution"), jetTag.pt(), dphip - dphi, weight);
            registry.fill(HIST("hDeltaRMatched"), dR, dRp, weight);
            registry.fill(HIST("hDeltaRResolution"), jetTag.pt(), dRp - dR, weight);
            registry.fill(HIST("hFullMatching"), jetBase.pt() - (rho * jetBase.area()), jetTag.pt(), dphi, dphip, dR, dRp, weight);
            registry.fill(HIST("hPtMatched1d"), jetTag.pt(), weight);
            registry.fill(HIST("hDeltaRMatched1d"), dRp, weight);
          }
        }
      }
    }
  }

  void processData(soa::Filtered<aod::JetCollisions>::iterator const& collision,
                   soa::Filtered<soa::Join<aod::ChargedJets, aod::ChargedJetConstituents, aod::ChargedJetsMatchedToCharged1Jets>> const& jets,
                   soa::Filtered<soa::Join<aod::Charged1Jets, aod::Charged1JetConstituents, aod::Charged1JetsMatchedToChargedJets>> const& jetsWTA,
                   soa::Filtered<aod::JetTracks> const& tracks)
  {
    if (!jetderiveddatautilities::selectCollision(collision, eventSelectionBits)) {
      return;
    }
    if (!jetderiveddatautilities::selectTrigger(collision, triggerMaskBits)) {
      return;
    }
    registry.fill(HIST("hZvtxSelected"), collision.posZ());
    fillHistograms(jets, jetsWTA, tracks);
  }
  PROCESS_SWITCH(JetHadronRecoil, processData, "process data", true);

  void processDataWithRhoSubtraction(soa::Filtered<soa::Join<aod::JetCollisions, aod::BkgChargedRhos>>::iterator const& collision,
                                     soa::Filtered<soa::Join<aod::ChargedJets, aod::ChargedJetConstituents, aod::ChargedJetsMatchedToCharged1Jets>> const& jets,
                                     soa::Filtered<soa::Join<aod::Charged1Jets, aod::Charged1JetConstituents, aod::Charged1JetsMatchedToChargedJets>> const& jetsWTA,
                                     soa::Filtered<aod::JetTracks> const& tracks)
  {
    if (!jetderiveddatautilities::selectCollision(collision, eventSelectionBits)) {
      return;
    }
    if (!jetderiveddatautilities::selectTrigger(collision, triggerMaskBits)) {
      return;
    }
    registry.fill(HIST("hZvtxSelected"), collision.posZ());
    fillHistograms(jets, jetsWTA, tracks, 1.0, collision.rho());
  }
  PROCESS_SWITCH(JetHadronRecoil, processDataWithRhoSubtraction, "process data with rho subtraction", false);

  void processMCD(soa::Filtered<soa::Join<aod::JetCollisions, aod::JMcCollisionLbs>>::iterator const& collision,
                  aod::JMcCollisions const&,
                  soa::Filtered<soa::Join<aod::ChargedMCDetectorLevelJets, aod::ChargedMCDetectorLevelJetConstituents, aod::ChargedMCDetectorLevelJetsMatchedToCharged1MCDetectorLevelJets>> const& jets,
                  soa::Filtered<soa::Join<aod::Charged1MCDetectorLevelJets, aod::Charged1MCDetectorLevelJetConstituents, aod::Charged1MCDetectorLevelJetsMatchedToChargedMCDetectorLevelJets>> const& jetsWTA,
                  soa::Filtered<aod::JetTracks> const& tracks)
  {
    if (!jetderiveddatautilities::selectCollision(collision, eventSelectionBits)) {
      return;
    }
    if (skipMBGapEvents && collision.subGeneratorId() == jetderiveddatautilities::JCollisionSubGeneratorId::mbGap) {
      return;
    }
    if (!jetderiveddatautilities::selectTrigger(collision, triggerMaskBits)) {
      return;
    }
    if (collision.mcCollision().ptHard() < pTHatMinEvent) {
      return;
    }
    registry.fill(HIST("hZvtxSelected"), collision.posZ());
    fillHistograms(jets, jetsWTA, tracks, 1.0, 0.0, collision.mcCollision().ptHard());
  }
  PROCESS_SWITCH(JetHadronRecoil, processMCD, "process MC detector level", false);

  void processMCDWithRhoSubtraction(soa::Filtered<soa::Join<aod::JetCollisions, aod::BkgChargedRhos, aod::JMcCollisionLbs>>::iterator const& collision,
                                    aod::JMcCollisions const&,
                                    soa::Filtered<soa::Join<aod::ChargedMCDetectorLevelJets, aod::ChargedMCDetectorLevelJetConstituents, aod::ChargedMCDetectorLevelJetsMatchedToCharged1MCDetectorLevelJets>> const& jets,
                                    soa::Filtered<soa::Join<aod::Charged1MCDetectorLevelJets, aod::Charged1MCDetectorLevelJetConstituents, aod::Charged1MCDetectorLevelJetsMatchedToChargedMCDetectorLevelJets>> const& jetsWTA,
                                    soa::Filtered<aod::JetTracks> const& tracks)
  {
    if (!jetderiveddatautilities::selectCollision(collision, eventSelectionBits)) {
      return;
    }
    if (skipMBGapEvents && collision.subGeneratorId() == jetderiveddatautilities::JCollisionSubGeneratorId::mbGap) {
      return;
    }
    if (!jetderiveddatautilities::selectTrigger(collision, triggerMaskBits)) {
      return;
    }
    if (collision.mcCollision().ptHard() < pTHatMinEvent) {
      return;
    }
    registry.fill(HIST("hZvtxSelected"), collision.posZ());
    fillHistograms(jets, jetsWTA, tracks, 1.0, collision.rho(), collision.mcCollision().ptHard());
  }
  PROCESS_SWITCH(JetHadronRecoil, processMCDWithRhoSubtraction, "process MC detector level with rho subtraction", false);

  void processMCDWeighted(soa::Filtered<soa::Join<aod::JetCollisions, aod::JMcCollisionLbs>>::iterator const& collision,
                          aod::JMcCollisions const&,
                          soa::Filtered<soa::Join<aod::ChargedMCDetectorLevelJets, aod::ChargedMCDetectorLevelJetConstituents, aod::ChargedMCDetectorLevelJetsMatchedToCharged1MCDetectorLevelJets>> const& jets,
                          soa::Filtered<soa::Join<aod::Charged1MCDetectorLevelJets, aod::Charged1MCDetectorLevelJetConstituents, aod::Charged1MCDetectorLevelJetsMatchedToChargedMCDetectorLevelJets>> const& jetsWTA,
                          soa::Filtered<aod::JetTracks> const& tracks)
  {
    if (!jetderiveddatautilities::selectCollision(collision, eventSelectionBits)) {
      return;
    }
    if (skipMBGapEvents && collision.subGeneratorId() == jetderiveddatautilities::JCollisionSubGeneratorId::mbGap) {
      return;
    }
    if (!jetderiveddatautilities::selectTrigger(collision, triggerMaskBits)) {
      return;
    }
    if (collision.mcCollision().ptHard() < pTHatMinEvent) {
      return;
    }
    registry.fill(HIST("hZvtxSelected"), collision.posZ(), collision.mcCollision().weight());
    fillHistograms(jets, jetsWTA, tracks, collision.mcCollision().weight(), 0.0, collision.mcCollision().ptHard());
  }
  PROCESS_SWITCH(JetHadronRecoil, processMCDWeighted, "process MC detector level with event weights", false);

  void processMCDWeightedWithRhoSubtraction(soa::Filtered<soa::Join<aod::JetCollisions, aod::JMcCollisionLbs, aod::BkgChargedRhos>>::iterator const& collision,
                                            aod::JMcCollisions const&,
                                            soa::Filtered<soa::Join<aod::ChargedMCDetectorLevelJets, aod::ChargedMCDetectorLevelJetConstituents, aod::ChargedMCDetectorLevelJetsMatchedToCharged1MCDetectorLevelJets>> const& jets,
                                            soa::Filtered<soa::Join<aod::Charged1MCDetectorLevelJets, aod::Charged1MCDetectorLevelJetConstituents, aod::Charged1MCDetectorLevelJetsMatchedToChargedMCDetectorLevelJets>> const& jetsWTA,
                                            soa::Filtered<aod::JetTracks> const& tracks)
  {
    if (!jetderiveddatautilities::selectCollision(collision, eventSelectionBits)) {
      return;
    }
    if (skipMBGapEvents && collision.subGeneratorId() == jetderiveddatautilities::JCollisionSubGeneratorId::mbGap) {
      return;
    }
    if (!jetderiveddatautilities::selectTrigger(collision, triggerMaskBits)) {
      return;
    }
    if (collision.mcCollision().ptHard() < pTHatMinEvent) {
      return;
    }
    registry.fill(HIST("hZvtxSelected"), collision.posZ(), collision.mcCollision().weight());
    fillHistograms(jets, jetsWTA, tracks, collision.mcCollision().weight(), collision.rho(), collision.mcCollision().ptHard());
  }
  PROCESS_SWITCH(JetHadronRecoil, processMCDWeightedWithRhoSubtraction, "process MC detector level with event weights and rho subtraction", false);

  void processMCP(aod::JetMcCollision const& collision,
                  soa::Filtered<soa::Join<aod::ChargedMCParticleLevelJets, aod::ChargedMCParticleLevelJetConstituents, aod::ChargedMCParticleLevelJetsMatchedToCharged1MCParticleLevelJets>> const& jets,
                  soa::Filtered<soa::Join<aod::Charged1MCParticleLevelJets, aod::Charged1MCParticleLevelJetConstituents, aod::Charged1MCParticleLevelJetsMatchedToChargedMCParticleLevelJets>> const& jetsWTA,
                  soa::Filtered<aod::JetParticles> const& particles)
  {
    if (std::abs(collision.posZ()) > vertexZCut) {
      return;
    }
    if (skipMBGapEvents && collision.subGeneratorId() == jetderiveddatautilities::JCollisionSubGeneratorId::mbGap) {
      return;
    }
    if (collision.ptHard() < pTHatMinEvent) {
      return;
    }
    registry.fill(HIST("hZvtxSelected"), collision.posZ());
    fillMCPHistograms(jets, jetsWTA, particles, 1.0, collision.ptHard());
  }
  PROCESS_SWITCH(JetHadronRecoil, processMCP, "process MC particle level", false);

  void processMCPWeighted(aod::JetMcCollision const& collision,
                          soa::Filtered<soa::Join<aod::ChargedMCParticleLevelJets, aod::ChargedMCParticleLevelJetConstituents, aod::ChargedMCParticleLevelJetsMatchedToCharged1MCParticleLevelJets>> const& jets,
                          soa::Filtered<soa::Join<aod::Charged1MCParticleLevelJets, aod::Charged1MCParticleLevelJetConstituents, aod::Charged1MCParticleLevelJetsMatchedToChargedMCParticleLevelJets>> const& jetsWTA,
                          soa::Filtered<aod::JetParticles> const& particles)
  {
    if (std::abs(collision.posZ()) > vertexZCut) {
      return;
    }
    if (skipMBGapEvents && collision.subGeneratorId() == jetderiveddatautilities::JCollisionSubGeneratorId::mbGap) {
      return;
    }
    if (collision.ptHard() < pTHatMinEvent) {
      return;
    }
    registry.fill(HIST("hZvtxSelected"), collision.posZ(), collision.weight());
    fillMCPHistograms(jets, jetsWTA, particles, collision.weight(), collision.ptHard());
  }
  PROCESS_SWITCH(JetHadronRecoil, processMCPWeighted, "process MC particle level with event weights", false);

  void processJetsMCPMCDMatched(soa::Filtered<soa::Join<aod::JetCollisionsMCD, aod::JMcCollisionLbs>>::iterator const& collision,
                                soa::Filtered<soa::Join<aod::ChargedMCDetectorLevelJets, aod::ChargedMCDetectorLevelJetConstituents, aod::ChargedMCDetectorLevelJetsMatchedToChargedMCParticleLevelJets>> const& mcdjets,
                                soa::Filtered<soa::Join<aod::Charged1MCDetectorLevelJets, aod::Charged1MCDetectorLevelJetConstituents>> const& mcdjetsWTA,
                                soa::Filtered<soa::Join<aod::Charged1MCParticleLevelJets, aod::Charged1MCParticleLevelJetConstituents>> const& mcpjetsWTA,
                                aod::JetTracks const& tracks,
                                aod::JetParticles const& particles,
                                aod::JetMcCollisions const&,
                                soa::Filtered<soa::Join<aod::ChargedMCParticleLevelJets, aod::ChargedMCParticleLevelJetConstituents, aod::ChargedMCParticleLevelJetsMatchedToChargedMCDetectorLevelJets>> const& mcpjets)
  {
    if (!jetderiveddatautilities::selectCollision(collision, eventSelectionBits)) {
      return;
    }
    if (!jetderiveddatautilities::selectTrigger(collision, triggerMaskBits)) {
      return;
    }
    if (collision.mcCollision().ptHard() < pTHatMinEvent) {
      return;
    }
    registry.fill(HIST("hZvtxSelected"), collision.posZ());
    const auto& mcpjetsWTACut = mcpjetsWTA.sliceBy(partJetsPerCollision, collision.mcCollisionId());
    fillMatchedHistograms(mcdjets, mcdjetsWTA, mcpjetsWTACut, mcpjets, tracks, particles);
  }
  PROCESS_SWITCH(JetHadronRecoil, processJetsMCPMCDMatched, "process MC matched (inc jets)", false);

  void processJetsMCPMCDMatchedWithRhoSubtraction(soa::Filtered<soa::Join<aod::JetCollisionsMCD, aod::JMcCollisionLbs, aod::BkgChargedRhos>>::iterator const& collision,
                                                  soa::Filtered<soa::Join<aod::ChargedMCDetectorLevelJets, aod::ChargedMCDetectorLevelJetConstituents, aod::ChargedMCDetectorLevelJetsMatchedToChargedMCParticleLevelJets>> const& mcdjets,
                                                  soa::Filtered<soa::Join<aod::Charged1MCDetectorLevelJets, aod::Charged1MCDetectorLevelJetConstituents>> const& mcdjetsWTA,
                                                  soa::Filtered<soa::Join<aod::Charged1MCParticleLevelJets, aod::Charged1MCParticleLevelJetConstituents>> const& mcpjetsWTA,
                                                  aod::JetTracks const& tracks,
                                                  aod::JetParticles const& particles,
                                                  aod::JetMcCollisions const&,
                                                  soa::Filtered<soa::Join<aod::ChargedMCParticleLevelJets, aod::ChargedMCParticleLevelJetConstituents, aod::ChargedMCParticleLevelJetsMatchedToChargedMCDetectorLevelJets>> const& mcpjets)
  {
    if (!jetderiveddatautilities::selectCollision(collision, eventSelectionBits)) {
      return;
    }
    if (!jetderiveddatautilities::selectTrigger(collision, triggerMaskBits)) {
      return;
    }
    if (collision.mcCollision().ptHard() < pTHatMinEvent) {
      return;
    }
    registry.fill(HIST("hZvtxSelected"), collision.posZ());
    const auto& mcpjetsWTACut = mcpjetsWTA.sliceBy(partJetsPerCollision, collision.mcCollisionId());
    fillMatchedHistograms(mcdjets, mcdjetsWTA, mcpjetsWTACut, mcpjets, tracks, particles, 1.0, 0.0, collision.mcCollision().ptHard());
  }
  PROCESS_SWITCH(JetHadronRecoil, processJetsMCPMCDMatchedWithRhoSubtraction, "process MC matched (inc jets) with rho subtraction", false);

  void processJetsMCPMCDMatchedWeighted(soa::Filtered<soa::Join<aod::JetCollisionsMCD, aod::JMcCollisionLbs>>::iterator const& collision,
                                        soa::Filtered<soa::Join<aod::ChargedMCDetectorLevelJets, aod::ChargedMCDetectorLevelJetConstituents, aod::ChargedMCDetectorLevelJetsMatchedToChargedMCParticleLevelJets>> const& mcdjets,
                                        soa::Filtered<soa::Join<aod::Charged1MCDetectorLevelJets, aod::Charged1MCDetectorLevelJetConstituents>> const& mcdjetsWTA,
                                        soa::Filtered<soa::Join<aod::Charged1MCParticleLevelJets, aod::Charged1MCParticleLevelJetConstituents>> const& mcpjetsWTA,
                                        aod::JetTracks const& tracks,
                                        aod::JetParticles const& particles,
                                        aod::JetMcCollisions const&,
                                        soa::Filtered<soa::Join<aod::ChargedMCParticleLevelJets, aod::ChargedMCParticleLevelJetConstituents, aod::ChargedMCParticleLevelJetsMatchedToChargedMCDetectorLevelJets>> const& mcpjets)
  {
    if (!jetderiveddatautilities::selectCollision(collision, eventSelectionBits)) {
      return;
    }
    if (!jetderiveddatautilities::selectTrigger(collision, triggerMaskBits)) {
      return;
    }
    if (collision.mcCollision().ptHard() < pTHatMinEvent) {
      return;
    }
    registry.fill(HIST("hZvtxSelected"), collision.posZ());
    const auto& mcpjetsWTACut = mcpjetsWTA.sliceBy(partJetsPerCollision, collision.mcCollisionId());
    fillMatchedHistograms(mcdjets, mcdjetsWTA, mcpjetsWTACut, mcpjets, tracks, particles, collision.mcCollision().weight(), 0.0, collision.mcCollision().ptHard());
  }
  PROCESS_SWITCH(JetHadronRecoil, processJetsMCPMCDMatchedWeighted, "process MC matched with event weights (inc jets)", false);

  void processJetsMCPMCDMatchedWeightedWithRhoSubtraction(soa::Filtered<soa::Join<aod::JetCollisionsMCD, aod::JMcCollisionLbs, aod::BkgChargedRhos>>::iterator const& collision,
                                                          soa::Filtered<soa::Join<aod::ChargedMCDetectorLevelJets, aod::ChargedMCDetectorLevelJetConstituents, aod::ChargedMCDetectorLevelJetsMatchedToChargedMCParticleLevelJets>> const& mcdjets,
                                                          soa::Filtered<soa::Join<aod::Charged1MCDetectorLevelJets, aod::Charged1MCDetectorLevelJetConstituents>> const& mcdjetsWTA,
                                                          soa::Filtered<soa::Join<aod::Charged1MCParticleLevelJets, aod::Charged1MCParticleLevelJetConstituents>> const& mcpjetsWTA,
                                                          aod::JetTracks const& tracks,
                                                          aod::JetParticles const& particles,
                                                          aod::JetMcCollisions const&,
                                                          soa::Filtered<soa::Join<aod::ChargedMCParticleLevelJets, aod::ChargedMCParticleLevelJetConstituents, aod::ChargedMCParticleLevelJetsMatchedToChargedMCDetectorLevelJets>> const& mcpjets)
  {
    if (!jetderiveddatautilities::selectCollision(collision, eventSelectionBits)) {
      return;
    }
    if (!jetderiveddatautilities::selectTrigger(collision, triggerMaskBits)) {
      return;
    }
    if (collision.mcCollision().ptHard() < pTHatMinEvent) {
      return;
    }
    registry.fill(HIST("hZvtxSelected"), collision.posZ());
    const auto& mcpjetsWTACut = mcpjetsWTA.sliceBy(partJetsPerCollision, collision.mcCollisionId());
    fillMatchedHistograms(mcdjets, mcdjetsWTA, mcpjetsWTACut, mcpjets, tracks, particles, collision.mcCollision().weight(), collision.rho(), collision.mcCollision().ptHard());
  }
  PROCESS_SWITCH(JetHadronRecoil, processJetsMCPMCDMatchedWeightedWithRhoSubtraction, "process MC matched with event weights (inc jets) and rho subtraction", false);

  void processRecoilJetsMCPMCDMatched(soa::Filtered<soa::Join<aod::JetCollisionsMCD, aod::JMcCollisionLbs>>::iterator const& collision,
                                      soa::Filtered<soa::Join<aod::ChargedMCDetectorLevelJets, aod::ChargedMCDetectorLevelJetConstituents, aod::ChargedMCDetectorLevelJetsMatchedToChargedMCParticleLevelJets>> const& mcdjets,
                                      soa::Filtered<soa::Join<aod::Charged1MCDetectorLevelJets, aod::Charged1MCDetectorLevelJetConstituents>> const& mcdjetsWTA,
                                      soa::Filtered<soa::Join<aod::Charged1MCParticleLevelJets, aod::Charged1MCParticleLevelJetConstituents>> const& mcpjetsWTA,
                                      soa::Filtered<aod::JetTracksMCD> const& tracks,
                                      soa::Filtered<aod::JetParticles> const& particles,
                                      aod::JetMcCollisions const&,
                                      soa::Filtered<soa::Join<aod::ChargedMCParticleLevelJets, aod::ChargedMCParticleLevelJetConstituents, aod::ChargedMCParticleLevelJetsMatchedToChargedMCDetectorLevelJets>> const& mcpjets)
  {
    if (!jetderiveddatautilities::selectCollision(collision, eventSelectionBits)) {
      return;
    }
    if (!jetderiveddatautilities::selectTrigger(collision, triggerMaskBits)) {
      return;
    }
    if (collision.mcCollision().ptHard() < pTHatMinEvent) {
      return;
    }
    registry.fill(HIST("hZvtxSelected"), collision.posZ());
    const auto& mcpjetsWTACut = mcpjetsWTA.sliceBy(partJetsPerCollision, collision.mcCollisionId());
    fillRecoilJetMatchedHistograms(mcdjets, mcdjetsWTA, mcpjetsWTACut, mcpjets, tracks, particles, 1.0, 0.0, collision.mcCollision().ptHard());
  }
  PROCESS_SWITCH(JetHadronRecoil, processRecoilJetsMCPMCDMatched, "process MC matched (recoil jets)", false);

  void processRecoilJetsMCPMCDMatchedWeighted(soa::Filtered<soa::Join<aod::JetCollisionsMCD, aod::JMcCollisionLbs>>::iterator const& collision,
                                              soa::Filtered<soa::Join<aod::ChargedMCDetectorLevelJets, aod::ChargedMCDetectorLevelJetConstituents, aod::ChargedMCDetectorLevelJetsMatchedToChargedMCParticleLevelJets>> const& mcdjets,
                                              soa::Filtered<soa::Join<aod::Charged1MCDetectorLevelJets, aod::Charged1MCDetectorLevelJetConstituents>> const& mcdjetsWTA,
                                              soa::Filtered<soa::Join<aod::Charged1MCParticleLevelJets, aod::Charged1MCParticleLevelJetConstituents>> const& mcpjetsWTA,
                                              soa::Filtered<aod::JetTracksMCD> const& tracks,
                                              soa::Filtered<aod::JetParticles> const& particles,
                                              aod::JetMcCollisions const&,
                                              soa::Filtered<soa::Join<aod::ChargedMCParticleLevelJets, aod::ChargedMCParticleLevelJetConstituents, aod::ChargedMCParticleLevelJetsMatchedToChargedMCDetectorLevelJets>> const& mcpjets)
  {
    if (!jetderiveddatautilities::selectCollision(collision, eventSelectionBits)) {
      return;
    }
    if (!jetderiveddatautilities::selectTrigger(collision, triggerMaskBits)) {
      return;
    }
    if (collision.mcCollision().ptHard() < pTHatMinEvent) {
      return;
    }
    registry.fill(HIST("hZvtxSelected"), collision.posZ());
    const auto& mcpjetsWTACut = mcpjetsWTA.sliceBy(partJetsPerCollision, collision.mcCollisionId());
    fillRecoilJetMatchedHistograms(mcdjets, mcdjetsWTA, mcpjetsWTACut, mcpjets, tracks, particles, collision.mcCollision().weight(), 0.0, collision.mcCollision().ptHard());
  }
  PROCESS_SWITCH(JetHadronRecoil, processRecoilJetsMCPMCDMatchedWeighted, "process MC matched with event weights (recoil jets)", false);

  template <typename T, typename U, typename X>
  double getWTAaxisDifference(T const& jet, U const& jetsWTA, X const& /*tracks or particles*/, bool isMatched = false)
  {
    double deltaPhi = -1;
    double deltaEta = -1;
    double deltaY = -1;
    double dR = -1;
    if (wtaMethod == 0) {
      // get WTA matched jet - should just be one jet matched geometrically
      if (isMatched) {
        // response - requires alternative method
        for (const auto& jetWTA : jetsWTA) {
          double djetp = RecoDecay::sqrtSumOfSquares(RecoDecay::constrainAngle(jet.phi() - jetWTA.phi(), -o2::constants::math::PI), jet.eta() - jetWTA.eta());
          if (djetp < 0.6 * jetR) {
            dR = djetp;
            break;
          }
        }
      } else {
        // MCP or MCD
        for (const auto& jetWTA : jet.template matchedJetGeo_as<std::decay_t<U>>()) {
          deltaPhi = RecoDecay::constrainAngle(jetWTA.phi() - jet.phi(), -o2::constants::math::PI);
          deltaEta = jetWTA.eta() - jet.eta();
          dR = RecoDecay::sqrtSumOfSquares(deltaPhi, deltaEta);
        }
      }
    } else if (wtaMethod == 1) {
      // recluster jet
      jetConstituents.clear();
      for (auto& jetConstituent : jet.template tracks_as<X>()) {
        fastjetutilities::fillTracks(jetConstituent, jetConstituents, jetConstituent.globalIndex());
      }
      jetReclustered.clear();
      fastjet::ClusterSequenceArea clusterSeq(jetReclusterer.findJets(jetConstituents, jetReclustered));
      jetReclustered = sorted_by_pt(jetReclustered);

      deltaPhi = RecoDecay::constrainAngle(jet.phi() - jetReclustered[0].phi(), -o2::constants::math::PI);
      deltaY = jet.y() - jetReclustered[0].rap();
      dR = RecoDecay::sqrtSumOfSquares(deltaPhi, deltaY);
      LOG(debug) << "orig. jet n const = " << jet.tracksIds().size() << " pt = " << jet.pt() << " eta = " << jet.eta() << " phi = " << jet.phi();
      LOG(debug) << "recl. jet n const = " << clusterSeq.constituents(jetReclustered[0]).size() << " pt = " << jetReclustered[0].pt() << " eta = " << jetReclustered[0].eta() << " phi = " << jetReclustered[0].phi();
      LOG(debug) << "distance = " << dR;
    }
    return dR;
  }
};

WorkflowSpec defineDataProcessing(ConfigContext const& cfgc) { return WorkflowSpec{adaptAnalysisTask<JetHadronRecoil>(cfgc)}; }<|MERGE_RESOLUTION|>--- conflicted
+++ resolved
@@ -222,12 +222,9 @@
     int trackNumber = 0;
     int nTT = 0;
     double leadingPT = 0;
-<<<<<<< HEAD
     double leadingTrackPt = 0;
     double leadingJetPt = 0;
     float pTHat = 10. / (std::pow(weight, 1.0 / pTHatExponent));
-=======
->>>>>>> 2dba948c
     float rhoReference = rho + rhoReferenceShift;
 
     float dice = rand->Rndm();
@@ -375,13 +372,9 @@
     int trigNumber = 0;
     int partNumber = 0;
     int nTT = 0;
-<<<<<<< HEAD
     double leadingPartPt = 0;
     double leadingJetPt = 0;
     float pTHat = 10. / (std::pow(weight, 1.0 / pTHatExponent));
-=======
->>>>>>> 2dba948c
-
     float dice = rand->Rndm();
     if (dice < fracSig)
       isSigCol = true;
