--- conflicted
+++ resolved
@@ -290,15 +290,10 @@
                    aod::McParticles const& mcParticles)
   {
     for (const auto& detJet : mcDetJets) {
-<<<<<<< HEAD
-      for (auto& partJet : detJet.template matchedJetGeo_as<McPJets>()) {
-=======
       if (detJet.eta() < matchedDetJetEtaMin || detJet.eta() > matchedDetJetEtaMax) {
         continue; // TODO: should be done in filter
       }
-      if (detJet.has_matchedJetGeo()) {
-        const auto& partJet = detJet.template matchedJetGeo_as<McPJets>();
->>>>>>> f887de0d
+      for (auto& partJet : detJet.template matchedJetGeo_as<McPJets>()) {
         double deltaEta = partJet.eta() - detJet.eta();
         double deltaPhi = partJet.phi() - detJet.phi();
         deltaPhi = CheckDphi(deltaPhi);
