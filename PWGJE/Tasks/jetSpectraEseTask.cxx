--- conflicted
+++ resolved
@@ -108,20 +108,10 @@
   Filter colFilter = nabs(aod::jcollision::posZ) < vertexZCut;
   Filter mcCollisionFilter = nabs(aod::jmccollision::posZ) < vertexZCut;
 
-<<<<<<< HEAD
-  using JColPI = soa::Join<aod::JetCollisions, aod::JCollisionPIs, aod::BkgChargedRhos>::iterator;
-  using ColESE = soa::Join<aod::Collisions, aod::CentFT0Cs, aod::QVecFT0Cs, aod::QPercentileFT0Cs, aod::FEseCols>;
-  using JJets = soa::Filtered<aod::ChargedJets>;
-  void processESEDataCharged(JColPI const& collision,
-                             ColESE const&,
-                             JJets const& jets,
-                             aod::JetTracks const& tracks)
-=======
-  void processESEDataCharged(soa::Join<JetCollisions, aod::JCollisionPIs, aod::BkgChargedRhos>::iterator const& collision,
+  void processESEDataCharged(soa::Join<aod::JetCollisions, aod::JCollisionPIs, aod::BkgChargedRhos>::iterator const& collision,
                              soa::Join<aod::Collisions, aod::CentFT0Cs, aod::QvectorFT0CVecs, aod::QPercentileFT0Cs, aod::FEseCols> const&,
                              soa::Filtered<aod::ChargedJets> const& jets,
-                             JetTracks const& tracks)
->>>>>>> d7cdbdb6
+                             aod::JetTracks const& tracks)
   {
     float counter{0.5f};
     registry.fill(HIST("h_collisions"), counter++);
@@ -172,11 +162,11 @@
   PROCESS_SWITCH(JetSpectraEseTask, processMCParticleLevel, "jets on particle level MC", false);
 
   using JetMCPTable = soa::Filtered<soa::Join<aod::ChargedMCParticleLevelJets, aod::ChargedMCParticleLevelJetConstituents, aod::ChargedMCParticleLevelJetsMatchedToChargedMCDetectorLevelJets>>;
-  void processMCChargedMatched(soa::Filtered<JetCollisionsMCD>::iterator const& collision,
+  void processMCChargedMatched(soa::Filtered<aod::JetCollisionsMCD>::iterator const& collision,
                                soa::Filtered<soa::Join<aod::ChargedMCDetectorLevelJets, aod::ChargedMCDetectorLevelJetConstituents, aod::ChargedMCDetectorLevelJetsMatchedToChargedMCParticleLevelJets>> const& mcdjets,
                                JetMCPTable const&,
-                               JetTracks const&,
-                               JetParticles const&)
+                               aod::JetTracks const&,
+                               aod::JetParticles const&)
   {
     if (!jetderiveddatautilities::selectCollision(collision, eventSelection))
       return;
