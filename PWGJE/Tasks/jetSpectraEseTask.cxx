--- conflicted
+++ resolved
@@ -60,11 +60,9 @@
   Configurable<std::string> eventSelections{"eventSelections", "sel8FullPbPb", "choose event selection"};
   Configurable<std::string> trackSelections{"trackSelections", "globalTracks", "set track selections"};
 
-<<<<<<< HEAD
+
   Configurable<bool> cfgEvSelOccupancy{"cfgEvSelOccupancy", true, "Flag for occupancy cut"};
-=======
-  Configurable<bool> cfgEvSelOccupancy{"cfgEvSelOccupancy", false, "Flag for occupancy cut"};
->>>>>>> e893da62
+
   Configurable<std::vector<int>> cfgCutOccupancy{"cfgCutOccupancy", {0, 1000}, "Occupancy cut"};
   Configurable<std::vector<float>> cfgOccupancyPtCut{"cfgOccupancyPtCut", {0, 100}, "pT cut"};
 
@@ -111,12 +109,8 @@
     if (doprocessESEDataCharged) {
       LOGF(info, "JetSpectraEseTask::init() - processESEDataCharged");
       registry.add("hEventCounter", "event status;event status;entries", {HistType::kTH1F, {{10, 0.0, 10.0}}});
-<<<<<<< HEAD
       registry.add("hCentralitySel", ";Centrality;entries", {HistType::kTH1F, {{100, 0, 100}}});
       registry.add("hCentralityAnalyzed", ";Centrality;entries", {HistType::kTH1F, {{100, 0, 100}}});
-=======
-      registry.add("hCentralityMult", ";Centrality;entries", {HistType::kTH1F, {{100, 0, 100}}});
->>>>>>> e893da62
       registry.add("hJetPt", "jet pT;#it{p}_{T,jet} (GeV/#it{c});entries", {HistType::kTH1F, {{jetPtAxis}}});
       registry.add("hJetPt_bkgsub", "jet pT background sub;#it{p}_{T,jet} (GeV/#it{c});entries", {HistType::kTH1F, {{jetPtAxis}}});
       registry.add("hJetEta", "jet #eta;#eta_{jet};entries", {HistType::kTH1F, {{100, -1.0, 1.0}}});
@@ -140,7 +134,6 @@
       registry.addClone("hPsi2FT0C", "hEPUncorV2");
       registry.addClone("hPsi2FT0C", "hEPRectrV2");
       registry.addClone("hPsi2FT0C", "hEPTwistV2");
-<<<<<<< HEAD
 
       registry.get<TH1>(HIST("hEventCounter"))->GetXaxis()->SetBinLabel(1, "Input event");
       registry.get<TH1>(HIST("hEventCounter"))->GetXaxis()->SetBinLabel(2, "Event selection");
@@ -149,13 +142,10 @@
       registry.get<TH1>(HIST("hEventCounter"))->GetXaxis()->SetBinLabel(5, "Lead track");
       registry.get<TH1>(HIST("hEventCounter"))->GetXaxis()->SetBinLabel(6, "Jet loop");
       registry.get<TH1>(HIST("hEventCounter"))->GetXaxis()->SetBinLabel(7, "Centrality analyzed");
-=======
->>>>>>> e893da62
     }
     if (doprocessMCParticleLevel) {
       LOGF(info, "JetSpectraEseTask::init() - processMCParticleLevel");
       registry.add("hMCPartEventCounter", "event status;event status;entries", {HistType::kTH1F, {{10, 0.0, 10.0}}});
-<<<<<<< HEAD
       registry.add("hPartCentralitySel", ";centr;entries", {HistType::kTH1F, {{100, 0.0, 100.0}}});
       registry.add("hPartJetPt", "particle level jet pT;#it{p}_{T,jet part} (GeV/#it{c});entries", {HistType::kTH1F, {{jetPtAxis}}});
       registry.add("hPartJetPtSubBkg", "particle level jet pT;#it{p}_{T,jet part} (GeV/#it{c});entries", {HistType::kTH1F, {{jetPtAxis}}});
@@ -166,17 +156,10 @@
       registry.get<TH1>(HIST("hMCPartEventCounter"))->GetXaxis()->SetBinLabel(1, "Input event");
       registry.get<TH1>(HIST("hMCPartEventCounter"))->GetXaxis()->SetBinLabel(2, "Collision size < 1");
       registry.get<TH1>(HIST("hMCPartEventCounter"))->GetXaxis()->SetBinLabel(3, "MCD size != 1");
-=======
-      registry.add("hPartJetPt", "particle level jet pT;#it{p}_{T,jet part} (GeV/#it{c});entries", {HistType::kTH1F, {{jetPtAxis}}});
-      registry.add("hPartJetPtSubBkg", "particle level jet pT;#it{p}_{T,jet part} (GeV/#it{c});entries", {HistType::kTH1F, {{jetPtAxis}}});
-      registry.add("hPartJetEta", "particle level jet #eta;#eta_{jet part};entries", {HistType::kTH1F, {{100, -1.0, 1.0}}});
-      registry.add("hPartJetPhi", "particle level jet #phi;#phi_{jet part};entries", {HistType::kTH1F, {{80, -1.0, 7.}}});
->>>>>>> e893da62
     }
     if (doprocessMCDetectorLevel) {
       LOGF(info, "JetSpectraEseTask::init() - processMCDetectorLevel");
       registry.add("hMCDetEventCounter", "event status;event status;entries", {HistType::kTH1F, {{10, 0.0, 10.0}}});
-<<<<<<< HEAD
       registry.add("hDetCentralitySel", ";centr;entries", {HistType::kTH1F, {{100, 0.0, 100.0}}});
       registry.add("hDetJetPt", "particle level jet pT;#it{p}_{T,jet part} (GeV/#it{c});entries", {HistType::kTH1F, {{jetPtAxis}}});
       registry.add("hDetJetSparse", ";Centr;#it{p}_{T,jet part} (GeV/#it{c})", {HistType::kTHnSparseF, {{110, -10, 100}, {jetPtAxis}, {100, -1.0, 1.0}, {80, -1.0, 7}}});
@@ -186,27 +169,15 @@
       registry.get<TH1>(HIST("hMCDetEventCounter"))->GetXaxis()->SetBinLabel(1, "Input event");
       registry.get<TH1>(HIST("hMCDetEventCounter"))->GetXaxis()->SetBinLabel(2, "Event eelection");
       registry.get<TH1>(HIST("hMCDetEventCounter"))->GetXaxis()->SetBinLabel(3, "Occupancy cut");
-=======
-      registry.add("hDetJetPt", "particle level jet pT;#it{p}_{T,jet part} (GeV/#it{c});entries", {HistType::kTH1F, {{jetPtAxis}}});
-      registry.add("hDetJetPtSubBkg", "particle level jet pT;#it{p}_{T,jet part} (GeV/#it{c});entries", {HistType::kTH1F, {{jetPtAxis}}});
-      registry.add("hDetJetEta", "particle level jet #eta;#eta_{jet part};entries", {HistType::kTH1F, {{100, -1.0, 1.0}}});
-      registry.add("hDetJetPhi", "particle level jet #phi;#phi_{jet part};entries", {HistType::kTH1F, {{80, -1.0, 7.}}});
->>>>>>> e893da62
     }
     if (doprocessMCChargedMatched) {
       LOGF(info, "JetSpectraEseTask::init() - processMCChargedMatched");
       registry.add("hMCEventCounter", "event status;event status;entries", {HistType::kTH1F, {{10, 0.0, 10.0}}});
       registry.add("hMCDMatchedEventCounter", "event status;event status;entries", {HistType::kTH1F, {{10, 0.0, 10.0}}});
-<<<<<<< HEAD
       registry.add("hCentralityAnalyzed", ";Centrality;entries", {HistType::kTH1F, {{100, 0, 100}}});
       registry.add("hPartJetPtMatch", ";Centrality;#it{p}_{T,jet part} (GeV/#it{c})", {HistType::kTH2F, {{100, 0, 100}, {jetPtAxis}}});
       registry.add("hPartJetPtMatchSubBkg", ";Centrality;#it{p}_{T,jet part} (GeV/#it{c})", {HistType::kTH2F, {{100, 0, 100}, {jetPtAxis}}});
       registry.add("hPartJetMatchSparse", ";Centrality;#it{p}_{T,jet part} (GeV/#it{c})", {HistType::kTHnSparseF, {{110, -10, 100}, {jetPtAxis}, {100, -1.0, 1.0}, {80, -1.0, 7}}});
-=======
-      registry.add("hCentralityMult", ";Centrality;entries", {HistType::kTH1F, {{100, 0, 100}}});
-      registry.add("hPartJetPtMatch", ";Centrality;#it{p}_{T,jet part} (GeV/#it{c})", {HistType::kTH2F, {{100, 0, 100}, {jetPtAxis}}});
-      registry.add("hPartJetPtMatchSubBkg", ";Centrality;#it{p}_{T,jet part} (GeV/#it{c})", {HistType::kTH2F, {{100, 0, 100}, {jetPtAxis}}});
->>>>>>> e893da62
       registry.add("hPartJetEtaMatch", "particle level jet #eta;#eta_{jet part};entries", {HistType::kTH1F, {{100, -1.0, 1.0}}});
       registry.add("hPartJetPhiMatch", "particle level jet #phi;#phi_{jet part};entries", {HistType::kTH1F, {{80, -1.0, 7.}}});
       registry.add("hDetectorJetPt", ";Centrality;#it{p}_{T,jet det} (GeV/#it{c})", {HistType::kTH2F, {{100, 0, 100}, {jetPtAxis}}});
@@ -220,7 +191,6 @@
       registry.add("hMatchedJetsPhiDelta", "#phi_{jet part}; det - part", {HistType::kTH2F, {{80, -1.0, 7.}, {200, -10.0, 10.}}});
       registry.add("hRespMcDMcPMatch", ";Centrality,#it{p}_{T, jet det}; #it{p}_{T, jet part}", HistType::kTHnSparseF, {{100, 0, 100}, jetPtAxis, jetPtAxis});
       registry.add("hRespMcDMcPMatchSubBkg", ";Centrality,#it{p}_{T, jet det}; #it{p}_{T, jet part}", HistType::kTHnSparseF, {{100, 0, 100}, jetPtAxis, jetPtAxis});
-<<<<<<< HEAD
 
       registry.get<TH1>(HIST("hMCEventCounter"))->GetXaxis()->SetBinLabel(1, "Input event");
       registry.get<TH1>(HIST("hMCEventCounter"))->GetXaxis()->SetBinLabel(2, "Collision size < 1");
@@ -232,8 +202,6 @@
       registry.get<TH1>(HIST("hMCDMatchedEventCounter"))->GetXaxis()->SetBinLabel(4, "Occupancy cut");
       registry.get<TH1>(HIST("hMCDMatchedEventCounter"))->GetXaxis()->SetBinLabel(5, "Centrality cut1:cut2");
       registry.get<TH1>(HIST("hMCDMatchedEventCounter"))->GetXaxis()->SetBinLabel(6, "After analysis");
-=======
->>>>>>> e893da62
     }
     if (doprocessESEOccupancy) {
       LOGF(info, "JetSpectraEseTask::init() - processESEOccupancy");
@@ -322,17 +290,12 @@
   }
   PROCESS_SWITCH(JetSpectraEseTask, processESEOccupancy, "process occupancy", false);
 
-<<<<<<< HEAD
   void processMCParticleLevel(soa::Filtered<soa::Join<aod::JetMcCollisions, aod::BkgChargedMcRhos>>::iterator const& mcCollision,
                               soa::SmallGroups<aod::JetCollisionsMCD> const& collisions,
-=======
-  void processMCParticleLevel(soa::Join<aod::JetMcCollisions, aod::BkgChargedMcRhos>::iterator const& collision,
->>>>>>> e893da62
                               soa::Filtered<aod::ChargedMCParticleLevelJets> const& jets)
   {
     float counter{0.5f};
     registry.fill(HIST("hMCPartEventCounter"), counter++);
-<<<<<<< HEAD
     if (mcCollision.size() < 1) {
       return;
     }
@@ -345,26 +308,12 @@
     for (const auto& col : collisions) {
       centrality = col.centrality();
     }
-=======
-    if (collision.size() < 1) {
-      return;
-    }
-    registry.fill(HIST("hMCPartEventCounter"), counter++);
-    if (!(std::abs(collision.posZ()) < vertexZCut)) {
-      return;
-    }
-    registry.fill(HIST("hMCPartEventCounter"), counter++);
->>>>>>> e893da62
 
     registry.fill(HIST("hPartCentralitySel"), centrality);
     for (const auto& jet : jets) {
       const auto mcPt{jet.pt() - (mcCollision.rho() * jet.area())};
       registry.fill(HIST("hPartJetPt"), jet.pt());
-<<<<<<< HEAD
       registry.fill(HIST("hPartJetPtSubBkg"), mcPt);
-=======
-      registry.fill(HIST("hPartJetPtSubBkg"), jet.pt() - (collision.rho() * jet.area()));
->>>>>>> e893da62
       registry.fill(HIST("hPartJetEta"), jet.eta());
       registry.fill(HIST("hPartJetPhi"), jet.phi());
       registry.fill(HIST("hPartJetSparse"), centrality, mcPt, jet.eta(), jet.phi());
@@ -378,7 +327,6 @@
                               aod::JetParticles const&)
   {
     float counter{0.5f};
-<<<<<<< HEAD
     registry.fill(HIST("hMCDetEventCounter"), counter++);
     if (!jetderiveddatautilities::selectCollision(collision, eventSelection))
       return;
@@ -393,22 +341,6 @@
       registry.fill(HIST("hDetJetEta"), mcdjet.eta());
       registry.fill(HIST("hDetJetPhi"), mcdjet.phi());
       registry.fill(HIST("hDetJetSparse"), collision.centrality(), mcdetPt, mcdjet.eta(), mcdjet.phi());
-=======
-    if (!jetderiveddatautilities::selectCollision(collision, eventSelectionBits))
-      return;
-    registry.fill(HIST("hMCDetEventCounter"), counter++);
-
-    if (cfgEvSelOccupancy && !isOccupancyWithin(collision))
-      return;
-    registry.fill(HIST("hMCDetEventCounter"), counter++);
-
-    for (const auto& mcdjet : mcdjets) {
-      auto mcdetPt{mcdjet.pt() - (collision.rho() * mcdjet.area())};
-      registry.fill(HIST("hDetJetPt"), mcdjet.pt());
-      registry.fill(HIST("hDetJetPtSubBkg"), mcdetPt);
-      registry.fill(HIST("hDetJetEta"), mcdjet.eta());
-      registry.fill(HIST("hDetJetPhi"), mcdjet.phi());
->>>>>>> e893da62
     }
   }
   PROCESS_SWITCH(JetSpectraEseTask, processMCDetectorLevel, "jets on detector level", false);
@@ -438,14 +370,9 @@
       if (!(std::abs(collision.posZ()) < vertexZCut)) {
         return;
       }
-<<<<<<< HEAD
       registry.fill(HIST("hMCDMatchedEventCounter"), secCount++);
 
       if (!jetderiveddatautilities::selectCollision(collision, eventSelection))
-=======
-
-      if (!jetderiveddatautilities::selectCollision(collision, eventSelectionBits))
->>>>>>> e893da62
         return;
       registry.fill(HIST("hMCDMatchedEventCounter"), secCount++);
 
@@ -456,11 +383,7 @@
       if (collision.centrality() < centRange->at(0) || collision.centrality() > centRange->at(1))
         registry.fill(HIST("hMCDMatchedEventCounter"), secCount++);
 
-<<<<<<< HEAD
       registry.fill(HIST("hCentralityAnalyzed"), collision.centrality());
-=======
-      registry.fill(HIST("hCentralityMult"), collision.centrality());
->>>>>>> e893da62
       auto collmcdJets{mcdjets.sliceBy(mcdjetsPerJCollision, collision.globalIndex())};
       for (const auto& mcdjet : collmcdJets) {
         auto mcdPt{mcdjet.pt() - (collision.rho() * mcdjet.area())};
@@ -474,10 +397,7 @@
           registry.fill(HIST("hPartJetPtMatchSubBkg"), collision.centrality(), mcpPt);
           registry.fill(HIST("hPartJetEtaMatch"), mcpjet.eta());
           registry.fill(HIST("hPartJetPhiMatch"), mcpjet.phi());
-<<<<<<< HEAD
           registry.fill(HIST("hPartJetMatchSparse"), collision.centrality(), mcpPt, mcpjet.eta(), mcpjet.phi());
-=======
->>>>>>> e893da62
           registry.fill(HIST("hMatchedJetsPtDelta"), mcpjet.pt(), mcdjet.pt() - mcpjet.pt());
           registry.fill(HIST("hGenMatchedJetsPtDeltadPt"), collision.centrality(), mcpPt, (mcdPt - mcpPt) / mcpPt);
           registry.fill(HIST("hRecoMatchedJetsPtDeltadPt"), collision.centrality(), mcdPt, (mcdPt - mcpPt) / mcdPt);
