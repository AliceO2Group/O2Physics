--- conflicted
+++ resolved
@@ -15,11 +15,8 @@
 /// \author Joachim C. K. B. Hansen, Lund University
 
 #include <string>
-<<<<<<< HEAD
-=======
 #include <vector>
 #include <map>
->>>>>>> ff7c8c38
 
 #include "Framework/ASoA.h"
 #include "Framework/AnalysisDataModel.h"
@@ -50,11 +47,8 @@
   ConfigurableAxis bindPhi{"bindPhi", {100, -TMath::Pi() - 1, TMath::Pi() + 1}, ""};
   ConfigurableAxis binESE{"binESE", {100, 0, 100}, ""};
   ConfigurableAxis binCos{"binCos", {100, -1.05, 1.05}, ""};
-<<<<<<< HEAD
-=======
   ConfigurableAxis binOccupancy{"binOccupancy", {5000, 0, 25000}, ""};
   ConfigurableAxis binQVec{"binQVec", {100, -3, 3}, ""};
->>>>>>> ff7c8c38
 
   Configurable<float> jetPtMin{"jetPtMin", 5.0, "minimum jet pT cut"};
   Configurable<float> jetR{"jetR", 0.2, "jet resolution parameter"};
@@ -121,24 +115,6 @@
         registry.add("hRho", ";#rho;entries", {HistType::kTH1F, {{100, 0, 200.}}});
         registry.add("hJetArea", ";area_{jet};entries", {HistType::kTH1F, {{100, 0, 10.}}});
         registry.add("hdPhi", "#Delta#phi;entries;", {HistType::kTH1F, {{dPhiAxis}}});
-<<<<<<< HEAD
-        registry.add("hJetPtdPhiq2", "", {HistType::kTH3F, {{jetPtAxis}, {dPhiAxis}, {eseAxis}}});
-        registry.add("hPsi2FT0C", ";Centrality; #Psi_{2}", {HistType::kTH2F, {{100, 0, 100}, {150, -2.5, 2.5}}});
-        registry.add("hPsi2FT0A", ";Centrality; #Psi_{2}", {HistType::kTH2F, {{100, 0, 100}, {150, -2.5, 2.5}}});
-        registry.add("hPsi2FV0A", ";Centrality; #Psi_{2}", {HistType::kTH2F, {{100, 0, 100}, {150, -2.5, 2.5}}});
-        registry.add("hPsi2TPCpos", ";Centrality; #Psi_{2}", {HistType::kTH2F, {{100, 0, 100}, {150, -2.5, 2.5}}});
-        registry.add("hPsi2TPCneg", ";Centrality; #Psi_{2}", {HistType::kTH2F, {{100, 0, 100}, {150, -2.5, 2.5}}});
-        registry.add("hCosPsi2FT0CmFT0A", ";Centrality;cos(2(#Psi_{2}^{FT0C}-#Psi_{2}^{FT0A}));#it{q}_{2}", {HistType::kTH3F, {{100, 0, 100}, {cosAxis}, {eseAxis}}});
-        registry.add("hCosPsi2FT0CmFV0A", ";Centrality;cos(2(#Psi_{2}^{FT0C}-#Psi_{2}^{FV0A}));#it{q}_{2}", {HistType::kTH3F, {{100, 0, 100}, {cosAxis}, {eseAxis}}});
-        registry.add("hCosPsi2FV0AmFT0A", ";Centrality;cos(2(#Psi_{2}^{FT0C}-#Psi_{2}^{FV0A}));#it{q}_{2}", {HistType::kTH3F, {{100, 0, 100}, {cosAxis}, {eseAxis}}});
-        registry.add("hCosPsi2FT0AmFT0C", ";Centrality;cos(2(#Psi_{2}^{FT0A}-#Psi_{2}^{FT0C}));#it{q}_{2}", {HistType::kTH3F, {{100, 0, 100}, {cosAxis}, {eseAxis}}});
-        registry.add("hCosPsi2FT0AmFV0A", ";Centrality;cos(2(#Psi_{2}^{FT0C}-#Psi_{2}^{FV0A}));#it{q}_{2}", {HistType::kTH3F, {{100, 0, 100}, {cosAxis}, {eseAxis}}});
-        registry.add("hCosPsi2FV0AmFT0C", ";Centrality;cos(2(#Psi_{2}^{FV0A}-#Psi_{2}^{FT0C}));#it{q}_{2}", {HistType::kTH3F, {{100, 0, 100}, {cosAxis}, {eseAxis}}});
-        registry.add("hCosPsi2TPCposmTPCneg", ";Centrality;cos(2(#Psi_{2}^{TPCpos}-#Psi_{2}^{TPCneg}));#it{q}_{2}", {HistType::kTH3F, {{100, 0, 100}, {cosAxis}, {eseAxis}}});
-        registry.add("hCosPsi2TPCposmFV0A", ";Centrality;cos(2(#Psi_{2}^{TPCpos}-#Psi_{2}^{FV0A}));#it{q}_{2}", {HistType::kTH3F, {{100, 0, 100}, {cosAxis}, {eseAxis}}});
-        registry.add("hCosPsi2TPCnegmFV0A", ";Centrality;cos(2(#Psi_{2}^{TPCneg}-#Psi_{2}^{FV0A}));#it{q}_{2}", {HistType::kTH3F, {{100, 0, 100}, {cosAxis}, {eseAxis}}});
-
-=======
         registry.add("hCentJetPtdPhiq2", "", {HistType::kTHnSparseF, {{100, 0, 100}, {jetPtAxis}, {dPhiAxis}, {eseAxis}}});
         registry.add("hPsi2FT0C", ";Centrality; #Psi_{2}", {HistType::kTH2F, {{100, 0, 100}, {150, -2.5, 2.5}}});
         registry.addClone("hPsi2FT0C", "hPsi2FT0A");
@@ -158,7 +134,6 @@
         registry.addClone("hPsi2FT0C", "hEPUncorV2");
         registry.addClone("hPsi2FT0C", "hEPRectrV2");
         registry.addClone("hPsi2FT0C", "hEPTwistV2");
->>>>>>> ff7c8c38
         break;
       case 1:
         LOGF(info, "JetSpectraEseTask::init() - using MC");
@@ -193,31 +168,12 @@
   Filter colFilter = nabs(aod::jcollision::posZ) < vertexZCut;
   Filter mcCollisionFilter = nabs(aod::jmccollision::posZ) < vertexZCut;
 
-<<<<<<< HEAD
-  void processESEDataCharged(soa::Join<aod::JetCollisions, aod::JCollisionPIs, aod::BkgChargedRhos>::iterator const& collision,
-                             soa::Join<aod::Collisions, aod::CentFT0Cs, aod::QvectorFT0CVecs, aod::QvectorFT0AVecs, aod::QvectorFV0AVecs, aod::QvectorTPCposVecs, aod::QvectorTPCnegVecs, aod::QPercentileFT0Cs> const&,
-=======
   void processESEDataCharged(soa::Join<aod::JetCollisions, aod::BkgChargedRhos, aod::Qvectors, aod::QPercentileFT0Cs>::iterator const& collision,
->>>>>>> ff7c8c38
                              soa::Filtered<aod::ChargedJets> const& jets,
                              aod::JetTracks const& tracks)
   {
     float counter{0.5f};
     registry.fill(HIST("hEventCounter"), counter++);
-<<<<<<< HEAD
-    const auto originalCollision = collision.collision_as<soa::Join<aod::Collisions, aod::CentFT0Cs, aod::QvectorFT0CVecs, aod::QvectorFT0AVecs, aod::QvectorFV0AVecs, aod::QvectorTPCposVecs, aod::QvectorTPCnegVecs, aod::QPercentileFT0Cs>>();
-    registry.fill(HIST("hEventCounter"), counter++);
-    if (originalCollision.centFT0C() < CentRange->at(0) || originalCollision.centFT0C() > CentRange->at(1))
-      return;
-    registry.fill(HIST("hEventCounter"), counter++);
-
-    const auto vPsi2 = procEP(originalCollision);
-    const auto qPerc = originalCollision.qPERCFT0C();
-    if (qPerc[0] < 0)
-      return;
-    registry.fill(HIST("hEventCounter"), counter++);
-
-=======
     registry.fill(HIST("hEventCounter"), counter++);
 
     const auto vPsi2 = procEP<true>(collision);
@@ -226,7 +182,6 @@
       return;
     registry.fill(HIST("hEventCounter"), counter++);
 
->>>>>>> ff7c8c38
     if (!jetderiveddatautilities::selectCollision(collision, eventSelection))
       return;
 
@@ -235,8 +190,6 @@
     if (!isAcceptedLeadTrack(tracks))
       return;
 
-<<<<<<< HEAD
-=======
     if (cfgEvSelOccupancy) {
       auto occupancy = collision.trackOccupancyInTimeRange();
       if (occupancy < cfgCutOccupancy->at(0) || occupancy > cfgCutOccupancy->at(1))
@@ -244,7 +197,6 @@
       return;
     }
 
->>>>>>> ff7c8c38
     registry.fill(HIST("hEventCounter"), counter++);
     registry.fill(HIST("hRho"), collision.rho());
     for (auto const& jet : jets) {
@@ -257,11 +209,6 @@
 
       float dPhi = RecoDecay::constrainAngle(jet.phi() - vPsi2, -o2::constants::math::PI);
       registry.fill(HIST("hdPhi"), dPhi);
-<<<<<<< HEAD
-      registry.fill(HIST("hJetPtdPhiq2"), jetpT_bkgsub, dPhi, qPerc[0]); /* check the dphi */
-    }
-    registry.fill(HIST("hEventCounter"), counter++);
-=======
       registry.fill(HIST("hCentJetPtdPhiq2"), collision.centrality(), jetpT_bkgsub, dPhi, qPerc[0]);
     }
     registry.fill(HIST("hEventCounter"), counter++);
@@ -269,7 +216,6 @@
     if (collision.centrality() < CentRange->at(0) || collision.centrality() > CentRange->at(1)) /* for counting */
       return;
     registry.fill(HIST("hEventCounter"), counter++);
->>>>>>> ff7c8c38
   }
   PROCESS_SWITCH(JetSpectraEseTask, processESEDataCharged, "process ese collisions", true);
 
@@ -361,51 +307,6 @@
     else
       return true;
   }
-<<<<<<< HEAD
-
-  template <typename qVectors>
-  float procEP(qVectors const& vec)
-  {
-    const auto epFT0A = 1 / 2.0 * TMath::ATan2(vec.qvecFT0AImVec()[0], vec.qvecFT0AReVec()[0]);
-    const auto epFV0A = 1 / 2.0 * std::atan2(vec.qvecFV0AImVec()[0], vec.qvecFV0AReVec()[0]);
-    const auto epFT0C = 1 / 2.0 * std::atan2(vec.qvecFT0CImVec()[0], vec.qvecFT0CReVec()[0]);
-    const auto epTPCpos = 1 / 2.0 * std::atan2(vec.qvecTPCposImVec()[0], vec.qvecTPCposReVec()[0]);
-    const auto epTPCneg = 1 / 2.0 * std::atan2(vec.qvecTPCnegImVec()[0], vec.qvecTPCnegReVec()[0]);
-
-    registry.fill(HIST("hPsi2FT0C"), vec.centFT0C(), epFT0C);
-    registry.fill(HIST("hPsi2FT0A"), vec.centFT0C(), epFT0A);
-    registry.fill(HIST("hPsi2FV0A"), vec.centFT0C(), epFV0A);
-    registry.fill(HIST("hPsi2TPCpos"), vec.centFT0C(), epTPCpos);
-    registry.fill(HIST("hPsi2TPCneg"), vec.centFT0C(), epTPCneg);
-
-    const auto cosPsi2FT0CmFT0A = cosPsiXY(epFT0C, epFT0A);
-    const auto cosPsi2FT0CmFV0A = cosPsiXY(epFT0C, epFV0A);
-    const auto cosPsi2FV0AmFT0A = cosPsiXY(epFV0A, epFT0A);
-    const auto cosPsi2FT0AmFT0C = cosPsiXY(epFT0A, epFT0C);
-    const auto cosPsi2FT0AmFV0A = cosPsiXY(epFT0A, epFV0A);
-    const auto cosPsi2FV0AmFT0C = cosPsiXY(epFV0A, epFT0C);
-    const auto cosPsi2TPCposmTPCneg = cosPsiXY(epTPCpos, epTPCneg);
-    const auto cosPsi2TPCposmFV0A = cosPsiXY(epTPCpos, epFV0A);
-    const auto cosPsi2TPCnegmFV0A = cosPsiXY(epTPCneg, epFV0A);
-
-    registry.fill(HIST("hCosPsi2FT0CmFT0A"), vec.centFT0C(), cosPsi2FT0CmFT0A, vec.qPERCFT0C()[0]);
-    registry.fill(HIST("hCosPsi2FT0CmFV0A"), vec.centFT0C(), cosPsi2FT0CmFV0A, vec.qPERCFT0C()[0]);
-    registry.fill(HIST("hCosPsi2FV0AmFT0A"), vec.centFT0C(), cosPsi2FV0AmFT0A, vec.qPERCFT0C()[0]);
-    registry.fill(HIST("hCosPsi2FT0AmFT0C"), vec.centFT0C(), cosPsi2FT0AmFT0C, vec.qPERCFT0C()[0]);
-    registry.fill(HIST("hCosPsi2FT0AmFV0A"), vec.centFT0C(), cosPsi2FT0AmFV0A, vec.qPERCFT0C()[0]);
-    registry.fill(HIST("hCosPsi2FV0AmFT0C"), vec.centFT0C(), cosPsi2FV0AmFT0C, vec.qPERCFT0C()[0]);
-    registry.fill(HIST("hCosPsi2TPCposmTPCneg"), vec.centFT0C(), cosPsi2TPCposmTPCneg, vec.qPERCFT0C()[0]);
-    registry.fill(HIST("hCosPsi2TPCposmFV0A"), vec.centFT0C(), cosPsi2TPCposmFV0A, vec.qPERCFT0C()[0]);
-    registry.fill(HIST("hCosPsi2TPCnegmFV0A"), vec.centFT0C(), cosPsi2TPCnegmFV0A, vec.qPERCFT0C()[0]);
-
-    return epFT0A;
-  }
-
-  template <typename Psi>
-  float cosPsiXY(Psi const& psiX, Psi const& psiY)
-  {
-    return std::cos(2.0 * (psiX - psiY));
-=======
   static constexpr const char* cosList[] = {"hCosPsi2AmC", "hCosPsi2AmB", "hCosPsi2BmC"};
   template <bool fill, typename EPCol>
   float procEP(EPCol const& vec)
@@ -489,7 +390,6 @@
     qVec.push_back(collision.qvecIm()[DetInd + cfgnCorrLevel]);
     qVec.push_back(collision.qvecAmp()[DetId]);
     return qVec;
->>>>>>> ff7c8c38
   }
 };
 
