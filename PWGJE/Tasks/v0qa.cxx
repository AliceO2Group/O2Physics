--- conflicted
+++ resolved
@@ -461,9 +461,6 @@
     return true;
   }
 
-<<<<<<< HEAD
-  void processDummy(aod::CandidatesV0MCD const&) {}
-=======
   template <typename T>
   bool hasITSHit(T const& track, int layer)
   {
@@ -685,10 +682,9 @@
     registry.fill(HIST("tracks/TPC/negNClsCrossedRowsOverFindableCls"), vPt, pPt, nPt, negTrack.tpcCrossedRowsOverFindableCls());
   }
 
-  using CandidatesV0MCDWithFlags = soa::Join<CandidatesV0MCD, aod::McV0Labels, aod::V0SignalFlags>;
-
-  void processDummy(CandidatesV0MCD const&) {}
->>>>>>> d7cdbdb6
+  using CandidatesV0MCDWithFlags = soa::Join<aod::CandidatesV0MCD, aod::McV0Labels, aod::V0SignalFlags>;
+
+  void processDummy(aod::CandidatesV0MCD const&) {}
   PROCESS_SWITCH(V0QA, processDummy, "Dummy process function turned on by default", true);
 
   void processFlags(soa::Join<aod::V0Datas, aod::V0SignalFlags>::iterator const& v0)
@@ -720,11 +716,7 @@
   }
   PROCESS_SWITCH(V0QA, processFlags, "V0 flags", false);
 
-<<<<<<< HEAD
-  void processMcD(soa::Filtered<aod::JetCollisionsMCD>::iterator const& jcoll, aod::JetMcCollisions const&, soa::Join<aod::CandidatesV0MCD, aod::McV0Labels> const& v0s, aod::McParticles const&)
-=======
-  void processMcD(soa::Filtered<JetCollisionsMCD>::iterator const& jcoll, JetMcCollisions const&, CandidatesV0MCDWithFlags const& v0s, aod::McParticles const&)
->>>>>>> d7cdbdb6
+  void processMcD(soa::Filtered<aod::JetCollisionsMCD>::iterator const& jcoll, aod::JetMcCollisions const&, CandidatesV0MCDWithFlags const& v0s, aod::McParticles const&)
   {
     registry.fill(HIST("inclusive/hEvents"), 0.5);
     if (!isCollisionReconstructed(jcoll, eventSelection)) {
@@ -807,11 +799,7 @@
   }
   PROCESS_SWITCH(V0QA, processMcP, "Particle level V0s", false);
 
-<<<<<<< HEAD
-  void processMcDJets(soa::Filtered<aod::JetCollisionsMCD>::iterator const& jcoll, aod::JetMcCollisions const&, MCDV0JetsWithConstituents const& mcdjets, soa::Join<aod::CandidatesV0MCD, aod::McV0Labels> const&, aod::McParticles const&)
-=======
-  void processMcDJets(soa::Filtered<JetCollisionsMCD>::iterator const& jcoll, JetMcCollisions const&, MCDV0JetsWithConstituents const& mcdjets, CandidatesV0MCDWithFlags const&, aod::McParticles const&)
->>>>>>> d7cdbdb6
+  void processMcDJets(soa::Filtered<aod::JetCollisionsMCD>::iterator const& jcoll, aod::JetMcCollisions const&, MCDV0JetsWithConstituents const& mcdjets, CandidatesV0MCDWithFlags const&, aod::McParticles const&)
   {
     registry.fill(HIST("jets/hJetEvents"), 0.5);
     if (!isCollisionReconstructed(jcoll, eventSelection)) {
@@ -822,11 +810,7 @@
 
     for (const auto& mcdjet : mcdjets) {
       // if (!jetfindingutilities::isInEtaAcceptance(jet, -99., -99., v0EtaMin, v0EtaMax))
-<<<<<<< HEAD
-      for (const auto& v0 : mcdjet.template candidates_as<soa::Join<aod::CandidatesV0MCD, aod::McV0Labels>>()) {
-=======
       for (const auto& v0 : mcdjet.template candidates_as<CandidatesV0MCDWithFlags>()) {
->>>>>>> d7cdbdb6
         if (!v0.has_mcParticle()) {
           continue;
         }
@@ -855,11 +839,7 @@
   }
   PROCESS_SWITCH(V0QA, processMcDJets, "Reconstructed true V0s in jets", false);
 
-<<<<<<< HEAD
-  void processMcDMatchedJets(soa::Filtered<aod::JetCollisionsMCD>::iterator const& jcoll, aod::JetMcCollisions const&, MatchedMCDV0JetsWithConstituents const& mcdjets, MatchedMCPV0JetsWithConstituents const&, soa::Join<aod::CandidatesV0MCD, aod::McV0Labels> const&, aod::CandidatesV0MCP const&, aod::JetTracksMCD const& jTracks, aod::McParticles const&)
-=======
-  void processMcDMatchedJets(soa::Filtered<JetCollisionsMCD>::iterator const& jcoll, JetMcCollisions const&, MatchedMCDV0JetsWithConstituents const& mcdjets, MatchedMCPV0JetsWithConstituents const&, CandidatesV0MCDWithFlags const&, CandidatesV0MCP const&, JetTracksMCD const& jTracks, aod::McParticles const&)
->>>>>>> d7cdbdb6
+  void processMcDMatchedJets(soa::Filtered<aod::JetCollisionsMCD>::iterator const& jcoll, aod::JetMcCollisions const&, MatchedMCDV0JetsWithConstituents const& mcdjets, MatchedMCPV0JetsWithConstituents const&, CandidatesV0MCDWithFlags const&, aod::CandidatesV0MCP const&, aod::JetTracksMCD const& jTracks, aod::McParticles const&)
   {
     registry.fill(HIST("jets/hMatchedJetEvents"), 0.5);
     if (!isCollisionReconstructed(jcoll, eventSelection)) {
@@ -871,11 +851,7 @@
     for (const auto& mcdjet : mcdjets) {
       // if (!jetfindingutilities::isInEtaAcceptance(mcdjet, -99., -99., v0EtaMin, v0EtaMax))
       for (const auto& mcpjet : mcdjet.template matchedJetGeo_as<MatchedMCPV0JetsWithConstituents>()) {
-<<<<<<< HEAD
-        for (const auto& v0 : mcdjet.template candidates_as<soa::Join<aod::CandidatesV0MCD, aod::McV0Labels>>()) {
-=======
         for (const auto& v0 : mcdjet.template candidates_as<CandidatesV0MCDWithFlags>()) {
->>>>>>> d7cdbdb6
           if (!v0.has_mcParticle())
             continue;
 
@@ -955,11 +931,7 @@
   }
   PROCESS_SWITCH(V0QA, processMcPJets, "Particle level V0s in jets", false);
 
-<<<<<<< HEAD
-  void processCollisionAssociation(soa::Filtered<aod::JetCollisionsMCD>::iterator const& jcoll, soa::Join<aod::CandidatesV0MCD, aod::McV0Labels> const& v0s, soa::Join<aod::JetMcCollisions, aod::JMcCollisionPIs> const&, aod::McCollisions const&, aod::McParticles const&)
-=======
-  void processCollisionAssociation(soa::Filtered<JetCollisionsMCD>::iterator const& jcoll, CandidatesV0MCDWithFlags const& v0s, soa::Join<JetMcCollisions, aod::JMcCollisionPIs> const&, aod::McCollisions const&, aod::McParticles const&)
->>>>>>> d7cdbdb6
+  void processCollisionAssociation(soa::Filtered<aod::JetCollisionsMCD>::iterator const& jcoll, CandidatesV0MCDWithFlags const& v0s, soa::Join<aod::JetMcCollisions, aod::JMcCollisionPIs> const&, aod::McCollisions const&, aod::McParticles const&)
   {
     // Based on PWGLF/Tasks/Strangeness/derivedlambdakzeroanalysis.cxx
     if (!jcoll.has_mcCollision()) {
@@ -1027,20 +999,17 @@
   }
   PROCESS_SWITCH(V0QA, processCollisionAssociation, "V0 collision association", false);
 
-<<<<<<< HEAD
-  void processFeeddown(soa::Filtered<aod::JetCollisionsMCD>::iterator const& jcoll, soa::Join<aod::CandidatesV0MCD, aod::McV0Labels> const& v0s, aod::CandidatesV0MCP const&, soa::Join<aod::JetMcCollisions, aod::JMcCollisionPIs> const&, aod::McCollisions const&, aod::McParticles const&)
-=======
-  void processCollisionAssociationJets(soa::Filtered<JetCollisionsMCD>::iterator const& jcoll, MCDV0JetsWithConstituents const& mcdjets, soa::Join<CandidatesV0MCD, aod::McV0Labels> const&, soa::Join<JetMcCollisions, aod::JMcCollisionPIs> const&, aod::McCollisions const&, aod::McParticles const&)
+  void processCollisionAssociationJets(soa::Filtered<aod::JetCollisionsMCD>::iterator const& jcoll, MCDV0JetsWithConstituents const& mcdjets, soa::Join<aod::CandidatesV0MCD, aod::McV0Labels> const&, soa::Join<aod::JetMcCollisions, aod::JMcCollisionPIs> const&, aod::McCollisions const&, aod::McParticles const&)
   {
     if (!jcoll.has_mcCollision()) {
       return;
     }
-    auto mcColl = jcoll.template mcCollision_as<soa::Join<JetMcCollisions, aod::JMcCollisionPIs>>();
+    auto mcColl = jcoll.template mcCollision_as<soa::Join<aod::JetMcCollisions, aod::JMcCollisionPIs>>();
     double weight = mcColl.weight();
 
     for (const auto& mcdjet : mcdjets) {
       // Eta cut?
-      for (const auto& v0 : mcdjet.template candidates_as<soa::Join<CandidatesV0MCD, aod::McV0Labels>>()) {
+      for (const auto& v0 : mcdjet.template candidates_as<soa::Join<aod::CandidatesV0MCD, aod::McV0Labels>>()) {
         if (!v0.has_mcParticle()) {
           continue;
         }
@@ -1099,21 +1068,21 @@
   }
   PROCESS_SWITCH(V0QA, processCollisionAssociationJets, "V0 in jets collision association", false);
 
-  void processCollisionAssociationMatchedJets(soa::Filtered<JetCollisionsMCD>::iterator const& jcoll, MatchedMCDV0JetsWithConstituents const& mcdjets, MatchedMCPV0JetsWithConstituents const&, soa::Join<CandidatesV0MCD, aod::McV0Labels> const&, soa::Join<JetMcCollisions, aod::JMcCollisionPIs> const&, aod::McCollisions const&, aod::McParticles const&, JetTracksMCD const& jTracks)
+  void processCollisionAssociationMatchedJets(soa::Filtered<aod::JetCollisionsMCD>::iterator const& jcoll, MatchedMCDV0JetsWithConstituents const& mcdjets, MatchedMCPV0JetsWithConstituents const&, soa::Join<aod::CandidatesV0MCD, aod::McV0Labels> const&, soa::Join<aod::JetMcCollisions, aod::JMcCollisionPIs> const&, aod::McCollisions const&, aod::McParticles const&, aod::JetTracksMCD const& jTracks)
   {
     if (!jcoll.has_mcCollision()) {
       return;
     }
-    auto mcColl = jcoll.template mcCollision_as<soa::Join<JetMcCollisions, aod::JMcCollisionPIs>>();
+    auto mcColl = jcoll.template mcCollision_as<soa::Join<aod::JetMcCollisions, aod::JMcCollisionPIs>>();
     double weight = mcColl.weight();
 
     for (const auto& mcdjet : mcdjets) {
       for (const auto& mcpjet : mcdjet.template matchedJetGeo_as<MatchedMCPV0JetsWithConstituents>()) {
-        for (const auto& v0 : mcdjet.template candidates_as<soa::Join<CandidatesV0MCD, aod::McV0Labels>>()) {
+        for (const auto& v0 : mcdjet.template candidates_as<soa::Join<aod::CandidatesV0MCD, aod::McV0Labels>>()) {
           if (!v0.has_mcParticle())
             continue;
 
-          for (const auto& pv0 : mcpjet.template candidates_as<CandidatesV0MCP>()) {
+          for (const auto& pv0 : mcpjet.template candidates_as<aod::CandidatesV0MCP>()) {
             if (!V0sAreMatched(v0, pv0, jTracks))
               continue;
             int pdg = pv0.pdgCode();
@@ -1171,8 +1140,7 @@
   }
   PROCESS_SWITCH(V0QA, processCollisionAssociationMatchedJets, "V0 in matched jets collision association", false);
 
-  void processFeeddown(soa::Filtered<JetCollisionsMCD>::iterator const& jcoll, CandidatesV0MCDWithFlags const& v0s, CandidatesV0MCP const&, soa::Join<JetMcCollisions, aod::JMcCollisionPIs> const&, aod::McCollisions const&, aod::McParticles const&)
->>>>>>> d7cdbdb6
+  void processFeeddown(soa::Filtered<aod::JetCollisionsMCD>::iterator const& jcoll, CandidatesV0MCDWithFlags const& v0s, aod::CandidatesV0MCP const&, soa::Join<aod::JetMcCollisions, aod::JMcCollisionPIs> const&, aod::McCollisions const&, aod::McParticles const&)
   {
     // Based on PWGLF/Tasks/Strangeness/derivedlambdakzeroanalysis.cxx
     if (!jcoll.has_mcCollision()) {
@@ -1208,11 +1176,7 @@
   }
   PROCESS_SWITCH(V0QA, processFeeddown, "Inclusive feeddown", false);
 
-<<<<<<< HEAD
-  void processFeeddownJets(soa::Filtered<aod::JetCollisionsMCD>::iterator const& jcoll, MCDV0JetsWithConstituents const& mcdjets, soa::Join<aod::CandidatesV0MCD, aod::McV0Labels> const&, aod::CandidatesV0MCP const&, soa::Join<aod::JetMcCollisions, aod::JMcCollisionPIs> const&, aod::McCollisions const&, aod::McParticles const&)
-=======
-  void processFeeddownJets(soa::Filtered<JetCollisionsMCD>::iterator const& jcoll, MCDV0JetsWithConstituents const& mcdjets, CandidatesV0MCDWithFlags const&, CandidatesV0MCP const&, soa::Join<JetMcCollisions, aod::JMcCollisionPIs> const&, aod::McCollisions const&, aod::McParticles const&)
->>>>>>> d7cdbdb6
+  void processFeeddownJets(soa::Filtered<aod::JetCollisionsMCD>::iterator const& jcoll, MCDV0JetsWithConstituents const& mcdjets, CandidatesV0MCDWithFlags const&, aod::CandidatesV0MCP const&, soa::Join<aod::JetMcCollisions, aod::JMcCollisionPIs> const&, aod::McCollisions const&, aod::McParticles const&)
   {
     // Based on PWGLF/Tasks/Strangeness/derivedlambdakzeroanalysis.cxx
     if (!jcoll.has_mcCollision()) {
@@ -1222,11 +1186,7 @@
     double weight = mcColl.weight();
 
     for (const auto& mcdjet : mcdjets) {
-<<<<<<< HEAD
-      for (const auto& v0 : mcdjet.template candidates_as<soa::Join<aod::CandidatesV0MCD, aod::McV0Labels>>()) {
-=======
       for (const auto& v0 : mcdjet.template candidates_as<CandidatesV0MCDWithFlags>()) {
->>>>>>> d7cdbdb6
         if (!v0.has_mcParticle()) {
           continue;
         }
@@ -1254,11 +1214,7 @@
   }
   PROCESS_SWITCH(V0QA, processFeeddownJets, "Jets feeddown", false);
 
-<<<<<<< HEAD
-  void processFeeddownMatchedJets(soa::Filtered<aod::JetCollisionsMCD>::iterator const& jcoll, MatchedMCDV0JetsWithConstituents const& mcdjets, aod::JetTracksMCD const& jTracks, MatchedMCPV0JetsWithConstituents const&, soa::Join<aod::CandidatesV0MCD, aod::McV0Labels> const&, aod::CandidatesV0MCP const&, soa::Join<aod::JetMcCollisions, aod::JMcCollisionPIs> const&, aod::McCollisions const&, aod::McParticles const&)
-=======
-  void processFeeddownMatchedJets(soa::Filtered<JetCollisionsMCD>::iterator const& jcoll, MatchedMCDV0JetsWithConstituents const& mcdjets, JetTracksMCD const& jTracks, MatchedMCPV0JetsWithConstituents const&, CandidatesV0MCDWithFlags const&, CandidatesV0MCP const&, soa::Join<JetMcCollisions, aod::JMcCollisionPIs> const&, aod::McCollisions const&, aod::McParticles const&)
->>>>>>> d7cdbdb6
+  void processFeeddownMatchedJets(soa::Filtered<aod::JetCollisionsMCD>::iterator const& jcoll, MatchedMCDV0JetsWithConstituents const& mcdjets, aod::JetTracksMCD const& jTracks, MatchedMCPV0JetsWithConstituents const&, CandidatesV0MCDWithFlags const&, aod::CandidatesV0MCP const&, soa::Join<aod::JetMcCollisions, aod::JMcCollisionPIs> const&, aod::McCollisions const&, aod::McParticles const&)
   {
     // Based on PWGLF/Tasks/Strangeness/derivedlambdakzeroanalysis.cxx
     if (!jcoll.has_mcCollision()) {
@@ -1269,11 +1225,7 @@
 
     for (const auto& mcdjet : mcdjets) {
       for (const auto& mcpjet : mcdjet.template matchedJetGeo_as<MatchedMCPV0JetsWithConstituents>()) {
-<<<<<<< HEAD
-        for (const auto& v0 : mcdjet.template candidates_as<soa::Join<aod::CandidatesV0MCD, aod::McV0Labels>>()) {
-=======
         for (const auto& v0 : mcdjet.template candidates_as<CandidatesV0MCDWithFlags>()) {
->>>>>>> d7cdbdb6
           if (!v0.has_mcParticle())
             continue;
           if (!v0.has_mcMotherParticle())
@@ -1304,9 +1256,9 @@
   }
   PROCESS_SWITCH(V0QA, processFeeddownMatchedJets, "Jets feeddown", false);
 
-  using DaughterJTracks = soa::Join<JetTracks, aod::JTrackPIs>;
+  using DaughterJTracks = soa::Join<aod::JetTracks, aod::JTrackPIs>;
   using DaughterTracks = soa::Join<aod::FullTracks, aod::TracksDCA, aod::TrackSelection, aod::TracksCov>;
-  void processV0TrackQA(JetCollision const& jcoll, soa::Join<CandidatesV0Data, aod::V0SignalFlags> const& v0s, DaughterJTracks const&, DaughterTracks const&)
+  void processV0TrackQA(aod::JetCollision const& jcoll, soa::Join<aod::CandidatesV0Data, aod::V0SignalFlags> const& v0s, DaughterJTracks const&, DaughterTracks const&)
   {
     //   if (!jetderiveddatautilities::selectCollision(jcoll, eventSelection)) {
     //     return;
