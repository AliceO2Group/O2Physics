--- conflicted
+++ resolved
@@ -259,7 +259,6 @@
   }
   PROCESS_SWITCH(JetSubstructureHFOutputTask, processClearMaps, "process function that clears all the maps in each dataframe", true);
 
-<<<<<<< HEAD
   void processCountCollisions(JetCollisions const& collisions, aod::CollisionCounts const& collisionCounts)
   {
     int readCollisionCounter = 0;
@@ -288,10 +287,7 @@
   }
   PROCESS_SWITCH(JetSubstructureHFOutputTask, processCountCollisions, "process function that counts read in collisions", false);
 
-  void processOutputCandidatesData(JetCollision const& collision,
-=======
   void processOutputCandidatesData(JetCollision const&,
->>>>>>> 33de9746
                                    JetTableData const& jets,
                                    CandidateCollisionTable const& canidateCollisions,
                                    CandidateTable const& candidates)
