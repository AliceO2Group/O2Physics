--- conflicted
+++ resolved
@@ -132,14 +132,9 @@
     JEhistos.add("nEvents_MCGen", "nEvents_MCGen", kTH1F, {{4, 0.0, 4.0}});
     JEhistos.add("nEvents_MCRec_MATCHED", "nEvents_MCRec_MATCHED", kTH1F, {{4, 0.0, 4.0}});
     JEhistos.add("nEvents_MCGen_MATCHED", "nEvents_MCGen_MATCHED", kTH1F, {{4, 0.0, 4.0}});
-<<<<<<< HEAD
     
     JEhistos.add("JetVsPhi_GEN","JetVsPhi_GEN",kTH2F,{{4000, 0., 200.},{200, 0, 20.0}});
     JEhistos.add("JetVsPhi_REC","JetVsPhi_REC",kTH2F,{{4000, 0., 200.},{200, 0, 20.0}});
-    
-=======
-
->>>>>>> 23650fd4
     JEhistos.add("nJetsPerEvent", "nJetsPerEvent", kTH1F, {{10, 0.0, 10.0}});
 
     JEhistos.add("hDCArToPv", "DCArToPv", kTH1F, {{300, 0.0, 3.0}});
@@ -240,12 +235,9 @@
   {
     // basic track cuts
     if (track.pt() < cfgtrkMinPt)
-<<<<<<< HEAD
       return false;
-
+    
     if (std::abs(track.eta()) > cfgtrkMaxEta)
-=======
->>>>>>> 23650fd4
       return false;
 
     if (std::abs(track.dcaXY()) > cfgMaxDCArToPVcut)
@@ -469,11 +461,7 @@
 
       if (!trackSelection(originalTrack))
         continue;
-<<<<<<< HEAD
-      
-=======
-
->>>>>>> 23650fd4
+
       JEhistos.fill(HIST("etaHistogram"), trackC.eta());
       JEhistos.fill(HIST("phiHistogram"), trackC.phi());
     } // JTrack Loop
@@ -507,11 +495,7 @@
 
     bool INELgt0 = false;
     for (const auto& track : tracks) {
-<<<<<<< HEAD
       if (fabs(track.eta()) < cfgtrkMaxEta) {
-=======
-      if (TMath::Abs(track.eta()) < 0.8) {
->>>>>>> 23650fd4
         INELgt0 = true;
         break;
       }
@@ -545,11 +529,8 @@
         continue;
       if (track.has_mcParticle()) {
         auto mcParticle = track.mcParticle();
-<<<<<<< HEAD
+
         if (mcParticle.isPhysicalPrimary() && fabs(mcParticle.eta()) <= cfgtrkMaxEta) {
-=======
-        if (mcParticle.isPhysicalPrimary() && fabs(mcParticle.y()) <= 0.5) {
->>>>>>> 23650fd4
           if (abs(mcParticle.pdgCode()) == 211)
             JEhistos.fill(HIST("ptJEHistogramPion"), mcParticle.pt());
           if (abs(mcParticle.pdgCode()) == 321)
@@ -566,11 +547,7 @@
         if (originalTrack.index() >= originalTrack2.index())
           continue;
 
-<<<<<<< HEAD
         if (fabs(originalTrack.eta()) > cfgtrkMaxEta || fabs(originalTrack2.eta()) > cfgtrkMaxEta)
-=======
-        if (fabs(originalTrack.eta()) > 0.8 || fabs(originalTrack2.eta()) > 0.8)
->>>>>>> 23650fd4
           continue;
 
         // check PID
@@ -612,21 +589,13 @@
           lDecayDaughter1.SetXYZM(originalTrack.px(), originalTrack.py(), originalTrack.pz(), massKa);
           lDecayDaughter2.SetXYZM(originalTrack2.px(), originalTrack2.py(), originalTrack2.pz(), massKa);
           lResonance = lDecayDaughter1 + lDecayDaughter2;
-<<<<<<< HEAD
           if (fabs(lResonance.Eta()) > cfgtrkMaxEta)
-=======
-          if (lResonance.Rapidity() > 0.5)
->>>>>>> 23650fd4
             continue;
           JEhistos.fill(HIST("ptJEHistogramPhi"), lResonance.Pt());
 
           bool jetFlag = false;
           for (int i = 0; i < mcd_pt.size(); i++) {
-<<<<<<< HEAD
             double phidiff = TVector2::Phi_mpi_pi(mcd_phi[i] - lResonance.Phi());
-=======
-            double phidiff = TVector2::Phi_mpi_pi(mcd_pt[i] - lResonance.Phi());
->>>>>>> 23650fd4
             double etadiff = mcd_eta[i] - lResonance.Eta();
             double R = TMath::Sqrt((etadiff * etadiff) + (phidiff * phidiff));
             if (R < cfgjetR)
@@ -656,18 +625,13 @@
             JEhistos.fill(HIST("hMCRec_nonmatch_hUSS_OUTSIDE"), 1.0, lResonance.Pt(), lResonance.M());
           } //! jetflag
 
-<<<<<<< HEAD
           if (hasJets){
             JEhistos.fill(HIST("ptJEHistogramPhi_JetTrigger"), lResonance.Pt());
-	    auto triggerjet = std::min_element(mcd_pt.begin(), mcd_pt.end());
-	    double triggerjet_pt  = *triggerjet;
-	    JEhistos.fill(HIST("JetVsPhi_REC"), triggerjet_pt, lResonance.Pt());
-
-	  }
-=======
-          if (hasJets)
-            JEhistos.fill(HIST("ptJEHistogramPhi_JetTrigger"), lResonance.Pt());
->>>>>>> 23650fd4
+      	    auto triggerjet = std::min_element(mcd_pt.begin(), mcd_pt.end());
+	          double triggerjet_pt  = *triggerjet;
+	          JEhistos.fill(HIST("JetVsPhi_REC"), triggerjet_pt, lResonance.Pt());
+
+      	  }
           JEhistos.fill(HIST("minvJEHistogramPhi"), lResonance.M());
         } // mcpart check
       }   // tracks2
@@ -679,14 +643,9 @@
   ////////////////////////////////////////////////////////////////////////////////////////////////////////////////////////////////////////////////////////////
   ////////////////////////////////////////////////////////////////////////////////////////////////////////////////////////////////////////////////////////////
   int nprocessSimEvents = 0;
-<<<<<<< HEAD
   //  Preslice<aod::JCollisions> slice = o2::aod::JCollision::collisionId;
   void processSim(o2::aod::JMcCollision const& collision, soa::SmallGroups<soa::Join<aod::JMcCollisionLbs,aod::JCollisions>> const& recocolls, aod::JMcParticles const& mcParticles, soa::Filtered<aod::ChargedMCParticleLevelJets> const& mcpjets)
   {        
-=======
-  void processSim(o2::aod::JMcCollision const& collision, aod::JMcParticles const& mcParticles, soa::Filtered<aod::ChargedMCParticleLevelJets> const& mcpjets)
-  {
->>>>>>> 23650fd4
     if (cDebugLevel > 0) {
       nprocessSimEvents++;
       if ((nprocessSimEvents + 1) % 10000 == 0)
@@ -697,39 +656,25 @@
 
     if(recocolls.size()<=0)//not reconstructed
       return;
-<<<<<<< HEAD
     
     for(auto& recocoll : recocolls){ //poorly reconstructed
       if (!jetderiveddatautilities::selectCollision(recocoll, jetderiveddatautilities::JCollisionSel::sel8))
-	return;
+      	return;
     }
     
-
 
     if (fabs(collision.posZ()) > 10)//bad vertex
       return;
     bool INELgt0 = false;
     for (const auto& mcParticle : mcParticles) {
       if (fabs(mcParticle.eta()) < cfgtrkMaxEta) {
-=======
-    bool INELgt0 = false;
-    for (const auto& mcParticle : mcParticles) {
-      if (TMath::Abs(mcParticle.eta()) < 0.8) {
->>>>>>> 23650fd4
         INELgt0 = true;
         break;
       }
     }
-<<<<<<< HEAD
+
     if (!INELgt0) //not INEL
       return;
-
-
-=======
-    if (!INELgt0)
-      return;
-
->>>>>>> 23650fd4
     std::vector<double> mcp_pt{};
     std::vector<double> mcp_phi{};
     std::vector<double> mcp_eta{};
@@ -772,11 +717,7 @@
           lResonance.SetPxPyPzE(mcParticle.px(), mcParticle.py(), mcParticle.pz(), mcParticle.e());
           bool jetFlag = false;
           for (int i = 0; i < mcp_pt.size(); i++) {
-<<<<<<< HEAD
             double phidiff = TVector2::Phi_mpi_pi(mcp_phi[i] - lResonance.Phi());
-=======
-            double phidiff = TVector2::Phi_mpi_pi(mcp_pt[i] - lResonance.Phi());
->>>>>>> 23650fd4
             double etadiff = mcp_eta[i] - lResonance.Eta();
             double R = TMath::Sqrt((etadiff * etadiff) + (phidiff * phidiff));
             if (R < cfgjetR)
@@ -808,17 +749,11 @@
           } //! jetflag
 
           ////////////////////////////Phi found
-<<<<<<< HEAD
           if (hasJets) {
             JEhistos.fill(HIST("ptGeneratedPhi_JetTrigger"), mcParticle.pt());
-	    auto triggerjet = std::min_element(mcp_pt.begin(), mcp_pt.end());
-	    double triggerjet_pt  = *triggerjet;
-	    JEhistos.fill(HIST("JetVsPhi_GEN"), triggerjet_pt, mcParticle.pt());
-=======
-
-          if (hasJets) {
-            JEhistos.fill(HIST("ptGeneratedPhi_JetTrigger"), mcParticle.pt());
->>>>>>> 23650fd4
+      	    auto triggerjet = std::min_element(mcp_pt.begin(), mcp_pt.end());
+	          double triggerjet_pt  = *triggerjet;
+	          JEhistos.fill(HIST("JetVsPhi_GEN"), triggerjet_pt, mcParticle.pt());
           } // check for jets
 
         } // check for phi
@@ -836,10 +771,7 @@
   // void processMatchedGen(o2::aod::JMcCollision const& collision, aod::JMcParticles const& mcParticles, soa::Filtered<aod::ChargedMCParticleLevelJets> const& mcpjets)
   int nprocessSimJEEvents = 0;
   void processMatchedGen(aod::JMcCollision const& collision,
-<<<<<<< HEAD
-			 soa::SmallGroups<soa::Join<aod::JMcCollisionLbs,aod::JCollisions>> const& recocolls,
-=======
->>>>>>> 23650fd4
+                  			 soa::SmallGroups<soa::Join<aod::JMcCollisionLbs,aod::JCollisions>> const& recocolls,
                          JetMCDTable const& mcdjets,
                          JetMCPTable const& mcpjets,
                          aod::JMcParticles const& mcParticles)
@@ -856,25 +788,17 @@
     if (fabs(collision.posZ()) > 10)
       return;
 
-<<<<<<< HEAD
     if(recocolls.size()<=0)//not reconstructed
       return;
     for(auto& recocoll : recocolls){ //poorly reconstructed
       if (!jetderiveddatautilities::selectCollision(recocoll, jetderiveddatautilities::JCollisionSel::sel8))
-	return;
+      	return;
     }
 
 
     bool INELgt0 = false;
     for (const auto& mcParticle : mcParticles) {
       if (TMath::Abs(mcParticle.eta()) < cfgtrkMaxEta) {
-=======
-    if (fabs(collision.posZ()) > 10)
-      return;
-    bool INELgt0 = false;
-    for (const auto& mcParticle : mcParticles) {
-      if (TMath::Abs(mcParticle.eta()) < 0.8) {
->>>>>>> 23650fd4
         INELgt0 = true;
         break;
       }
@@ -989,11 +913,7 @@
 
     bool INELgt0 = false;
     for (const auto& track : tracks) {
-<<<<<<< HEAD
       if (fabs(track.eta()) < cfgtrkMaxEta) {
-=======
-      if (TMath::Abs(track.eta()) < 0.8) {
->>>>>>> 23650fd4
         INELgt0 = true;
         break;
       }
@@ -1041,11 +961,7 @@
         auto trk2 = track2.track_as<myCompleteTracks>();
         if (trk1.index() >= trk2.index())
           continue;
-<<<<<<< HEAD
         if (fabs(trk1.eta()) > cfgtrkMaxEta || fabs(trk2.eta()) > cfgtrkMaxEta)
-=======
-        if (fabs(trk1.eta()) > 0.8 || fabs(trk2.eta()) > 0.8)
->>>>>>> 23650fd4
           continue;
         if ((trk1.sign() * trk2.sign()) > 0)
           continue; // Not K+K-
@@ -1086,20 +1002,13 @@
             lDecayDaughter1.SetXYZM(trk1.px(), trk1.py(), trk1.pz(), massKa);
             lDecayDaughter2.SetXYZM(trk2.px(), trk2.py(), trk2.pz(), massKa);
             lResonance = lDecayDaughter1 + lDecayDaughter2;
-<<<<<<< HEAD
+
             if (fabs(lResonance.Eta()) > cfgtrkMaxEta)
-=======
-            if (lResonance.Rapidity() > 0.5)
->>>>>>> 23650fd4
               continue;
 
             bool jetFlag = false;
             for (int i = 0; i < mcd_pt.size(); i++) {
-<<<<<<< HEAD
               double phidiff = TVector2::Phi_mpi_pi(mcd_phi[i] - lResonance.Phi());
-=======
-              double phidiff = TVector2::Phi_mpi_pi(mcd_pt[i] - lResonance.Phi());
->>>>>>> 23650fd4
               double etadiff = mcd_eta[i] - lResonance.Eta();
               double R = TMath::Sqrt((etadiff * etadiff) + (phidiff * phidiff));
               if (R < cfgjetR)
