--- conflicted
+++ resolved
@@ -166,7 +166,6 @@
       JEhistos.add("hMCRec_nonmatch_hUSS_INSIDE_pt_v_eta", "hMCRec_nonmatch_hUSS_INSIDE_pt_v_eta", kTH2F, {PtAxis, axisEta});
       JEhistos.add("JetVsPhi_REC", "JetVsPhi_REC", kTH2F, {{4000, 0., 200.}, {200, 0, 20.0}});
 
-<<<<<<< HEAD
       // used for Minv closure tests
       //  MB
       if (cfgMCRecMBHists) {
@@ -185,40 +184,7 @@
         JEhistos.add("hMCRec_nonmatch_hUSS_INSIDE_1D", "hMCRec_nonmatch_hUSS_INSIDE_1D", kTH1F, {MinvAxis});
         JEhistos.add("hMCRec_nonmatch_hUSS_INSIDE_1D_2_3", "hMCRec_nonmatch_hUSS_INSIDE_1D_2_3", kTH1F, {MinvAxis});
       }
-=======
-      JEhistos.add("hMCRecTrue_hUSS", "hMCRecTrue_hUSS", kTH3F, {dRAxis, PtAxis, MinvAxis});
-      JEhistos.add("hMCRecTrue_hLSS", "hMCRecTrue_hLSS", kTH3F, {dRAxis, PtAxis, MinvAxis});
-
-      JEhistos.add("hMCRec_hUSS", "hMCRec_hUSS", kTH3F, {dRAxis, PtAxis, MinvAxis});
-      JEhistos.add("hMCRec_hUSS_1D", "hMCRec_hUSS_1D", kTH1F, {MinvAxis});
-      JEhistos.add("hMCRec_hUSS_1D_2_3", "hMCRec_hUSS_1D_2_3", kTH1F, {MinvAxis});
-
-      JEhistos.add("hMCRec_hLSS", "hMCRec_hLSS", kTH3F, {dRAxis, PtAxis, MinvAxis});
-      JEhistos.add("hMCRec_hLSS_1D", "hMCRec_hLSS_1D", kTH1F, {MinvAxis});
-      JEhistos.add("hMCRec_hLSS_1D_2_3", "hMCRec_hLSS_1D_2_3", kTH1F, {MinvAxis});
-
-      JEhistos.add("hMCRec_hUSS_INSIDE", "hMCRec_hUSS_INSIDE", kTH3F, {dRAxis, PtAxis, MinvAxis});
-      JEhistos.add("hMCRec_hUSS_INSIDE_1D", "hMCRec_hUSS_INSIDE_1D", kTH1F, {MinvAxis});
-      JEhistos.add("hMCRec_hUSS_INSIDE_1D_2_3", "hMCRec_hUSS_INSIDE_1D_2_3", kTH1F, {MinvAxis});
-
-      JEhistos.add("hMCRec_hLSS_INSIDE", "hMCRec_hLSS_INSIDE", kTH3F, {dRAxis, PtAxis, MinvAxis});
-      JEhistos.add("hMCRec_hLSS_INSIDE_1D", "hMCRec_hLSS_INSIDE_1D", kTH1F, {MinvAxis});
-      JEhistos.add("hMCRec_hLSS_INSIDE_1D_2_3", "hMCRec_hLSS_INSIDE_1D_2_3", kTH1F, {MinvAxis});
-
-      JEhistos.add("hMCRecTrue_hUSS_INSIDE", "hMCRecTrue_hUSS_INSIDE", kTH3F, {dRAxis, PtAxis, MinvAxis});
-      JEhistos.add("hMCRecTrue_hUSS_INSIDE_1D", "hMCRecTrue_hUSS_INSIDE_1D", kTH1F, {MinvAxis});
-      JEhistos.add("hMCRecTrue_hUSS_INSIDE_1D_2_3", "hMCRecTrue_hUSS_INSIDE_1D_2_3", kTH1F, {MinvAxis});
-
-      JEhistos.add("hMCRecTrue_hLSS_INSIDE", "hMCRecTrue_hLSS_INSIDE", kTH3F, {dRAxis, PtAxis, MinvAxis});
-      JEhistos.add("hMCRecTrue_hLSS_INSIDE_1D", "hMCRecTrue_hLSS_INSIDE_1D", kTH1F, {MinvAxis});
-      JEhistos.add("hMCRecTrue_hLSS_INSIDE_1D_2_3", "hMCRecTrue_hLSS_INSIDE_1D_2_3", kTH1F, {MinvAxis});
-
-      JEhistos.add("hMCRec_nonmatch_hUSS_INSIDE", "hMCRec_nonmatch_hUSS_INSIDE", kTH3F, {dRAxis, PtAxis, MinvAxis});
-      JEhistos.add("hMCRec_nonmatch_hUSS_INSIDE_1D", "hMCRec_nonmatch_hUSS_INSIDE_1D", kTH1F, {MinvAxis});
-      JEhistos.add("hMCRec_nonmatch_hUSS_INSIDE_1D_2_3", "hMCRec_nonmatch_hUSS_INSIDE_1D_2_3", kTH1F, {MinvAxis});
->>>>>>> 43848320
-    }
-    
+    }
     if (cfgMCGenHists) {
       JEhistos.add("nEvents_MCGen", "nEvents_MCGen", kTH1F, {{4, 0.0, 4.0}});
 
@@ -746,19 +712,12 @@
         //==================
         // 1.MB REC Closure
         //==================
-<<<<<<< HEAD
         if (cfgMCRecMBHists) {
           if (originalTrack.sign() * originalTrack2.sign() < 0) {
             JEhistos.fill(HIST("hMCRec_hUSS"), 1.0, lResonance.Pt(), lResonance.M());
           } else if (originalTrack.sign() * originalTrack2.sign() > 0) {
             JEhistos.fill(HIST("hMCRec_hLSS"), 1.0, lResonance.Pt(), lResonance.M());
           }
-=======
-        if (originalTrack.sign() * originalTrack2.sign() < 0) {
-          JEhistos.fill(HIST("hMCRec_hUSS"), 1.0, lResonance.Pt(), lResonance.M());
-        } else if (originalTrack.sign() * originalTrack2.sign() > 0) {
-          JEhistos.fill(HIST("hMCRec_hLSS"), 1.0, lResonance.Pt(), lResonance.M());
->>>>>>> 43848320
         }
         //============================================
         // 2.Check if particle is inside a jet or not
@@ -798,7 +757,6 @@
         //======================
         // 3.INSIDE REC Closure
         //======================
-<<<<<<< HEAD
         if (cfgMCRecInsideHists) {
           if (jetFlag) {
             if (originalTrack.sign() * originalTrack2.sign() < 0) {
@@ -808,16 +766,6 @@
             }
           }
         }
-=======
-        if (jetFlag) {
-          if (originalTrack.sign() * originalTrack2.sign() < 0) {
-            JEhistos.fill(HIST("hMCRec_hUSS_INSIDE"), 1.0, lResonance.Pt(), lResonance.M());
-          } else if (originalTrack.sign() * originalTrack2.sign() > 0) {
-            JEhistos.fill(HIST("hMCRec_hLSS_INSIDE"), 1.0, lResonance.Pt(), lResonance.M());
-          }
-        }
-
->>>>>>> 43848320
         // check PID
         if (track.has_mcParticle() && track2.has_mcParticle()) {
           auto part1 = track.mcParticle();
@@ -874,7 +822,6 @@
           //=====================
           // 4.MB True Closure
           //=====================
-<<<<<<< HEAD
           if (cfgMCRecMBHists) {
             if (originalTrack.sign() * originalTrack2.sign() < 0) {
               JEhistos.fill(HIST("hMCRecTrue_hUSS"), 1.0, lResonance.Pt(), lResonance.M());
@@ -920,48 +867,6 @@
               JEhistos.fill(HIST("JetVsPhi_REC"), triggerjet_pt, lResonance.Pt());
             }
             JEhistos.fill(HIST("minvJEHistogramPhi"), lResonance.M());
-=======
-          if (originalTrack.sign() * originalTrack2.sign() < 0) {
-            JEhistos.fill(HIST("hMCRecTrue_hUSS"), 1.0, lResonance.Pt(), lResonance.M());
-          } else if (originalTrack.sign() * originalTrack2.sign() > 0) {
-            JEhistos.fill(HIST("hMCRecTrue_hLSS"), 1.0, lResonance.Pt(), lResonance.M());
-          }
-
-          //===========================
-          // 5.INSIDE REC True Closure
-          //===========================
-          if (jetFlag) {
-            if (originalTrack.sign() * originalTrack2.sign() < 0) {
-              JEhistos.fill(HIST("hMCRecTrue_hUSS_INSIDE"), 1.0, lResonance.Pt(), lResonance.M());
-            } else if (originalTrack.sign() * originalTrack2.sign() > 0) {
-              JEhistos.fill(HIST("hMCRecTrue_hLSS_INSIDE"), 1.0, lResonance.Pt(), lResonance.M());
-            }
-          }
-
-          if (lResonance.M() > 1.005 && lResonance.M() < 1.035)
-            RealPhiCand++;
-
-          // Now we do jets
-          if (cfgSingleJet)
-            if (goodjets > 1)
-              jetpt = DistinguishJetsMC(mcd_pt, mcd_phi, mcd_eta, lResonance);
-
-          if (jetFlag) {
-            if (lResonance.M() > 1.005 && lResonance.M() < 1.035)
-              RealPhiCandInJet++;
-            JEhistos.fill(HIST("hMCRec_nonmatch_hUSS_INSIDE_pt_v_eta"), lResonance.Pt(), lResonance.Eta());
-            JEhistos.fill(HIST("hMCRec_nonmatch_hUSS_INSIDE_1D"), lResonance.M());
-            if (lResonance.Pt() > 2.0 && lResonance.Pt() < 3)
-              JEhistos.fill(HIST("hMCRec_nonmatch_hUSS_INSIDE_1D_2_3"), lResonance.M());
-            JEhistos.fill(HIST("hMCRec_nonmatch_hUSS_INSIDE"), jetpt, lResonance.Pt(), lResonance.M());
-          }
-
-          if (hasJets) {
-            JEhistos.fill(HIST("ptJEHistogramPhi_JetTrigger"), lResonance.Pt());
-            auto triggerjet = std::min_element(mcd_pt.begin(), mcd_pt.end());
-            double triggerjet_pt = *triggerjet;
-            JEhistos.fill(HIST("JetVsPhi_REC"), triggerjet_pt, lResonance.Pt());
->>>>>>> 43848320
           }
         } // mcpart check
       } // tracks2
