// Copyright 2019-2020 CERN and copyright holders of ALICE O2.
// See https://alice-o2.web.cern.ch/copyright for details of the copyright holders.
// All rights not expressly granted are reserved.
//
// This software is distributed under the terms of the GNU General Public
// License v3 (GPL Version 3), copied verbatim in the file "COPYING".
//
// In applying this license CERN does not waive the privileges and immunities
// granted to it by virtue of its status as an Intergovernmental Organization
// or submit itself to any jurisdiction.

/// \file phiInJets.cxx
/// \brief Reconstruction of Phi yield through track-track Minv correlations for resonance hadrochemistry analysis.
///
///
/// \author Adrian Fereydon Nassirpour <adrian.fereydon.nassirpour@cern.ch>

#include <TLorentzVector.h>
#include <TVector2.h>

#include "Framework/ASoA.h"
#include "Framework/AnalysisDataModel.h"
#include "Framework/AnalysisTask.h"
#include "Framework/HistogramRegistry.h"
#include "Framework/runDataProcessing.h"
#include "ReconstructionDataFormats/Track.h"

#include "Common/Core/RecoDecay.h"
#include "Common/Core/TrackSelection.h"
#include "Common/Core/TrackSelectionDefaults.h"
#include "Common/Core/trackUtilities.h"
#include "Common/DataModel/EventSelection.h"
#include "Common/DataModel/TrackSelectionTables.h"
#include "Common/DataModel/Multiplicity.h"
#include "Common/DataModel/PIDResponse.h"
#include "CommonConstants/PhysicsConstants.h"

#include "PWGJE/Core/FastJetUtilities.h"
#include "PWGJE/Core/JetDerivedDataUtilities.h"
#include "PWGJE/DataModel/Jet.h"

#include "PWGLF/DataModel/LFResonanceTables.h"

using namespace o2;
using namespace o2::framework;
using namespace o2::framework::expressions;

struct phiInJets {
  SliceCache cache;
  HistogramRegistry JEhistos{"JEhistos", {}, OutputObjHandlingPolicy::AnalysisObject};

  Configurable<std::string> cfgeventSelections{"cfgeventSelections", "sel8", "choose event selection"};
  Configurable<std::string> cfgtrackSelections{"cfgtrackSelections", "globalTracks", "set track selections"};

  Configurable<double> cfgtrkMinPt{"cfgtrkMinPt", 0.15, "set track min pT"};
  Configurable<double> cfgtrkMaxEta{"cfgtrkMaxEta", 0.9, "set track max Eta"};
  Configurable<double> cfgMaxDCArToPVcut{"cfgMaxDCArToPVcut", 0.5, "Track DCAr cut to PV Maximum"};
  Configurable<double> cfgMaxDCAzToPVcut{"cfgMaxDCAzToPVcut", 2.0, "Track DCAz cut to PV Maximum"};
  Configurable<bool> cfgPrimaryTrack{"cfgPrimaryTrack", true, "Primary track selection"};                    // kGoldenChi2 | kDCAxy | kDCAz
  Configurable<bool> cfgConnectedToPV{"cfgConnectedToPV", true, "PV contributor track selection"};           // PV Contriuibutor
  Configurable<bool> cfgGlobalWoDCATrack{"cfgGlobalWoDCATrack", true, "Global track selection without DCA"}; // kQualityTracks (kTrackType | kTPCNCls | kTPCCrossedRows | kTPCCrossedRowsOverNCls | kTPCChi2NDF | kTPCRefit | kITSNCls | kITSChi2NDF | kITSRefit | kITSHits) | kInAcceptanceTracks (kPtRange | kEtaRange)
  Configurable<double> cfgnFindableTPCClusters{"cfgnFindableTPCClusters", 50, "nFindable TPC Clusters"};
  Configurable<double> cfgnTPCCrossedRows{"cfgnTPCCrossedRows", 70, "nCrossed TPC Rows"};
  Configurable<double> cfgnRowsOverFindable{"cfgnRowsOverFindable", 1.2, "nRowsOverFindable TPC CLusters"};
  Configurable<double> cfgnTPCChi2{"cfgnTPChi2", 4.0, "nTPC Chi2 per Cluster"};
  Configurable<double> cfgnITSChi2{"cfgnITShi2", 36.0, "nITS Chi2 per Cluster"};
  Configurable<int> cfgnTPCPID{"cfgnTPCPID", 4, "nTPC PID"};
  Configurable<int> cfgnTOFPID{"cfgnTOFPID", 4, "nTOF PID"};
  Configurable<float> cfgjetPtMin{"cfgjetPtMin", 5.0, "minimum jet pT cut"};
  Configurable<float> cfgjetR{"cfgjetR", 0.4, "jet resolution parameter"};
  Configurable<float> cfgVtxCut{"cfgVtxCut", 10.0, "V_z cut selection"};
  Configurable<int> cDebugLevel{"cDebugLevel", 0, "Resolution of Debug"};
  Configurable<bool> cfgBR{"cfgBR", false, "Forces Gen. Charged BR Only"};
  Configurable<bool> cfgSimPID{"cfgSimPID", false, "Enforces PID on the Gen. Rec level"};
  Configurable<bool> cfgSingleJet{"cfgSingleJet", false, "Enforces strict phi-jet correspondance"};
  Configurable<bool> cfgIsKstar{"cfgIsKstar", false, "Swaps Phi for Kstar analysis"};
  Configurable<bool> cfgDataHists{"cfgDataHists", false, "Enables DataHists"};
  Configurable<bool> cfgMCRecHists{"cfgMCRecHists", false, "Enables MCRecHists"};
  Configurable<bool> cfgMCGenHists{"cfgMCGenHists", false, "Enables MCGenHists"};
  Configurable<bool> cfgMCGenMATCHEDHists{"cfgMCGenMATCHEDHists", false, "Enables MCGenMATCHEDHists"};
  Configurable<bool> cfgMCRecMATCHEDHists{"cfgMCRecMATCHEDHists", false, "Enables MCRecMATCHEDHists"};

  // CONFIG DONE
  /////////////////////////////////////////  //INIT

  int eventSelection = -1;

  void init(o2::framework::InitContext&)
  {
    // HISTOGRAMS
    const AxisSpec axisEta{30, -1.5, +1.5, "#eta"};
    const AxisSpec axisPhi{200, -1, +7, "#phi"};
    const AxisSpec axisPt{200, 0, +200, "#pt"};
    const AxisSpec MinvAxis = {500, 0.75, 1.25};
    const AxisSpec PtAxis = {200, 0, 20.0};
    const AxisSpec MultAxis = {100, 0, 100};
    const AxisSpec dRAxis = {100, 0, 100};

    // Now we define histograms. Due to saving space, we only reserve histogram memory for histograms we will be filling.

    if (cfgDataHists) {
      JEhistos.add("nEvents", "nEvents", kTH1F, {{4, 0.0, 4.0}});

      JEhistos.add("hDCArToPv", "DCArToPv", kTH1F, {{300, 0.0, 3.0}});
      JEhistos.add("hDCAzToPv", "DCAzToPv", kTH1F, {{300, 0.0, 3.0}});
      JEhistos.add("rawpT", "rawpT", kTH1F, {{1000, 0.0, 10.0}});
      JEhistos.add("rawDpT", "rawDpT", kTH2F, {{1000, 0.0, 10.0}, {300, -1.5, 1.5}});
      JEhistos.add("hIsPrim", "hIsPrim", kTH1F, {{2, -0.5, +1.5}});
      JEhistos.add("hIsGood", "hIsGood", kTH1F, {{2, -0.5, +1.5}});
      JEhistos.add("hIsPrimCont", "hIsPrimCont", kTH1F, {{2, -0.5, +1.5}});
      JEhistos.add("hFindableTPCClusters", "hFindableTPCClusters", kTH1F, {{200, 0, 200}});
      JEhistos.add("hFindableTPCRows", "hFindableTPCRows", kTH1F, {{200, 0, 200}});
      JEhistos.add("hClustersVsRows", "hClustersVsRows", kTH1F, {{200, 0, 2}});
      JEhistos.add("hTPCChi2", "hTPCChi2", kTH1F, {{200, 0, 100}});
      JEhistos.add("hITSChi2", "hITSChi2", kTH1F, {{200, 0, 100}});
      JEhistos.add("etaHistogram", "etaHistogram", kTH1F, {axisEta});
      JEhistos.add("phiHistogram", "phiHistogram", kTH1F, {axisPhi});

      JEhistos.add("hNResoPerEvent", "hNResoPerEvent", kTH1F, {{10, 0, 10}});
      JEhistos.add("hNResoPerEventWJet", "hNResoPerEventWJet", kTH1F, {{10, 0, 10}});
      JEhistos.add("hNResoPerEventInJet", "hNResoPerEventInJet", kTH1F, {{10, 0, 10}});


      JEhistos.add("FJetaHistogram", "FJetaHistogram", kTH1F, {axisEta});
      JEhistos.add("FJphiHistogram", "FJphiHistogram", kTH1F, {axisPhi});
      JEhistos.add("FJptHistogram", "FJptHistogram", kTH1F, {axisPt});
      JEhistos.add("nJetsPerEvent", "nJetsPerEvent", kTH1F, {{10, 0.0, 10.0}});

      JEhistos.add("hUSS", "hUSS", kTH3F, {dRAxis, PtAxis, MinvAxis});
      JEhistos.add("hUSS_1D", "hUSS_1D", kTH1F, {MinvAxis});
      JEhistos.add("hUSS_1D_2_3", "hUSS_1D_2_3", kTH1F, {MinvAxis});
      JEhistos.add("hLSS", "hLSS", kTH3F, {dRAxis, PtAxis, MinvAxis});
      JEhistos.add("hLSS_1D", "hLSS_1D", kTH1F, {MinvAxis});
      JEhistos.add("hLSS_1D_2_3", "hLSS_1D_2_3", kTH1F, {MinvAxis});
      JEhistos.add("hUSS_INSIDE", "hUSS_INSIDE", kTH3F, {dRAxis, PtAxis, MinvAxis});
      JEhistos.add("hUSS_INSIDE_1D", "hUSS_INSIDE_1D", kTH1F, {MinvAxis});
      JEhistos.add("hUSS_INSIDE_1D_2_3", "hUSS_INSIDE_1D_2_3", kTH1F, {MinvAxis});
      JEhistos.add("hLSS_INSIDE", "hLSS_INSIDE", kTH3F, {dRAxis, PtAxis, MinvAxis});
      JEhistos.add("hLSS_INSIDE_1D", "hLSS_INSIDE_1D", kTH1F, {MinvAxis});
      JEhistos.add("hLSS_INSIDE_1D_2_3", "hLSS_INSIDE_1D_2_3", kTH1F, {MinvAxis});
    }

    if (cfgMCRecHists) {
      JEhistos.add("nEvents_MCRec", "nEvents_MCRec", kTH1F, {{4, 0.0, 4.0}});

      JEhistos.add("h_jet_pt", "jet pT;#it{p}_{T,jet} (GeV/#it{c});entries", {HistType::kTH1F, {{4000, 0., 200.}}});
      JEhistos.add("h_jet_eta", "jet #eta;#eta_{jet};entries", {HistType::kTH1F, {{100, -1.0, 1.0}}});
      JEhistos.add("h_jet_phi", "jet #phi;#phi_{jet};entries", {HistType::kTH1F, {{80, -1.0, 7.}}});

      JEhistos.add("ptJEHistogramPion", "ptJEHistogramPion", kTH1F, {PtAxis});
      JEhistos.add("ptJEHistogramKaon", "ptJEHistogramKaon", kTH1F, {PtAxis});
      JEhistos.add("ptJEHistogramProton", "ptJEHistogramProton", kTH1F, {PtAxis});
      JEhistos.add("ptJEHistogramPhi", "ptJEHistogramPhi", kTH1F, {PtAxis});
      JEhistos.add("ptJEHistogramPhi_JetTrigger", "ptJEHistogramPhi_JetTrigger", kTH1F, {PtAxis});
      JEhistos.add("minvJEHistogramPhi", "minvJEHistogramPhi", kTH1F, {MinvAxis});
      JEhistos.add("hNRealPhiVPhiCand", "hNRealPhiVPhiCand", kTH2F, {{10, 0, 10},{10, 0, 10}});
      JEhistos.add("hNRealPhiWithJetVPhiCand", "hNRealPhiWithJetVPhiCand", kTH2F, {{10, 0, 10},{10, 0, 10}});
      JEhistos.add("hNRealPhiInJetVPhiCand", "hNRealPhiInJetVPhiCand", kTH2F, {{10, 0, 10},{10, 0, 10}});

      JEhistos.add("hMCRec_nonmatch_hUSS_KtoKangle_v_pt", "hMCRec_nonmatch_hUSS_KtoKangle_v_pt", kTH2F, {axisEta, PtAxis});
      JEhistos.add("hMCRec_nonmatch_hUSS_Kangle_v_pt", "hMCRec_nonmatch_hUSS_Kangle_v_pt", kTH2F, {axisEta, PtAxis});
      JEhistos.add("hMCRec_nonmatch_hUSS_INSIDE_pt_v_eta", "hMCRec_nonmatch_hUSS_INSIDE_pt_v_eta", kTH2F, {PtAxis, axisEta});
      JEhistos.add("JetVsPhi_REC", "JetVsPhi_REC", kTH2F, {{4000, 0., 200.}, {200, 0, 20.0}});

      JEhistos.add("hMCRec_nonmatch_hUSS_INSIDE", "hMCRec_nonmatch_hUSS_INSIDE", kTH3F, {dRAxis, PtAxis, MinvAxis});
      JEhistos.add("hMCRec_nonmatch_hUSS_INSIDE_1D", "hMCRec_nonmatch_hUSS_INSIDE_1D", kTH1F, {MinvAxis});
      JEhistos.add("hMCRec_nonmatch_hUSS_INSIDE_1D_2_3", "hMCRec_nonmatch_hUSS_INSIDE_1D_2_3", kTH1F, {MinvAxis});
    }

    if (cfgMCGenHists) {
      JEhistos.add("nEvents_MCGen", "nEvents_MCGen", kTH1F, {{4, 0.0, 4.0}});

      JEhistos.add("h_part_jet_pt", "particle level jet pT;#it{p}_{T,jet part} (GeV/#it{c});entries", {HistType::kTH1F, {{4000, 0., 200.}}});
      JEhistos.add("h_part_jet_eta", "particle level jet #eta;#eta_{jet part};entries", {HistType::kTH1F, {{100, -1.0, 1.0}}});
      JEhistos.add("h_part_jet_phi", "particle level jet #phi;#phi_{jet part};entries", {HistType::kTH1F, {{80, -1.0, 7.}}});

      JEhistos.add("ptGeneratedPion", "ptGeneratedPion", kTH1F, {PtAxis});
      JEhistos.add("ptGeneratedKaon", "ptGeneratedKaon", kTH1F, {PtAxis});
      JEhistos.add("ptGeneratedProton", "ptGeneratedProton", kTH1F, {PtAxis});
      JEhistos.add("ptGeneratedPhi", "ptGeneratedPhi", kTH1F, {PtAxis});
      JEhistos.add("ptGeneratedPhi_ALLBR", "ptGeneratedPhi_ALLBR", kTH1F, {PtAxis});

      JEhistos.add("ptGeneratedPhi_JetTrigger", "ptGeneratedPhi_JetTrigger", kTH1F, {PtAxis});
      JEhistos.add("mGeneratedPhi", "mGeneratedPhi", kTH1F, {MinvAxis});

      JEhistos.add("hMCTrue_nonmatch_hUSS_Kangle_v_pt", "hMCTrue_nonmatch_hUSS_Kangle_v_pt", kTH2F, {axisEta, PtAxis});
      JEhistos.add("hMCTrue_nonmatch_hUSS_INSIDE_pt_v_eta", "hMCTrue_nonmatch_hUSS_INSIDE_pt_v_eta", kTH2F, {PtAxis, axisEta});
      JEhistos.add("JetVsPhi_GEN", "JetVsPhi_GEN", kTH2F, {{4000, 0., 200.}, {200, 0, 20.0}});

      JEhistos.add("hMCTrue_nonmatch_hUSS_INSIDE", "hMCTrue_nonmatch_hUSS_INSIDE", kTH3F, {dRAxis, PtAxis, MinvAxis});
      JEhistos.add("hMCTrue_nonmatch_hUSS_INSIDE_1D", "hMCTrue_nonmatch_hUSS_INSIDE_1D", kTH1F, {MinvAxis});
      JEhistos.add("hMCTrue_nonmatch_hUSS_INSIDE_1D_2_3", "hMCTrue_nonmatch_hUSS_INSIDE_1D_2_3", kTH1F, {MinvAxis});
    }

    if (cfgMCGenMATCHEDHists) {
      JEhistos.add("nEvents_MCGen_MATCHED", "nEvents_MCGen_MATCHED", kTH1F, {{4, 0.0, 4.0}});

      JEhistos.add("h_matched_GEN_jet_pt", "matched_GEN level jet pT;#it{p}_{T,jet part} (GeV/#it{c});Delta", {HistType::kTH2F, {{200, 0., 200.}, {400, -20., 20.}}});
      JEhistos.add("h_matched_GEN_jet_eta", "matched_GEN level jet #eta;#eta_{jet part};Delta", {HistType::kTH2F, {{100, -1.0, 1.0}, {400, -20., 20.}}});
      JEhistos.add("h_matched_GEN_jet_phi", "matched_GEN level jet #phi;#phi_{jet part};Delta", {HistType::kTH2F, {{80, -1.0, 7.}, {400, -20., 20.}}});
      JEhistos.add("2DGenToRec", "2DGenToRec", kTH2F, {PtAxis, axisPt});
      JEhistos.add("2DGenToRec_constrained", "2DGenToRec_constrained", kTH2F, {PtAxis, axisPt});

      JEhistos.add("RespGen_Matrix_MATCHED", "RespGen_Matrix_MATCHED", HistType::kTHnSparseD, {PtAxis, axisPt, PtAxis, axisPt});             // REC(Phi,Jet), GEN(Phi,Jet)
      JEhistos.add("RespGen_Matrix_MATCHED_rand0", "RespGen_Matrix_MATCHED_rand0", HistType::kTHnSparseD, {PtAxis, axisPt, PtAxis, axisPt}); // REC(Phi,Jet), GEN(Phi,Jet)
      JEhistos.add("RespGen_Matrix_MATCHED_rand1", "RespGen_Matrix_MATCHED_rand1", HistType::kTHnSparseD, {PtAxis, axisPt, PtAxis, axisPt}); // REC(Phi,Jet), GEN(Phi,Jet)

      JEhistos.add("hMCTrue_hUSS_INSIDE", "hMCTrue_hUSS_INSIDE", kTH3F, {dRAxis, PtAxis, MinvAxis});
      JEhistos.add("hMCTrue_hUSS_INSIDE_1D", "hMCTrue_hUSS_INSIDE_1D", kTH1F, {MinvAxis});
      JEhistos.add("hMCTrue_hUSS_INSIDE_1D_2_3", "hMCTrue_hUSS_INSIDE_1D_2_3", kTH1F, {MinvAxis});
    }

    if (cfgMCRecMATCHEDHists) {
      JEhistos.add("nEvents_MCRec_MATCHED", "nEvents_MCRec_MATCHED", kTH1F, {{4, 0.0, 4.0}});

      JEhistos.add("h_matched_REC_jet_pt", "matched_REC level jet pT;#it{p}_{T,jet part} (GeV/#it{c});Delta", {HistType::kTH2F, {{200, 0., 200.}, {400, -20., 20.}}});
      JEhistos.add("h_matched_REC_jet_eta", "matched_REC level jet #eta;#eta_{jet part};Delta", {HistType::kTH2F, {{100, -1.0, 1.0}, {400, -20., 20.}}});
      JEhistos.add("h_matched_REC_jet_phi", "matched_REC level jet #phi;#phi_{jet part};Delta", {HistType::kTH2F, {{80, -1.0, 7.}, {400, -20., 20.}}});

      JEhistos.add("Resp_Matrix_MATCHED", "Resp_Matrix_MATCHED", HistType::kTHnSparseD, {PtAxis, axisPt, PtAxis, axisPt});             // REC(Phi,Jet), GEN(Phi,Jet)
      JEhistos.add("Resp_Matrix_MATCHED_rand0", "Resp_Matrix_MATCHED_rand0", HistType::kTHnSparseD, {PtAxis, axisPt, PtAxis, axisPt}); // REC(Phi,Jet), GEN(Phi,Jet)
      JEhistos.add("Resp_Matrix_MATCHED_rand1", "Resp_Matrix_MATCHED_rand1", HistType::kTHnSparseD, {PtAxis, axisPt, PtAxis, axisPt}); // REC(Phi,Jet), GEN(Phi,Jet)

      JEhistos.add("2DRecToGen", "2DRecToGen", kTH2F, {PtAxis, axisPt});
      JEhistos.add("2DRecToGen_constrained", "2DRecToGen_constrained", kTH2F, {PtAxis, axisPt});

      JEhistos.add("hMCRec_hUSS_INSIDE", "hMCRec_hUSS_INSIDE", kTH3F, {dRAxis, PtAxis, MinvAxis});
      JEhistos.add("hMCRec_hUSS_INSIDE_1D", "hMCRec_hUSS_INSIDE_1D", kTH1F, {MinvAxis});
      JEhistos.add("hMCRec_hUSS_INSIDE_1D_2_3", "hMCRec_hUSS_INSIDE_1D_2_3", kTH1F, {MinvAxis});
    }
    // JEhistos.add("FJetaHistogram_MCRec", "FJetaHistogram_MCRec", kTH1F, {axisEta});
    // JEhistos.add("FJphiHistogram_MCRec", "FJphiHistogram_MCRec", kTH1F, {axisPhi});
    // JEhistos.add("FJptHistogram_MCRec", "FJptHistogram_MCRec", kTH1F, {axisPt});
    // JEhistos.add("FJetaHistogram_MCTrue", "FJetaHistogram_MCTrue", kTH1F, {axisEta});
    // JEhistos.add("FJphiHistogram_MCTrue", "FJphiHistogram_MCTrue", kTH1F, {axisPhi});
    // JEhistos.add("FJptHistogram_MCTrue", "FJptHistogram_MCTrue", kTH1F, {axisPt});
    // JEhistos.add("hUSS_OUTSIDE", "hUSS_OUTSIDE", kTH3F, {dRAxis, PtAxis, MinvAxis});
    // JEhistos.add("hUSS_OUTSIDE_1D", "hUSS_OUTSIDE_1D", kTH1F, {MinvAxis});
    // JEhistos.add("hUSS_OUTSIDE_1D_2_3", "hUSS_OUTSIDE_1D_2_3", kTH1F, {MinvAxis});
    // JEhistos.add("hLSS_OUTSIDE", "hLSS_OUTSIDE", kTH3F, {dRAxis, PtAxis, MinvAxis});
    // JEhistos.add("hLSS_OUTSIDE_1D", "hLSS_OUTSIDE_1D", kTH1F, {MinvAxis});
    // JEhistos.add("hLSS_OUTSIDE_1D_2_3", "hLSS_OUTSIDE_1D_2_3", kTH1F, {MinvAxis});
    // JEhistos.add("hMCTrue_hUSS_OUTSIDE", "hMCTrue_hUSS_OUTSIDE", kTH3F, {dRAxis, PtAxis, MinvAxis});
    // JEhistos.add("hMCTrue_hUSS_OUTSIDE_1D", "hMCTrue_hUSS_OUTSIDE_1D", kTH1F, {MinvAxis});
    // JEhistos.add("hMCTrue_hUSS_OUTSIDE_1D_2_3", "hMCTrue_hUSS_OUTSIDE_1D_2_3", kTH1F, {MinvAxis});
    // JEhistos.add("hMCTrue_hUSS_OUTSIDE_TRIG", "hMCTrue_hUSS_OUTSIDE_TRIG", kTH3F, {dRAxis, PtAxis, MinvAxis});
    // JEhistos.add("hMCTrue_hUSS_OUTSIDE_TRIG_1D", "hMCTrue_hUSS_OUTSIDE_TRIG_1D", kTH1F, {MinvAxis});
    // JEhistos.add("hMCTrue_hUSS_OUTSIDE_TRIG_1D_2_3", "hMCTrue_hUSS_OUTSIDE_TRIG_1D_2_3", kTH1F, {MinvAxis});
    // JEhistos.add("hMCTrue_nonmatch_hUSS_OUTSIDE", "hMCTrue_nonmatch_hUSS_OUTSIDE", kTH3F, {dRAxis, PtAxis, MinvAxis});
    // JEhistos.add("hMCTrue_nonmatch_hUSS_OUTSIDE_1D", "hMCTrue_nonmatch_hUSS_OUTSIDE_1D", kTH1F, {MinvAxis});
    // JEhistos.add("hMCTrue_nonmatch_hUSS_OUTSIDE_1D_2_3", "hMCTrue_nonmatch_hUSS_OUTSIDE_1D_2_3", kTH1F, {MinvAxis});
    // JEhistos.add("hMCTrue_nonmatch_hUSS_OUTSIDE_TRIG", "hMCTrue_nonmatch_hUSS_OUTSIDE_TRIG", kTH3F, {dRAxis, PtAxis, MinvAxis});
    // JEhistos.add("hMCTrue_nonmatch_hUSS_OUTSIDE_TRIG_1D", "hMCTrue_nonmatch_hUSS_OUTSIDE_TRIG_1D", kTH1F, {MinvAxis});
    // JEhistos.add("hMCTrue_nonmatch_hUSS_OUTSIDE_TRIG_1D_2_3", "hMCTrue_nonmatch_hUSS_OUTSIDE_TRIG_1D_2_3", kTH1F, {MinvAxis});
    // JEhistos.add("hMCRec_hUSS", "hMCRec_hUSS", kTH3F, {dRAxis, PtAxis, MinvAxis});
    // JEhistos.add("hMCRec_hUSS_1D", "hMCRec_hUSS_1D", kTH1F, {MinvAxis});
    // JEhistos.add("hMCRec_hUSS_1D_2_3", "hMCRec_hUSS_1D_2_3", kTH1F, {MinvAxis});
    // JEhistos.add("hMCRec_hUSS_OUTSIDE", "hMCRec_hUSS_OUTSIDE", kTH3F, {dRAxis, PtAxis, MinvAxis});
    // JEhistos.add("hMCRec_hUSS_OUTSIDE_1D", "hMCRec_hUSS_OUTSIDE_1D", kTH1F, {MinvAxis});
    // JEhistos.add("hMCRec_hUSS_OUTSIDE_1D_2_3", "hMCRec_hUSS_OUTSIDE_1D_2_3", kTH1F, {MinvAxis});
    // JEhistos.add("hMCRec_hUSS_OUTSIDE_TRIG", "hMCRec_hUSS_OUTSIDE_TRIG", kTH3F, {dRAxis, PtAxis, MinvAxis});
    // JEhistos.add("hMCRec_hUSS_OUTSIDE_TRIG_1D", "hMCRec_hUSS_OUTSIDE_TRIG_1D", kTH1F, {MinvAxis});
    // JEhistos.add("hMCRec_hUSS_OUTSIDE_TRIG_1D_2_3", "hMCRec_hUSS_OUTSIDE_TRIG_1D_2_3", kTH1F, {MinvAxis});
    // JEhistos.add("hMCRec_nonmatch_hUSS", "hMCRec_nonmatch_hUSS", kTH3F, {dRAxis, PtAxis, MinvAxis});
    // JEhistos.add("hMCRec_nonmatch_hUSS_1D", "hMCRec_nonmatch_hUSS_1D", kTH1F, {MinvAxis});
    // JEhistos.add("hMCRec_nonmatch_hUSS_1D_2_3", "hMCRec_nonmatch_hUSS_1D_2_3", kTH1F, {MinvAxis});
    // JEhistos.add("hMCRec_nonmatch_hUSS_OUTSIDE", "hMCRec_nonmatch_hUSS_OUTSIDE", kTH3F, {dRAxis, PtAxis, MinvAxis});
    // JEhistos.add("hMCRec_nonmatch_hUSS_OUTSIDE_1D", "hMCRec_nonmatch_hUSS_OUTSIDE_1D", kTH1F, {MinvAxis});
    // JEhistos.add("hMCRec_nonmatch_hUSS_OUTSIDE_1D_2_3", "hMCRec_nonmatch_hUSS_OUTSIDE_1D_2_3", kTH1F, {MinvAxis});
    // JEhistos.add("hMCRec_nonmatch_hUSS_OUTSIDE_TRIG", "hMCRec_nonmatch_hUSS_OUTSIDE_TRIG", kTH3F, {dRAxis, PtAxis, MinvAxis});
    // JEhistos.add("hMCRec_nonmatch_hUSS_OUTSIDE_TRIG_1D", "hMCRec_nonmatch_hUSS_OUTSIDE_TRIG_1D", kTH1F, {MinvAxis});
    // JEhistos.add("hMCRec_nonmatch_hUSS_OUTSIDE_TRIG_1D_2_3", "hMCRec_nonmatch_hUSS_OUTSIDE_TRIG_1D_2_3", kTH1F, {MinvAxis});

    // EVENT SELECTION
    eventSelection = jetderiveddatautilities::initialiseEventSelection(static_cast<std::string>(cfgeventSelections));

  } // end of init

  double massKa = o2::constants::physics::MassKPlus;
  double massPi = o2::constants::physics::MassPiMinus;

  using EventCandidates = soa::Join<aod::Collisions, aod::EvSels, aod::Mults, aod::MultZeqs>; // , aod::CentFT0Ms, aod::CentFT0As, aod::CentFT0Cs
  using TrackCandidates = soa::Join<aod::Tracks, aod::TracksExtra, aod::TracksDCA, aod::TrackSelection,
                                    aod::pidTPCKa, aod::pidTOFKa, aod::pidTPCPi, aod::pidTOFPi>;
  Filter jetCuts = aod::jet::pt > cfgjetPtMin&& aod::jet::r == nround(cfgjetR.node() * 100.0f);

  // Function for track quality cuts
  /////////////////////////////////////////////////////////////////////////////
  /////////////////////////////////////////////////////////////////////////////
  template <typename TrackType>
  bool trackSelection(const TrackType track)
  {
    // basic track cuts
    if (track.pt() < cfgtrkMinPt)
      return false;

    if (std::abs(track.eta()) > cfgtrkMaxEta)
      return false;

    if (std::abs(track.dcaXY()) > cfgMaxDCArToPVcut)
      return false;

    if (std::abs(track.dcaZ()) > cfgMaxDCAzToPVcut)
      return false;

    if (cfgPrimaryTrack && !track.isPrimaryTrack())
      return false;

    if (track.tpcNClsFindable() < cfgnFindableTPCClusters)
      return false;

    if (track.tpcNClsCrossedRows() < cfgnTPCCrossedRows)
      return false;

    if (track.tpcCrossedRowsOverFindableCls() > cfgnRowsOverFindable)
      return false;

    if (track.tpcChi2NCl() > cfgnTPCChi2)
      return false;

    if (track.itsChi2NCl() > cfgnITSChi2)
      return false;

    if (cfgConnectedToPV && !track.isPVContributor())
      return false;

    return true;
  };
  /////////////////////////////////////////////////////////////////////////////
  /////////////////////////////////////////////////////////////////////////////

  template <typename T>
  bool trackPID(const T& candidate, bool FT)
  {
    bool pid = false;

    if (!cfgIsKstar) {
      pid = trackPIDKaon<T>(candidate);

    } else {
      if (!FT)
        pid = trackPIDPion<T>(candidate);
      else
        pid = trackPIDKaon<T>(candidate);
    }
    return pid;
  }

  template <typename T>
  bool trackPIDKaon(const T& candidate)
  {
    bool tpcPIDPassed{false}, tofPIDPassed{false};
    if (std::abs(candidate.tpcNSigmaKa()) < cfgnTPCPID)
      tpcPIDPassed = true;

    if (candidate.hasTOF()) {
      if (std::abs(candidate.tofNSigmaKa()) < cfgnTOFPID) {
        tofPIDPassed = true;
      }
    } else {
      tofPIDPassed = true;
    }
    if (tpcPIDPassed && tofPIDPassed) {
      return true;
    }
    return false;
  }

  template <typename T>
  bool trackPIDPion(const T& candidate)
  {
    bool tpcPIDPassed{false}, tofPIDPassed{false};
    if (std::abs(candidate.tpcNSigmaPi()) < cfgnTPCPID)
      tpcPIDPassed = true;

    if (candidate.hasTOF()) {
      if (std::abs(candidate.tofNSigmaPi()) < cfgnTOFPID) {
        tofPIDPassed = true;
      }
    } else {
      tofPIDPassed = true;
    }
    if (tpcPIDPassed && tofPIDPassed) {
      return true;
    }
    return false;
  }

  /////////////////////////////////////////////////////////////////////////////
  /////////////////////////////////////////////////////////////////////////////

  template <typename JetType>
  double DistinguishJets(const JetType& jets, const TLorentzVector lResonance)
  {
    if (cDebugLevel > 0)
      std::cout << "oof, multiple jets fit to the same phi. Time to find the best phi-jet link" << std::endl;

    double best_R = 0;
    double best_jetpt = 0;
    for (auto const& jet : jets) {
      double phidiff = TVector2::Phi_mpi_pi(jet.phi() - lResonance.Phi());
      double etadiff = jet.eta() - lResonance.Eta();
      double R = TMath::Sqrt((etadiff * etadiff) + (phidiff * phidiff));
      if (R < cfgjetR && best_R == 0) {
        best_R = R;
        best_jetpt = jet.pt();
      } else if (R < best_R) {
        best_R = R;
        best_jetpt = jet.pt();
      }
    } // jetloop
    return best_jetpt;
  }

  template <typename Jet_pt, typename Jet_phi, typename Jet_eta>
  double DistinguishJetsMC(const Jet_pt& jet_pt, const Jet_phi& jet_phi, const Jet_eta& jet_eta, const TLorentzVector lResonance)
  {
    if (cDebugLevel > 0)
      std::cout << "oof, multiple jets fit to the same phi. Time to find the best phi-jet link" << std::endl;

    double best_R = 0;
    double best_jetpt = 0;
    for (std::vector<double>::size_type i = 0; i < jet_pt.size(); i++) {
      double phidiff = TVector2::Phi_mpi_pi(jet_phi[i] - lResonance.Phi());
      double etadiff = jet_eta[i] - lResonance.Eta();
      double R = TMath::Sqrt((etadiff * etadiff) + (phidiff * phidiff));
      if (R < cfgjetR && best_R == 0) {
        best_R = R;
        best_jetpt = jet_pt[i];
      } else if (R < best_R) {
        best_R = R;
        best_jetpt = jet_pt[i];
      }
    } // jetloop
    return best_jetpt;
  }

  /////////////////////////////////////////////////////////////////////////////
  /////////////////////////////////////////////////////////////////////////////
  template <bool IsMC, bool IsMix, typename TracksType, typename JetType>
  int minvReconstruction(double mult, const TracksType& trk1, const TracksType& trk2, const JetType& jets)
  {
    TLorentzVector lDecayDaughter1, lDecayDaughter2, lResonance;

    if (!trackSelection(trk1) || !trackSelection(trk2))
      return -1;

    if (!trackPID(trk1, true) || !trackPID(trk2, false))
      return -1;

    if (!cfgIsKstar) {
      if (trk1.globalIndex() >= trk2.globalIndex())
        return -1; // For Phi, we only need to iterate each pair once
    } else {
      if (trk1.globalIndex() == trk2.globalIndex())
        return -1; // For Kstar, we need to run (0,1), (1,0) pairs as well. but same id pairs are not needed.
    }

    lDecayDaughter1.SetXYZM(trk1.px(), trk1.py(), trk1.pz(), massKa);
    if (!cfgIsKstar)
      lDecayDaughter2.SetXYZM(trk2.px(), trk2.py(), trk2.pz(), massKa);
    else
      lDecayDaughter2.SetXYZM(trk2.px(), trk2.py(), trk2.pz(), massPi);

    lResonance = lDecayDaughter1 + lDecayDaughter2;

    if (std::abs(lResonance.Eta()) > cfgtrkMaxEta)
      return -1;

    /////////////////////////////////////////////////////////////////////////////
    // Fill Global Event Minv
    if (trk1.sign() * trk2.sign() < 0) {
      JEhistos.fill(HIST("hUSS_1D"), lResonance.M());
      if (lResonance.Pt() > 2.0 && lResonance.Pt() < 3)
        JEhistos.fill(HIST("hUSS_1D_2_3"), lResonance.M());
      JEhistos.fill(HIST("hUSS"), mult, lResonance.Pt(), lResonance.M());

    } else if (trk1.sign() * trk2.sign() > 0) {

      JEhistos.fill(HIST("hLSS_1D"), lResonance.M());
      if (lResonance.Pt() > 2.0 && lResonance.Pt() < 3)
        JEhistos.fill(HIST("hLSS_1D_2_3"), lResonance.M());
      JEhistos.fill(HIST("hLSS"), mult, lResonance.Pt(), lResonance.M());
    }
    /////////////////////////////////////////////////////////////////////////////

    bool jetFlag = false;
    int goodjets = 0;
    double jetpt = 0;
    for (auto const& jet : jets) {
      double phidiff = TVector2::Phi_mpi_pi(jet.phi() - lResonance.Phi());
      double etadiff = jet.eta() - lResonance.Eta();
      double R = TMath::Sqrt((etadiff * etadiff) + (phidiff * phidiff));
      if (R < cfgjetR) {
        jetFlag = true;
        jetpt = jet.pt();
        goodjets++;
      }
    }

    if (cfgSingleJet)
      if (goodjets > 1)
        jetpt = DistinguishJets<JetType>(jets, lResonance);

    /////////////////////////////////////////////////////////////////////////////
    // Fill inside Jet
    if (jetFlag) {
      if (trk1.sign() * trk2.sign() < 0) {
        JEhistos.fill(HIST("hUSS_INSIDE_1D"), lResonance.M());
        if (lResonance.Pt() > 2.0 && lResonance.Pt() < 3)
          JEhistos.fill(HIST("hUSS_INSIDE_1D_2_3"), lResonance.M());
        JEhistos.fill(HIST("hUSS_INSIDE"), jetpt, lResonance.Pt(), lResonance.M());

      } else if (trk1.sign() * trk2.sign() > 0) {

        JEhistos.fill(HIST("hLSS_INSIDE_1D"), lResonance.M());
        if (lResonance.Pt() > 2.0 && lResonance.Pt() < 3)
          JEhistos.fill(HIST("hLSS_INSIDE_1D_2_3"), lResonance.M());
        JEhistos.fill(HIST("hLSS_INSIDE"), jetpt, lResonance.Pt(), lResonance.M());
      }
    } // jetflag
    /////////////////////////////////////////////////////////////////////////////

    /////////////////////////////////////////////////////////////////////////////
    // Fill outside Jet
    // if (!jetFlag) {
    //   if (trk1.sign() * trk2.sign() < 0) {
    //     if (!IsMC) {
    //       JEhistos.fill(HIST("hUSS_OUTSIDE_1D"), lResonance.M());
    //       if (lResonance.Pt() > 2.0 && lResonance.Pt() < 3)
    //         JEhistos.fill(HIST("hUSS_OUTSIDE_1D_2_3"), lResonance.M());
    //       JEhistos.fill(HIST("hUSS_OUTSIDE"), jetpt, lResonance.Pt(), lResonance.M());
    //     }

    //     if (IsMC) {
    //       JEhistos.fill(HIST("hMCRec_hUSS_OUTSIDE_1D"), lResonance.M());
    //       if (lResonance.Pt() > 2.0 && lResonance.Pt() < 3)
    //         JEhistos.fill(HIST("hMCRec_hUSS_OUTSIDE_1D_2_3"), lResonance.M());
    //       JEhistos.fill(HIST("hMCRec_hUSS_OUTSIDE"), jetpt, lResonance.Pt(), lResonance.M());
    //     }

    //   } else if (trk1.sign() * trk2.sign() > 0) {

    //     JEhistos.fill(HIST("hLSS_OUTSIDE_1D"), lResonance.M());
    //     if (lResonance.Pt() > 2.0 && lResonance.Pt() < 3)
    //       JEhistos.fill(HIST("hLSS_OUTSIDE_1D_2_3"), lResonance.M());
    //     JEhistos.fill(HIST("hLSS_OUTSIDE"), jetpt, lResonance.Pt(), lResonance.M());
    //   }
    //   } //! jetflag
    /////////////////////////////////////////////////////////////////////////////
    if (!cfgIsKstar) {
      if (lResonance.M() > 1.005 && lResonance.M() < 1.035) {
        if (jetFlag)
          return 3;
        if (goodjets > 0)
          return 2;
        return 1;
      } else {
        return -1;
      }
    } else {
      if (lResonance.M() > 0.85 && lResonance.M() < 0.95) {
        if (jetFlag)
          return 3;
        if (goodjets > 0)
          return 2;
        return 1;
      } else {
        return -1;
      }
    }
  } // MinvReconstruction

  /////////////////////////////////////////////////////////////////////////////
  /////////////////////////////////////////////////////////////////////////////
  int nEvents = 0;
  void processJetTracks(aod::JCollision const& collision, soa::Filtered<soa::Join<aod::ChargedJets, aod::ChargedJetConstituents>> const& chargedjets, soa::Join<aod::JTracks, aod::JTrackPIs> const& tracks, TrackCandidates const&)
  {
    if (cDebugLevel > 0) {
      nEvents++;
      if ((nEvents + 1) % 10000 == 0) {
        std::cout << "Ay Lmao" << std::endl;
        double histmem = JEhistos.getSize();
        std::cout << histmem << std::endl;
        std::cout << "Processed Data Events: " << nEvents << std::endl;
      }
    }
    JEhistos.fill(HIST("nEvents"), 0.5);

    if (fabs(collision.posZ()) > cfgVtxCut)
      return;
    if (!jetderiveddatautilities::selectCollision(collision, jetderiveddatautilities::JCollisionSel::sel8))
      return;

    int nReso = 0;
    int nResoWTrig = 0;
    int nResoInTrig = 0;
    for (auto& [track1, track2] : combinations(o2::soa::CombinationsFullIndexPolicy(tracks, tracks))) {
      auto trk1 = track1.track_as<soa::Join<aod::Tracks, aod::TracksExtra, aod::TracksDCA, aod::TrackSelection, aod::pidTPCKa, aod::pidTOFKa, aod::pidTPCPi, aod::pidTOFPi>>();
      auto trk2 = track2.track_as<soa::Join<aod::Tracks, aod::TracksExtra, aod::TracksDCA, aod::TrackSelection, aod::pidTPCKa, aod::pidTOFKa, aod::pidTPCPi, aod::pidTOFPi>>();
      int Reso = minvReconstruction<false, false>(1.0, trk1, trk2, chargedjets);
      if (Reso > 0)
        nReso++;
      if (Reso > 1)
        nResoWTrig++;
      if (Reso > 2)
        nResoInTrig++;
    }
    // Here we have to fill the number of reso candidates per event
    JEhistos.fill(HIST("hNResoPerEvent"), nReso);
    JEhistos.fill(HIST("hNResoPerEventWJet"), nResoWTrig);
    JEhistos.fill(HIST("hNResoPerEventInJet"), nResoInTrig);

    int nJets = 0;
    for (auto chargedjet : chargedjets) {
      JEhistos.fill(HIST("FJetaHistogram"), chargedjet.eta());
      JEhistos.fill(HIST("FJphiHistogram"), chargedjet.phi());
      JEhistos.fill(HIST("FJptHistogram"), chargedjet.pt());
      nJets++;
    }

    JEhistos.fill(HIST("nJetsPerEvent"), nJets);

    JEhistos.fill(HIST("nEvents"), 1.5);
    //    return;

    for (auto& trackC : tracks) {
      auto originalTrack = trackC.track_as<soa::Join<aod::Tracks, aod::TracksExtra, aod::TracksDCA, aod::TrackSelection, aod::pidTPCKa, aod::pidTOFKa, aod::pidTPCPi, aod::pidTOFPi>>();
      JEhistos.fill(HIST("hDCArToPv"), originalTrack.dcaXY());
      JEhistos.fill(HIST("hDCAzToPv"), originalTrack.dcaZ());
      JEhistos.fill(HIST("rawpT"), originalTrack.pt());
      JEhistos.fill(HIST("rawDpT"), trackC.pt(), trackC.pt() - originalTrack.pt());
      JEhistos.fill(HIST("hIsPrim"), originalTrack.isPrimaryTrack());
      JEhistos.fill(HIST("hIsGood"), originalTrack.isGlobalTrackWoDCA());
      JEhistos.fill(HIST("hIsPrimCont"), originalTrack.isPVContributor());
      JEhistos.fill(HIST("hFindableTPCClusters"), originalTrack.tpcNClsFindable());
      JEhistos.fill(HIST("hFindableTPCRows"), originalTrack.tpcNClsCrossedRows());
      JEhistos.fill(HIST("hClustersVsRows"), originalTrack.tpcCrossedRowsOverFindableCls());
      JEhistos.fill(HIST("hTPCChi2"), originalTrack.tpcChi2NCl());
      JEhistos.fill(HIST("hITSChi2"), originalTrack.itsChi2NCl());

      if (!trackSelection(originalTrack))
        continue;

      JEhistos.fill(HIST("etaHistogram"), trackC.eta());
      JEhistos.fill(HIST("phiHistogram"), trackC.phi());
    } // JTrack Loop

  }; // Process Switch
  PROCESS_SWITCH(phiInJets, processJetTracks, "process JE Framework", true);

  ////////////////////////////////////////////////////////////////////////////////////////////////////////////////////////////////////////////////////////////
  ////////////////////////////////////////////////////////////////////////////////////////////////////////////////////////////////////////////////////////////
  ////////////////////////////////////////////////////////////////MC STUFF////////////////////////////////////////////////////////////////////////////////////
  ////////////////////////////////////////////////////////////////////////////////////////////////////////////////////////////////////////////////////////////
  ////////////////////////////////////////////////////////////////////////////////////////////////////////////////////////////////////////////////////////////

  using myCompleteTracks = soa::Join<aod::Tracks, aod::TracksExtra, aod::TracksDCA, aod::McTrackLabels, aod::TrackSelection, aod::pidTPCKa, aod::pidTOFKa, aod::pidTPCPi, aod::pidTOFPi>;
  using myCompleteJetTracks = soa::Join<aod::JTracks, aod::JTrackPIs, aod::McTrackLabels>;
  int nJEEvents = 0;
  int nprocessRecEvents = 0;
  void processRec(o2::aod::JCollision const& collision, myCompleteJetTracks const& tracks, soa::Filtered<aod::ChargedMCDetectorLevelJets> const& mcdjets, aod::McParticles const&, myCompleteTracks const& /*originalTracks*/)
  {
    if (cDebugLevel > 0) {
      nprocessRecEvents++;
      if ((nprocessRecEvents + 1) % 10000 == 0) {
        double histmem = JEhistos.getSize();
        std::cout << histmem << std::endl;
        std::cout << "processRec: " << nprocessRecEvents << std::endl;
      }
    }

    JEhistos.fill(HIST("nEvents_MCRec"), 0.5);
    if (fabs(collision.posZ()) > cfgVtxCut)
      return;
    if (!jetderiveddatautilities::selectCollision(collision, jetderiveddatautilities::JCollisionSel::sel8))
      return;

    bool INELgt0 = false;
    for (const auto& track : tracks) {
      if (fabs(track.eta()) < cfgtrkMaxEta) {
        INELgt0 = true;
        break;
      }
    }
    if (!INELgt0)
      return;

    JEhistos.fill(HIST("nEvents_MCRec"), 1.5);

    std::vector<double> mcd_pt{};
    std::vector<double> mcd_phi{};
    std::vector<double> mcd_eta{};

    bool hasJets = kFALSE;
    for (auto& mcdjet : mcdjets) {
      hasJets = kTRUE;
      mcd_pt.push_back(mcdjet.pt());
      mcd_eta.push_back(mcdjet.eta());
      mcd_phi.push_back(mcdjet.phi());
      JEhistos.fill(HIST("h_jet_pt"), mcdjet.pt());
      JEhistos.fill(HIST("h_jet_eta"), mcdjet.eta());
      JEhistos.fill(HIST("h_jet_phi"), mcdjet.phi());
    }
    if (hasJets)
      JEhistos.fill(HIST("nEvents_MCRec"), 2.5);

    double PhiCand = 0;
    double RealPhiCand = 0;
    double RealPhiCandWithJet = 0;
    double RealPhiCandInJet = 0;
    
    // Track Eff
    for (const auto& track : tracks) {
      auto originalTrack = track.track_as<myCompleteTracks>();
      if (!trackSelection(originalTrack))
        continue;
      if (cfgSimPID)
        if (!trackPID(originalTrack, true))
          continue;

      if (track.has_mcParticle()) {
        auto mcParticle = track.mcParticle();

        if (mcParticle.isPhysicalPrimary() && fabs(mcParticle.eta()) <= cfgtrkMaxEta) {
          if (abs(mcParticle.pdgCode()) == 211)
            JEhistos.fill(HIST("ptJEHistogramPion"), mcParticle.pt());
          if (abs(mcParticle.pdgCode()) == 321)
            JEhistos.fill(HIST("ptJEHistogramKaon"), mcParticle.pt());
          if (abs(mcParticle.pdgCode()) == 2212)
            JEhistos.fill(HIST("ptJEHistogramProton"), mcParticle.pt());
        }
      }
      for (const auto& track2 : tracks) {
        auto originalTrack2 = track2.track_as<myCompleteTracks>();
        if (!trackSelection(originalTrack2))
          continue;
        if (cfgSimPID)
          if (!trackPID(originalTrack2, false))
            continue;
        if (!cfgIsKstar) {
          if (originalTrack.globalIndex() >= originalTrack2.globalIndex())
            continue;
        } else {
          if (originalTrack.globalIndex() == originalTrack2.globalIndex())
            continue;
        }
        if (fabs(originalTrack.eta()) > cfgtrkMaxEta || fabs(originalTrack2.eta()) > cfgtrkMaxEta)
          continue;

	TLorentzVector lDecayDaughter1, lDecayDaughter2, lResonance;
	lDecayDaughter1.SetXYZM(originalTrack.px(), originalTrack.py(), originalTrack.pz(), massKa);
	if (!cfgIsKstar)
	  lDecayDaughter2.SetXYZM(originalTrack2.px(), originalTrack2.py(), originalTrack2.pz(), massKa);
	else
	  lDecayDaughter2.SetXYZM(originalTrack2.px(), originalTrack2.py(), originalTrack2.pz(), massPi);
	lResonance = lDecayDaughter1 + lDecayDaughter2;

	if (fabs(lResonance.Eta()) > cfgtrkMaxEta)
	  continue;
	
	if (lResonance.M() > 1.005 && lResonance.M() < 1.035)
	  PhiCand++;

        // check PID
        if (track.has_mcParticle() && track2.has_mcParticle()) {
          auto part1 = track.mcParticle();
          auto part2 = track2.mcParticle();
          if (fabs(part1.pdgCode()) != 321)
            continue; // Not Kaon
          if (!cfgIsKstar) {
            if (fabs(part2.pdgCode()) != 321)
              continue; // Not Kaon
          } else {
            if (fabs(part2.pdgCode()) != 211)
              continue; // Not Kaon
          }

          if (!part1.has_mothers())
            continue; // Not decaying Kaon
          if (!part2.has_mothers())
            continue; // Not decaying Kaon

          std::vector<int> mothers1{};
          std::vector<int> mothers1PDG{};
          for (auto& part1_mom : part1.mothers_as<aod::McParticles>()) {
            mothers1.push_back(part1_mom.globalIndex());
            mothers1PDG.push_back(part1_mom.pdgCode());
          }

          std::vector<int> mothers2{};
          std::vector<int> mothers2PDG{};
          for (auto& part2_mom : part2.mothers_as<aod::McParticles>()) {
            mothers2.push_back(part2_mom.globalIndex());
            mothers2PDG.push_back(part2_mom.pdgCode());
          }

          if (!cfgIsKstar) {
            if (mothers1PDG[0] != 333)
              continue; // mother not phi
            if (mothers2PDG[0] != 333)
              continue; // mother not phi
          } else {
            if (mothers1PDG[0] != 313)
              continue; // mother not phi
            if (mothers2PDG[0] != 313)
              continue; // mother not phi
          }
          if (mothers1[0] != mothers2[0])
            continue; // Kaons not from the same phi

          double phidiff_Kaons = TVector2::Phi_mpi_pi(lDecayDaughter2.Phi() - lDecayDaughter1.Phi());
          double etadiff_Kaons = lDecayDaughter2.Eta() - lDecayDaughter1.Eta();
          double R_Kaons = TMath::Sqrt((etadiff_Kaons * etadiff_Kaons) + (phidiff_Kaons * phidiff_Kaons));
          JEhistos.fill(HIST("hMCRec_nonmatch_hUSS_KtoKangle_v_pt"), R_Kaons, lResonance.Pt());
          JEhistos.fill(HIST("ptJEHistogramPhi"), lResonance.Pt());

	  if (lResonance.M() > 1.005 && lResonance.M() < 1.035)
	    RealPhiCand++;

          // Now we do jets
          bool jetFlag = false;
          int goodjets = 0;
          double jetpt = 0;
<<<<<<< HEAD
          for (int i = 0; i < mcd_pt.size(); i++) {
	    if(i==0){
	      if (lResonance.M() > 1.005 && lResonance.M() < 1.035) {
		RealPhiCandWithJet++;
	      }
	    }	    
=======
          for (std::vector<double>::size_type i = 0; i < mcd_pt.size(); i++) {
>>>>>>> 1d4991fe
            double phidiff = TVector2::Phi_mpi_pi(mcd_phi[i] - lResonance.Phi());
            double etadiff = mcd_eta[i] - lResonance.Eta();
            double R = TMath::Sqrt((etadiff * etadiff) + (phidiff * phidiff));

            double phidiff_K1 = TVector2::Phi_mpi_pi(mcd_phi[i] - lDecayDaughter1.Phi());
            double etadiff_K1 = mcd_eta[i] - lDecayDaughter1.Eta();
            double R_K1 = TMath::Sqrt((etadiff_K1 * etadiff_K1) + (phidiff_K1 * phidiff_K1));
            double phidiff_K2 = TVector2::Phi_mpi_pi(mcd_phi[i] - lDecayDaughter2.Phi());
            double etadiff_K2 = mcd_eta[i] - lDecayDaughter2.Eta();
            double R_K2 = TMath::Sqrt((etadiff_K2 * etadiff_K2) + (phidiff_K2 * phidiff_K2));
            if (R < cfgjetR) {
              JEhistos.fill(HIST("hMCRec_nonmatch_hUSS_Kangle_v_pt"), R_K1, lResonance.Pt());
              JEhistos.fill(HIST("hMCRec_nonmatch_hUSS_Kangle_v_pt"), R_K2, lResonance.Pt());
            }
            if (R < cfgjetR) {
              jetFlag = true;
              jetpt = mcd_pt[i];
              goodjets++;
            }
          }// R check for jets

          if (cfgSingleJet)
            if (goodjets > 1)
              jetpt = DistinguishJetsMC(mcd_pt, mcd_phi, mcd_eta, lResonance);

          if (jetFlag) {
	    if (lResonance.M() > 1.005 && lResonance.M() < 1.035) 
	      RealPhiCandInJet++;
            JEhistos.fill(HIST("hMCRec_nonmatch_hUSS_INSIDE_pt_v_eta"), lResonance.Pt(), lResonance.Eta());
            JEhistos.fill(HIST("hMCRec_nonmatch_hUSS_INSIDE_1D"), lResonance.M());
            if (lResonance.Pt() > 2.0 && lResonance.Pt() < 3)
              JEhistos.fill(HIST("hMCRec_nonmatch_hUSS_INSIDE_1D_2_3"), lResonance.M());
            JEhistos.fill(HIST("hMCRec_nonmatch_hUSS_INSIDE"), jetpt, lResonance.Pt(), lResonance.M());
          }
<<<<<<< HEAD
=======
          //  else if (!jetFlag && mcd_pt.size() > 0) {
          //    JEhistos.fill(HIST("hMCRec_nonmatch_hUSS_OUTSIDE_TRIG_1D"), lResonance.M());

          //    if (lResonance.Pt() > 2.0 && lResonance.Pt() < 3)
          //      JEhistos.fill(HIST("hMCRec_nonmatch_hUSS_OUTSIDE_TRIG_1D_2_3"), lResonance.M());

          //    JEhistos.fill(HIST("hMCRec_nonmatch_hUSS_OUTSIDE_TRIG"), jetpt, lResonance.Pt(), lResonance.M());

          //  } else if (!jetFlag) {
          //    JEhistos.fill(HIST("hMCRec_nonmatch_hUSS_OUTSIDE_1D"), lResonance.M());

          //    if (lResonance.Pt() > 2.0 && lResonance.Pt() < 3)
          //      JEhistos.fill(HIST("hMCRec_nonmatch_hUSS_OUTSIDE_1D_2_3"), lResonance.M());

          //    JEhistos.fill(HIST("hMCRec_nonmatch_hUSS_OUTSIDE"), jetpt, lResonance.Pt(), lResonance.M());
          //  } //! jetflag
>>>>>>> 1d4991fe

          if (hasJets) {
            JEhistos.fill(HIST("ptJEHistogramPhi_JetTrigger"), lResonance.Pt());
            auto triggerjet = std::min_element(mcd_pt.begin(), mcd_pt.end());
            double triggerjet_pt = *triggerjet;
            JEhistos.fill(HIST("JetVsPhi_REC"), triggerjet_pt, lResonance.Pt());
          }
          JEhistos.fill(HIST("minvJEHistogramPhi"), lResonance.M());
        } // mcpart check
      }   // tracks2
    }     // tracks1
    JEhistos.fill(HIST("hNRealPhiVPhiCand"), PhiCand, RealPhiCand);
    JEhistos.fill(HIST("hNRealPhiWithJetVPhiCand"), PhiCand, RealPhiCandWithJet);
    JEhistos.fill(HIST("hNRealPhiInJetVPhiCand"), PhiCand, RealPhiCandInJet);

    
    // Jet Eff
  }
  PROCESS_SWITCH(phiInJets, processRec, "pikp detector level MC JE", true);

  ////////////////////////////////////////////////////////////////////////////////////////////////////////////////////////////////////////////////////////////
  ////////////////////////////////////////////////////////////////////////////////////////////////////////////////////////////////////////////////////////////
  int nprocessSimEvents = 0;
  //  Preslice<aod::JCollisions> slice = o2::aod::JCollision::collisionId;
  void processSim(o2::aod::JMcCollision const& collision, soa::SmallGroups<soa::Join<aod::JMcCollisionLbs, aod::JCollisions>> const& recocolls, aod::JMcParticles const& mcParticles, soa::Filtered<aod::ChargedMCParticleLevelJets> const& mcpjets)
  {
    if (cDebugLevel > 0) {
      nprocessSimEvents++;
      if ((nprocessSimEvents + 1) % 10000 == 0) {
        double histmem = JEhistos.getSize();
        std::cout << histmem << std::endl;
        std::cout << "processSim: " << nprocessSimEvents << std::endl;
      }
    }

    JEhistos.fill(HIST("nEvents_MCGen"), 0.5);

    if (recocolls.size() <= 0) // not reconstructed
      return;

    for (auto& recocoll : recocolls) { // poorly reconstructed
      if (!jetderiveddatautilities::selectCollision(recocoll, jetderiveddatautilities::JCollisionSel::sel8))
        return;
    }

    if (fabs(collision.posZ()) > cfgVtxCut) // bad vertex
      return;
    bool INELgt0 = false;
    for (const auto& mcParticle : mcParticles) {
      if (fabs(mcParticle.eta()) < cfgtrkMaxEta) {
        INELgt0 = true;
        break;
      }
    }

    if (!INELgt0) // not INEL
      return;
    std::vector<double> mcp_pt{};
    std::vector<double> mcp_phi{};
    std::vector<double> mcp_eta{};
    JEhistos.fill(HIST("nEvents_MCGen"), 1.5);

    bool hasJets = kFALSE;
    // Check jets
    for (auto& mcpjet : mcpjets) {
      hasJets = kTRUE;
      mcp_pt.push_back(mcpjet.pt());
      mcp_eta.push_back(mcpjet.eta());
      mcp_phi.push_back(mcpjet.phi());

      JEhistos.fill(HIST("h_part_jet_pt"), mcpjet.pt());
      JEhistos.fill(HIST("h_part_jet_eta"), mcpjet.eta());
      JEhistos.fill(HIST("h_part_jet_phi"), mcpjet.phi());
    }
    if (hasJets)
      JEhistos.fill(HIST("nEvents_MCGen"), 2.5);

    // Check pikp and phi
    for (const auto& mcParticle : mcParticles) {
      if (mcParticle.isPhysicalPrimary() && fabs(mcParticle.eta()) <= cfgtrkMaxEta) { // watch out for context!!!
        if (abs(mcParticle.pdgCode()) == 211)
          JEhistos.fill(HIST("ptGeneratedPion"), mcParticle.pt());
        if (abs(mcParticle.pdgCode()) == 321)
          JEhistos.fill(HIST("ptGeneratedKaon"), mcParticle.pt());
        if (abs(mcParticle.pdgCode()) == 2212)
          JEhistos.fill(HIST("ptGeneratedProton"), mcParticle.pt());
      }
      if (fabs(mcParticle.eta()) <= cfgtrkMaxEta) { // watch out for context!!!
        TLorentzVector lResonance;
        lResonance.SetPxPyPzE(mcParticle.px(), mcParticle.py(), mcParticle.pz(), mcParticle.e());

        int GenPID = 0;
        if (!cfgIsKstar)
          GenPID = 333;
        else
          GenPID = 313;

        if (abs(mcParticle.pdgCode()) == GenPID) {
          JEhistos.fill(HIST("ptGeneratedPhi_ALLBR"), mcParticle.pt());

          bool skip = false;

          // First we check for Forced BR
          // if we check for Phi
          if (!cfgIsKstar) {
            if (mcParticle.has_daughters())
              for (auto& dgth : mcParticle.daughters_as<aod::JMcParticles>())
                if (fabs(dgth.pdgCode()) != 321)
                  skip = true;
          } else {
            if (mcParticle.has_daughters())
              for (auto& dgth : mcParticle.daughters_as<aod::JMcParticles>())
                if (fabs(dgth.pdgCode()) != 321 || fabs(dgth.pdgCode()) != 211)
                  skip = true;
          }

          if (skip && cfgBR)
            continue;
          JEhistos.fill(HIST("ptGeneratedPhi"), mcParticle.pt());
          JEhistos.fill(HIST("mGeneratedPhi"), lResonance.M());

          ////////////////////////////Implementation of phi finding

          int goodjets = 0;
          double jetpt = 0;
          TLorentzVector lResonance;
          lResonance.SetPxPyPzE(mcParticle.px(), mcParticle.py(), mcParticle.pz(), mcParticle.e());
          bool jetFlag = false;
          for (std::vector<double>::size_type i = 0; i < mcp_pt.size(); i++) {
            double phidiff = TVector2::Phi_mpi_pi(mcp_phi[i] - lResonance.Phi());
            double etadiff = mcp_eta[i] - lResonance.Eta();
            double R = TMath::Sqrt((etadiff * etadiff) + (phidiff * phidiff));
            if (mcParticle.has_daughters()) {
              for (auto& dgth : mcParticle.daughters_as<aod::JMcParticles>()) {
                double phidiff_K = TVector2::Phi_mpi_pi(mcp_phi[i] - dgth.phi());
                double etadiff_K = mcp_eta[i] - dgth.eta();
                double R_K = TMath::Sqrt((etadiff_K * etadiff_K) + (phidiff_K * phidiff_K));
                if (R < cfgjetR)
                  JEhistos.fill(HIST("hMCTrue_nonmatch_hUSS_Kangle_v_pt"), R_K, lResonance.Pt());
              }
            }
            if (R < cfgjetR) {
              jetFlag = true;
              jetpt = mcp_pt[i];
              goodjets++;
            }
          }
          if (cfgSingleJet)
            if (goodjets > 1)
              jetpt = DistinguishJetsMC(mcp_pt, mcp_phi, mcp_eta, lResonance);

          if (jetFlag) {
            JEhistos.fill(HIST("hMCTrue_nonmatch_hUSS_INSIDE_pt_v_eta"), lResonance.Pt(), lResonance.Eta());
            JEhistos.fill(HIST("hMCTrue_nonmatch_hUSS_INSIDE_1D"), lResonance.M());
            if (lResonance.Pt() > 2.0 && lResonance.Pt() < 3)
              JEhistos.fill(HIST("hMCTrue_nonmatch_hUSS_INSIDE_1D_2_3"), lResonance.M());
            JEhistos.fill(HIST("hMCTrue_nonmatch_hUSS_INSIDE"), jetpt, lResonance.Pt(), lResonance.M());
          }
          //  else if (!jetFlag && mcp_pt.size() > 0) {
          //       JEhistos.fill(HIST("hMCTrue_nonmatch_hUSS_OUTSIDE_TRIG_1D"), lResonance.M());

          //       if (lResonance.Pt() > 2.0 && lResonance.Pt() < 3)
          //         JEhistos.fill(HIST("hMCTrue_nonmatch_hUSS_OUTSIDE_TRIG_1D_2_3"), lResonance.M());

          //       JEhistos.fill(HIST("hMCTrue_nonmatch_hUSS_OUTSIDE_TRIG"), jetpt, lResonance.Pt(), lResonance.M());

          //     } else if (!jetFlag) {
          //       JEhistos.fill(HIST("hMCTrue_nonmatch_hUSS_OUTSIDE_1D"), lResonance.M());

          //       if (lResonance.Pt() > 2.0 && lResonance.Pt() < 3)
          //         JEhistos.fill(HIST("hMCTrue_nonmatch_hUSS_OUTSIDE_1D_2_3"), lResonance.M());

          //       JEhistos.fill(HIST("hMCTrue_nonmatch_hUSS_OUTSIDE"), jetpt, lResonance.Pt(), lResonance.M());

          // }  //! jetflag

          ////////////////////////////Phi found
          if (hasJets) {
            JEhistos.fill(HIST("ptGeneratedPhi_JetTrigger"), mcParticle.pt());
            auto triggerjet = std::min_element(mcp_pt.begin(), mcp_pt.end());
            double triggerjet_pt = *triggerjet;
            JEhistos.fill(HIST("JetVsPhi_GEN"), triggerjet_pt, mcParticle.pt());
          } // check for jets

        } // check for phi
      }   // check for rapidity
    }     // loop over particles
  }       // process switch
  PROCESS_SWITCH(phiInJets, processSim, "pikp particle level MC", true);

  ////////////////////////////////////////////////////////////////////////////////////////////////////////////////////////////////////////////////////////////
  ////////////////////////////////////////////////////////////////////////////////////////////////////////////////////////////////////////////////////////////

  using JetMCPTable = soa::Filtered<soa::Join<aod::ChargedMCParticleLevelJets, aod::ChargedMCParticleLevelJetConstituents, aod::ChargedMCParticleLevelJetsMatchedToChargedMCDetectorLevelJets>>;
  using JetMCDTable = soa::Filtered<soa::Join<aod::ChargedMCDetectorLevelJets, aod::ChargedMCDetectorLevelJetConstituents, aod::ChargedMCDetectorLevelJetsMatchedToChargedMCParticleLevelJets>>;

  int nprocessSimJEEvents = 0;
  void processMatchedGen(aod::JMcCollision const& collision,
                         soa::SmallGroups<soa::Join<aod::JMcCollisionLbs, aod::JCollisions>> const& recocolls,
                         JetMCDTable const& /*mcdjets*/,
                         JetMCPTable const& mcpjets,
                         myCompleteJetTracks const& tracks,
                         myCompleteTracks const&,
                         aod::JMcParticles const& mcParticles,
                         aod::McParticles const&)

  {
    if (cDebugLevel > 0) {
      nprocessSimJEEvents++;
      if ((nprocessSimJEEvents + 1) % 10000 == 0) {
        double histmem = JEhistos.getSize();
        std::cout << histmem << std::endl;
        std::cout << "processMatchedGen Events: " << nprocessSimJEEvents << std::endl;
      }
    }

    JEhistos.fill(HIST("nEvents_MCGen_MATCHED"), 0.5);

    if (fabs(collision.posZ()) > cfgVtxCut)
      return;

    if (recocolls.size() <= 0) // not reconstructed
      return;
    for (auto& recocoll : recocolls) { // poorly reconstructed
      if (!jetderiveddatautilities::selectCollision(recocoll, jetderiveddatautilities::JCollisionSel::sel8))
        return;
    }

    bool INELgt0 = false;
    for (const auto& mcParticle : mcParticles) {
      if (TMath::Abs(mcParticle.eta()) < cfgtrkMaxEta) {
        INELgt0 = true;
        break;
      }
    }
    if (!INELgt0)
      return;

    JEhistos.fill(HIST("nEvents_MCGen_MATCHED"), 1.5);

    std::vector<double> mcd_pt{};
    std::vector<double> mcd_phi{};
    std::vector<double> mcd_eta{};
    std::vector<double> mcp_pt{};
    std::vector<double> mcp_phi{};
    std::vector<double> mcp_eta{};

    bool hasJets = kFALSE;

    for (auto& mcpjet : mcpjets) {
      if (!mcpjet.has_matchedJetGeo())
        continue;

      for (auto& mcdjet : mcpjet.template matchedJetGeo_as<JetMCDTable>()) {
        if (!mcdjet.has_matchedJetGeo())
          continue;
        hasJets = kTRUE;
        JEhistos.fill(HIST("h_matched_GEN_jet_pt"), mcpjet.pt(), mcdjet.pt() - mcpjet.pt());
        JEhistos.fill(HIST("h_matched_GEN_jet_phi"), mcpjet.phi(), mcdjet.phi() - mcpjet.phi());
        JEhistos.fill(HIST("h_matched_GEN_jet_eta"), mcpjet.eta(), mcdjet.eta() - mcpjet.eta());

        mcd_pt.push_back(mcdjet.pt());
        mcd_eta.push_back(mcdjet.eta());
        mcd_phi.push_back(mcdjet.phi());
        mcp_pt.push_back(mcpjet.pt());
        mcp_eta.push_back(mcpjet.eta());
        mcp_phi.push_back(mcpjet.phi());
      } // mcpjets
    }   // mcdjets

    if (hasJets)
      JEhistos.fill(HIST("nEvents_MCGen_MATCHED"), 2.5);

    // First we do GEN part
    for (const auto& mcParticle : mcParticles) {
      if (fabs(mcParticle.eta()) > cfgtrkMaxEta)
        continue;

      int GenPID = 0;

      if (!cfgIsKstar)
        GenPID = 333;
      else
        GenPID = 313;

      if (fabs(mcParticle.pdgCode()) == GenPID) {
        bool skip = false;
        double phi_dgth_px[2] = {0};
        double phi_dgth_py[2] = {0};
        double phi_dgth_pz[2] = {0};
        double TEMP_phi_dgth_px[2] = {0};
        double TEMP_phi_dgth_py[2] = {0};
        double TEMP_phi_dgth_pz[2] = {0};

        bool good_daughter[2] = {false};
        int dgth_index = 0;
        // First we check for Forced BR
        // if we check for Phi
        if (!cfgIsKstar) {
          if (mcParticle.has_daughters()) {
            for (auto& dgth : mcParticle.daughters_as<aod::JMcParticles>()) {
              if (fabs(dgth.pdgCode()) != 321) {
                skip = true;
                break;
              }
              for (const auto& track : tracks) {
                auto trk = track.track_as<myCompleteTracks>();
                if (!trackSelection(trk))
                  continue;
                if (fabs(trk.eta()) > cfgtrkMaxEta)
                  continue;
                if (cfgSimPID) {
                  if (!trackPID(trk, true))
                    continue;
                }
                if (!trk.has_mcParticle())
                  continue;
                auto part = trk.mcParticle();
                if (part.globalIndex() == dgth.globalIndex()) {
                  TEMP_phi_dgth_px[dgth_index] = track.px();
                  TEMP_phi_dgth_py[dgth_index] = track.py();
                  TEMP_phi_dgth_pz[dgth_index] = track.pz();
                  good_daughter[dgth_index] = true;
                  dgth_index++;
                  if (dgth_index == 2) {
                    phi_dgth_px[0] = TEMP_phi_dgth_px[0];
                    phi_dgth_py[0] = TEMP_phi_dgth_py[0];
                    phi_dgth_pz[0] = TEMP_phi_dgth_pz[0];
                    phi_dgth_px[1] = TEMP_phi_dgth_px[1];
                    phi_dgth_py[1] = TEMP_phi_dgth_py[1];
                    phi_dgth_pz[1] = TEMP_phi_dgth_pz[1];
                    break;
                  }
                } // index check
              }   // track loop
            }     // mc daughter loop
          }       // check if particle has daughters
        } else {  // check for kstar
          if (mcParticle.has_daughters())
            for (auto& dgth : mcParticle.daughters_as<aod::JMcParticles>())
              if (fabs(dgth.pdgCode()) != 321 || fabs(dgth.pdgCode()) != 211)
                skip = true;
        }

        if (skip && cfgBR)
          continue;

        int goodjets = 0;
        double jetpt_mcd = 0;
        double jetpt_mcp = 0;
        TLorentzVector lResonance;
        TLorentzVector lResonance_REC;
        TLorentzVector lDecayDaughter1_REC;
        TLorentzVector lDecayDaughter2_REC;
        lResonance.SetPxPyPzE(mcParticle.px(), mcParticle.py(), mcParticle.pz(), mcParticle.e());
        lDecayDaughter1_REC.SetXYZM(phi_dgth_px[0], phi_dgth_py[0], phi_dgth_pz[0], massKa);
        lDecayDaughter2_REC.SetXYZM(phi_dgth_px[1], phi_dgth_py[1], phi_dgth_pz[1], massKa);
        lResonance_REC = lDecayDaughter1_REC + lDecayDaughter2_REC;
        // if (cDebugLevel > 0)
        //   if (good_daughter[0] && good_daughter[1])
        //     std::cout << "Reconstructed level phi pT: " << lResonance_REC.Pt() << std::endl;

        bool jetFlag = false;
        for (std::vector<double>::size_type i = 0; i < mcp_pt.size(); i++) {
          double phidiff = TVector2::Phi_mpi_pi(mcp_phi[i] - lResonance.Phi());
          double etadiff = mcp_eta[i] - lResonance.Eta();
          double R = TMath::Sqrt((etadiff * etadiff) + (phidiff * phidiff));
          if (R < cfgjetR) {
            jetFlag = true;
            jetpt_mcp = mcp_pt[i];
            jetpt_mcd = mcd_pt[i];
            goodjets++;
          }
        }
        if (cfgSingleJet) {
          if (goodjets > 1) {
            jetpt_mcp = DistinguishJetsMC(mcp_pt, mcp_phi, mcp_eta, lResonance);
            jetpt_mcd = DistinguishJetsMC(mcd_pt, mcd_phi, mcd_eta, lResonance_REC);
          }
        }

        if (jetFlag) {
          if (cDebugLevel > 0) {
            std::cout << "******************************************" << std::endl;
            std::cout << "GEN TO REC LEVEL: " << std::endl;
            std::cout << "Rec. Phi Pt: " << lResonance_REC.Pt() << std::endl;
            std::cout << "Rec. Phi Eta: " << lResonance_REC.Eta() << std::endl;
            std::cout << "Rec. Jet Pt: " << jetpt_mcd << std::endl;
            std::cout << "Gen. Phi Pt: " << lResonance.Pt() << std::endl;
            std::cout << "Gen. Phi Eta: " << lResonance.Eta() << std::endl;
            std::cout << "Gen. Jet Pt: " << jetpt_mcp << std::endl;
            std::cout << "******************************************" << std::endl;
          }

          JEhistos.fill(HIST("RespGen_Matrix_MATCHED"), lResonance_REC.Pt(), jetpt_mcd, lResonance.Pt(), jetpt_mcp);
          unsigned int seed = static_cast<unsigned int>(std::chrono::system_clock::now().time_since_epoch().count());
          int dice = rand_r(&seed) % 2;
          if (dice > 0)
            JEhistos.fill(HIST("RespGen_Matrix_MATCHED_rand0"), lResonance_REC.Pt(), jetpt_mcd, lResonance.Pt(), jetpt_mcp);
          else
            JEhistos.fill(HIST("RespGen_Matrix_MATCHED_rand1"), lResonance_REC.Pt(), jetpt_mcd, lResonance.Pt(), jetpt_mcp);

          JEhistos.fill(HIST("2DGenToRec"), lResonance.Pt(), jetpt_mcp);
          // //check constrained eff
          if (good_daughter[0] && good_daughter[1] && lResonance_REC.Pt() > 0 && lResonance_REC.Pt() < 20.0 && jetpt_mcd > 8 && jetpt_mcd < 200)
            JEhistos.fill(HIST("2DGenToRec_constrained"), lResonance.Pt(), jetpt_mcp);

          JEhistos.fill(HIST("hMCTrue_hUSS_INSIDE_1D"), lResonance.M());
          if (lResonance.Pt() > 2.0 && lResonance.Pt() < 3)
            JEhistos.fill(HIST("hMCTrue_hUSS_INSIDE_1D_2_3"), lResonance.M());
          JEhistos.fill(HIST("hMCTrue_hUSS_INSIDE"), jetpt_mcp, lResonance.Pt(), lResonance.M());
        }
        // else if (!jetFlag && mcp_pt.size() > 0) {
        //    JEhistos.fill(HIST("hMCTrue_hUSS_OUTSIDE_TRIG_1D"), lResonance.M());

        //    if (lResonance.Pt() > 2.0 && lResonance.Pt() < 3)
        //      JEhistos.fill(HIST("hMCTrue_hUSS_OUTSIDE_TRIG_1D_2_3"), lResonance.M());

        //    JEhistos.fill(HIST("hMCTrue_hUSS_OUTSIDE_TRIG"), jetpt_mcp, lResonance.Pt(), lResonance.M());

        //  } else if (!jetFlag) {
        //    JEhistos.fill(HIST("hMCTrue_hUSS_OUTSIDE_1D"), lResonance.M());

        //    if (lResonance.Pt() > 2.0 && lResonance.Pt() < 3)
        //      JEhistos.fill(HIST("hMCTrue_hUSS_OUTSIDE_1D_2_3"), lResonance.M());

        //    JEhistos.fill(HIST("hMCTrue_hUSS_OUTSIDE"), jetpt_mcp, lResonance.Pt(), lResonance.M());

        //  }          //! jetflag
      }   // chech for phi
    }     // MC Particles
  }       // main fcn
  PROCESS_SWITCH(phiInJets, processMatchedGen, "phi matched level MC", true);

  ////////////////////////////////////////////////////////////////////////////////////////////////////////////////////////////////////////////////////////////
  ////////////////////////////////////////////////////////////////////////////////////////////////////////////////////////////////////////////////////////////
  int nprocessRecJEEvents = 0;
  //  void processMatchedRec(o2::aod::JCollision const& collision, myCompleteJetTracks const& tracks, soa::Filtered<aod::ChargedMCDetectorLevelJets> const& mcdjets, aod::McParticles const&, myCompleteTracks const& originalTracks)
  void processMatchedRec(aod::JCollision const& collision,
                         JetMCDTable const& mcdjets,
                         JetMCPTable const&,
                         myCompleteJetTracks const& tracks,
                         myCompleteTracks const&,
                         aod::McParticles const&)
  {

    if (cDebugLevel > 0) {
      nprocessRecJEEvents++;
      if ((nprocessRecJEEvents + 1) % 10000 == 0) {
        double histmem = JEhistos.getSize();
        std::cout << histmem << std::endl;
        std::cout << "processMatched Rec Events: " << nprocessRecJEEvents << std::endl;
      }
    }
    JEhistos.fill(HIST("nEvents_MCRec_MATCHED"), 0.5);

    if (fabs(collision.posZ()) > cfgVtxCut)
      return;
    if (!jetderiveddatautilities::selectCollision(collision, jetderiveddatautilities::JCollisionSel::sel8))
      return;

    bool INELgt0 = false;
    for (const auto& track : tracks) {
      if (fabs(track.eta()) < cfgtrkMaxEta) {
        INELgt0 = true;
        break;
      }
    }
    if (!INELgt0)
      return;

    JEhistos.fill(HIST("nEvents_MCRec_MATCHED"), 1.5);

    std::vector<double> mcd_pt{};
    std::vector<double> mcd_phi{};
    std::vector<double> mcd_eta{};
    std::vector<double> mcp_pt{};
    std::vector<double> mcp_phi{};
    std::vector<double> mcp_eta{};

    bool hasJets = kFALSE;
    for (auto& mcdjet : mcdjets) {
      if (!mcdjet.has_matchedJetGeo())
        continue;
      for (auto& mcpjet : mcdjet.template matchedJetGeo_as<JetMCPTable>()) {
        if (!mcpjet.has_matchedJetGeo())
          continue;
        hasJets = kTRUE;
        JEhistos.fill(HIST("h_matched_REC_jet_pt"), mcpjet.pt(), mcdjet.pt() - mcpjet.pt());
        JEhistos.fill(HIST("h_matched_REC_jet_phi"), mcpjet.phi(), mcdjet.phi() - mcpjet.phi());
        JEhistos.fill(HIST("h_matched_REC_jet_eta"), mcpjet.eta(), mcdjet.eta() - mcpjet.eta());

        mcd_pt.push_back(mcdjet.pt());
        mcd_eta.push_back(mcdjet.eta());
        mcd_phi.push_back(mcdjet.phi());
        mcp_pt.push_back(mcpjet.pt());
        mcp_eta.push_back(mcpjet.eta());
        mcp_phi.push_back(mcpjet.phi());
      } // mcpjets
    }   // mcdjets
    // Now we do REC part
    if (hasJets)
      JEhistos.fill(HIST("nEvents_MCRec_MATCHED"), 2.5);

    for (const auto& track1 : tracks) {
      auto trk1 = track1.track_as<myCompleteTracks>();
      for (const auto& track2 : tracks) {
        auto trk2 = track2.track_as<myCompleteTracks>();
        if (!cfgIsKstar) {
          if (trk1.globalIndex() >= trk2.globalIndex())
            continue;
        } else {
          if (trk1.globalIndex() == trk2.globalIndex())
            continue;
        }
        if (fabs(trk1.eta()) > cfgtrkMaxEta || fabs(trk2.eta()) > cfgtrkMaxEta)
          continue;
        if ((trk1.sign() * trk2.sign()) > 0)
          continue; // Not K+K-
        if (trackSelection(trk1) && trackSelection(trk2)) {
          if (cfgSimPID) {
            if (!trackPID(trk1, true))
              continue;
            if (!trackPID(trk2, false))
              continue;
          }
          if (track1.has_mcParticle() && track2.has_mcParticle()) {
            auto part1 = track1.mcParticle();
            auto part2 = track2.mcParticle();
            if (fabs(part1.pdgCode()) != 321)
              continue; // Not Kaon
            if (!cfgIsKstar) {
              if (fabs(part2.pdgCode()) != 321)
                continue; // Not Kaon
            } else {
              if (fabs(part2.pdgCode()) != 211)
                continue; // Not Kaon
            }
            if (!part1.has_mothers())
              continue; // Not decaying Kaon
            if (!part2.has_mothers())
              continue; // Not decaying Kaon

            std::vector<int> mothers1{};
            std::vector<int> mothers1PDG{};
            std::vector<float> mothers1Pt{};
            for (auto& part1_mom : part1.mothers_as<aod::McParticles>()) {
              mothers1.push_back(part1_mom.globalIndex());
              mothers1PDG.push_back(part1_mom.pdgCode());
              mothers1Pt.push_back(part1_mom.pt());
            }

            std::vector<int> mothers2{};
            std::vector<int> mothers2PDG{};
            std::vector<float> mothers2Pt{};
            for (auto& part2_mom : part2.mothers_as<aod::McParticles>()) {
              mothers2.push_back(part2_mom.globalIndex());
              mothers2PDG.push_back(part2_mom.pdgCode());
              mothers2Pt.push_back(part2_mom.pt());
            }
            if (!cfgIsKstar) {
              if (mothers1PDG[0] != 333)
                continue; // mother not phi
              if (mothers2PDG[0] != 333)
                continue; // mother not phi
            } else {
              if (mothers1PDG[0] != 313)
                continue; // mother not phi
              if (mothers2PDG[0] != 313)
                continue; // mother not phi
            }
            if (mothers1[0] != mothers2[0])
              continue; // Kaons not from the same phi

            TLorentzVector lDecayDaughter1, lDecayDaughter2, lResonance;
            lDecayDaughter1.SetXYZM(trk1.px(), trk1.py(), trk1.pz(), massKa);
            if (!cfgIsKstar)
              lDecayDaughter2.SetXYZM(trk2.px(), trk2.py(), trk2.pz(), massKa);
            else
              lDecayDaughter2.SetXYZM(trk2.px(), trk2.py(), trk2.pz(), massPi);

            lResonance = lDecayDaughter1 + lDecayDaughter2;
            if (fabs(lResonance.Eta()) > cfgtrkMaxEta)
              continue;

            bool jetFlag = false;
            int goodjets = 0;
            double jetpt_mcp = 0;
            double jetpt_mcd = 0;
            for (std::vector<double>::size_type i = 0; i < mcd_pt.size(); i++) {
              double phidiff = TVector2::Phi_mpi_pi(mcd_phi[i] - lResonance.Phi());
              double etadiff = mcd_eta[i] - lResonance.Eta();
              double R = TMath::Sqrt((etadiff * etadiff) + (phidiff * phidiff));
              if (R < cfgjetR) {
                jetpt_mcd = mcd_pt[i];
                jetpt_mcp = mcp_pt[i];
                goodjets++;
                jetFlag = true;
              }
            }

            if (cfgSingleJet) {
              if (goodjets > 1) {
                jetpt_mcd = DistinguishJetsMC(mcd_pt, mcd_phi, mcd_eta, lResonance);
                jetpt_mcp = DistinguishJetsMC(mcp_pt, mcp_phi, mcp_eta, lResonance);
              }
            }
            if (jetFlag) { // Fill Resp. Matrix
              if (cDebugLevel > 0) {
                std::cout << "******************************************" << std::endl;
                std::cout << "REC TO GEN LEVEL: " << std::endl;
                std::cout << "Rec. Phi Pt: " << lResonance.Pt() << std::endl;
                std::cout << "Rec. Jet Pt: " << jetpt_mcd << std::endl;
                std::cout << "Gen. Phi Pt: " << mothers1Pt[0] << std::endl;
                std::cout << "Gen. Jet Pt: " << jetpt_mcp << std::endl;
                std::cout << "******************************************" << std::endl;
              }
              JEhistos.fill(HIST("Resp_Matrix_MATCHED"), lResonance.Pt(), jetpt_mcd, mothers1Pt[0], jetpt_mcp);
              unsigned int seed = static_cast<unsigned int>(std::chrono::system_clock::now().time_since_epoch().count());
              int dice = rand_r(&seed) % 2;
              if (dice > 0)
                JEhistos.fill(HIST("Resp_Matrix_MATCHED_rand0"), lResonance.Pt(), jetpt_mcd, mothers1Pt[0], jetpt_mcp);
              else
                JEhistos.fill(HIST("Resp_Matrix_MATCHED_rand1"), lResonance.Pt(), jetpt_mcd, mothers1Pt[0], jetpt_mcp);

              JEhistos.fill(HIST("2DRecToGen"), lResonance.Pt(), jetpt_mcd);
              // check constrained eff
              if (mothers1Pt[0] > 0 && mothers1Pt[0] < 20.0 && jetpt_mcp > 8 && jetpt_mcp < 200)
                JEhistos.fill(HIST("2DRecToGen_constrained"), lResonance.Pt(), jetpt_mcd);
            }

            // Fill 3D Invariant mass distributions
            if (jetFlag) {
              JEhistos.fill(HIST("hMCRec_hUSS_INSIDE_1D"), lResonance.M());
              if (lResonance.Pt() > 2.0 && lResonance.Pt() < 3)
                JEhistos.fill(HIST("hMCRec_hUSS_INSIDE_1D_2_3"), lResonance.M());
              JEhistos.fill(HIST("hMCRec_hUSS_INSIDE"), jetpt_mcd, lResonance.Pt(), lResonance.M());
            }
            // else if (!jetFlag && mcd_pt.size() > 0) {
            //    JEhistos.fill(HIST("hMCRec_hUSS_OUTSIDE_TRIG_1D"), lResonance.M());

            //    if (lResonance.Pt() > 2.0 && lResonance.Pt() < 3)
            //      JEhistos.fill(HIST("hMCRec_hUSS_OUTSIDE_TRIG_1D_2_3"), lResonance.M());

            //    JEhistos.fill(HIST("hMCRec_hUSS_OUTSIDE_TRIG"), jetpt_mcd, lResonance.Pt(), lResonance.M());

            //  } else if (!jetFlag) {
            //    JEhistos.fill(HIST("hMCRec_hUSS_OUTSIDE_1D"), lResonance.M());

            //    if (lResonance.Pt() > 2.0 && lResonance.Pt() < 3)
            //      JEhistos.fill(HIST("hMCRec_hUSS_OUTSIDE_1D_2_3"), lResonance.M());

            //    JEhistos.fill(HIST("hMCRec_hUSS_OUTSIDE"), jetpt_mcd, lResonance.Pt(), lResonance.M());

            //         }  //! jetflag

          } // pass track cut
        }   // has mc particle

      } // tracks 2
    }   // tracks 1
    // }   // tracks
  }     // main fcn
  PROCESS_SWITCH(phiInJets, processMatchedRec, "phi matched Rec level MC", true);

}; // end of main struct

WorkflowSpec defineDataProcessing(ConfigContext const& cfgc)
{
  return WorkflowSpec{adaptAnalysisTask<phiInJets>(cfgc)};
};<|MERGE_RESOLUTION|>--- conflicted
+++ resolved
@@ -822,16 +822,13 @@
           bool jetFlag = false;
           int goodjets = 0;
           double jetpt = 0;
-<<<<<<< HEAD
+
           for (int i = 0; i < mcd_pt.size(); i++) {
 	    if(i==0){
 	      if (lResonance.M() > 1.005 && lResonance.M() < 1.035) {
 		RealPhiCandWithJet++;
 	      }
 	    }	    
-=======
-          for (std::vector<double>::size_type i = 0; i < mcd_pt.size(); i++) {
->>>>>>> 1d4991fe
             double phidiff = TVector2::Phi_mpi_pi(mcd_phi[i] - lResonance.Phi());
             double etadiff = mcd_eta[i] - lResonance.Eta();
             double R = TMath::Sqrt((etadiff * etadiff) + (phidiff * phidiff));
@@ -866,25 +863,6 @@
               JEhistos.fill(HIST("hMCRec_nonmatch_hUSS_INSIDE_1D_2_3"), lResonance.M());
             JEhistos.fill(HIST("hMCRec_nonmatch_hUSS_INSIDE"), jetpt, lResonance.Pt(), lResonance.M());
           }
-<<<<<<< HEAD
-=======
-          //  else if (!jetFlag && mcd_pt.size() > 0) {
-          //    JEhistos.fill(HIST("hMCRec_nonmatch_hUSS_OUTSIDE_TRIG_1D"), lResonance.M());
-
-          //    if (lResonance.Pt() > 2.0 && lResonance.Pt() < 3)
-          //      JEhistos.fill(HIST("hMCRec_nonmatch_hUSS_OUTSIDE_TRIG_1D_2_3"), lResonance.M());
-
-          //    JEhistos.fill(HIST("hMCRec_nonmatch_hUSS_OUTSIDE_TRIG"), jetpt, lResonance.Pt(), lResonance.M());
-
-          //  } else if (!jetFlag) {
-          //    JEhistos.fill(HIST("hMCRec_nonmatch_hUSS_OUTSIDE_1D"), lResonance.M());
-
-          //    if (lResonance.Pt() > 2.0 && lResonance.Pt() < 3)
-          //      JEhistos.fill(HIST("hMCRec_nonmatch_hUSS_OUTSIDE_1D_2_3"), lResonance.M());
-
-          //    JEhistos.fill(HIST("hMCRec_nonmatch_hUSS_OUTSIDE"), jetpt, lResonance.Pt(), lResonance.M());
-          //  } //! jetflag
->>>>>>> 1d4991fe
 
           if (hasJets) {
             JEhistos.fill(HIST("ptJEHistogramPhi_JetTrigger"), lResonance.Pt());
