--- conflicted
+++ resolved
@@ -447,13 +447,8 @@
     JEhistos.fill(HIST("nEvents_MCRec"), 0.5);
     if (fabs(collision.posZ()) > 10)
       return;
-    if (!JetDerivedDataUtilities::selectCollision(collision, eventSelection))
-      return;
-<<<<<<< HEAD
     if (!jetderiveddatautilities::selectCollision(collision, eventSelection)) 
       return;    
-=======
->>>>>>> 6b92dbd6
     JEhistos.fill(HIST("nEvents_MCRec"), 1.5);
 
     // Track Eff
@@ -684,11 +679,7 @@
   {
     if (fabs(collision.posZ()) > 10)
       return;
-<<<<<<< HEAD
     if (!jetderiveddatautilities::selectCollision(collision, eventSelection)) 
-=======
-    if (!JetDerivedDataUtilities::selectCollision(collision, eventSelection))
->>>>>>> 6b92dbd6
       return;
 
     std::vector<double> mcd_pt{};
