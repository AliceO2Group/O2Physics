--- conflicted
+++ resolved
@@ -261,15 +261,8 @@
   Filter jetFilter = (aod::jet::pt >= jetPtMin && aod::jet::pt <= jetPtMax && aod::jet::eta < jetEtaMax - aod::jet::r / 100.f && aod::jet::eta > jetEtaMin + aod::jet::r / 100.f);
 
   using FilteredCollision = soa::Filtered<soa::Join<aod::JCollisions, aod::JCollisionPIs>>;
-<<<<<<< HEAD
-  //using JetTrackswID = soa::Filtered<soa::Join<JetTracks, aod::JTrackPIs>>;
   using JetTrackswID = soa::Filtered<soa::Join<JetTracks, aod::JTrackExtras, aod::JTrackPIs>>;
-  //using JetTracksMCDwID = soa::Filtered<soa::Join<JetTracksMCD, aod::JTrackPIs>>;
   using JetTracksMCDwID = soa::Filtered<soa::Join<JetTracksMCD, aod::JTrackExtras, aod::JTrackPIs>>;
-=======
-  using JetTrackswID = soa::Join<JetTracks, aod::JTrackPIs>;
-  using JetTracksMCDwID = soa::Join<JetTracksMCD, aod::JTrackPIs>;
->>>>>>> 6db0441c
   using OriginalTracks = soa::Join<aod::Tracks, aod::TracksCov, aod::TrackSelection, aod::TracksDCA, aod::TracksDCACov>;
   using DataJets = soa::Filtered<soa::Join<aod::ChargedJets, aod::ChargedJetConstituents, aod::DataSecondaryVertex3ProngIndices>>;
 
@@ -361,7 +354,6 @@
       auto constituent = jconstituent.template track_as<OriginalTracks>();
       double deltaRJetTrack = jetutilities::deltaR(analysisJet, constituent);
       double dotProduct = RecoDecay::dotProd(std::array<float, 3>{analysisJet.px(), analysisJet.py(), analysisJet.pz()}, std::array<float, 3>{constituent.px(), constituent.py(), constituent.pz()});
-      //int sign = jettaggingutilities::getGeoSign(collision, analysisJet, constituent);
       int sign = jettaggingutilities::getGeoSign(analysisJet, jconstituent);
 
       float RClosestSV = 10.;
