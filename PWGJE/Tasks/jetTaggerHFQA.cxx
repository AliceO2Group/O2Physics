// Copyright 2019-2020 CERN and copyright holders of ALICE O2.
// See https://alice-o2.web.cern.ch/copyright for details of the copyright holders.
// All rights not expressly granted are reserved.
//
// This software is distributed under the terms of the GNU General Public
// License v3 (GPL Version 3), copied verbatim in the file "COPYING".
//
// In applying this license CERN does not waive the privileges and immunities
// granted to it by virtue of its status as an Intergovernmental Organization
// or submit itself to any jurisdiction.

/// \file jetTaggerHFQA.cxx
/// \brief Jet tagging general QA
///
/// \author Hanseo Park <hanseo.park@cern.ch>

#include "PWGJE/Core/JetDerivedDataUtilities.h"
#include "PWGJE/Core/JetFindingUtilities.h"
#include "PWGJE/Core/JetTaggingUtilities.h"
#include "PWGJE/DataModel/Jet.h"
#include "PWGJE/DataModel/JetReducedData.h"
#include "PWGJE/DataModel/JetTagging.h"

#include "Common/DataModel/Multiplicity.h"

#include "Framework/ASoA.h"
#include "Framework/AnalysisDataModel.h"
#include "Framework/AnalysisTask.h"
#include <CommonConstants/MathConstants.h>
#include <Framework/Configurable.h>
#include <Framework/HistogramRegistry.h>
#include <Framework/HistogramSpec.h>
#include <Framework/InitContext.h>
#include <Framework/Logger.h>
#include <Framework/OutputObjHeader.h>
#include <Framework/runDataProcessing.h>

#include <algorithm>
#include <array>
#include <cmath>
#include <functional>
#include <string>
#include <vector>

using namespace o2;
using namespace o2::framework;
using namespace o2::framework::expressions;

template <typename JetTableData, typename TagTableData, typename JetTableMCD, typename weightMCD, typename TagTableMCD, typename JetTableMCP, typename weightMCP, typename JetTableMCDMCP, typename JetTableMCPMCD>
struct JetTaggerHFQA {

  // task on/off configuration
  Configurable<bool> fillIPxy{"fillIPxy", true, "process of xy plane of dca"};
  Configurable<bool> fillIPz{"fillIPz", false, "process of z plane of dca"};
  Configurable<bool> fillIPxyz{"fillIPxyz", false, "process of xyz plane of dca"};
  Configurable<bool> fillTrackCounting{"fillTrackCounting", false, "process of track counting method"};
  Configurable<bool> fillGeneralSVQA{"fillGeneralSVQA", true, "process of general QA for sv"};
  Configurable<bool> fillSVxyz{"fillSVxyz", true, "process of decay lenngth of xyz for sv"};

  // Cut configuration
  Configurable<float> vertexZCut{"vertexZCut", 10.0f, "Accepted z-vertex range"};
  Configurable<std::vector<float>> trackCuts{"trackCuts", std::vector<float>{0.15, 100.0, -0.9, 0.9}, "Track cuts: ptMin, ptMax, etaMin, etaMax"};
  Configurable<float> trackDcaXYMax{"trackDcaXYMax", 1, "minimum DCA xy acceptance for tracks [cm]"};
  Configurable<float> trackDcaZMax{"trackDcaZMax", 2, "minimum DCA z acceptance for tracks [cm]"};
  Configurable<float> maxDeltaR{"maxDeltaR", 0.25, "maximum distance of jet axis from flavour initiating parton"};
  Configurable<std::vector<float>> jetEtaCuts{"jetEtaCuts", std::vector<float>{-99.0, 99.0}, "Jet cuts: etaMin, etaMax"};
  Configurable<std::vector<float>> prongCuts{"prongCuts", std::vector<float>{1, 100, 100, 100, 0.008, 1}, "prong cuts: chi2PCAMin, chi2PCAMax, sigmaLxyMax, sigmaLxyzMax, IPxyMin, IPxyMax"};
  Configurable<float> svDispersionMax{"svDispersionMax", 0.03f, "maximum dispersion of sv"};
  Configurable<int> numFlavourSpecies{"numFlavourSpecies", 6, "number of jet flavour species"};
  Configurable<int> numOrder{"numOrder", 6, "number of ordering"};
  Configurable<float> pTHatMaxMCD{"pTHatMaxMCD", 999.0, "maximum fraction of hard scattering for jet acceptance in detector MC"};
  Configurable<float> pTHatMaxMCP{"pTHatMaxMCP", 999.0, "maximum fraction of hard scattering for jet acceptance in particle MC"};
  Configurable<float> pTHatExponent{"pTHatExponent", 6.0, "exponent of the event weight for the calculation of pTHat"};
  Configurable<float> pTHatAbsoluteMin{"pTHatAbsoluteMin", -99.0, "minimum value of pTHat"};
  Configurable<float> jetAreaFractionMin{"jetAreaFractionMin", -99.0, "used to make a cut on the jet areas"};
  Configurable<float> leadingConstituentPtMin{"leadingConstituentPtMin", -99.0, "minimum pT selection on jet constituent"};
  Configurable<float> leadingConstituentPtMax{"leadingConstituentPtMax", 9999.0, "maximum pT selection on jet constituent"};
  Configurable<bool> checkMcCollisionIsMatched{"checkMcCollisionIsMatched", false, "0: count whole MCcollisions, 1: select MCcollisions which only have their correspond collisions"};
  Configurable<int> trackOccupancyInTimeRangeMax{"trackOccupancyInTimeRangeMax", 999999, "maximum occupancy of tracks in neighbouring collisions in a given time range; only applied to reconstructed collisions (data and mcd jets), not mc collisions (mcp jets)"};
  Configurable<int> trackOccupancyInTimeRangeMin{"trackOccupancyInTimeRangeMin", -999999, "minimum occupancy of tracks in neighbouring collisions in a given time range; only applied to reconstructed collisions (data and mcd jets), not mc collisions (mcp jets)"};
  Configurable<float> meanFT0A{"meanFT0A", -1., "Mean value of FT0A signal"};
  Configurable<float> meanFT0C{"meanFT0C", -1., "Mean value of FT0C signal"};

  Configurable<std::string> eventSelections{"eventSelections", "sel8", "choose event selection"};
  Configurable<std::string> trackSelections{"trackSelections", "globalTracks", "set track selections"};

  // Binning
  ConfigurableAxis binJetFlavour{"binJetFlavour", {6, -0.5, 5.5}, ""};
  ConfigurableAxis binJetPt{"binJetPt", {200, 0., 200.}, ""};
  ConfigurableAxis binEta{"binEta", {100, -1.f, 1.f}, ""};
  ConfigurableAxis binPhi{"binPhi", {18 * 8, 0.f, o2::constants::math::TwoPI}, ""};
  ConfigurableAxis binNtracks{"binNtracks", {100, 0., 100.}, ""};
  ConfigurableAxis binTrackPt{"binTrackPt", {200, 0.f, 100.f}, ""};
  ConfigurableAxis binImpactParameterXY{"binImpactParameterXY", {801, -400.5f, 400.5f}, ""};
  ConfigurableAxis binSigmaImpactParameterXY{"binSigmaImpactParameterXY", {800, 0.f, 100.f}, ""};
  ConfigurableAxis binImpactParameterXYSignificance{"binImpactParameterXYSignificance", {801, -40.5f, 40.5f}, ""};
  ConfigurableAxis binImpactParameterZ{"binImpactParameterZ", {801, -400.5f, 400.5f}, ""};
  ConfigurableAxis binImpactParameterZSignificance{"binImpactParameterZSignificance", {801, -40.5f, 40.5f}, ""};
  ConfigurableAxis binImpactParameterXYZ{"binImpactParameterXYZ", {2001, -1000.5f, 1000.5f}, ""};
  ConfigurableAxis binImpactParameterXYZSignificance{"binImpactParameterXYZSignificance", {2001, -100.5f, 100.5f}, ""};
  ConfigurableAxis binNumOrder{"binNumOrder", {6, 0.5, 6.5}, ""};
  ConfigurableAxis binJetProbability{"binJetProbability", {100, 0.f, 1.f}, ""};
  ConfigurableAxis binJetProbabilityLog{"binJetProbabilityLog", {100, 0.f, 10.f}, ""};
  ConfigurableAxis binNprongs{"binNprongs", {100, 0., 100.}, ""};
  ConfigurableAxis binLxy{"binLxy", {200, 0, 20.f}, ""};
  ConfigurableAxis binSxy{"binSxy", {1000, 0, 1000.f}, ""};
  ConfigurableAxis binLxyz{"binLxyz", {200, 0, 20.f}, ""};
  ConfigurableAxis binSxyz{"binSxyz", {1000, 0, 1000.f}, ""};
  ConfigurableAxis binMass{"binMass", {50, 0, 10.f}, ""};
  ConfigurableAxis binSigmaLxy{"binSigmaLxy", {100, 0., 0.1}, ""};
  ConfigurableAxis binSigmaLxyz{"binSigmaLxyz", {100, 0., 0.1}, ""};
  ConfigurableAxis binMultScaledFT0M{"binMultScaledFT0M", {VARIABLE_WIDTH, 0, 0.2, 0.3, 0.4, 0.6, 0.8, 1., 1.4, 1.8, 2.4, 3.6, 5., 20.}, "Percentiles of scaled FT0M: 100-90%, 90-80%, 80-70%, 70-60%, 60-50%, 50-40%, 40-30%, 30-20%, 20-10%, 10-1%, 1-0.1%"};

  int numberOfJetFlavourSpecies = 6;
  std::vector<int> eventSelectionBits;
  int trackSelection = -1;

  HistogramRegistry registry{"registry", {}, OutputObjHandlingPolicy::AnalysisObject};

  void init(InitContext const&)
  {
    numberOfJetFlavourSpecies = static_cast<int>(numFlavourSpecies);

    eventSelectionBits = jetderiveddatautilities::initialiseEventSelectionBits(static_cast<std::string>(eventSelections));
    trackSelection = jetderiveddatautilities::initialiseTrackSelection(static_cast<std::string>(trackSelections));
    // Axis
    AxisSpec axisJetFlavour = {binJetFlavour, "Jet flavour"};
    AxisSpec axisJetPt = {binJetPt, "#it{p}_{T, jet}"};
    AxisSpec axisMCDJetPt = {binJetPt, "#it{p}_{T, jet}^{rec}"};
    AxisSpec axisMCPJetPt = {binJetPt, "#it{p}_{T, jet}^{gen}"};
    AxisSpec axisEta = {binEta, "#eta"};
    AxisSpec axisPhi = {binPhi, "#phi"};
    AxisSpec axisNTracks = {binNtracks, "#it{N}_{tracks}"};
    AxisSpec axisTrackPt = {binTrackPt, "#it{p}_{T}^{track}"};
    AxisSpec axisImpactParameterXY = {binImpactParameterXY, "IP_{XY} [#mum]"};
    AxisSpec axisSigmaImpactParameterXY = {binSigmaImpactParameterXY, "#sigma_{XY} [#mum]"};
    AxisSpec axisImpactParameterXYSignificance = {binImpactParameterXYSignificance, "IPs_{XY}"};
    AxisSpec axisImpactParameterZ = {binImpactParameterZ, "IP_{Z} [#mum]"};
    AxisSpec axisImpactParameterZSignificance = {binImpactParameterZSignificance, "IPs_{Z}"};
    AxisSpec axisImpactParameterXYZ = {binImpactParameterXYZ, "IP_{XYZ} [#mum]"};
    AxisSpec axisImpactParameterXYZSignificance = {binImpactParameterXYZSignificance, "IPs_{XYZ}"};
    AxisSpec axisNumOrder = {binNumOrder, "N_{order}"};
    AxisSpec axisJetProbability = {binJetProbability, "JP"};
    AxisSpec axisJetProbabilityLog = {binJetProbabilityLog, "-Log(JP)"};
    AxisSpec axisNprongs = {binNprongs, "#it{N}_{SV}"};
    AxisSpec axisLxy = {binLxy, "L_{XY} [cm]"};
    AxisSpec axisSxy = {binSxy, "S_{XY}"};
    AxisSpec axisLxyz = {binLxyz, "L_{XYZ} [cm]"};
    AxisSpec axisSxyz = {binSxyz, "S_{XYZ}"};
    AxisSpec axisMass = {binMass, "#it{m}_{SV}"};
    AxisSpec axisSigmaLxy = {binSigmaLxy, "#sigma_{L_{XY}} [cm]"};
    AxisSpec axisSigmaLxyz = {binSigmaLxyz, "#sigma_{L_{XYZ}} [cm]"};
    AxisSpec axisFracSecPt = {100, 0, 1, "#frac{#Sigma#it{p}_{T}^{secondary track}}{#it{p}_{T, jet}}"};
    AxisSpec axisMultScaledFT0M = {binMultScaledFT0M, "Multiplicity classes"};

    registry.add("h_collision_events", "data;mcd;mcp evnets", {HistType::kTH1F, {{4, 0.0, 4.0}}});
    if (doprocessTracksDca) {
      if (fillIPxy) {
        registry.add("h_impact_parameter_xy", "", {HistType::kTH1F, {{axisImpactParameterXY}}});
        registry.add("h_impact_parameter_xy_significance", "", {HistType::kTH1F, {{axisImpactParameterXYSignificance}}});
      }
      if (fillIPz) {
        registry.add("h_impact_parameter_z", "", {HistType::kTH1F, {{axisImpactParameterZ}}});
        registry.add("h_impact_parameter_z_significance", "", {HistType::kTH1F, {{axisImpactParameterZSignificance}}});
      }
      if (fillIPxyz) {
        registry.add("h_impact_parameter_xyz", "", {HistType::kTH1F, {{axisImpactParameterXYZ}}});
        registry.add("h_impact_parameter_xyz_significance", "", {HistType::kTH1F, {{axisImpactParameterXYZSignificance}}});
      }
    }
    if (doprocessTracksInJetsData) {
      registry.add("h2_track_pt_impact_parameter_xy", "", {HistType::kTH2F, {{axisTrackPt}, {axisImpactParameterXY}}});
    }
    if (doprocessSecondaryContaminationMCD) {
      registry.add("hn_jet_pt_track_pt_impact_parameter_xy_physical_primary_flavour", "", {HistType::kTHnSparseF, {{axisJetPt}, {axisTrackPt}, {axisImpactParameterXY}, {axisJetFlavour}}});
      registry.add("hn_jet_pt_track_pt_impact_parameter_xy_secondary_flavour", "", {HistType::kTHnSparseF, {{axisJetPt}, {axisTrackPt}, {axisImpactParameterXY}, {axisJetFlavour}}});
      registry.add("h3_jet_pt_frac_secondary_pt_per_jet_flavour", "", {HistType::kTH3F, {{axisJetPt}, {axisFracSecPt}, {axisJetFlavour}}});
    }
    if (doprocessValFlavourDefMCD) {
      registry.add("h3_jet_pt_flavour_dist_quark_flavour_dist_hadron", "", {HistType::kTH3F, {{axisJetPt}, {axisJetFlavour}, {axisJetFlavour}}});
      registry.add("h3_jet_pt_flavour_const_quark_flavour_const_hadron", "", {HistType::kTH3F, {{axisJetPt}, {axisJetFlavour}, {axisJetFlavour}}});
      registry.add("h3_jet_pt_flavour_const_hadron_flavour_dist_hadron", "", {HistType::kTH3F, {{axisJetPt}, {axisJetFlavour}, {axisJetFlavour}}});
      registry.add("h3_jet_pt_flavour_const_quark_flavour_dist_quark", "", {HistType::kTH3F, {{axisJetPt}, {axisJetFlavour}, {axisJetFlavour}}});
    }
    if (doprocessValFlavourDefMCP) {
      registry.add("h3_part_jet_pt_flavour_dist_quark_part_flavour_dist_hadron", "", {HistType::kTH3F, {{axisJetPt}, {axisJetFlavour}, {axisJetFlavour}}});
      registry.add("h3_part_jet_pt_flavour_const_quark_part_flavour_const_hadron", "", {HistType::kTH3F, {{axisJetPt}, {axisJetFlavour}, {axisJetFlavour}}});
      registry.add("h3_part_jet_pt_flavour_const_hadron_part_flavour_dist_hadron", "", {HistType::kTH3F, {{axisJetPt}, {axisJetFlavour}, {axisJetFlavour}}});
      registry.add("h3_part_jet_pt_flavour_const_quark_part_flavour_dist_quark", "", {HistType::kTH3F, {{axisJetPt}, {axisJetFlavour}, {axisJetFlavour}}});
    }
    if (doprocessValFlavourDefMCD) {
      registry.add("h2_flavour_dist_quark_flavour_dist_hadron", "", {HistType::kTH2F, {{axisJetFlavour}, {axisJetFlavour}}});
      registry.add("h2_flavour_const_quark_flavour_const_hadron", "", {HistType::kTH2F, {{axisJetFlavour}, {axisJetFlavour}}});
      registry.add("h2_flavour_const_hadron_flavour_dist_hadron", "", {HistType::kTH2F, {{axisJetFlavour}, {axisJetFlavour}}});
      registry.add("h2_flavour_const_quark_flavour_dist_quark", "", {HistType::kTH2F, {{axisJetFlavour}, {axisJetFlavour}}});
    }
    if (doprocessValFlavourDefMCP) {
      registry.add("h3_part_jet_pt_flavour_dist_quark_part_flavour_dist_hadron", "", {HistType::kTH3F, {{axisJetPt}, {axisJetFlavour}, {axisJetFlavour}}});
      registry.add("h3_part_jet_pt_flavour_const_quark_part_flavour_const_hadron", "", {HistType::kTH3F, {{axisJetPt}, {axisJetFlavour}, {axisJetFlavour}}});
      registry.add("h3_part_jet_pt_flavour_const_hadron_part_flavour_dist_hadron", "", {HistType::kTH3F, {{axisJetPt}, {axisJetFlavour}, {axisJetFlavour}}});
      registry.add("h3_part_jet_pt_flavour_const_quark_part_flavour_dist_quark", "", {HistType::kTH3F, {{axisJetPt}, {axisJetFlavour}, {axisJetFlavour}}});
    }
    if (doprocessResponseMatrix || doprocessResponseMatrixWeighted) {
      registry.add("h2_jet_pt_flavour", "", {HistType::kTH2F, {{axisJetPt}, {axisJetFlavour}}});
      registry.add("h2_jet_eta_flavour", "", {HistType::kTH2F, {{axisEta}, {axisJetFlavour}}});
      registry.add("h2_jet_phi_flavour", "", {HistType::kTH2F, {{axisPhi}, {axisJetFlavour}}});
      registry.add("h3_jet_pt_jet_pt_part_matchedgeo_flavour", "", {HistType::kTH3F, {{axisMCDJetPt}, {axisMCPJetPt}, {axisJetFlavour}}});
    }
    if (doprocessMCP || doprocessMCPWeighted) {
      registry.add("h2_jet_pt_part_flavour", "", {HistType::kTH2F, {{axisJetPt}, {axisJetFlavour}}});
      registry.add("h2_jet_eta_part_flavour", "", {HistType::kTH2F, {{axisEta}, {axisJetFlavour}}});
      registry.add("h2_jet_phi_part_flavour", "", {HistType::kTH2F, {{axisPhi}, {axisJetFlavour}}});
    }
    if (doprocessIPsData) {
      registry.add("h_jet_pt", "", {HistType::kTH1F, {{axisJetPt}}});
      registry.add("h_jet_eta", "", {HistType::kTH1F, {{axisEta}}});
      registry.add("h_jet_phi", "", {HistType::kTH1F, {{axisPhi}}});
      registry.add("h3_jet_pt_track_pt_track_eta", "", {HistType::kTH3F, {{axisJetPt}, {axisTrackPt}, {axisEta}}});
      registry.add("h3_jet_pt_track_pt_track_phi", "", {HistType::kTH3F, {{axisJetPt}, {axisTrackPt}, {axisPhi}}});
      if (fillIPxy) {
        registry.add("h2_jet_pt_impact_parameter_xy", "", {HistType::kTH2F, {{axisJetPt}, {axisImpactParameterXY}}});
        registry.add("h2_jet_pt_sign_impact_parameter_xy", "", {HistType::kTH2F, {{axisJetPt}, {axisImpactParameterXY}}});
        registry.add("h2_jet_pt_impact_parameter_xy_significance", "", {HistType::kTH2F, {{axisJetPt}, {axisImpactParameterXYSignificance}}});
        registry.add("h3_jet_pt_track_pt_sign_impact_parameter_xy_significance", "", {HistType::kTH3F, {{axisJetPt}, {axisTrackPt}, {axisImpactParameterXYSignificance}}});
      }
      if (fillIPz) {
        registry.add("h2_jet_pt_impact_parameter_z", "", {HistType::kTH2F, {{axisJetPt}, {axisImpactParameterZ}}});
        registry.add("h2_jet_pt_sign_impact_parameter_z", "", {HistType::kTH2F, {{axisJetPt}, {axisImpactParameterZ}}});
        registry.add("h2_jet_pt_impact_parameter_z_significance", "", {HistType::kTH2F, {{axisJetPt}, {axisImpactParameterZSignificance}}});
        registry.add("h3_jet_pt_track_pt_sign_impact_parameter_z_significance", "", {HistType::kTH3F, {{axisJetPt}, {axisTrackPt}, {axisImpactParameterZSignificance}}});
      }
      if (fillIPxyz) {
        registry.add("h2_jet_pt_impact_parameter_xyz", "", {HistType::kTH2F, {{axisJetPt}, {axisImpactParameterXYZ}}});
        registry.add("h2_jet_pt_sign_impact_parameter_xyz", "", {HistType::kTH2F, {{axisJetPt}, {axisImpactParameterXYZ}}});
        registry.add("h2_jet_pt_impact_parameter_xyz_significance", "", {HistType::kTH2F, {{axisJetPt}, {axisImpactParameterXYZSignificance}}});
        registry.add("h3_jet_pt_track_pt_sign_impact_parameter_xyz_significance", "", {HistType::kTH3F, {{axisJetPt}, {axisTrackPt}, {axisImpactParameterXYZSignificance}}});
      }
      if (fillTrackCounting) {
        if (fillIPxy) {
          registry.add("h2_jet_pt_sign_impact_parameter_xy_significance_N1", "", {HistType::kTH2F, {{axisJetPt}, {axisImpactParameterXYSignificance}}});
          registry.add("h2_jet_pt_sign_impact_parameter_xy_significance_N2", "", {HistType::kTH2F, {{axisJetPt}, {axisImpactParameterXYSignificance}}});
          registry.add("h2_jet_pt_sign_impact_parameter_xy_significance_N3", "", {HistType::kTH2F, {{axisJetPt}, {axisImpactParameterXYSignificance}}});
          registry.add("h3_jet_pt_sign_impact_parameter_xy_significance_tc", "", {HistType::kTH3F, {{axisJetPt}, {axisImpactParameterXYSignificance}, {axisNumOrder}}});
          registry.add("h3_track_pt_sign_impact_parameter_xy_significance_tc", "", {HistType::kTH3F, {{axisTrackPt}, {axisImpactParameterXYSignificance}, {axisNumOrder}}});
        }
        if (fillIPz) {
          registry.add("h2_jet_pt_sign_impact_parameter_z_significance_N1", "", {HistType::kTH2F, {{axisJetPt}, {axisImpactParameterXYSignificance}}});
          registry.add("h2_jet_pt_sign_impact_parameter_z_significance_N2", "", {HistType::kTH2F, {{axisJetPt}, {axisImpactParameterXYSignificance}}});
          registry.add("h2_jet_pt_sign_impact_parameter_z_significance_N3", "", {HistType::kTH2F, {{axisJetPt}, {axisImpactParameterXYSignificance}}});
          registry.add("h3_jet_pt_sign_impact_parameter_z_significance_tc", "", {HistType::kTH3F, {{axisJetPt}, {axisImpactParameterZSignificance}, {axisNumOrder}}});
          registry.add("h3_track_pt_sign_impact_parameter_z_significance_tc", "", {HistType::kTH3F, {{axisTrackPt}, {axisImpactParameterZSignificance}, {axisNumOrder}}});
        }
        if (fillIPxyz) {
          registry.add("h2_jet_pt_sign_impact_parameter_xyz_significance_N1", "", {HistType::kTH2F, {{axisJetPt}, {axisImpactParameterXYSignificance}}});
          registry.add("h2_jet_pt_sign_impact_parameter_xyz_significance_N2", "", {HistType::kTH2F, {{axisJetPt}, {axisImpactParameterXYSignificance}}});
          registry.add("h2_jet_pt_sign_impact_parameter_xyz_significance_N3", "", {HistType::kTH2F, {{axisJetPt}, {axisImpactParameterXYSignificance}}});
          registry.add("h3_jet_pt_sign_impact_parameter_xyz_significance_tc", "", {HistType::kTH3F, {{axisJetPt}, {axisImpactParameterXYZSignificance}, {axisNumOrder}}});
          registry.add("h3_track_pt_sign_impact_parameter_xyz_significance_tc", "", {HistType::kTH3F, {{axisTrackPt}, {axisImpactParameterXYZSignificance}, {axisNumOrder}}});
        }
      }
    }
    if (doprocessIPsMCD || doprocessIPsMCDWeighted || doprocessIPsMCPMCDMatched || doprocessIPsMCPMCDMatchedWeighted) {
      registry.add("h2_jet_pt_flavour", "", {HistType::kTH2F, {{axisJetPt}, {axisJetFlavour}}});
      registry.add("h2_jet_eta_flavour", "", {HistType::kTH2F, {{axisEta}, {axisJetFlavour}}});
      registry.add("h2_jet_phi_flavour", "", {HistType::kTH2F, {{axisPhi}, {axisJetFlavour}}});
      registry.add("h3_jet_pt_track_pt_flavour", "", {HistType::kTH3F, {{axisJetPt}, {axisTrackPt}, {axisJetFlavour}}});
      registry.add("h3_jet_pt_track_eta_flavour", "", {HistType::kTH3F, {{axisJetPt}, {axisEta}, {axisJetFlavour}}});
      registry.add("h3_jet_pt_track_phi_flavour", "", {HistType::kTH3F, {{axisJetPt}, {axisPhi}, {axisJetFlavour}}});
      if (fillIPxy) {
        registry.add("h3_jet_pt_impact_parameter_xy_flavour", "", {HistType::kTH3F, {{axisJetPt}, {axisImpactParameterXY}, {axisJetFlavour}}});
        registry.add("h3_jet_pt_sigma_impact_parameter_xy_flavour", "", {HistType::kTH3F, {{axisJetPt}, {axisSigmaImpactParameterXY}, {axisJetFlavour}}});
        registry.add("h3_jet_pt_sign_impact_parameter_xy_flavour", "", {HistType::kTH3F, {{axisJetPt}, {axisImpactParameterXY}, {axisJetFlavour}}});
        registry.add("h3_jet_pt_impact_parameter_xy_significance_flavour", "", {HistType::kTH3F, {{axisJetPt}, {axisImpactParameterXYSignificance}, {axisJetFlavour}}});
        registry.add("h3_jet_pt_sign_impact_parameter_xy_significance_flavour", "", {HistType::kTH3F, {{axisJetPt}, {axisImpactParameterXYSignificance}, {axisJetFlavour}}});
        registry.add("h3_track_pt_impact_parameter_xy_flavour", "", {HistType::kTH3F, {{axisTrackPt}, {axisImpactParameterXY}, {axisJetFlavour}}});
        registry.add("h3_track_pt_sign_impact_parameter_xy_flavour", "", {HistType::kTH3F, {{axisTrackPt}, {axisImpactParameterXY}, {axisJetFlavour}}});
        registry.add("h3_track_pt_impact_parameter_xy_significance_flavour", "", {HistType::kTH3F, {{axisTrackPt}, {axisImpactParameterXYSignificance}, {axisJetFlavour}}});
        registry.add("h3_track_pt_sign_impact_parameter_xy_significance_flavour", "", {HistType::kTH3F, {{axisTrackPt}, {axisImpactParameterXYSignificance}, {axisJetFlavour}}});
      }
      if (fillIPz) {
        registry.add("h3_jet_pt_impact_parameter_z_flavour", "", {HistType::kTH3F, {{axisJetPt}, {axisImpactParameterZ}, {axisJetFlavour}}});
        registry.add("h3_jet_pt_sign_impact_parameter_z_flavour", "", {HistType::kTH3F, {{axisJetPt}, {axisImpactParameterZ}, {axisJetFlavour}}});
        registry.add("h3_jet_pt_impact_parameter_z_significance_flavour", "", {HistType::kTH3F, {{axisJetPt}, {axisImpactParameterZSignificance}, {axisJetFlavour}}});
        registry.add("h3_jet_pt_sign_impact_parameter_z_significance_flavour", "", {HistType::kTH3F, {{axisJetPt}, {axisImpactParameterZSignificance}, {axisJetFlavour}}});
        registry.add("h3_track_pt_impact_parameter_z_flavour", "", {HistType::kTH3F, {{axisTrackPt}, {axisImpactParameterZ}, {axisJetFlavour}}});
        registry.add("h3_track_pt_sign_impact_parameter_z_flavour", "", {HistType::kTH3F, {{axisTrackPt}, {axisImpactParameterZ}, {axisJetFlavour}}});
        registry.add("h3_track_pt_impact_parameter_z_significance_flavour", "", {HistType::kTH3F, {{axisTrackPt}, {axisImpactParameterZSignificance}, {axisJetFlavour}}});
        registry.add("h3_track_pt_sign_impact_parameter_z_significance_flavour", "", {HistType::kTH3F, {{axisTrackPt}, {axisImpactParameterZSignificance}, {axisJetFlavour}}});
      }
      if (fillIPxyz) {
        registry.add("h3_jet_pt_impact_parameter_xyz_flavour", "", {HistType::kTH3F, {{axisJetPt}, {axisImpactParameterXYZ}, {axisJetFlavour}}});
        registry.add("h3_jet_pt_sign_impact_parameter_xyz_flavour", "", {HistType::kTH3F, {{axisJetPt}, {axisImpactParameterXYZ}, {axisJetFlavour}}});
        registry.add("h3_jet_pt_impact_parameter_xyz_significance_flavour", "", {HistType::kTH3F, {{axisJetPt}, {axisImpactParameterXYZSignificance}, {axisJetFlavour}}});
        registry.add("h3_jet_pt_sign_impact_parameter_xyz_significance_flavour", "", {HistType::kTH3F, {{axisJetPt}, {axisImpactParameterXYZSignificance}, {axisJetFlavour}}});
        registry.add("h3_track_pt_impact_parameter_xyz_flavour", "", {HistType::kTH3F, {{axisTrackPt}, {axisImpactParameterXYZ}, {axisJetFlavour}}});
        registry.add("h3_track_pt_sign_impact_parameter_xyz_flavour", "", {HistType::kTH3F, {{axisTrackPt}, {axisImpactParameterXYZ}, {axisJetFlavour}}});
        registry.add("h3_track_pt_impact_parameter_xyz_significance_flavour", "", {HistType::kTH3F, {{axisTrackPt}, {axisImpactParameterXYZSignificance}, {axisJetFlavour}}});
        registry.add("h3_track_pt_sign_impact_parameter_xyz_significance_flavour", "", {HistType::kTH3F, {{axisTrackPt}, {axisImpactParameterXYZSignificance}, {axisJetFlavour}}});
      }
      if (fillTrackCounting) {
        if (fillIPxy) {
          registry.add("h3_jet_pt_sign_impact_parameter_xy_significance_flavour_N1", "", {HistType::kTH3F, {{axisJetPt}, {axisImpactParameterXYSignificance}, {axisJetFlavour}}});
          registry.add("h3_jet_pt_sign_impact_parameter_xy_significance_flavour_N2", "", {HistType::kTH3F, {{axisJetPt}, {axisImpactParameterXYSignificance}, {axisJetFlavour}}});
          registry.add("h3_jet_pt_sign_impact_parameter_xy_significance_flavour_N3", "", {HistType::kTH3F, {{axisJetPt}, {axisImpactParameterXYSignificance}, {axisJetFlavour}}});
          registry.add("h3_sign_impact_parameter_xy_significance_tc_flavour", "", {HistType::kTH3F, {{axisImpactParameterXYSignificance}, {axisNumOrder}, {axisJetFlavour}}});
        }
        if (fillIPz) {
          registry.add("h3_jet_pt_sign_impact_parameter_z_significance_flavour_N1", "", {HistType::kTH3F, {{axisJetPt}, {axisImpactParameterZSignificance}, {axisJetFlavour}}});
          registry.add("h3_jet_pt_sign_impact_parameter_z_significance_flavour_N2", "", {HistType::kTH3F, {{axisJetPt}, {axisImpactParameterZSignificance}, {axisJetFlavour}}});
          registry.add("h3_jet_pt_sign_impact_parameter_z_significance_flavour_N3", "", {HistType::kTH3F, {{axisJetPt}, {axisImpactParameterZSignificance}, {axisJetFlavour}}});
          registry.add("h3_sign_impact_parameter_z_significance_tc_flavour", "", {HistType::kTH3F, {{axisImpactParameterZSignificance}, {axisNumOrder}, {axisJetFlavour}}});
        }
        if (fillIPxyz) {
          registry.add("h3_jet_pt_sign_impact_parameter_xyz_significance_flavour_N1", "", {HistType::kTH3F, {{axisJetPt}, {axisImpactParameterXYZSignificance}, {axisJetFlavour}}});
          registry.add("h3_jet_pt_sign_impact_parameter_xyz_significance_flavour_N2", "", {HistType::kTH3F, {{axisJetPt}, {axisImpactParameterXYZSignificance}, {axisJetFlavour}}});
          registry.add("h3_jet_pt_sign_impact_parameter_xyz_significance_flavour_N3", "", {HistType::kTH3F, {{axisJetPt}, {axisImpactParameterXYZSignificance}, {axisJetFlavour}}});
          registry.add("h3_sign_impact_parameter_xyz_significance_tc_flavour", "", {HistType::kTH3F, {{axisImpactParameterXYZSignificance}, {axisNumOrder}, {axisJetFlavour}}});
        }
      }
    }

    if (doprocessJPData) {
      if (!doprocessIPsData && !doprocessSV2ProngData && !doprocessSV3ProngData) {
        registry.add("h_jet_pt", "", {HistType::kTH1F, {{axisJetPt}}});
        registry.add("h_jet_eta", "", {HistType::kTH1F, {{axisEta}}});
        registry.add("h_jet_phi", "", {HistType::kTH1F, {{axisPhi}}});
      }
      registry.add("h2_jet_pt_JP", "jet pt jet probability untagged", {HistType::kTH2F, {{axisJetPt}, {axisJetProbability}}});
      registry.add("h2_jet_pt_neg_log_JP", "jet pt jet probabilityun tagged", {HistType::kTH2F, {{axisJetPt}, {axisJetProbabilityLog}}});
      registry.add("h2_taggedjet_pt_JP_N1", "jet pt jet probability N1", {HistType::kTH2F, {{axisJetPt}, {axisJetProbability}}});
      registry.add("h2_taggedjet_pt_neg_log_JP_N1", "jet pt jet probabilityun N1", {HistType::kTH2F, {{axisJetPt}, {axisJetProbabilityLog}}});
      registry.add("h2_taggedjet_pt_JP_N2", "jet pt jet probability N2", {HistType::kTH2F, {{axisJetPt}, {axisJetProbability}}});
      registry.add("h2_taggedjet_pt_neg_log_JP_N2", "jet pt jet probabilityun N2", {HistType::kTH2F, {{axisJetPt}, {axisJetProbabilityLog}}});
      registry.add("h2_taggedjet_pt_JP_N3", "jet pt jet probability N3", {HistType::kTH2F, {{axisJetPt}, {axisJetProbability}}});
      registry.add("h2_taggedjet_pt_neg_log_JP_N3", "jet pt jet probabilityun N3", {HistType::kTH2F, {{axisJetPt}, {axisJetProbabilityLog}}});
    }
    if (doprocessJPMCD || doprocessJPMCDWeighted || doprocessJPMCPMCDMatched || doprocessJPMCPMCDMatchedWeighted) {
      if (!(doprocessIPsMCD || doprocessIPsMCDWeighted || doprocessIPsMCPMCDMatched || doprocessIPsMCPMCDMatchedWeighted) && !(doprocessSV2ProngMCD || doprocessSV2ProngMCDWeighted || doprocessSV2ProngMCPMCDMatched || doprocessSV2ProngMCPMCDMatchedWeighted) && !(doprocessSV3ProngMCD || doprocessSV3ProngMCDWeighted || doprocessSV3ProngMCPMCDMatched || doprocessSV3ProngMCPMCDMatchedWeighted)) {
        registry.add("h2_jet_pt_flavour", "", {HistType::kTH2F, {{axisJetPt}, {axisJetFlavour}}});
        registry.add("h2_jet_eta_flavour", "", {HistType::kTH2F, {{axisEta}, {axisJetFlavour}}});
        registry.add("h2_jet_phi_flavour", "", {HistType::kTH2F, {{axisPhi}, {axisJetFlavour}}});
      }
      registry.add("h3_jet_pt_JP_flavour", "jet pt jet probability flavour untagged", {HistType::kTH3F, {{axisJetPt}, {axisJetProbability}, {axisJetFlavour}}});
      registry.add("h3_jet_pt_neg_log_JP_flavour", "jet pt log jet probability flavour untagged", {HistType::kTH3F, {{axisJetPt}, {axisJetProbabilityLog}, {axisJetFlavour}}});
      registry.add("h3_taggedjet_pt_JP_N1_flavour", "jet pt jet probability flavour N1", {HistType::kTH3F, {{axisJetPt}, {axisJetProbability}, {axisJetFlavour}}});
      registry.add("h3_taggedjet_pt_neg_log_JP_N1_flavour", "jet pt log jet probability flavour N1", {HistType::kTH3F, {{axisJetPt}, {axisJetProbabilityLog}, {axisJetFlavour}}});
      registry.add("h3_taggedjet_pt_JP_N2_flavour", "jet pt jet probability flavour N2", {HistType::kTH3F, {{axisJetPt}, {axisJetProbability}, {axisJetFlavour}}});
      registry.add("h3_taggedjet_pt_neg_log_JP_N2_flavour", "jet pt log jet probability flavour N2", {HistType::kTH3F, {{axisJetPt}, {axisJetProbabilityLog}, {axisJetFlavour}}});
      registry.add("h3_taggedjet_pt_JP_N3_flavour", "jet pt jet probability flavour N3", {HistType::kTH3F, {{axisJetPt}, {axisJetProbability}, {axisJetFlavour}}});
      registry.add("h3_taggedjet_pt_neg_log_JP_N3_flavour", "jet pt log jet probability flavour N3", {HistType::kTH3F, {{axisJetPt}, {axisJetProbabilityLog}, {axisJetFlavour}}});
    }
    if (doprocessSV2ProngData) {
      if (!doprocessIPsData && !doprocessJPData && !doprocessSV3ProngData) {
        registry.add("h_jet_pt", "", {HistType::kTH1F, {{axisJetPt}}});
        registry.add("h_jet_eta", "", {HistType::kTH1F, {{axisEta}}});
        registry.add("h_jet_phi", "", {HistType::kTH1F, {{axisPhi}}});
      }
      if (fillGeneralSVQA) {
        registry.add("h_2prong_nprongs", "", {HistType::kTH1F, {{axisNprongs}}});
        registry.add("h2_jet_pt_2prong_Lxy", "", {HistType::kTH2F, {{axisJetPt}, {axisLxy}}});
        registry.add("h2_jet_pt_2prong_sigmaLxy", "", {HistType::kTH2F, {{axisJetPt}, {axisSigmaLxy}}});
        registry.add("h2_jet_pt_2prong_Sxy", "", {HistType::kTH2F, {{axisJetPt}, {axisSxy}}});
        registry.add("h2_jet_pt_2prong_Lxyz", "", {HistType::kTH2F, {{axisJetPt}, {axisLxyz}}});
        registry.add("h2_jet_pt_2prong_sigmaLxyz", "", {HistType::kTH2F, {{axisJetPt}, {axisSigmaLxyz}}});
        registry.add("h2_jet_pt_2prong_Sxyz", "", {HistType::kTH2F, {{axisJetPt}, {axisSxyz}}});
      }
      registry.add("h2_jet_pt_2prong_Sxy_N1", "", {HistType::kTH2F, {{axisJetPt}, {axisSxy}}});
      registry.add("h2_jet_pt_2prong_Sxyz_N1", "", {HistType::kTH2F, {{axisJetPt}, {axisSxyz}}});
      registry.add("h2_jet_pt_2prong_mass_N1", "", {HistType::kTH2F, {{axisJetPt}, {axisMass}}});
      registry.add("h2_jet_pt_2prong_mass_xyz_N1", "", {HistType::kTH2F, {{axisJetPt}, {axisMass}}});
      registry.add("h2_taggedjet_pt_2prong_Sxy_N1", "", {HistType::kTH2F, {{axisJetPt}, {axisSxy}}});
      registry.add("h2_taggedjet_pt_2prong_Sxyz_N1", "", {HistType::kTH2F, {{axisJetPt}, {axisSxyz}}});
      registry.add("h2_taggedjet_pt_2prong_mass_N1", "", {HistType::kTH2F, {{axisJetPt}, {axisMass}}});
      registry.add("h2_taggedjet_pt_2prong_mass_xyz_N1", "", {HistType::kTH2F, {{axisJetPt}, {axisMass}}});
    }
    if (doprocessSV3ProngData) {
      if (!doprocessIPsData && !doprocessJPData && !doprocessSV2ProngData) {
        registry.add("h_jet_pt", "", {HistType::kTH1F, {{axisJetPt}}});
        registry.add("h_jet_eta", "", {HistType::kTH1F, {{axisEta}}});
        registry.add("h_jet_phi", "", {HistType::kTH1F, {{axisPhi}}});
      }
      if (fillGeneralSVQA) {
        registry.add("h_3prong_nprongs", "", {HistType::kTH1F, {{axisNprongs}}});
        registry.add("h2_jet_pt_3prong_Lxy", "", {HistType::kTH2F, {{axisJetPt}, {axisLxy}}});
        registry.add("h2_jet_pt_3prong_sigmaLxy", "", {HistType::kTH2F, {{axisJetPt}, {axisSigmaLxy}}});
        registry.add("h2_jet_pt_3prong_Sxy", "", {HistType::kTH2F, {{axisJetPt}, {axisSxy}}});
        registry.add("h2_jet_pt_3prong_Lxyz", "", {HistType::kTH2F, {{axisJetPt}, {axisLxyz}}});
        registry.add("h2_jet_pt_3prong_sigmaLxyz", "", {HistType::kTH2F, {{axisJetPt}, {axisSigmaLxyz}}});
        registry.add("h2_jet_pt_3prong_Sxyz", "", {HistType::kTH2F, {{axisJetPt}, {axisSxyz}}});
      }
      registry.add("h2_jet_pt_3prong_Sxy_N1", "", {HistType::kTH2F, {{axisJetPt}, {axisSxy}}});
      registry.add("h2_jet_pt_3prong_Sxyz_N1", "", {HistType::kTH2F, {{axisJetPt}, {axisSxyz}}});
      registry.add("h2_jet_pt_3prong_mass_N1", "", {HistType::kTH2F, {{axisJetPt}, {axisMass}}});
      registry.add("h2_jet_pt_3prong_mass_xyz_N1", "", {HistType::kTH2F, {{axisJetPt}, {axisMass}}});
      registry.add("h2_taggedjet_pt_3prong_Sxy_N1", "", {HistType::kTH2F, {{axisJetPt}, {axisSxy}}});
      registry.add("h2_taggedjet_pt_3prong_Sxyz_N1", "", {HistType::kTH2F, {{axisJetPt}, {axisSxyz}}});
      registry.add("h2_taggedjet_pt_3prong_mass_N1", "", {HistType::kTH2F, {{axisJetPt}, {axisMass}}});
      registry.add("h2_taggedjet_pt_3prong_mass_xyz_N1", "", {HistType::kTH2F, {{axisJetPt}, {axisMass}}});
    }
    if (doprocessSV3ProngDataMult) {
      registry.add("h_event_mult", "", {HistType::kTH1F, {{axisMultScaledFT0M}}});
      registry.add("h2_jet_pt_mult", "", {HistType::kTH2F, {{axisJetPt}, {axisMultScaledFT0M}}});
      registry.add("h2_jet_eta_mult", "", {HistType::kTH2F, {{axisEta}, {axisMultScaledFT0M}}});
      registry.add("h2_jet_phi_mult", "", {HistType::kTH2F, {{axisPhi}, {axisMultScaledFT0M}}});
      if (fillGeneralSVQA) {
        registry.add("h2_3prong_nprongs_mult", "", {HistType::kTH2F, {{axisNprongs}, {axisMultScaledFT0M}}});
        registry.add("hn_jet_3prong_Sxy_mult", "", {HistType::kTHnSparseF, {{axisJetPt}, {axisLxy}, {axisSigmaLxy}, {axisSxy}, {axisMultScaledFT0M}}});
        if (fillSVxyz) {
          registry.add("hn_jet_3prong_Sxyz_mult", "", {HistType::kTHnSparseF, {{axisJetPt}, {axisLxyz}, {axisSigmaLxyz}, {axisSxyz}, {axisMultScaledFT0M}}});
        }
      }
      registry.add("hn_jet_3prong_Sxy_N1_mult", "", {HistType::kTHnSparseF, {{axisJetPt}, {axisSxy}, {axisMass}, {axisMultScaledFT0M}}});
      registry.add("hn_taggedjet_3prong_Sxy_N1_mult", "", {HistType::kTHnSparseF, {{axisJetPt}, {axisSxy}, {axisMass}, {axisMultScaledFT0M}}});
      if (fillSVxyz) {
        registry.add("hn_jet_3prong_Sxyz_N1_mult", "", {HistType::kTHnSparseF, {{axisJetPt}, {axisSxyz}, {axisMass}, {axisMultScaledFT0M}}});
        registry.add("hn_taggedjet_3prong_Sxyz_N1_mult", "", {HistType::kTHnSparseF, {{axisJetPt}, {axisSxyz}, {axisMass}, {axisMultScaledFT0M}}});
      }
    }
    if (doprocessSV2ProngMCD || doprocessSV2ProngMCDWeighted || doprocessSV2ProngMCPMCDMatched || doprocessSV2ProngMCPMCDMatchedWeighted) {
      if (!(doprocessIPsMCD || doprocessIPsMCDWeighted || doprocessIPsMCPMCDMatched || doprocessIPsMCPMCDMatchedWeighted) && !(doprocessJPMCD || doprocessJPMCDWeighted || doprocessJPMCPMCDMatched || doprocessJPMCPMCDMatchedWeighted) && !(doprocessSV3ProngMCD || doprocessSV3ProngMCDWeighted || doprocessSV3ProngMCPMCDMatched || doprocessSV3ProngMCPMCDMatchedWeighted)) {
        registry.add("h2_jet_pt_flavour", "", {HistType::kTH2F, {{axisJetPt}, {axisJetFlavour}}});
        registry.add("h2_jet_eta_flavour", "", {HistType::kTH2F, {{axisEta}, {axisJetFlavour}}});
        registry.add("h2_jet_phi_flavour", "", {HistType::kTH2F, {{axisPhi}, {axisJetFlavour}}});
      }
      if (fillGeneralSVQA) {
        registry.add("h2_2prong_nprongs_flavour", "", {HistType::kTH2F, {{axisNprongs}, {axisJetFlavour}}});
        registry.add("h3_jet_pt_2prong_Lxy_flavour", "", {HistType::kTH3F, {{axisJetPt}, {axisLxy}, {axisJetFlavour}}});
        registry.add("h3_jet_pt_2prong_sigmaLxy_flavour", "", {HistType::kTH3F, {{axisJetPt}, {axisSigmaLxy}, {axisJetFlavour}}});
        registry.add("h3_jet_pt_2prong_Sxy_flavour", "", {HistType::kTH3F, {{axisJetPt}, {axisSxy}, {axisJetFlavour}}});
        registry.add("h3_jet_pt_2prong_Lxyz_flavour", "", {HistType::kTH3F, {{axisJetPt}, {axisLxyz}, {axisJetFlavour}}});
        registry.add("h3_jet_pt_2prong_sigmaLxyz_flavour", "", {HistType::kTH3F, {{axisJetPt}, {axisSigmaLxyz}, {axisJetFlavour}}});
        registry.add("h3_jet_pt_2prong_Sxyz_flavour", "", {HistType::kTH3F, {{axisJetPt}, {axisSxyz}, {axisJetFlavour}}});
      }
      registry.add("h3_jet_pt_2prong_Sxy_N1_flavour", "", {HistType::kTH3F, {{axisJetPt}, {axisSxy}, {axisJetFlavour}}});
      registry.add("h3_jet_pt_2prong_Sxyz_N1_flavour", "", {HistType::kTH3F, {{axisJetPt}, {axisSxyz}, {axisJetFlavour}}});
      registry.add("h3_jet_pt_2prong_mass_N1_flavour", "", {HistType::kTH3F, {{axisJetPt}, {axisMass}, {axisJetFlavour}}});
      registry.add("h3_jet_pt_2prong_mass_xyz_N1_flavour", "", {HistType::kTH3F, {{axisJetPt}, {axisMass}, {axisJetFlavour}}});
      registry.add("h3_taggedjet_pt_2prong_Sxy_N1_flavour", "", {HistType::kTH3F, {{axisJetPt}, {axisSxy}, {axisJetFlavour}}});
      registry.add("h3_taggedjet_pt_2prong_Sxyz_N1_flavour", "", {HistType::kTH3F, {{axisJetPt}, {axisSxyz}, {axisJetFlavour}}});
      registry.add("h3_taggedjet_pt_2prong_mass_N1_flavour", "", {HistType::kTH3F, {{axisJetPt}, {axisMass}, {axisJetFlavour}}});
      registry.add("h3_taggedjet_pt_2prong_mass_xyz_N1_flavour", "", {HistType::kTH3F, {{axisJetPt}, {axisMass}, {axisJetFlavour}}});
    }
    if (doprocessSV3ProngMCD || doprocessSV3ProngMCDWeighted || doprocessSV3ProngMCPMCDMatched || doprocessSV3ProngMCPMCDMatchedWeighted) {
      if (!(doprocessIPsMCD || doprocessIPsMCDWeighted || doprocessIPsMCPMCDMatched || doprocessIPsMCPMCDMatchedWeighted) && !(doprocessJPMCD || doprocessJPMCDWeighted || doprocessJPMCPMCDMatched || doprocessJPMCPMCDMatchedWeighted) && !(doprocessSV2ProngMCD || doprocessSV2ProngMCDWeighted || doprocessSV2ProngMCPMCDMatched || doprocessSV2ProngMCPMCDMatchedWeighted)) {
        registry.add("h2_jet_pt_flavour", "", {HistType::kTH2F, {{axisJetPt}, {axisJetFlavour}}});
        registry.add("h2_jet_eta_flavour", "", {HistType::kTH2F, {{axisEta}, {axisJetFlavour}}});
        registry.add("h2_jet_phi_flavour", "", {HistType::kTH2F, {{axisPhi}, {axisJetFlavour}}});
      }
      if (fillGeneralSVQA) {
        registry.add("h2_3prong_nprongs_flavour", "", {HistType::kTH2F, {{axisNprongs}, {axisJetFlavour}}});
        registry.add("h3_jet_pt_3prong_Lxy_flavour", "", {HistType::kTH3F, {{axisJetPt}, {axisLxy}, {axisJetFlavour}}});
        registry.add("h3_jet_pt_3prong_sigmaLxy_flavour", "", {HistType::kTH3F, {{axisJetPt}, {axisSigmaLxy}, {axisJetFlavour}}});
        registry.add("h3_jet_pt_3prong_Sxy_flavour", "", {HistType::kTH3F, {{axisJetPt}, {axisSxy}, {axisJetFlavour}}});
        registry.add("h3_jet_pt_3prong_Lxyz_flavour", "", {HistType::kTH3F, {{axisJetPt}, {axisLxyz}, {axisJetFlavour}}});
        registry.add("h3_jet_pt_3prong_sigmaLxyz_flavour", "", {HistType::kTH3F, {{axisJetPt}, {axisSigmaLxyz}, {axisJetFlavour}}});
        registry.add("h3_jet_pt_3prong_Sxyz_flavour", "", {HistType::kTH3F, {{axisJetPt}, {axisSxyz}, {axisJetFlavour}}});
      }
      registry.add("h3_jet_pt_3prong_Sxy_N1_flavour", "", {HistType::kTH3F, {{axisJetPt}, {axisSxy}, {axisJetFlavour}}});
      registry.add("h3_jet_pt_3prong_Sxyz_N1_flavour", "", {HistType::kTH3F, {{axisJetPt}, {axisSxyz}, {axisJetFlavour}}});
      registry.add("h3_jet_pt_3prong_mass_N1_flavour", "", {HistType::kTH3F, {{axisJetPt}, {axisMass}, {axisJetFlavour}}});
      registry.add("h3_jet_pt_3prong_mass_xyz_N1_flavour", "", {HistType::kTH3F, {{axisJetPt}, {axisMass}, {axisJetFlavour}}});
      registry.add("h3_taggedjet_pt_3prong_Sxy_N1_flavour", "", {HistType::kTH3F, {{axisJetPt}, {axisSxy}, {axisJetFlavour}}});
      registry.add("h3_taggedjet_pt_3prong_Sxyz_N1_flavour", "", {HistType::kTH3F, {{axisJetPt}, {axisSxyz}, {axisJetFlavour}}});
      registry.add("h3_taggedjet_pt_3prong_mass_N1_flavour", "", {HistType::kTH3F, {{axisJetPt}, {axisMass}, {axisJetFlavour}}});
      registry.add("h3_taggedjet_pt_3prong_mass_xyz_N1_flavour", "", {HistType::kTH3F, {{axisJetPt}, {axisMass}, {axisJetFlavour}}});
    }
    if (doprocessSV3ProngMCDMult || doprocessSV3ProngMCDMultWeighted || doprocessSV3ProngMCPMCDMatchedMult || doprocessSV3ProngMCPMCDMatchedMultWeighted) {
      registry.add("h_event_mult", "", {HistType::kTH1F, {{axisMultScaledFT0M}}});
      registry.add("h3_jet_pt_mult_flavour", "", {HistType::kTH3F, {{axisJetPt}, {axisMultScaledFT0M}, {axisJetFlavour}}});
      registry.add("h3_jet_eta_mult_flavour", "", {HistType::kTH3F, {{axisEta}, {axisMultScaledFT0M}, {axisJetFlavour}}});
      registry.add("h3_jet_phi_mult_flavour", "", {HistType::kTH3F, {{axisPhi}, {axisMultScaledFT0M}, {axisJetFlavour}}});
      if (fillGeneralSVQA) {
        registry.add("h3_3prong_nprongs_mult_flavour", "", {HistType::kTH3F, {{axisNprongs}, {axisMultScaledFT0M}, {axisJetFlavour}}});
        registry.add("hn_jet_3prong_Sxy_mult_flavour", "", {HistType::kTHnSparseF, {{axisJetPt}, {axisLxy}, {axisSigmaLxy}, {axisSxy}, {axisMultScaledFT0M}, {axisJetFlavour}}});
        if (fillSVxyz) {
          registry.add("hn_jet_3prong_Sxyz_mult_flavour", "", {HistType::kTHnSparseF, {{axisJetPt}, {axisLxyz}, {axisSigmaLxyz}, {axisSxyz}, {axisMultScaledFT0M}, {axisJetFlavour}}});
        }
      }
      registry.add("hn_jet_3prong_Sxy_N1_mult_flavour", "", {HistType::kTHnSparseF, {{axisJetPt}, {axisSxy}, {axisMass}, {axisMultScaledFT0M}, {axisJetFlavour}}});
      registry.add("hn_taggedjet_3prong_Sxy_N1_mult_flavour", "", {HistType::kTHnSparseF, {{axisJetPt}, {axisSxy}, {axisSxyz}, {axisMass}, {axisMultScaledFT0M}, {axisJetFlavour}}});
      if (fillSVxyz) {
        registry.add("hn_jet_3prong_Sxyz_N1_mult_flavour", "", {HistType::kTHnSparseF, {{axisJetPt}, {axisSxyz}, {axisMass}, {axisMultScaledFT0M}, {axisJetFlavour}}});
        registry.add("hn_taggedjet_3prong_Sxyz_N1_mult_flavour", "", {HistType::kTHnSparseF, {{axisJetPt}, {axisSxy}, {axisSxyz}, {axisMass}, {axisMultScaledFT0M}, {axisJetFlavour}}});
      }
    }
  }

  // Filter trackCuts = (aod::jtrack::pt >= trackCuts->at(0) && aod::jtrack::pt < trackCuts->at(1) && aod::jtrack::eta > trackCuts->at(2) && aod::jtrack::eta < trackCuts->at(3));
  Filter eventCuts = (nabs(aod::jcollision::posZ) < vertexZCut);
  PresliceUnsorted<soa::Filtered<aod::JetCollisionsMCD>> collisionsPerMCPCollision = aod::jmccollisionlb::mcCollisionId;
  PresliceUnsorted<soa::Join<aod::JetMcCollisions, aod::JMcCollisionPIs>> McCollisionsPerMCPCollision = aod::jmccollision::mcCollisionId;
  Preslice<aod::JetParticles> particlesPerCollision = aod::jmcparticle::mcCollisionId;

  using JetTagTracksData = soa::Join<aod::JetTracks, aod::JTrackExtras, aod::JTrackPIs>;
  using JetTagTracksMCD = soa::Join<aod::JetTracksMCD, aod::JTrackExtras, aod::JTrackPIs>;

  std::function<bool(const std::vector<float>&, const std::vector<float>&)> sortImp =
    [](const std::vector<float>& a, const std::vector<float>& b) {
      return a[0] > b[0];
    };

  template <typename T, typename U>
  bool isAcceptedJet(U const& jet)
  {
    const float noJetAreaFractionFilter = -98.0;
    const float noConstituentPtMinFilter = -98.0;
    const float noConstituentPtMaxFilter = 9998.0;
    if (jetAreaFractionMin > noJetAreaFractionFilter) {
      if (jet.area() < jetAreaFractionMin * o2::constants::math::PI * (jet.r() / 100.0) * (jet.r() / 100.0)) {
        return false;
      }
    }
    bool checkConstituentPt = true;
    bool checkConstituentMinPt = (leadingConstituentPtMin > noConstituentPtMinFilter);
    bool checkConstituentMaxPt = (leadingConstituentPtMax < noConstituentPtMaxFilter);
    if (!checkConstituentMinPt && !checkConstituentMaxPt) {
      checkConstituentPt = false;
    }

    if (checkConstituentPt) {
      bool isMinLeadingConstituent = !checkConstituentMinPt;
      bool isMaxLeadingConstituent = true;

      for (const auto& constituent : jet.template tracks_as<T>()) {
        double pt = constituent.pt();

        if (checkConstituentMinPt && pt >= leadingConstituentPtMin) {
          isMinLeadingConstituent = true;
        }
        if (checkConstituentMaxPt && pt > leadingConstituentPtMax) {
          isMaxLeadingConstituent = false;
        }
      }
      return isMinLeadingConstituent && isMaxLeadingConstituent;
    }

    return true;
  }

  template <typename T>
  bool trackAcceptance(T const& track)
  {
    if (track.pt() < trackCuts->at(0) || track.pt() > trackCuts->at(1))
      return false;

    return true;
  }

  float getScaledFT0A(const float multFT0A)
  {
    return multFT0A / meanFT0A;
  }

  float getScaledFT0C(const float multFT0C)
  {
    return multFT0C / meanFT0C;
  }

  float getScaledFT0M(const float multFT0A, const float multFT0C)
  {
    return 0.5 * (getScaledFT0A(multFT0A) + getScaledFT0C(multFT0C));
  }

  template <typename U, typename T, typename V, typename W, typename X>
  void fillValidationFlavourDefMCD(T const& mcdjet, V const& tracks, W const& particles, X const& particlesPerColl, float eventWeight = 1.0)
  {
    float pTHat = 10. / (std::pow(eventWeight, 1.0 / pTHatExponent));
    if (mcdjet.pt() > pTHatMaxMCD * pTHat) {
      return;
    }
    typename V::iterator hftrack;
    int jetflavourConstQuark = jettaggingutilities::mcdJetFromHFShower(mcdjet, tracks, particles, maxDeltaR, true);
    int jetflavourConstHadron = jettaggingutilities::mcdJetFromHFShower(mcdjet, tracks, particles, maxDeltaR, false);
    int jetflavourDistQuark = -1;
    int jetflavourDistHadron = -1;
    for (auto const& mcpjet : mcdjet.template matchedJetGeo_as<U>()) {
      jetflavourDistQuark = jettaggingutilities::getJetFlavor(mcpjet, particlesPerColl);
      jetflavourDistHadron = jettaggingutilities::getJetFlavorHadron(mcpjet, particlesPerColl);
    }
    if (jetflavourDistQuark < 0 || jetflavourDistHadron < 0)
      return;
    registry.fill(HIST("h3_jet_pt_flavour_dist_quark_flavour_dist_hadron"), mcdjet.pt(), jetflavourDistQuark, jetflavourDistHadron, eventWeight);
    registry.fill(HIST("h3_jet_pt_flavour_const_quark_flavour_const_hadron"), mcdjet.pt(), jetflavourConstQuark, jetflavourConstHadron, eventWeight);
    registry.fill(HIST("h3_jet_pt_flavour_const_hadron_flavour_dist_hadron"), mcdjet.pt(), jetflavourConstHadron, jetflavourDistHadron, eventWeight);
    registry.fill(HIST("h3_jet_pt_flavour_const_quark_flavour_dist_quark"), mcdjet.pt(), jetflavourConstQuark, jetflavourDistQuark, eventWeight);
  }

  template <typename T, typename U, typename V>
  void fillValidationFlavourDefMCP(T const& mcpjet, U const& particles, V const& particlesPerColl, float eventWeight = 1.0)
  {
    float pTHat = 10. / (std::pow(eventWeight, 1.0 / pTHatExponent));
    if (mcpjet.pt() > pTHatMaxMCP * pTHat) {
      return;
    }
    int jetflavourConstQuark = jettaggingutilities::mcpJetFromHFShower(mcpjet, particles, maxDeltaR, true);
    int jetflavourConstHadron = jettaggingutilities::mcpJetFromHFShower(mcpjet, particles, maxDeltaR, false);
    int jetflavourDistQuark = jettaggingutilities::getJetFlavor(mcpjet, particlesPerColl);
    int jetflavourDistHadron = jettaggingutilities::getJetFlavorHadron(mcpjet, particlesPerColl);
    registry.fill(HIST("h3_part_jet_pt_flavour_dist_quark_part_flavour_dist_hadron"), mcpjet.pt(), jetflavourDistQuark, jetflavourDistHadron, eventWeight);
    registry.fill(HIST("h3_part_jet_pt_flavour_const_quark_part_flavour_const_hadron"), mcpjet.pt(), jetflavourConstQuark, jetflavourConstHadron, eventWeight);
    registry.fill(HIST("h3_part_jet_pt_flavour_const_hadron_part_flavour_dist_hadron"), mcpjet.pt(), jetflavourConstHadron, jetflavourDistHadron, eventWeight);
    registry.fill(HIST("h3_part_jet_pt_flavour_const_quark_part_flavour_dist_quark"), mcpjet.pt(), jetflavourConstQuark, jetflavourDistQuark, eventWeight);
  }

  template <typename T, typename U>
  void fillHistogramIPsData(T const& jet, U const& /*tracks*/)
  {
    std::size_t firstTaggerForTrackCounting = 0;
    std::size_t secondTaggerForTrackCounting = 1;
    std::size_t thirdTaggerForTrackCounting = 2;
    float eventWeight = 1.0;
    float pTHat = 10. / (std::pow(eventWeight, 1.0 / pTHatExponent));
    if (jet.pt() > pTHatMaxMCD * pTHat) {
      return;
    }
    registry.fill(HIST("h_jet_pt"), jet.pt());
    registry.fill(HIST("h_jet_eta"), jet.eta());
    registry.fill(HIST("h_jet_phi"), jet.phi());
    std::vector<std::vector<float>> vecSignImpXYSig, vecSignImpZSig, vecSignImpXYZSig;
    for (auto const& track : jet.template tracks_as<U>()) {
      if (!trackAcceptance(track))
        continue;
      if (!jettaggingutilities::trackAcceptanceWithDca(track, trackDcaXYMax, trackDcaZMax))
        continue;
      // General parameters
      registry.fill(HIST("h3_jet_pt_track_pt_track_eta"), jet.pt(), track.pt(), track.eta());
      registry.fill(HIST("h3_jet_pt_track_pt_track_phi"), jet.pt(), track.pt(), track.phi());
      int geoSign = jettaggingutilities::getGeoSign(jet, track);
      if (fillIPxy) {
        float varImpXY, varSignImpXY, varImpXYSig, varSignImpXYSig;
        varImpXY = track.dcaXY() * jettaggingutilities::cmTomum;
        varSignImpXY = geoSign * std::abs(track.dcaXY()) * jettaggingutilities::cmTomum;
        varImpXYSig = track.dcaXY() / track.sigmadcaXY();
        varSignImpXYSig = geoSign * std::abs(track.dcaXY()) / track.sigmadcaXY();
        registry.fill(HIST("h2_jet_pt_impact_parameter_xy"), jet.pt(), varImpXY);
        registry.fill(HIST("h2_jet_pt_sign_impact_parameter_xy"), jet.pt(), varSignImpXY);
        registry.fill(HIST("h2_jet_pt_impact_parameter_xy_significance"), jet.pt(), varImpXYSig);
        registry.fill(HIST("h3_jet_pt_track_pt_sign_impact_parameter_xy_significance"), jet.pt(), track.pt(), varSignImpXYSig);
        vecSignImpXYSig.push_back({varSignImpXYSig, track.pt()});
      }
      if (fillIPz) {
        float varImpZ, varSignImpZ, varImpZSig, varSignImpZSig;
        varImpZ = track.dcaZ() * jettaggingutilities::cmTomum;
        varSignImpZ = geoSign * std::abs(track.dcaZ()) * jettaggingutilities::cmTomum;
        varImpZSig = track.dcaZ() / track.sigmadcaZ();
        varSignImpZSig = geoSign * std::abs(track.dcaZ()) / track.sigmadcaZ();
        registry.fill(HIST("h2_jet_pt_impact_parameter_z"), jet.pt(), varImpZ);
        registry.fill(HIST("h2_jet_pt_sign_impact_parameter_z"), jet.pt(), varSignImpZ);
        registry.fill(HIST("h2_jet_pt_impact_parameter_z_significance"), jet.pt(), varImpZSig);
        registry.fill(HIST("h3_jet_pt_track_pt_sign_impact_parameter_z_significance"), jet.pt(), track.pt(), varSignImpZSig);
        vecSignImpZSig.push_back({varSignImpZSig, track.pt()});
      }
      if (fillIPxyz) {
        float varImpXYZ, varSignImpXYZ, varImpXYZSig, varSignImpXYZSig;
        varImpXYZ = track.dcaXYZ() * jettaggingutilities::cmTomum;
        varSignImpXYZ = geoSign * std::abs(track.dcaXYZ()) * jettaggingutilities::cmTomum;
        varImpXYZSig = track.dcaXYZ() / track.sigmadcaXYZ();
        varSignImpXYZSig = geoSign * std::abs(track.dcaXYZ()) / track.sigmadcaXYZ();
        registry.fill(HIST("h2_jet_pt_impact_parameter_xyz"), jet.pt(), varImpXYZ);
        registry.fill(HIST("h2_jet_pt_sign_impact_parameter_xyz"), jet.pt(), varSignImpXYZ);
        registry.fill(HIST("h2_jet_pt_impact_parameter_xyz_significance"), jet.pt(), varImpXYZSig);
        registry.fill(HIST("h3_jet_pt_track_pt_sign_impact_parameter_xyz_significance"), jet.pt(), track.pt(), varSignImpXYZSig);
        vecSignImpXYZSig.push_back({varSignImpXYZSig, track.pt()});
      }
    }

    if (!fillTrackCounting)
      return;
    if (fillIPxy)
      std::sort(vecSignImpXYSig.begin(), vecSignImpXYSig.end(), sortImp);
    if (fillIPz)
      std::sort(vecSignImpZSig.begin(), vecSignImpZSig.end(), sortImp);
    if (fillIPxyz)
      std::sort(vecSignImpXYZSig.begin(), vecSignImpXYZSig.end(), sortImp);

    if (vecSignImpXYSig.size() > firstTaggerForTrackCounting) { // N1
      if (fillIPxy)
        registry.fill(HIST("h2_jet_pt_sign_impact_parameter_xy_significance_N1"), jet.pt(), vecSignImpXYSig[0][0]);
      if (fillIPz)
        registry.fill(HIST("h2_jet_pt_sign_impact_parameter_z_significance_N1"), jet.pt(), vecSignImpZSig[0][0]);
      if (fillIPxyz)
        registry.fill(HIST("h2_jet_pt_sign_impact_parameter_xyz_significance_N1"), jet.pt(), vecSignImpXYZSig[0][0]);
    }
    if (vecSignImpXYSig.size() > secondTaggerForTrackCounting) { // N2
      if (fillIPxy)
        registry.fill(HIST("h2_jet_pt_sign_impact_parameter_xy_significance_N2"), jet.pt(), vecSignImpXYSig[1][0]);
      if (fillIPz)
        registry.fill(HIST("h2_jet_pt_sign_impact_parameter_z_significance_N2"), jet.pt(), vecSignImpZSig[1][0]);
      if (fillIPxyz)
        registry.fill(HIST("h2_jet_pt_sign_impact_parameter_xyz_significance_N2"), jet.pt(), vecSignImpXYZSig[1][0]);
    }
    if (vecSignImpXYSig.size() > thirdTaggerForTrackCounting) { // N3
      if (fillIPxy)
        registry.fill(HIST("h2_jet_pt_sign_impact_parameter_xy_significance_N3"), jet.pt(), vecSignImpXYSig[2][0]);
      if (fillIPz)
        registry.fill(HIST("h2_jet_pt_sign_impact_parameter_z_significance_N3"), jet.pt(), vecSignImpZSig[2][0]);
      if (fillIPxyz)
        registry.fill(HIST("h2_jet_pt_sign_impact_parameter_xyz_significance_N3"), jet.pt(), vecSignImpXYZSig[2][0]);
    }
    if (fillIPxy && vecSignImpXYSig.empty())
      return;
    for (int order = 1; order <= numOrder; order++) {
      if (fillIPxy && static_cast<std::vector<std::vector<float>>::size_type>(order) < vecSignImpXYSig.size()) {
        registry.fill(HIST("h3_jet_pt_sign_impact_parameter_xy_significance_tc"), jet.pt(), vecSignImpXYSig[order - 1][0], order);
        registry.fill(HIST("h3_track_pt_sign_impact_parameter_xy_significance_tc"), vecSignImpXYSig[order - 1][1], vecSignImpXYSig[order - 1][0], order);
      }
    }
    if (fillIPz && vecSignImpZSig.empty())
      return;
    for (int order = 1; order <= numOrder; order++) {
      if (fillIPz && static_cast<std::vector<std::vector<float>>::size_type>(order) < vecSignImpXYSig.size()) {
        registry.fill(HIST("h3_jet_pt_sign_impact_parameter_z_significance_tc"), jet.pt(), vecSignImpZSig[order - 1][0], order);
        registry.fill(HIST("h3_track_pt_sign_impact_parameter_z_significance_tc"), vecSignImpZSig[order - 1][1], vecSignImpZSig[order - 1][0], order);
      }
    }
    if (fillIPxyz && vecSignImpXYZSig.empty())
      return;
    for (int order = 1; order <= numOrder; order++) {
      if (fillIPxyz && static_cast<std::vector<std::vector<float>>::size_type>(order) < vecSignImpXYSig.size()) {
        registry.fill(HIST("h3_jet_pt_sign_impact_parameter_xyz_significance_tc"), jet.pt(), vecSignImpXYZSig[order - 1][0], order);
        registry.fill(HIST("h3_track_pt_sign_impact_parameter_xyz_significance_tc"), vecSignImpXYZSig[order - 1][1], vecSignImpXYZSig[order - 1][0], order);
      }
    }
  }

  template <typename T, typename U>
  void fillHistogramIPsMCD(T const& mcdjet, U const& /*tracks*/, float eventWeight = 1.0)
  {
    std::size_t firstTaggerForTrackCounting = 0;
    std::size_t secondTaggerForTrackCounting = 1;
    std::size_t thirdTaggerForTrackCounting = 2;
    float pTHat = 10. / (std::pow(eventWeight, 1.0 / pTHatExponent));
    if (mcdjet.pt() > pTHatMaxMCD * pTHat) {
      return;
    }
    std::vector<float> vecImpXY[numberOfJetFlavourSpecies], vecSignImpXY[numberOfJetFlavourSpecies], vecImpXYSig[numberOfJetFlavourSpecies], vecSignImpXYSig[numberOfJetFlavourSpecies];
    std::vector<float> vecImpZ[numberOfJetFlavourSpecies], vecSignImpZ[numberOfJetFlavourSpecies], vecImpZSig[numberOfJetFlavourSpecies], vecSignImpZSig[numberOfJetFlavourSpecies];
    std::vector<float> vecImpXYZ[numberOfJetFlavourSpecies], vecSignImpXYZ[numberOfJetFlavourSpecies], vecImpXYZSig[numberOfJetFlavourSpecies], vecSignImpXYZSig[numberOfJetFlavourSpecies];
    std::vector<std::vector<float>> vecSignImpXYSigTC, vecSignImpZSigTC, vecSignImpXYZSigTC;
    int jetflavour = mcdjet.origin();
    if (jetflavour == JetTaggingSpecies::none) {
      LOGF(debug, "NOT DEFINE JET FLAVOR");
    }
    if (jetflavour == -1) {
      jetflavour = JetTaggingSpecies::none;
    }
    registry.fill(HIST("h2_jet_pt_flavour"), mcdjet.pt(), jetflavour, eventWeight);
    registry.fill(HIST("h2_jet_eta_flavour"), mcdjet.eta(), jetflavour, eventWeight);
    registry.fill(HIST("h2_jet_phi_flavour"), mcdjet.phi(), jetflavour, eventWeight);
    for (auto const& track : mcdjet.template tracks_as<U>()) {
      if (!trackAcceptance(track))
        continue;
      if (!jettaggingutilities::trackAcceptanceWithDca(track, trackDcaXYMax, trackDcaZMax))
        continue;

      // General parameters
      registry.fill(HIST("h3_jet_pt_track_pt_flavour"), mcdjet.pt(), track.pt(), jetflavour, eventWeight);
      registry.fill(HIST("h3_jet_pt_track_eta_flavour"), mcdjet.pt(), track.eta(), jetflavour, eventWeight);
      registry.fill(HIST("h3_jet_pt_track_phi_flavour"), mcdjet.pt(), track.phi(), jetflavour, eventWeight);
      int geoSign = jettaggingutilities::getGeoSign(mcdjet, track);
      if (fillIPxy) {
        float varImpXY, varSignImpXY, varImpXYSig, varSignImpXYSig;
        varImpXY = track.dcaXY() * jettaggingutilities::cmTomum;
        float varSigmaImpXY = track.dcaXY() * jettaggingutilities::cmTomum;
        varSignImpXY = geoSign * std::abs(track.dcaXY()) * jettaggingutilities::cmTomum;
        varImpXYSig = track.dcaXY() / track.sigmadcaXY();
        varSignImpXYSig = geoSign * std::abs(track.dcaXY()) / track.sigmadcaXY();
        registry.fill(HIST("h3_jet_pt_impact_parameter_xy_flavour"), mcdjet.pt(), varImpXY, jetflavour, eventWeight);
        registry.fill(HIST("h3_jet_pt_sigma_impact_parameter_xy_flavour"), mcdjet.pt(), varSigmaImpXY, jetflavour, eventWeight);
        registry.fill(HIST("h3_jet_pt_sign_impact_parameter_xy_flavour"), mcdjet.pt(), varSignImpXY, jetflavour, eventWeight);
        registry.fill(HIST("h3_jet_pt_impact_parameter_xy_significance_flavour"), mcdjet.pt(), varImpXYSig, jetflavour, eventWeight);
        registry.fill(HIST("h3_jet_pt_sign_impact_parameter_xy_significance_flavour"), mcdjet.pt(), varSignImpXYSig, jetflavour, eventWeight);
        registry.fill(HIST("h3_track_pt_impact_parameter_xy_flavour"), track.pt(), varImpXY, jetflavour, eventWeight);
        registry.fill(HIST("h3_track_pt_sign_impact_parameter_xy_flavour"), track.pt(), varSignImpXY, jetflavour, eventWeight);
        registry.fill(HIST("h3_track_pt_impact_parameter_xy_significance_flavour"), track.pt(), varImpXYSig, jetflavour, eventWeight);
        registry.fill(HIST("h3_track_pt_sign_impact_parameter_xy_significance_flavour"), track.pt(), varSignImpXYSig, jetflavour, eventWeight);
        vecImpXY[jetflavour].push_back(varImpXY);
        vecSignImpXY[jetflavour].push_back(varSignImpXY);
        vecImpXYSig[jetflavour].push_back(varImpXYSig);
        vecSignImpXYSig[jetflavour].push_back(varSignImpXYSig);
        vecSignImpXYSigTC.push_back({varSignImpXYSig, track.pt()});
      }
      if (fillIPz) {
        float varImpZ, varSignImpZ, varImpZSig, varSignImpZSig;
        varImpZ = track.dcaZ() * jettaggingutilities::cmTomum;
        varSignImpZ = geoSign * std::abs(track.dcaZ()) * jettaggingutilities::cmTomum;
        varImpZSig = track.dcaZ() / track.sigmadcaZ();
        varSignImpZSig = geoSign * std::abs(track.dcaZ()) / track.sigmadcaZ();
        registry.fill(HIST("h3_jet_pt_impact_parameter_z_flavour"), mcdjet.pt(), varImpZ, jetflavour, eventWeight);
        registry.fill(HIST("h3_jet_pt_sign_impact_parameter_z_flavour"), mcdjet.pt(), varSignImpZ, jetflavour, eventWeight);
        registry.fill(HIST("h3_jet_pt_impact_parameter_z_significance_flavour"), mcdjet.pt(), varImpZSig, jetflavour, eventWeight);
        registry.fill(HIST("h3_jet_pt_sign_impact_parameter_z_significance_flavour"), mcdjet.pt(), varSignImpZSig, jetflavour, eventWeight);
        registry.fill(HIST("h3_track_pt_impact_parameter_z_flavour"), track.pt(), varImpZ, jetflavour, eventWeight);
        registry.fill(HIST("h3_track_pt_sign_impact_parameter_z_flavour"), track.pt(), varSignImpZ, jetflavour, eventWeight);
        registry.fill(HIST("h3_track_pt_impact_parameter_z_significance_flavour"), track.pt(), varImpZSig, jetflavour, eventWeight);
        registry.fill(HIST("h3_track_pt_sign_impact_parameter_z_significance_flavour"), track.pt(), varSignImpZSig, jetflavour, eventWeight);
        vecImpZ[jetflavour].push_back(varImpZ);
        vecSignImpZ[jetflavour].push_back(varSignImpZ);
        vecImpZSig[jetflavour].push_back(varImpZSig);
        vecSignImpZSig[jetflavour].push_back(varSignImpZSig);
        vecSignImpZSigTC.push_back({varSignImpZSig, track.pt()});
      }
      if (fillIPxyz) {
        float varImpXYZ, varSignImpXYZ, varImpXYZSig, varSignImpXYZSig;
        float dcaXYZ = track.dcaXYZ();
        float sigmadcaXYZ = track.sigmadcaXYZ();
        varImpXYZ = dcaXYZ * jettaggingutilities::cmTomum;
        varSignImpXYZ = geoSign * std::abs(dcaXYZ) * jettaggingutilities::cmTomum;
        varImpXYZSig = dcaXYZ / sigmadcaXYZ;
        varSignImpXYZSig = geoSign * std::abs(dcaXYZ) / sigmadcaXYZ;
        registry.fill(HIST("h3_jet_pt_impact_parameter_xyz_flavour"), mcdjet.pt(), varImpXYZ, jetflavour, eventWeight);
        registry.fill(HIST("h3_jet_pt_sign_impact_parameter_xyz_flavour"), mcdjet.pt(), varSignImpXYZ, jetflavour, eventWeight);
        registry.fill(HIST("h3_jet_pt_impact_parameter_xyz_significance_flavour"), mcdjet.pt(), varImpXYZSig, jetflavour, eventWeight);
        registry.fill(HIST("h3_jet_pt_sign_impact_parameter_xyz_significance_flavour"), mcdjet.pt(), varSignImpXYZSig, jetflavour, eventWeight);
        registry.fill(HIST("h3_track_pt_impact_parameter_xyz_flavour"), track.pt(), varImpXYZ, jetflavour, eventWeight);
        registry.fill(HIST("h3_track_pt_sign_impact_parameter_xyz_flavour"), track.pt(), varSignImpXYZ, jetflavour, eventWeight);
        registry.fill(HIST("h3_track_pt_impact_parameter_xyz_significance_flavour"), track.pt(), varImpXYZSig, jetflavour, eventWeight);
        registry.fill(HIST("h3_track_pt_sign_impact_parameter_xyz_significance_flavour"), track.pt(), varSignImpXYZSig, jetflavour, eventWeight);
        vecImpXYZ[jetflavour].push_back(varImpXYZ);
        vecSignImpXYZ[jetflavour].push_back(varSignImpXYZ);
        vecImpXYZSig[jetflavour].push_back(varImpXYZSig);
        vecSignImpXYZSig[jetflavour].push_back(varSignImpXYZSig);
        vecSignImpXYZSigTC.push_back({varSignImpXYZSig, track.pt()});
      }
    }

    if (!fillTrackCounting)
      return;
    sort(vecSignImpXYSig[jetflavour].begin(), vecSignImpXYSig[jetflavour].end(), std::greater<float>());
    sort(vecSignImpZSig[jetflavour].begin(), vecSignImpZSig[jetflavour].end(), std::greater<float>());
    sort(vecSignImpXYZSig[jetflavour].begin(), vecSignImpXYZSig[jetflavour].end(), std::greater<float>());

    if (vecImpXY[jetflavour].size() > firstTaggerForTrackCounting) { // N1
      if (fillIPxy)
        registry.fill(HIST("h3_jet_pt_sign_impact_parameter_xy_significance_flavour_N1"), mcdjet.pt(), vecSignImpXYSig[jetflavour][0], jetflavour, eventWeight);
      if (fillIPz)
        registry.fill(HIST("h3_jet_pt_sign_impact_parameter_z_significance_flavour_N1"), mcdjet.pt(), vecSignImpZSig[jetflavour][0], jetflavour, eventWeight);
      if (fillIPxyz)
        registry.fill(HIST("h3_jet_pt_sign_impact_parameter_xyz_significance_flavour_N1"), mcdjet.pt(), vecSignImpXYZSig[jetflavour][0], jetflavour, eventWeight);
    }
    if (vecImpXY[jetflavour].size() > secondTaggerForTrackCounting) { // N2
      if (fillIPxy)
        registry.fill(HIST("h3_jet_pt_sign_impact_parameter_xy_significance_flavour_N2"), mcdjet.pt(), vecSignImpXYSig[jetflavour][1], jetflavour, eventWeight);
      if (fillIPz)
        registry.fill(HIST("h3_jet_pt_sign_impact_parameter_z_significance_flavour_N2"), mcdjet.pt(), vecSignImpZSig[jetflavour][1], jetflavour, eventWeight);
      if (fillIPxyz)
        registry.fill(HIST("h3_jet_pt_sign_impact_parameter_xyz_significance_flavour_N2"), mcdjet.pt(), vecSignImpXYZSig[jetflavour][1], jetflavour, eventWeight);
    }
    if (vecImpXY[jetflavour].size() > thirdTaggerForTrackCounting) { // N3
      if (fillIPxy)
        registry.fill(HIST("h3_jet_pt_sign_impact_parameter_xy_significance_flavour_N3"), mcdjet.pt(), vecSignImpXYSig[jetflavour][2], jetflavour, eventWeight);
      if (fillIPz)
        registry.fill(HIST("h3_jet_pt_sign_impact_parameter_z_significance_flavour_N3"), mcdjet.pt(), vecSignImpZSig[jetflavour][2], jetflavour, eventWeight);
      if (fillIPxyz)
        registry.fill(HIST("h3_jet_pt_sign_impact_parameter_xyz_significance_flavour_N3"), mcdjet.pt(), vecSignImpXYZSig[jetflavour][2], jetflavour, eventWeight);
    }
    std::sort(vecSignImpXYSigTC.begin(), vecSignImpXYSigTC.end(), sortImp);
    std::sort(vecSignImpZSigTC.begin(), vecSignImpZSigTC.end(), sortImp);
    std::sort(vecSignImpXYZSigTC.begin(), vecSignImpXYZSigTC.end(), sortImp);

    if (vecSignImpXYSigTC.empty())
      return;
    for (int order = 1; order <= numOrder; order++) {
      if (fillIPxy && static_cast<std::vector<std::vector<float>>::size_type>(order) < vecSignImpXYSigTC.size()) {
        registry.fill(HIST("h3_sign_impact_parameter_xy_significance_tc_flavour"), vecSignImpXYSigTC[order - 1][0], order, jetflavour, eventWeight);
      }
    }
    if (vecSignImpZSigTC.empty())
      return;
    for (int order = 1; order <= numOrder; order++) {
      if (fillIPz && static_cast<std::vector<std::vector<float>>::size_type>(order) < vecSignImpXYSigTC.size()) {
        registry.fill(HIST("h3_sign_impact_parameter_z_significance_tc_flavour"), vecSignImpZSigTC[order - 1][0], order, jetflavour, eventWeight);
      }
    }

    if (vecSignImpXYZSigTC.empty())
      return;
    for (int order = 1; order <= numOrder; order++) {
      if (fillIPxyz && static_cast<std::vector<std::vector<float>>::size_type>(order) < vecSignImpXYSigTC.size()) {
        registry.fill(HIST("h3_sign_impact_parameter_xyz_significance_tc_flavour"), vecSignImpXYZSigTC[order - 1][0], order, jetflavour, eventWeight);
      }
    }
  }

  template <typename T>
  void fillHistogramMCP(T const& mcpjet, float eventWeight = 1.0, float pTHat = 999.)
  {
    if (mcpjet.pt() > pTHatMaxMCP * pTHat || pTHat < pTHatAbsoluteMin) {
      return;
    }
    int jetflavour = mcpjet.origin();
    if (jetflavour == JetTaggingSpecies::none) {
      LOGF(debug, "NOT DEFINE JET FLAVOR");
    }
    registry.fill(HIST("h2_jet_pt_part_flavour"), mcpjet.pt(), jetflavour, eventWeight);
    registry.fill(HIST("h2_jet_eta_part_flavour"), mcpjet.eta(), jetflavour, eventWeight);
    registry.fill(HIST("h2_jet_phi_part_flavour"), mcpjet.phi(), jetflavour, eventWeight);
  }

  template <typename T>
  void fillHistogramJPData(T const& jet)
  {
    float eventWeight = 1.0;
    float pTHat = 10. / (std::pow(eventWeight, 1.0 / pTHatExponent));
    if (jet.pt() > pTHatMaxMCD * pTHat) {
      return;
    }
    if (!doprocessIPsData && !doprocessSV2ProngData && !doprocessSV3ProngData) {
      registry.fill(HIST("h_jet_pt"), jet.pt());
      registry.fill(HIST("h_jet_eta"), jet.eta());
      registry.fill(HIST("h_jet_phi"), jet.phi());
    }
    registry.fill(HIST("h2_jet_pt_JP"), jet.pt(), jet.jetProb());
    registry.fill(HIST("h2_jet_pt_neg_log_JP"), jet.pt(), -1 * std::log(jet.jetProb()));
    registry.fill(HIST("h2_taggedjet_pt_JP_N1"), jet.pt(), jet.isTagged(BJetTaggingMethod::IPsN1) ? jet.jetProb() : -1);
    registry.fill(HIST("h2_taggedjet_pt_neg_log_JP_N1"), jet.pt(), jet.isTagged(BJetTaggingMethod::IPsN1) ? -1 * std::log(jet.jetProb()) : -1);
    registry.fill(HIST("h2_taggedjet_pt_JP_N2"), jet.pt(), jet.isTagged(BJetTaggingMethod::IPsN2) ? jet.jetProb() : -1);
    registry.fill(HIST("h2_taggedjet_pt_neg_log_JP_N2"), jet.pt(), jet.isTagged(BJetTaggingMethod::IPsN2) ? -1 * std::log(jet.jetProb()) : -1);
    registry.fill(HIST("h2_taggedjet_pt_JP_N3"), jet.pt(), jet.isTagged(BJetTaggingMethod::IPsN3) ? jet.jetProb() : -1);
    registry.fill(HIST("h2_taggedjet_pt_neg_log_JP_N3"), jet.pt(), jet.isTagged(BJetTaggingMethod::IPsN3) ? -1 * std::log(jet.jetProb()) : -1);
  }

  template <typename T>
  void fillHistogramJPMCD(T const& mcdjet, float eventWeight = 1.0)
  {
    float pTHat = 10. / (std::pow(eventWeight, 1.0 / pTHatExponent));
    if (mcdjet.pt() > pTHatMaxMCD * pTHat) {
      return;
    }
    if (!((doprocessIPsMCD || doprocessIPsMCDWeighted || doprocessIPsMCPMCDMatched || doprocessIPsMCPMCDMatchedWeighted) && (doprocessSV2ProngMCD || doprocessSV2ProngMCDWeighted || doprocessSV2ProngMCPMCDMatched || doprocessSV2ProngMCPMCDMatchedWeighted) && (doprocessSV3ProngMCD || doprocessSV3ProngMCDWeighted || doprocessSV3ProngMCPMCDMatched || doprocessSV3ProngMCPMCDMatchedWeighted))) {
      registry.fill(HIST("h2_jet_pt_flavour"), mcdjet.pt(), mcdjet.origin(), eventWeight);
      registry.fill(HIST("h2_jet_eta_flavour"), mcdjet.eta(), mcdjet.origin(), eventWeight);
      registry.fill(HIST("h2_jet_phi_flavour"), mcdjet.phi(), mcdjet.origin(), eventWeight);
    }
    registry.fill(HIST("h3_jet_pt_JP_flavour"), mcdjet.pt(), mcdjet.jetProb(), mcdjet.origin(), eventWeight);
    registry.fill(HIST("h3_jet_pt_neg_log_JP_flavour"), mcdjet.pt(), -1 * std::log(mcdjet.jetProb()), mcdjet.origin(), eventWeight);
    registry.fill(HIST("h3_taggedjet_pt_JP_N1_flavour"), mcdjet.pt(), mcdjet.isTagged(BJetTaggingMethod::IPsN1) ? mcdjet.jetProb() : -1, mcdjet.origin(), eventWeight);
    registry.fill(HIST("h3_taggedjet_pt_neg_log_JP_N1_flavour"), mcdjet.pt(), mcdjet.isTagged(BJetTaggingMethod::IPsN1) ? -1 * std::log(mcdjet.jetProb()) : -1, mcdjet.origin(), eventWeight);
    registry.fill(HIST("h3_taggedjet_pt_JP_N2_flavour"), mcdjet.pt(), mcdjet.isTagged(BJetTaggingMethod::IPsN2) ? mcdjet.jetProb() : -1, mcdjet.origin(), eventWeight);
    registry.fill(HIST("h3_taggedjet_pt_neg_log_JP_N2_flavour"), mcdjet.pt(), mcdjet.isTagged(BJetTaggingMethod::IPsN2) ? -1 * std::log(mcdjet.jetProb()) : -1, mcdjet.origin(), eventWeight);
    registry.fill(HIST("h3_taggedjet_pt_JP_N3_flavour"), mcdjet.pt(), mcdjet.isTagged(BJetTaggingMethod::IPsN3) ? mcdjet.jetProb() : -1, mcdjet.origin(), eventWeight);
    registry.fill(HIST("h3_taggedjet_pt_neg_log_JP_N3_flavour"), mcdjet.pt(), mcdjet.isTagged(BJetTaggingMethod::IPsN3) ? -1 * std::log(mcdjet.jetProb()) : -1, mcdjet.origin(), eventWeight);
  }

  template <typename T, typename U>
  void fillHistogramSV2ProngData(T const& jet, U const& /*prongs*/)
  {
    float eventWeight = 1.0;
    float pTHat = 10. / (std::pow(eventWeight, 1.0 / pTHatExponent));
    if (jet.pt() > pTHatMaxMCD * pTHat) {
      return;
    }
    if (!doprocessIPsData && !doprocessJPData && !doprocessSV3ProngData) {
      registry.fill(HIST("h_jet_pt"), jet.pt(), eventWeight);
      registry.fill(HIST("h_jet_eta"), jet.eta(), eventWeight);
      registry.fill(HIST("h_jet_phi"), jet.phi(), eventWeight);
    }
    if (jet.template secondaryVertices_as<U>().size() < 1)
      return;
    if (fillGeneralSVQA) {
      registry.fill(HIST("h_2prong_nprongs"), jet.template secondaryVertices_as<U>().size());
      for (const auto& prong : jet.template secondaryVertices_as<U>()) {
        registry.fill(HIST("h2_jet_pt_2prong_Lxy"), jet.pt(), prong.decayLengthXY());
        registry.fill(HIST("h2_jet_pt_2prong_sigmaLxy"), jet.pt(), prong.errorDecayLengthXY());
        registry.fill(HIST("h2_jet_pt_2prong_Sxy"), jet.pt(), prong.decayLengthXY() / prong.errorDecayLengthXY());
        if (fillSVxyz) {
          registry.fill(HIST("h2_jet_pt_2prong_Lxyz"), jet.pt(), prong.decayLength());
          registry.fill(HIST("h2_jet_pt_2prong_sigmaLxyz"), jet.pt(), prong.errorDecayLength());
          registry.fill(HIST("h2_jet_pt_2prong_Sxyz"), jet.pt(), prong.decayLength() / prong.errorDecayLength());
        }
      }
    }
    bool checkSv = false;
    auto bjetCand = jettaggingutilities::jetFromProngMaxDecayLength<U>(jet, prongCuts->at(0), prongCuts->at(1), prongCuts->at(2), prongCuts->at(4), prongCuts->at(5), false, &checkSv);
    if (checkSv && jettaggingutilities::svAcceptance(bjetCand, svDispersionMax)) {
      auto maxSxy = bjetCand.decayLengthXY() / bjetCand.errorDecayLengthXY();
      auto massSV = bjetCand.m();
      registry.fill(HIST("h2_jet_pt_2prong_Sxy_N1"), jet.pt(), maxSxy);
      registry.fill(HIST("h2_jet_pt_2prong_mass_N1"), jet.pt(), massSV);
      if (jet.isTagged(BJetTaggingMethod::SV)) {
        registry.fill(HIST("h2_taggedjet_pt_2prong_Sxy_N1"), jet.pt(), maxSxy);
        registry.fill(HIST("h2_taggedjet_pt_2prong_mass_N1"), jet.pt(), massSV);
      }
    }
    if (fillSVxyz) {
      auto bjetCandXYZ = jettaggingutilities::jetFromProngMaxDecayLength<U>(jet, prongCuts->at(0), prongCuts->at(1), prongCuts->at(3), prongCuts->at(4), prongCuts->at(5), true, &checkSv);
      if (checkSv && jettaggingutilities::svAcceptance(bjetCandXYZ, svDispersionMax)) {
        auto maxSxyz = bjetCandXYZ.decayLength() / bjetCandXYZ.errorDecayLength();
        auto massSV = bjetCandXYZ.m();
        registry.fill(HIST("h2_jet_pt_2prong_Sxyz_N1"), jet.pt(), maxSxyz);
        registry.fill(HIST("h2_jet_pt_2prong_mass_xyz_N1"), jet.pt(), massSV);
        if (jet.isTagged(BJetTaggingMethod::SV3D)) {
          registry.fill(HIST("h2_taggedjet_pt_2prong_Sxyz_N1"), jet.pt(), maxSxyz);
          registry.fill(HIST("h2_taggedjet_pt_2prong_mass_xyz_N1"), jet.pt(), massSV);
        }
      }
    }
  }

  template <typename T, typename U>
  void fillHistogramSV3ProngData(T const& jet, U const& /*prongs*/)
  {
    float eventWeight = 1.0;
    float pTHat = 10. / (std::pow(eventWeight, 1.0 / pTHatExponent));
    if (jet.pt() > pTHatMaxMCD * pTHat) {
      return;
    }
    if (!doprocessIPsData && !doprocessJPData && !doprocessSV2ProngData) {
      registry.fill(HIST("h_jet_pt"), jet.pt(), eventWeight);
      registry.fill(HIST("h_jet_eta"), jet.eta(), eventWeight);
      registry.fill(HIST("h_jet_phi"), jet.phi(), eventWeight);
    }
    if (jet.template secondaryVertices_as<U>().size() < 1)
      return;
    if (fillGeneralSVQA) {
      registry.fill(HIST("h_3prong_nprongs"), jet.template secondaryVertices_as<U>().size());
      for (const auto& prong : jet.template secondaryVertices_as<U>()) {
        registry.fill(HIST("h2_jet_pt_3prong_Lxy"), jet.pt(), prong.decayLengthXY());
        registry.fill(HIST("h2_jet_pt_3prong_sigmaLxy"), jet.pt(), prong.errorDecayLengthXY());
        registry.fill(HIST("h2_jet_pt_3prong_Sxy"), jet.pt(), prong.decayLengthXY() / prong.errorDecayLengthXY());
        if (fillSVxyz) {
          registry.fill(HIST("h2_jet_pt_3prong_Lxyz"), jet.pt(), prong.decayLength());
          registry.fill(HIST("h2_jet_pt_3prong_sigmaLxyz"), jet.pt(), prong.errorDecayLength());
          registry.fill(HIST("h2_jet_pt_3prong_Sxyz"), jet.pt(), prong.decayLength() / prong.errorDecayLength());
        }
      }
    }
    bool checkSv = false;
    auto bjetCand = jettaggingutilities::jetFromProngMaxDecayLength<U>(jet, prongCuts->at(0), prongCuts->at(1), prongCuts->at(2), prongCuts->at(4), prongCuts->at(5), false, &checkSv);
    if (checkSv && jettaggingutilities::svAcceptance(bjetCand, svDispersionMax)) {
      auto maxSxy = bjetCand.decayLengthXY() / bjetCand.errorDecayLengthXY();
      auto massSV = bjetCand.m();
      registry.fill(HIST("h2_jet_pt_3prong_Sxy_N1"), jet.pt(), maxSxy);
      registry.fill(HIST("h2_jet_pt_3prong_mass_N1"), jet.pt(), massSV);
      if (jet.isTagged(BJetTaggingMethod::SV)) {
        registry.fill(HIST("h2_taggedjet_pt_3prong_Sxy_N1"), jet.pt(), maxSxy);
        registry.fill(HIST("h2_taggedjet_pt_3prong_mass_N1"), jet.pt(), massSV);
      }
    }
    if (fillSVxyz) {
      auto bjetCandXYZ = jettaggingutilities::jetFromProngMaxDecayLength<U>(jet, prongCuts->at(0), prongCuts->at(1), prongCuts->at(3), prongCuts->at(4), prongCuts->at(5), true, &checkSv);
      if (checkSv && jettaggingutilities::svAcceptance(bjetCandXYZ, svDispersionMax)) {
        auto maxSxyz = bjetCandXYZ.decayLength() / bjetCandXYZ.errorDecayLength();
        auto massSV = bjetCandXYZ.m();
        registry.fill(HIST("h2_jet_pt_3prong_Sxyz_N1"), jet.pt(), maxSxyz);
        registry.fill(HIST("h2_jet_pt_3prong_mass_xyz_N1"), jet.pt(), massSV);
        if (jet.isTagged(BJetTaggingMethod::SV3D)) {
          registry.fill(HIST("h2_taggedjet_pt_3prong_Sxyz_N1"), jet.pt(), maxSxyz);
          registry.fill(HIST("h2_taggedjet_pt_3prong_mass_xyz_N1"), jet.pt(), massSV);
        }
      }
    }
  }

  template <typename T, typename U, typename V>
  void fillHistogramSV3ProngDataMult(T const& collision, U const& jet, V const& /*prongs*/)
  {
    if (jet.template secondaryVertices_as<V>().size() < 1)
      return;
    float multFT0A = collision.multFT0A();
    float multFT0C = collision.multFT0C();
    float scaledFT0M = getScaledFT0M(multFT0A, multFT0C);
    registry.fill(HIST("h2_jet_pt_mult"), jet.pt(), scaledFT0M);
    registry.fill(HIST("h2_jet_eta_mult"), jet.eta(), scaledFT0M);
    registry.fill(HIST("h2_jet_phi_mult"), jet.phi(), scaledFT0M);
    if (fillGeneralSVQA) {
      registry.fill(HIST("h2_3prong_nprongs_mult"), jet.template secondaryVertices_as<V>().size(), scaledFT0M);
      for (const auto& prong : jet.template secondaryVertices_as<V>()) {
        registry.fill(HIST("hn_jet_3prong_Sxy_mult"), jet.pt(), prong.decayLengthXY(), prong.errorDecayLengthXY(), prong.decayLengthXY() / prong.errorDecayLengthXY(), scaledFT0M);
        if (fillSVxyz) {
          registry.fill(HIST("hn_jet_3prong_Sxyz_mult"), jet.pt(), prong.decayLength(), prong.errorDecayLength(), prong.decayLength() / prong.errorDecayLength(), scaledFT0M);
        }
      }
    }
    bool checkSv = false;
    auto bjetCand = jettaggingutilities::jetFromProngMaxDecayLength<V>(jet, prongCuts->at(0), prongCuts->at(1), prongCuts->at(2), prongCuts->at(4), prongCuts->at(5), false, &checkSv);
    if (checkSv && jettaggingutilities::svAcceptance(bjetCand, svDispersionMax)) {
      auto maxSxy = bjetCand.decayLengthXY() / bjetCand.errorDecayLengthXY();
      auto massSV = bjetCand.m();
      registry.fill(HIST("hn_jet_3prong_Sxy_N1_mult"), jet.pt(), maxSxy, massSV, scaledFT0M);
      if (jet.isTagged(BJetTaggingMethod::SV)) {
        registry.fill(HIST("hn_taggedjet_3prong_Sxy_N1_mult"), jet.pt(), maxSxy, massSV, scaledFT0M);
      }
    }
    if (fillSVxyz) {
      checkSv = false;
      auto bjetCandXYZ = jettaggingutilities::jetFromProngMaxDecayLength<V>(jet, prongCuts->at(0), prongCuts->at(1), prongCuts->at(3), prongCuts->at(4), prongCuts->at(5), true, &checkSv);
      if (checkSv && jettaggingutilities::svAcceptance(bjetCandXYZ, svDispersionMax)) {
        auto maxSxyz = bjetCandXYZ.decayLength() / bjetCandXYZ.errorDecayLength();
        auto massSV = bjetCandXYZ.m();
        registry.fill(HIST("hn_jet_3prong_Sxyz_N1_mult"), jet.pt(), maxSxyz, massSV, scaledFT0M);
        if (jet.isTagged(BJetTaggingMethod::SV3D)) {
          registry.fill(HIST("hn_taggedjet_3prong_Sxyz_N1_mult"), jet.pt(), maxSxyz, massSV, scaledFT0M);
        }
      }
    }
  }

  template <typename T, typename U>
  void fillHistogramSV2ProngMCD(T const& mcdjet, U const& /*prongs*/, float eventWeight = 1.0)
  {
    float pTHat = 10. / (std::pow(eventWeight, 1.0 / pTHatExponent));
    if (mcdjet.pt() > pTHatMaxMCD * pTHat) {
      return;
    }
    auto origin = mcdjet.origin();
    if (!((doprocessIPsMCD || doprocessIPsMCDWeighted || doprocessIPsMCPMCDMatched || doprocessIPsMCPMCDMatchedWeighted) && (doprocessJPMCD || doprocessJPMCDWeighted || doprocessJPMCPMCDMatched || doprocessJPMCPMCDMatchedWeighted) && (doprocessSV3ProngMCD || doprocessSV3ProngMCDWeighted || doprocessSV3ProngMCPMCDMatched || doprocessSV3ProngMCPMCDMatchedWeighted))) {
      registry.fill(HIST("h2_jet_pt_flavour"), mcdjet.pt(), origin, eventWeight);
      registry.fill(HIST("h2_jet_eta_flavour"), mcdjet.eta(), origin, eventWeight);
      registry.fill(HIST("h2_jet_phi_flavour"), mcdjet.phi(), origin, eventWeight);
    }
    if (mcdjet.template secondaryVertices_as<U>().size() < 1)
      return;
    if (fillGeneralSVQA) {
      registry.fill(HIST("h2_2prong_nprongs_flavour"), mcdjet.template secondaryVertices_as<U>().size(), origin, eventWeight);
      for (const auto& prong : mcdjet.template secondaryVertices_as<U>()) {
        registry.fill(HIST("h3_jet_pt_2prong_Lxy_flavour"), mcdjet.pt(), prong.decayLengthXY(), origin, eventWeight);
        registry.fill(HIST("h3_jet_pt_2prong_sigmaLxy_flavour"), mcdjet.pt(), prong.errorDecayLengthXY(), origin, eventWeight);
        registry.fill(HIST("h3_jet_pt_2prong_Sxy_flavour"), mcdjet.pt(), prong.decayLengthXY() / prong.errorDecayLengthXY(), origin, eventWeight);
        if (fillSVxyz) {
          registry.fill(HIST("h3_jet_pt_2prong_Lxyz_flavour"), mcdjet.pt(), prong.decayLength(), origin, eventWeight);
          registry.fill(HIST("h3_jet_pt_2prong_sigmaLxyz_flavour"), mcdjet.pt(), prong.errorDecayLength(), origin, eventWeight);
          registry.fill(HIST("h3_jet_pt_2prong_Sxyz_flavour"), mcdjet.pt(), prong.decayLength() / prong.errorDecayLength(), origin, eventWeight);
        }
      }
    }
    bool checkSv = false;
    auto bjetCand = jettaggingutilities::jetFromProngMaxDecayLength<U>(mcdjet, prongCuts->at(0), prongCuts->at(1), prongCuts->at(2), prongCuts->at(4), prongCuts->at(5), false, &checkSv);
    if (checkSv && jettaggingutilities::svAcceptance(bjetCand, svDispersionMax)) {
      auto maxSxy = bjetCand.decayLengthXY() / bjetCand.errorDecayLengthXY();
      auto massSV = bjetCand.m();
      registry.fill(HIST("h3_jet_pt_2prong_Sxy_N1_flavour"), mcdjet.pt(), maxSxy, origin, eventWeight);
      registry.fill(HIST("h3_jet_pt_2prong_mass_N1_flavour"), mcdjet.pt(), massSV, origin, eventWeight);
      if (mcdjet.isTagged(BJetTaggingMethod::SV)) {
        registry.fill(HIST("h3_taggedjet_pt_2prong_Sxy_N1_flavour"), mcdjet.pt(), maxSxy, origin, eventWeight);
        registry.fill(HIST("h3_taggedjet_pt_2prong_mass_N1_flavour"), mcdjet.pt(), massSV, origin, eventWeight);
      }
    }
    if (fillSVxyz) {
      checkSv = false;
      auto bjetCandXYZ = jettaggingutilities::jetFromProngMaxDecayLength<U>(mcdjet, prongCuts->at(0), prongCuts->at(1), prongCuts->at(3), prongCuts->at(4), prongCuts->at(5), true, &checkSv);
      if (checkSv && jettaggingutilities::svAcceptance(bjetCandXYZ, svDispersionMax)) {
        auto maxSxyz = bjetCandXYZ.decayLength() / bjetCandXYZ.errorDecayLength();
        auto massSV = bjetCandXYZ.m();
        registry.fill(HIST("h3_jet_pt_2prong_Sxyz_N1_flavour"), mcdjet.pt(), maxSxyz, origin, eventWeight);
        registry.fill(HIST("h3_jet_pt_2prong_mass_xyz_N1_flavour"), mcdjet.pt(), massSV, origin, eventWeight);
        if (mcdjet.isTagged(BJetTaggingMethod::SV3D)) {
          registry.fill(HIST("h3_taggedjet_pt_2prong_Sxyz_N1_flavour"), mcdjet.pt(), maxSxyz, origin, eventWeight);
          registry.fill(HIST("h3_taggedjet_pt_2prong_mass_xyz_N1_flavour"), mcdjet.pt(), massSV, origin, eventWeight);
        }
      }
    }
  }

  template <typename T, typename U>
  void fillHistogramSV3ProngMCD(T const& mcdjet, U const& /*prongs*/, float eventWeight = 1.0)
  {
    float pTHat = 10. / (std::pow(eventWeight, 1.0 / pTHatExponent));
    if (mcdjet.pt() > pTHatMaxMCD * pTHat) {
      return;
    }
    auto origin = mcdjet.origin();
    if (!((doprocessIPsMCD || doprocessIPsMCDWeighted || doprocessIPsMCPMCDMatched || doprocessIPsMCPMCDMatchedWeighted) && (doprocessJPMCD || doprocessJPMCDWeighted || doprocessJPMCPMCDMatched || doprocessJPMCPMCDMatchedWeighted) && (doprocessSV2ProngMCD || doprocessSV2ProngMCDWeighted || doprocessSV2ProngMCPMCDMatched || doprocessSV2ProngMCPMCDMatchedWeighted))) {
      registry.fill(HIST("h2_jet_pt_flavour"), mcdjet.pt(), origin, eventWeight);
      registry.fill(HIST("h2_jet_eta_flavour"), mcdjet.eta(), origin, eventWeight);
      registry.fill(HIST("h2_jet_phi_flavour"), mcdjet.phi(), origin, eventWeight);
    }
    if (mcdjet.template secondaryVertices_as<U>().size() < 1)
      return;
    if (fillGeneralSVQA) {
      registry.fill(HIST("h2_3prong_nprongs_flavour"), mcdjet.template secondaryVertices_as<U>().size(), origin);
      for (const auto& prong : mcdjet.template secondaryVertices_as<U>()) {
        registry.fill(HIST("h3_jet_pt_3prong_Lxy_flavour"), mcdjet.pt(), prong.decayLengthXY(), origin, eventWeight);
        registry.fill(HIST("h3_jet_pt_3prong_sigmaLxy_flavour"), mcdjet.pt(), prong.errorDecayLengthXY(), origin, eventWeight);
        registry.fill(HIST("h3_jet_pt_3prong_Sxy_flavour"), mcdjet.pt(), prong.decayLengthXY() / prong.errorDecayLengthXY(), origin, eventWeight);
        if (fillSVxyz) {
          registry.fill(HIST("h3_jet_pt_3prong_Lxyz_flavour"), mcdjet.pt(), prong.decayLength(), origin, eventWeight);
          registry.fill(HIST("h3_jet_pt_3prong_Sxyz_flavour"), mcdjet.pt(), prong.decayLength() / prong.errorDecayLength(), origin, eventWeight);
          registry.fill(HIST("h3_jet_pt_3prong_sigmaLxyz_flavour"), mcdjet.pt(), prong.errorDecayLength(), origin, eventWeight);
        }
      }
    }
    bool checkSv = false;
    auto bjetCand = jettaggingutilities::jetFromProngMaxDecayLength<U>(mcdjet, prongCuts->at(0), prongCuts->at(1), prongCuts->at(2), prongCuts->at(4), prongCuts->at(5), false, &checkSv);
    if (checkSv && jettaggingutilities::svAcceptance(bjetCand, svDispersionMax)) {
      auto maxSxy = bjetCand.decayLengthXY() / bjetCand.errorDecayLengthXY();
      auto massSV = bjetCand.m();
      registry.fill(HIST("h3_jet_pt_3prong_Sxy_N1_flavour"), mcdjet.pt(), maxSxy, origin, eventWeight);
      registry.fill(HIST("h3_jet_pt_3prong_mass_N1_flavour"), mcdjet.pt(), massSV, origin, eventWeight);
      if (mcdjet.isTagged(BJetTaggingMethod::SV)) {
        registry.fill(HIST("h3_taggedjet_pt_3prong_Sxy_N1_flavour"), mcdjet.pt(), maxSxy, origin, eventWeight);
        registry.fill(HIST("h3_taggedjet_pt_3prong_mass_N1_flavour"), mcdjet.pt(), massSV, origin, eventWeight);
      }
    }
    if (fillSVxyz) {
      checkSv = false;
      auto bjetCandXYZ = jettaggingutilities::jetFromProngMaxDecayLength<U>(mcdjet, prongCuts->at(0), prongCuts->at(1), prongCuts->at(3), prongCuts->at(4), prongCuts->at(5), true, &checkSv);
      if (checkSv && jettaggingutilities::svAcceptance(bjetCandXYZ, svDispersionMax)) {
        auto maxSxyz = bjetCandXYZ.decayLength() / bjetCandXYZ.errorDecayLength();
        auto massSV = bjetCandXYZ.m();
        registry.fill(HIST("h3_jet_pt_3prong_Sxyz_N1_flavour"), mcdjet.pt(), maxSxyz, origin, eventWeight);
        registry.fill(HIST("h3_jet_pt_3prong_mass_xyz_N1_flavour"), mcdjet.pt(), massSV, origin, eventWeight);
        if (mcdjet.isTagged(BJetTaggingMethod::SV3D)) {
          registry.fill(HIST("h3_taggedjet_pt_3prong_Sxyz_N1_flavour"), mcdjet.pt(), maxSxyz, origin, eventWeight);
          registry.fill(HIST("h3_taggedjet_pt_3prong_mass_xyz_N1_flavour"), mcdjet.pt(), massSV, origin, eventWeight);
        }
      }
    }
  }

  template <typename T, typename U, typename V>
  void fillHistogramSV3ProngMCDMult(T const& collision, U const& mcdjet, V const& /*prongs*/, float eventWeight = 1.0)
  {
    float pTHat = 10. / (std::pow(eventWeight, 1.0 / pTHatExponent));
    if (mcdjet.pt() > pTHatMaxMCD * pTHat) {
      return;
    }
    auto origin = mcdjet.origin();
    float multFT0A = collision.multFT0A();
    float multFT0C = collision.multFT0C();
    float scaledFT0M = getScaledFT0M(multFT0A, multFT0C);
    if (mcdjet.template secondaryVertices_as<V>().size() < 1)
      return;
    registry.fill(HIST("h3_jet_pt_mult_flavour"), mcdjet.pt(), scaledFT0M, origin, eventWeight);
    registry.fill(HIST("h3_jet_eta_mult_flavour"), mcdjet.eta(), scaledFT0M, origin, eventWeight);
    registry.fill(HIST("h3_jet_phi_mult_flavour"), mcdjet.phi(), scaledFT0M, origin, eventWeight);
    if (fillGeneralSVQA) {
      registry.fill(HIST("h3_3prong_nprongs_mult_flavour"), mcdjet.template secondaryVertices_as<V>().size(), scaledFT0M, origin, eventWeight);
      for (const auto& prong : mcdjet.template secondaryVertices_as<V>()) {
        registry.fill(HIST("hn_jet_3prong_Sxy_mult_flavour"), mcdjet.pt(), prong.decayLengthXY(), prong.errorDecayLengthXY(), prong.decayLengthXY() / prong.errorDecayLengthXY(), scaledFT0M, origin, eventWeight);
        if (fillSVxyz) {
          registry.fill(HIST("hn_jet_3prong_Sxyz_mult_flavour"), mcdjet.pt(), prong.decayLength(), prong.errorDecayLength(), prong.decayLength() / prong.errorDecayLength(), scaledFT0M, origin, eventWeight);
        }
      }
    }
    bool checkSv = false;
    auto bjetCand = jettaggingutilities::jetFromProngMaxDecayLength<V>(mcdjet, prongCuts->at(0), prongCuts->at(1), prongCuts->at(2), prongCuts->at(4), prongCuts->at(5), false, &checkSv);
    if (checkSv && jettaggingutilities::svAcceptance(bjetCand, svDispersionMax)) {
      auto maxSxy = bjetCand.decayLengthXY() / bjetCand.errorDecayLengthXY();
      auto massSV = bjetCand.m();
      registry.fill(HIST("hn_jet_3prong_Sxy_N1_mult_flavour"), mcdjet.pt(), maxSxy, massSV, scaledFT0M, origin, eventWeight);
      if (mcdjet.isTagged(BJetTaggingMethod::SV)) {
        registry.fill(HIST("hn_taggedjet_3prong_Sxy_N1_mult_flavour"), mcdjet.pt(), maxSxy, massSV, scaledFT0M, origin, eventWeight);
      }
    }
    if (fillSVxyz) {
      auto bjetCandXYZ = jettaggingutilities::jetFromProngMaxDecayLength<V>(mcdjet, prongCuts->at(0), prongCuts->at(1), prongCuts->at(3), prongCuts->at(4), prongCuts->at(5), true, &checkSv);
      if (checkSv && jettaggingutilities::svAcceptance(bjetCandXYZ, svDispersionMax)) {
        auto maxSxyz = bjetCandXYZ.decayLength() / bjetCandXYZ.errorDecayLength();
        auto massSV = bjetCandXYZ.m();
        registry.fill(HIST("hn_jet_3prong_Sxyz_N1_mult_flavour"), mcdjet.pt(), maxSxyz, massSV, scaledFT0M, origin, eventWeight);
        if (mcdjet.isTagged(BJetTaggingMethod::SV3D)) {
          registry.fill(HIST("hn_taggedjet_3prong_Sxyz_N1_mult_flavour"), mcdjet.pt(), maxSxyz, massSV, scaledFT0M, origin, eventWeight);
        }
      }
    }
  }

  void processDummy(aod::Collision const&, aod::Tracks const&)
  {
  }
  PROCESS_SWITCH(JetTaggerHFQA, processDummy, "Dummy process", true);

  void processTracksDca(JetTagTracksData const& tracks)
  {
    for (auto const& track : tracks) {
      if (!jetderiveddatautilities::selectTrack(track, trackSelection)) {
        continue;
      }
      float varImpXY, varImpXYSig, varImpZ, varImpZSig, varImpXYZ, varImpXYZSig;
      varImpXY = track.dcaXY() * jettaggingutilities::cmTomum;
      varImpXYSig = track.dcaXY() / track.sigmadcaXY();
      varImpZ = track.dcaZ() * jettaggingutilities::cmTomum;
      varImpZSig = track.dcaZ() / track.sigmadcaZ();
      float dcaXYZ = track.dcaXYZ();
      float sigmadcaXYZ = track.sigmadcaXYZ();
      varImpXYZ = dcaXYZ * jettaggingutilities::cmTomum;
      varImpXYZSig = dcaXYZ / sigmadcaXYZ;

      if (fillIPxy) {
        registry.fill(HIST("h_impact_parameter_xy"), varImpXY);
        registry.fill(HIST("h_impact_parameter_xy_significance"), varImpXYSig);
      }
      if (fillIPz) {
        registry.fill(HIST("h_impact_parameter_z"), varImpZ);
        registry.fill(HIST("h_impact_parameter_z_significance"), varImpZSig);
      }
      if (fillIPxyz) {
        registry.fill(HIST("h_impact_parameter_xyz"), varImpXYZ);
        registry.fill(HIST("h_impact_parameter_xyz_significance"), varImpXYZSig);
      }
    }
  }
  PROCESS_SWITCH(JetTaggerHFQA, processTracksDca, "Fill inclusive tracks' imformation for data", false);

  void processTracksInJetsData(soa::Filtered<aod::JetCollisions>::iterator const& collision, soa::Join<JetTableData, TagTableData> const& jets, JetTagTracksData const& /*tracks*/)
  {
    if (collision.trackOccupancyInTimeRange() < trackOccupancyInTimeRangeMin || trackOccupancyInTimeRangeMax < collision.trackOccupancyInTimeRange()) {
      return;
    }
    for (auto const& jet : jets) {
      if (!jetfindingutilities::isInEtaAcceptance(jet, jetEtaCuts->at(0), jetEtaCuts->at(1), trackCuts->at(2), trackCuts->at(3))) {
        continue;
      }
      if (!isAcceptedJet<aod::JetTracks>(jet)) {
        continue;
      }
      for (auto const& track : jet.template tracks_as<JetTagTracksData>()) {
        float varImpXY = track.dcaXY() * jettaggingutilities::cmTomum;
        registry.fill(HIST("h2_track_pt_impact_parameter_xy"), track.pt(), varImpXY);
      }
    }
  }
  PROCESS_SWITCH(JetTaggerHFQA, processTracksInJetsData, "Fill QA comtamination of secondary-track inside jets for data jets", false);

  void processSecondaryContaminationMCD(soa::Filtered<soa::Join<aod::JetCollisionsMCD, aod::JCollisionPIs, aod::JCollisionOutliers>>::iterator const& collision, soa::Join<JetTableMCD, TagTableMCD> const& mcdjets, JetTagTracksMCD const& /*tracks*/, aod::JetParticles const& /*particles*/)
  {
    if (collision.trackOccupancyInTimeRange() < trackOccupancyInTimeRangeMin || trackOccupancyInTimeRangeMax < collision.trackOccupancyInTimeRange()) {
      return;
    }
    if (collision.isOutlier()) {
      return;
    }
    for (auto const& mcdjet : mcdjets) {
      if (!jetfindingutilities::isInEtaAcceptance(mcdjet, jetEtaCuts->at(0), jetEtaCuts->at(1), trackCuts->at(2), trackCuts->at(3))) {
        continue;
      }
      if (!isAcceptedJet<aod::JetTracks>(mcdjet)) {
        continue;
      }
      auto eventWeight = collision.mcCollision_as<soa::Join<aod::JetMcCollisions, aod::JMcCollisionPIs>>().weight();
      float pTHat = 10. / (std::pow(eventWeight, 1.0 / pTHatExponent));
      if (mcdjet.pt() > pTHatMaxMCD * pTHat) {
        continue;
      }
      int jetflavour = mcdjet.origin();
      float secondaryPt = 0;
      float totalJetPt = 0;
      for (auto const& track : mcdjet.template tracks_as<JetTagTracksMCD>()) {
        float varImpXY = track.dcaXY() * jettaggingutilities::cmTomum;
        if (!track.has_mcParticle())
          continue;
        auto mcParticle = track.mcParticle();
        totalJetPt += track.pt();
        if (mcParticle.isPhysicalPrimary()) {
          registry.fill(HIST("hn_jet_pt_track_pt_impact_parameter_xy_physical_primary_flavour"), mcdjet.pt(), track.pt(), varImpXY, jetflavour, eventWeight);
        } else {
          registry.fill(HIST("hn_jet_pt_track_pt_impact_parameter_xy_secondary_flavour"), mcdjet.pt(), track.pt(), varImpXY, jetflavour, eventWeight);
          secondaryPt += track.pt();
        }
      }
      if (totalJetPt > 0) {
        float fracSecondary = secondaryPt / totalJetPt;
        registry.fill(HIST("h3_jet_pt_frac_secondary_pt_per_jet_flavour"), mcdjet.pt(), fracSecondary, jetflavour, eventWeight);
      }
    }
  }
  PROCESS_SWITCH(JetTaggerHFQA, processSecondaryContaminationMCD, "Fill QA comtamination of secondary-track inside jets for mcd jets", false);

  void processValFlavourDefMCD(soa::Filtered<soa::Join<aod::JetCollisionsMCD, aod::JCollisionPIs, aod::JCollisionOutliers>>::iterator const& collision, soa::Join<JetTableMCD, TagTableMCD, JetTableMCDMCP> const& mcdjets, soa::Join<JetTableMCP, JetTableMCPMCD> const& /*mcpjets*/, JetTagTracksMCD const& tracks, aod::JetParticles const& particles)
  {
    if (collision.trackOccupancyInTimeRange() < trackOccupancyInTimeRangeMin || trackOccupancyInTimeRangeMax < collision.trackOccupancyInTimeRange()) {
      return;
    }
    if (collision.isOutlier()) {
      return;
    }
    for (auto const& mcdjet : mcdjets) {
      auto const particlesPerColl = particles.sliceBy(particlesPerCollision, collision.mcCollisionId());
      if (!jetfindingutilities::isInEtaAcceptance(mcdjet, jetEtaCuts->at(0), jetEtaCuts->at(1), trackCuts->at(2), trackCuts->at(3))) {
        continue;
      }
      if (!isAcceptedJet<aod::JetTracks>(mcdjet)) {
        continue;
      }
      auto eventWeight = collision.mcCollision_as<soa::Join<aod::JetMcCollisions, aod::JMcCollisionPIs>>().weight();
      fillValidationFlavourDefMCD<soa::Join<JetTableMCP, JetTableMCPMCD>>(mcdjet, tracks, particles, particlesPerColl, eventWeight);
    }
  }
  PROCESS_SWITCH(JetTaggerHFQA, processValFlavourDefMCD, "to check the validation of jet-flavour definition when compared to distance for mcd jets", false);

  void processValFlavourDefMCP(aod::JetMcCollisions::iterator const& mcCollision, JetTableMCP const& mcpjets, aod::JetParticles const& particles)
  {
    int eventWeight = mcCollision.weight();
    for (auto const& mcpjet : mcpjets) {
      auto const particlesPerColl = particles.sliceBy(particlesPerCollision, mcpjet.globalIndex());
      if (!jetfindingutilities::isInEtaAcceptance(mcpjet, jetEtaCuts->at(0), jetEtaCuts->at(1), trackCuts->at(2), trackCuts->at(3))) {
        continue;
      }
      if (!isAcceptedJet<aod::JetParticles>(mcpjet)) {
        continue;
      }
      float pTHat = 10. / (std::pow(eventWeight, 1.0 / pTHatExponent));
      if (mcpjet.pt() > pTHatMaxMCD * pTHat) {
        return;
      }
      fillValidationFlavourDefMCP(mcpjet, particles, particlesPerColl);
    }
  }
  PROCESS_SWITCH(JetTaggerHFQA, processValFlavourDefMCP, "to check the validation of jet-flavour definition when compared to distance for mcp jets", false);

  void processResponseMatrix(soa::Filtered<soa::Join<aod::JetCollisionsMCD, aod::JCollisionPIs>>::iterator const& collision, soa::Join<JetTableMCD, TagTableMCD, JetTableMCDMCP> const& mcdjets, soa::Join<JetTableMCP, JetTableMCPMCD> const& /*mcpjets*/)
<<<<<<< HEAD
  {
    if (collision.trackOccupancyInTimeRange() < trackOccupancyInTimeRangeMin || trackOccupancyInTimeRangeMax < collision.trackOccupancyInTimeRange()) {
      return;
    }
    for (auto const& mcdjet : mcdjets) {
      if (!jetfindingutilities::isInEtaAcceptance(mcdjet, jetEtaCuts->at(0), jetEtaCuts->at(1), trackCuts->at(2), trackCuts->at(3))) {
        continue;
      }
      if (!isAcceptedJet<aod::JetTracks>(mcdjet)) {
        continue;
      }
      auto jetflavour = mcdjet.origin();
      registry.fill(HIST("h2_jet_pt_flavour"), mcdjet.pt(), jetflavour);
      registry.fill(HIST("h2_jet_eta_flavour"), mcdjet.eta(), jetflavour);
      registry.fill(HIST("h2_jet_phi_flavour"), mcdjet.phi(), jetflavour);
      if (!mcdjet.has_matchedJetGeo())
        continue;
      for (auto const& mcpjet : mcdjet.template matchedJetGeo_as<soa::Join<JetTableMCP, JetTableMCPMCD>>()) {
        registry.fill(HIST("h3_jet_pt_jet_pt_part_matchedgeo_flavour"), mcdjet.pt(), mcpjet.pt(), mcdjet.origin());
      }
    }
  }
  PROCESS_SWITCH(JetTaggerHFQA, processResponseMatrix, "create response matrix with flavour", false);

  void processResponseMatrixWeighted(soa::Filtered<soa::Join<aod::JetCollisionsMCD, aod::JCollisionPIs, aod::JCollisionOutliers>>::iterator const& collision, soa::Join<JetTableMCD, TagTableMCD, JetTableMCDMCP> const& mcdjets, soa::Join<JetTableMCP, JetTableMCPMCD> const& /*mcpjets*/)
  {
    if (collision.trackOccupancyInTimeRange() < trackOccupancyInTimeRangeMin || trackOccupancyInTimeRangeMax < collision.trackOccupancyInTimeRange()) {
      return;
    }
    if (collision.isOutlier()) {
      return;
    }
    auto eventWeight = collision.weight();
    for (auto const& mcdjet : mcdjets) {
      if (!jetfindingutilities::isInEtaAcceptance(mcdjet, jetEtaCuts->at(0), jetEtaCuts->at(1), trackCuts->at(2), trackCuts->at(3))) {
        continue;
      }
      if (!isAcceptedJet<aod::JetTracks>(mcdjet)) {
        continue;
      }
      float pTHat = 10. / (std::pow(eventWeight, 1.0 / pTHatExponent));
      if (mcdjet.pt() > pTHatMaxMCD * pTHat) {
        continue;
      }
      auto jetflavour = mcdjet.origin();
      registry.fill(HIST("h2_jet_pt_flavour"), mcdjet.pt(), jetflavour, eventWeight);
      registry.fill(HIST("h2_jet_eta_flavour"), mcdjet.eta(), jetflavour, eventWeight);
      registry.fill(HIST("h2_jet_phi_flavour"), mcdjet.phi(), jetflavour, eventWeight);
      if (!mcdjet.has_matchedJetGeo())
        continue;
      for (auto const& mcpjet : mcdjet.template matchedJetGeo_as<soa::Join<JetTableMCP, JetTableMCPMCD>>()) {
        if (mcpjet.pt() > pTHatMaxMCP * pTHat) {
          continue;
        }
        registry.fill(HIST("h3_jet_pt_jet_pt_part_matchedgeo_flavour"), mcdjet.pt(), mcpjet.pt(), mcdjet.origin(), eventWeight);
      }
    }
  }
  PROCESS_SWITCH(JetTaggerHFQA, processResponseMatrixWeighted, "create response matrix with flavour weighted", false);

  void processMCP(JetTableMCP const& mcpjets, aod::JetParticles const&, soa::Join<aod::JetMcCollisions, aod::JMcCollisionPIs> const& mcCollisions, soa::Filtered<aod::JetCollisionsMCD> const& collisions)
  {
    registry.fill(HIST("h_collision_events"), 2.5); // mcp events
    for (auto const& mcpjet : mcpjets) {
      if (!jetfindingutilities::isInEtaAcceptance(mcpjet, jetEtaCuts->at(0), jetEtaCuts->at(1), trackCuts->at(2), trackCuts->at(3))) {
        continue;
      }
      if (!isAcceptedJet<aod::JetParticles>(mcpjet)) {
        continue;
      }
      auto mcCollision = mcCollisions.sliceBy(McCollisionsPerMCPCollision, mcpjet.mcCollisionId());
      if (checkMcCollisionIsMatched) {
        auto collisionspermcpjet = collisions.sliceBy(collisionsPerMCPCollision, mcpjet.mcCollisionId());
        if (collisionspermcpjet.size() >= 1 && jetderiveddatautilities::selectCollision(collisionspermcpjet.begin(), eventSelectionBits)) {
          fillHistogramMCP(mcpjet, 1., mcCollision.begin().ptHard());
        }
      } else {
        fillHistogramMCP(mcpjet, 1., mcCollision.begin().ptHard());
      }
    }
  }
  PROCESS_SWITCH(JetTaggerHFQA, processMCP, "Fill impact parameter imformation for mcp jets", false);

  void processMCPWeighted(JetTableMCP const& mcpjets, aod::JetParticles const&, soa::Join<aod::JetMcCollisions, aod::JMcCollisionPIs> const& mcCollisions, soa::Filtered<soa::Join<aod::JetCollisionsMCD, aod::JCollisionOutliers>> const& collisions)
  {
    registry.fill(HIST("h_collision_events"), 2.5); // mcp events
    for (auto const& mcpjet : mcpjets) {
      if (!jetfindingutilities::isInEtaAcceptance(mcpjet, jetEtaCuts->at(0), jetEtaCuts->at(1), trackCuts->at(2), trackCuts->at(3))) {
        continue;
      }
      if (!isAcceptedJet<aod::JetParticles>(mcpjet)) {
        continue;
      }
      auto mcCollision = mcCollisions.sliceBy(McCollisionsPerMCPCollision, mcpjet.mcCollisionId());
      if (mcCollision.size() == 1) {
        if (checkMcCollisionIsMatched) {
          auto collisionspermcpjet = collisions.sliceBy(collisionsPerMCPCollision, mcpjet.mcCollisionId());
          if (collisionspermcpjet.size() >= 1 && jetderiveddatautilities::selectCollision(collisionspermcpjet.begin(), eventSelectionBits) && !collisionspermcpjet.begin().isOutlier()) {
            fillHistogramMCP(mcpjet, mcCollision.begin().weight(), mcCollision.begin().ptHard());
          }
        } else {
          fillHistogramMCP(mcpjet, mcCollision.begin().weight(), mcCollision.begin().ptHard());
        }
      }
    }
  }
  PROCESS_SWITCH(JetTaggerHFQA, processMCPWeighted, "Fill impact parameter imformation for mcp jets weighted", false);

  void processIPsData(soa::Filtered<aod::JetCollisions>::iterator const& collision, soa::Join<JetTableData, TagTableData> const& jets, JetTagTracksData const& tracks)
=======
>>>>>>> 7b487e99
  {
    if (collision.trackOccupancyInTimeRange() < trackOccupancyInTimeRangeMin || trackOccupancyInTimeRangeMax < collision.trackOccupancyInTimeRange()) {
      return;
    }
<<<<<<< HEAD
    registry.fill(HIST("h_collision_events"), 0.5); // data events
    for (auto const& jet : jets) {
      if (!jetfindingutilities::isInEtaAcceptance(jet, jetEtaCuts->at(0), jetEtaCuts->at(1), trackCuts->at(2), trackCuts->at(3))) {
=======
    for (auto const& mcdjet : mcdjets) {
      if (!jetfindingutilities::isInEtaAcceptance(mcdjet, jetEtaCuts->at(0), jetEtaCuts->at(1), trackCuts->at(2), trackCuts->at(3))) {
>>>>>>> 7b487e99
        continue;
      }
      if (!isAcceptedJet<aod::JetTracks>(mcdjet)) {
        continue;
      }
      auto jetflavour = mcdjet.origin();
      registry.fill(HIST("h2_jet_pt_flavour"), mcdjet.pt(), jetflavour);
      registry.fill(HIST("h2_jet_eta_flavour"), mcdjet.eta(), jetflavour);
      registry.fill(HIST("h2_jet_phi_flavour"), mcdjet.phi(), jetflavour);
      if (!mcdjet.has_matchedJetGeo())
        continue;
      for (auto const& mcpjet : mcdjet.template matchedJetGeo_as<soa::Join<JetTableMCP, JetTableMCPMCD>>()) {
        registry.fill(HIST("h3_jet_pt_jet_pt_part_matchedgeo_flavour"), mcdjet.pt(), mcpjet.pt(), mcdjet.origin());
      }
    }
  }
  PROCESS_SWITCH(JetTaggerHFQA, processResponseMatrix, "create response matrix with flavour", false);

  void processResponseMatrixWeighted(soa::Filtered<soa::Join<aod::JetCollisionsMCD, aod::JCollisionPIs, aod::JCollisionOutliers>>::iterator const& collision, soa::Join<JetTableMCD, TagTableMCD, JetTableMCDMCP> const& mcdjets, soa::Join<JetTableMCP, JetTableMCPMCD> const& /*mcpjets*/)
  {
    if (collision.trackOccupancyInTimeRange() < trackOccupancyInTimeRangeMin || trackOccupancyInTimeRangeMax < collision.trackOccupancyInTimeRange()) {
      return;
    }
<<<<<<< HEAD
    registry.fill(HIST("h_collision_events"), 1.5); // mcd events
=======
    if (collision.isOutlier()) {
      return;
    }
    auto eventWeight = collision.weight();
>>>>>>> 7b487e99
    for (auto const& mcdjet : mcdjets) {
      if (!jetfindingutilities::isInEtaAcceptance(mcdjet, jetEtaCuts->at(0), jetEtaCuts->at(1), trackCuts->at(2), trackCuts->at(3))) {
        continue;
      }
      if (!isAcceptedJet<aod::JetTracks>(mcdjet)) {
        continue;
      }
<<<<<<< HEAD
      fillHistogramIPsMCD(mcdjet, tracks);
    }
  }
  PROCESS_SWITCH(JetTaggerHFQA, processIPsMCD, "Fill impact parameter imformation for mcd jets", false);

  void processIPsMCDWeighted(soa::Filtered<aod::JetCollisions>::iterator const& collision, soa::Join<JetTableMCD, TagTableMCD, aod::ChargedMCDetectorLevelJetEventWeights> const& mcdjets, JetTagTracksMCD const& tracks, aod::JetParticles const&)
  {
    if (collision.trackOccupancyInTimeRange() < trackOccupancyInTimeRangeMin || trackOccupancyInTimeRangeMax < collision.trackOccupancyInTimeRange()) {
      return;
    }
    registry.fill(HIST("h_collision_events"), 1.5, collision.weight()); // mcd events
    for (auto const& mcdjet : mcdjets) {
      if (!jetfindingutilities::isInEtaAcceptance(mcdjet, jetEtaCuts->at(0), jetEtaCuts->at(1), trackCuts->at(2), trackCuts->at(3))) {
=======
      float pTHat = 10. / (std::pow(eventWeight, 1.0 / pTHatExponent));
      if (mcdjet.pt() > pTHatMaxMCD * pTHat) {
>>>>>>> 7b487e99
        continue;
      }
      auto jetflavour = mcdjet.origin();
      registry.fill(HIST("h2_jet_pt_flavour"), mcdjet.pt(), jetflavour);
      registry.fill(HIST("h2_jet_eta_flavour"), mcdjet.eta(), jetflavour);
      registry.fill(HIST("h2_jet_phi_flavour"), mcdjet.phi(), jetflavour);
      if (!mcdjet.has_matchedJetGeo())
        continue;
      for (auto const& mcpjet : mcdjet.template matchedJetGeo_as<soa::Join<JetTableMCP, JetTableMCPMCD>>()) {
        if (mcpjet.pt() > pTHatMaxMCP * pTHat) {
          continue;
        }
        registry.fill(HIST("h3_jet_pt_jet_pt_part_matchedgeo_flavour"), mcdjet.pt(), mcpjet.pt(), mcdjet.origin(), eventWeight);
      }
    }
  }
  PROCESS_SWITCH(JetTaggerHFQA, processResponseMatrixWeighted, "create response matrix with flavour weighted", false);

  void processMCP(JetTableMCP const& mcpjets, aod::JetParticles const&, soa::Join<aod::JetMcCollisions, aod::JMcCollisionPIs> const& mcCollisions, soa::Filtered<aod::JetCollisionsMCD> const& collisions)
  {
    for (auto const& mcpjet : mcpjets) {
      if (!jetfindingutilities::isInEtaAcceptance(mcpjet, jetEtaCuts->at(0), jetEtaCuts->at(1), trackCuts->at(2), trackCuts->at(3))) {
        continue;
      }
      if (!isAcceptedJet<aod::JetParticles>(mcpjet)) {
        continue;
      }
      auto mcCollision = mcCollisions.sliceBy(McCollisionsPerMCPCollision, mcpjet.mcCollisionId());
      if (checkMcCollisionIsMatched) {
        auto collisionspermcpjet = collisions.sliceBy(collisionsPerMCPCollision, mcpjet.mcCollisionId());
        if (collisionspermcpjet.size() >= 1 && jetderiveddatautilities::selectCollision(collisionspermcpjet.begin(), eventSelectionBits)) {
          fillHistogramMCP(mcpjet, 1., mcCollision.begin().ptHard());
        }
      } else {
        fillHistogramMCP(mcpjet, 1., mcCollision.begin().ptHard());
      }
    }
  }
  PROCESS_SWITCH(JetTaggerHFQA, processMCP, "Fill impact parameter imformation for mcp jets", false);

  void processMCPWeighted(JetTableMCP const& mcpjets, aod::JetParticles const&, soa::Join<aod::JetMcCollisions, aod::JMcCollisionPIs> const& mcCollisions, soa::Filtered<soa::Join<aod::JetCollisionsMCD, aod::JCollisionOutliers>> const& collisions)
  {
    for (auto const& mcpjet : mcpjets) {
      if (!jetfindingutilities::isInEtaAcceptance(mcpjet, jetEtaCuts->at(0), jetEtaCuts->at(1), trackCuts->at(2), trackCuts->at(3))) {
        continue;
      }
      if (!isAcceptedJet<aod::JetParticles>(mcpjet)) {
        continue;
      }
      auto mcCollision = mcCollisions.sliceBy(McCollisionsPerMCPCollision, mcpjet.mcCollisionId());
      if (mcCollision.size() == 1) {
        if (checkMcCollisionIsMatched) {
          auto collisionspermcpjet = collisions.sliceBy(collisionsPerMCPCollision, mcpjet.mcCollisionId());
          if (collisionspermcpjet.size() >= 1 && jetderiveddatautilities::selectCollision(collisionspermcpjet.begin(), eventSelectionBits) && !collisionspermcpjet.begin().isOutlier()) {
            fillHistogramMCP(mcpjet, mcCollision.begin().weight(), mcCollision.begin().ptHard());
          }
        } else {
          fillHistogramMCP(mcpjet, mcCollision.begin().weight(), mcCollision.begin().ptHard());
        }
      }
    }
  }
  PROCESS_SWITCH(JetTaggerHFQA, processMCPWeighted, "Fill impact parameter imformation for mcp jets weighted", false);

  void processIPsData(soa::Filtered<aod::JetCollisions>::iterator const& collision, soa::Join<JetTableData, TagTableData> const& jets, JetTagTracksData const& tracks)
  {
    if (collision.trackOccupancyInTimeRange() < trackOccupancyInTimeRangeMin || trackOccupancyInTimeRangeMax < collision.trackOccupancyInTimeRange()) {
      return;
    }
    for (auto const& jet : jets) {
      if (!jetfindingutilities::isInEtaAcceptance(jet, jetEtaCuts->at(0), jetEtaCuts->at(1), trackCuts->at(2), trackCuts->at(3))) {
        continue;
      }
      if (!isAcceptedJet<aod::JetTracks>(jet)) {
        continue;
      }
      fillHistogramIPsData(jet, tracks);
    }
  }
  PROCESS_SWITCH(JetTaggerHFQA, processIPsData, "Fill impact parameter imformation for data jets", false);

  void processIPsMCD(soa::Filtered<aod::JetCollisions>::iterator const& collision, soa::Join<JetTableMCD, TagTableMCD> const& mcdjets, JetTagTracksMCD const& tracks, aod::JetParticles const&)
  {
    if (collision.trackOccupancyInTimeRange() < trackOccupancyInTimeRangeMin || trackOccupancyInTimeRangeMax < collision.trackOccupancyInTimeRange()) {
      return;
    }
    for (auto const& mcdjet : mcdjets) {
      if (!jetfindingutilities::isInEtaAcceptance(mcdjet, jetEtaCuts->at(0), jetEtaCuts->at(1), trackCuts->at(2), trackCuts->at(3))) {
        continue;
      }
      if (!isAcceptedJet<aod::JetTracks>(mcdjet)) {
        continue;
      }
      fillHistogramIPsMCD(mcdjet, tracks);
    }
  }
  PROCESS_SWITCH(JetTaggerHFQA, processIPsMCD, "Fill impact parameter imformation for mcd jets", false);

  void processIPsMCDWeighted(soa::Filtered<soa::Join<aod::JetCollisionsMCD, aod::JCollisionPIs>>::iterator const& collision, soa::Join<JetTableMCD, TagTableMCD> const& mcdjets, JetTagTracksMCD const& tracks, aod::JetParticles const&)
  {
    if (collision.trackOccupancyInTimeRange() < trackOccupancyInTimeRangeMin || trackOccupancyInTimeRangeMax < collision.trackOccupancyInTimeRange()) {
      return;
    }
    for (auto const& mcdjet : mcdjets) {
      if (!jetfindingutilities::isInEtaAcceptance(mcdjet, jetEtaCuts->at(0), jetEtaCuts->at(1), trackCuts->at(2), trackCuts->at(3))) {
        continue;
      }
      fillHistogramIPsMCD(mcdjet, tracks, collision.weight());
    }
  }
  PROCESS_SWITCH(JetTaggerHFQA, processIPsMCDWeighted, "Fill impact parameter imformation for mcd jets", false);

  void processIPsMCPMCDMatched(soa::Filtered<soa::Join<aod::JetCollisionsMCD, aod::JCollisionPIs>>::iterator const& collision, soa::Join<JetTableMCD, TagTableMCD, JetTableMCDMCP> const& mcdjets, soa::Join<JetTableMCP, JetTableMCPMCD> const& /*mcpjets*/, JetTagTracksMCD const& tracks, aod::JetParticles const& particles)
  {
    if (collision.trackOccupancyInTimeRange() < trackOccupancyInTimeRangeMin || trackOccupancyInTimeRangeMax < collision.trackOccupancyInTimeRange()) {
      return;
    }
    registry.fill(HIST("h_collision_events"), 1.5); // mcd events
    for (auto const& mcdjet : mcdjets) {
      auto const particlesPerColl = particles.sliceBy(particlesPerCollision, collision.mcCollisionId());
      if (!jetfindingutilities::isInEtaAcceptance(mcdjet, jetEtaCuts->at(0), jetEtaCuts->at(1), trackCuts->at(2), trackCuts->at(3))) {
        continue;
      }
      if (!isAcceptedJet<aod::JetTracks>(mcdjet)) {
        continue;
      }
      if (!mcdjet.has_matchedJetGeo())
        continue;
      if (!doprocessIPsMCD)
        fillHistogramIPsMCD(mcdjet, tracks);
    }
  }
  PROCESS_SWITCH(JetTaggerHFQA, processIPsMCPMCDMatched, "Fill impact parameter imformation for mcp mcd matched jets", false);

  void processIPsMCPMCDMatchedWeighted(soa::Filtered<soa::Join<aod::JetCollisionsMCD, aod::JCollisionPIs, aod::JCollisionOutliers>>::iterator const& collision, soa::Join<JetTableMCD, TagTableMCD, JetTableMCDMCP> const& mcdjets, soa::Join<JetTableMCP, JetTableMCPMCD> const& /*mcpjets*/, JetTagTracksMCD const& tracks, aod::JetParticles const& particles)
  {
    if (collision.trackOccupancyInTimeRange() < trackOccupancyInTimeRangeMin || trackOccupancyInTimeRangeMax < collision.trackOccupancyInTimeRange()) {
      return;
    }
    if (collision.isOutlier()) {
      return;
    }
<<<<<<< HEAD
    registry.fill(HIST("h_collision_events"), 1.5, collision.weight()); // mcd events
=======
>>>>>>> 7b487e99
    for (auto const& mcdjet : mcdjets) {
      auto const particlesPerColl = particles.sliceBy(particlesPerCollision, collision.mcCollisionId());
      if (!jetfindingutilities::isInEtaAcceptance(mcdjet, jetEtaCuts->at(0), jetEtaCuts->at(1), trackCuts->at(2), trackCuts->at(3))) {
        continue;
      }
      if (!isAcceptedJet<aod::JetTracks>(mcdjet)) {
        continue;
      }
      if (!mcdjet.has_matchedJetGeo())
        continue;
      float pTHat = 10. / (std::pow(collision.weight(), 1.0 / pTHatExponent));
      if (mcdjet.pt() > pTHatMaxMCD * pTHat) {
        continue;
      }
      if (!doprocessIPsMCDWeighted)
        fillHistogramIPsMCD(mcdjet, tracks, collision.weight());
    }
  }
  PROCESS_SWITCH(JetTaggerHFQA, processIPsMCPMCDMatchedWeighted, "Fill impact parameter imformation for mcp mcd matched jets", false);

  void processJPData(soa::Filtered<aod::JetCollisions>::iterator const& collision, soa::Join<JetTableData, TagTableData> const& jets, JetTagTracksData const&)
  {
    if (collision.trackOccupancyInTimeRange() < trackOccupancyInTimeRangeMin || trackOccupancyInTimeRangeMax < collision.trackOccupancyInTimeRange()) {
      return;
    }
    if (!doprocessIPsData)
      registry.fill(HIST("h_collision_events"), 0.5); // data events
    for (auto const& jet : jets) {
      if (!jetfindingutilities::isInEtaAcceptance(jet, jetEtaCuts->at(0), jetEtaCuts->at(1), trackCuts->at(2), trackCuts->at(3))) {
        continue;
      }
      if (!isAcceptedJet<aod::JetTracks>(jet)) {
        continue;
      }
      fillHistogramJPData(jet);
    }
  }
  PROCESS_SWITCH(JetTaggerHFQA, processJPData, "Fill jet probability imformation for data jets", false);

  void processJPMCD(soa::Filtered<aod::JetCollisions>::iterator const& collision, soa::Join<JetTableMCD, TagTableMCD> const& mcdjets, JetTagTracksMCD const&)
  {
    if (collision.trackOccupancyInTimeRange() < trackOccupancyInTimeRangeMin || trackOccupancyInTimeRangeMax < collision.trackOccupancyInTimeRange()) {
      return;
    }
    registry.fill(HIST("h_collision_events"), 1.5); // mcd events
    for (auto const& mcdjet : mcdjets) {
      if (!jetfindingutilities::isInEtaAcceptance(mcdjet, jetEtaCuts->at(0), jetEtaCuts->at(1), trackCuts->at(2), trackCuts->at(3))) {
        continue;
      }
      if (!isAcceptedJet<aod::JetTracks>(mcdjet)) {
        continue;
      }
      fillHistogramJPMCD(mcdjet);
    }
  }
  PROCESS_SWITCH(JetTaggerHFQA, processJPMCD, "Fill jet probability imformation for mcd jets", false);

  void processJPMCDWeighted(soa::Filtered<soa::Join<aod::JetCollisions, aod::JCollisionOutliers>>::iterator const& collision, soa::Join<JetTableMCD, TagTableMCD> const& mcdjets, JetTagTracksMCD const&)
  {
    if (collision.trackOccupancyInTimeRange() < trackOccupancyInTimeRangeMin || trackOccupancyInTimeRangeMax < collision.trackOccupancyInTimeRange()) {
      return;
    }
    if (collision.isOutlier()) {
      return;
    }
<<<<<<< HEAD
    registry.fill(HIST("h_collision_events"), 1.5, collision.weight()); // mcd events
=======
>>>>>>> 7b487e99
    for (auto const& mcdjet : mcdjets) {
      if (!jetfindingutilities::isInEtaAcceptance(mcdjet, jetEtaCuts->at(0), jetEtaCuts->at(1), trackCuts->at(2), trackCuts->at(3))) {
        continue;
      }
      if (!isAcceptedJet<aod::JetTracks>(mcdjet)) {
        continue;
      }
      fillHistogramJPMCD(mcdjet, collision.weight());
    }
  }
  PROCESS_SWITCH(JetTaggerHFQA, processJPMCDWeighted, "Fill jet probability imformation for mcd jets", false);

  void processJPMCPMCDMatched(soa::Filtered<soa::Join<aod::JetCollisions, aod::JCollisionPIs, aod::JMcCollisionLbs>>::iterator const& collision, soa::Join<JetTableMCD, TagTableMCD, JetTableMCDMCP> const& mcdjets, soa::Join<JetTableMCP, JetTableMCPMCD> const& /*mcpjets*/, JetTagTracksMCD const&)
  {
    if (collision.trackOccupancyInTimeRange() < trackOccupancyInTimeRangeMin || trackOccupancyInTimeRangeMax < collision.trackOccupancyInTimeRange()) {
      return;
    }
    registry.fill(HIST("h_collision_events"), 1.5); // mcd events
    for (auto const& mcdjet : mcdjets) {
      if (!jetfindingutilities::isInEtaAcceptance(mcdjet, jetEtaCuts->at(0), jetEtaCuts->at(1), trackCuts->at(2), trackCuts->at(3))) {
        continue;
      }
      if (!isAcceptedJet<aod::JetTracks>(mcdjet)) {
        continue;
      }
      if (!mcdjet.has_matchedJetGeo())
        return;
      if (!doprocessJPMCD)
        fillHistogramJPMCD(mcdjet);
    }
  }
  PROCESS_SWITCH(JetTaggerHFQA, processJPMCPMCDMatched, "Fill jet probability imformation for mcd jets", false);

  void processJPMCPMCDMatchedWeighted(soa::Filtered<soa::Join<aod::JetCollisionsMCD, aod::JCollisionPIs, aod::JCollisionOutliers>>::iterator const& collision, soa::Join<JetTableMCD, TagTableMCD, JetTableMCDMCP> const& mcdjets, soa::Join<JetTableMCP, JetTableMCPMCD> const& /*mcpjets*/, JetTagTracksMCD const&)
  {
    if (collision.trackOccupancyInTimeRange() < trackOccupancyInTimeRangeMin || trackOccupancyInTimeRangeMax < collision.trackOccupancyInTimeRange()) {
      return;
    }
    if (collision.isOutlier()) {
      return;
    }
<<<<<<< HEAD
    registry.fill(HIST("h_collision_events"), 1.5, collision.weight()); // mcd events
=======
>>>>>>> 7b487e99
    for (auto const& mcdjet : mcdjets) {
      if (!jetfindingutilities::isInEtaAcceptance(mcdjet, jetEtaCuts->at(0), jetEtaCuts->at(1), trackCuts->at(2), trackCuts->at(3))) {
        continue;
      }
      if (!isAcceptedJet<aod::JetTracks>(mcdjet)) {
        continue;
      }
      if (!mcdjet.has_matchedJetGeo())
        return;
      if (!doprocessJPMCDWeighted)
        fillHistogramJPMCD(mcdjet, collision.weight());
    }
  }
  PROCESS_SWITCH(JetTaggerHFQA, processJPMCPMCDMatchedWeighted, "Fill jet probability imformation for mcd jets", false);

  void processSV2ProngData(soa::Filtered<aod::JetCollisions>::iterator const& collision, soa::Join<JetTableData, TagTableData, aod::DataSecondaryVertex2ProngIndices> const& jets, aod::DataSecondaryVertex2Prongs const& prongs)
  {
    if (collision.trackOccupancyInTimeRange() < trackOccupancyInTimeRangeMin || trackOccupancyInTimeRangeMax < collision.trackOccupancyInTimeRange()) {
      return;
    }
    registry.fill(HIST("h_collision_events"), 0.5); // mcd events
    for (auto const& jet : jets) {
      if (!jetfindingutilities::isInEtaAcceptance(jet, jetEtaCuts->at(0), jetEtaCuts->at(1), trackCuts->at(2), trackCuts->at(3))) {
        continue;
      }
      if (!isAcceptedJet<aod::JetTracks>(jet)) {
        continue;
      }
      fillHistogramSV2ProngData(jet, prongs);
    }
  }
  PROCESS_SWITCH(JetTaggerHFQA, processSV2ProngData, "Fill 2prong imformation for data jets", false);

  void processSV3ProngData(soa::Filtered<aod::JetCollisions>::iterator const& collision, soa::Join<JetTableData, TagTableData, aod::DataSecondaryVertex3ProngIndices> const& jets, aod::DataSecondaryVertex3Prongs const& prongs)
  {
    if (collision.trackOccupancyInTimeRange() < trackOccupancyInTimeRangeMin || trackOccupancyInTimeRangeMax < collision.trackOccupancyInTimeRange()) {
      return;
    }
    registry.fill(HIST("h_collision_events"), 0.5); // mcd events
    for (auto const& jet : jets) {
      if (!jetfindingutilities::isInEtaAcceptance(jet, jetEtaCuts->at(0), jetEtaCuts->at(1), trackCuts->at(2), trackCuts->at(3))) {
        continue;
      }
      if (!isAcceptedJet<aod::JetTracks>(jet)) {
        continue;
      }
      fillHistogramSV3ProngData(jet, prongs);
    }
  }
  PROCESS_SWITCH(JetTaggerHFQA, processSV3ProngData, "Fill 3prong imformation for data jets", false);

  void processSV3ProngDataMult(soa::Filtered<aod::JetCollisions>::iterator const& collision, soa::Join<JetTableData, TagTableData, aod::DataSecondaryVertex3ProngIndices> const& jets, aod::DataSecondaryVertex3Prongs const& prongs)
  {
    if (collision.trackOccupancyInTimeRange() < trackOccupancyInTimeRangeMin || trackOccupancyInTimeRangeMax < collision.trackOccupancyInTimeRange()) {
      return;
    }
    float multFT0A = collision.multFT0A();
    float multFT0C = collision.multFT0C();
    float scaledFT0M = getScaledFT0M(multFT0A, multFT0C);
    registry.fill(HIST("h_event_mult"), scaledFT0M);
    for (auto const& jet : jets) {
      if (!jetfindingutilities::isInEtaAcceptance(jet, jetEtaCuts->at(0), jetEtaCuts->at(1), trackCuts->at(2), trackCuts->at(3))) {
        continue;
      }
      if (!isAcceptedJet<aod::JetTracks>(jet)) {
        continue;
      }
      fillHistogramSV3ProngDataMult(collision, jet, prongs);
    }
  }
  PROCESS_SWITCH(JetTaggerHFQA, processSV3ProngDataMult, "Fill 3prong imformation for data jets", false);

  void processSV2ProngMCD(soa::Filtered<aod::JetCollisions>::iterator const& collision, soa::Join<JetTableMCD, TagTableMCD, aod::MCDSecondaryVertex2ProngIndices> const& mcdjets, aod::MCDSecondaryVertex2Prongs const& prongs)
  {
    if (collision.trackOccupancyInTimeRange() < trackOccupancyInTimeRangeMin || trackOccupancyInTimeRangeMax < collision.trackOccupancyInTimeRange()) {
      return;
    }
    registry.fill(HIST("h_collision_events"), 1.5); // mcd events
    for (auto const& mcdjet : mcdjets) {
      if (!jetfindingutilities::isInEtaAcceptance(mcdjet, jetEtaCuts->at(0), jetEtaCuts->at(1), trackCuts->at(2), trackCuts->at(3))) {
        continue;
      }
      if (!isAcceptedJet<aod::JetTracks>(mcdjet)) {
        continue;
      }
      fillHistogramSV2ProngMCD(mcdjet, prongs);
    }
  }
  PROCESS_SWITCH(JetTaggerHFQA, processSV2ProngMCD, "Fill 2prong imformation for mcd jets", false);

  void processSV2ProngMCDWeighted(soa::Filtered<soa::Join<aod::JetCollisionsMCD, aod::JCollisionOutliers>>::iterator const& collision, soa::Join<JetTableMCD, TagTableMCD, aod::MCDSecondaryVertex2ProngIndices> const& mcdjets, aod::MCDSecondaryVertex2Prongs const& prongs)
  {
    if (collision.trackOccupancyInTimeRange() < trackOccupancyInTimeRangeMin || trackOccupancyInTimeRangeMax < collision.trackOccupancyInTimeRange()) {
      return;
    }
    if (collision.isOutlier()) {
      return;
    }
<<<<<<< HEAD
    registry.fill(HIST("h_collision_events"), 1.5, collision.weight()); // mcd events
=======
>>>>>>> 7b487e99
    for (auto const& mcdjet : mcdjets) {
      if (!jetfindingutilities::isInEtaAcceptance(mcdjet, jetEtaCuts->at(0), jetEtaCuts->at(1), trackCuts->at(2), trackCuts->at(3))) {
        continue;
      }
      if (!isAcceptedJet<aod::JetTracks>(mcdjet)) {
        continue;
      }
      fillHistogramSV2ProngMCD(mcdjet, prongs, collision.weight());
    }
  }
  PROCESS_SWITCH(JetTaggerHFQA, processSV2ProngMCDWeighted, "Fill 2prong imformation for mcd jets", false);

  void processSV2ProngMCPMCDMatched(soa::Filtered<soa::Join<aod::JetCollisions, aod::JCollisionPIs, aod::JMcCollisionLbs>>::iterator const& collision, soa::Join<JetTableMCD, TagTableMCD, JetTableMCDMCP, aod::MCDSecondaryVertex2ProngIndices> const& mcdjets, soa::Join<JetTableMCP, JetTableMCPMCD> const& /*mcpjets*/, aod::MCDSecondaryVertex2Prongs const& prongs)
  {
    if (collision.trackOccupancyInTimeRange() < trackOccupancyInTimeRangeMin || trackOccupancyInTimeRangeMax < collision.trackOccupancyInTimeRange()) {
      return;
    }
    registry.fill(HIST("h_collision_events"), 1.5); // mcd events
    for (auto const& mcdjet : mcdjets) {
      if (!jetfindingutilities::isInEtaAcceptance(mcdjet, jetEtaCuts->at(0), jetEtaCuts->at(1), trackCuts->at(2), trackCuts->at(3))) {
        continue;
      }
      if (!isAcceptedJet<aod::JetTracks>(mcdjet)) {
        continue;
      }
      if (!mcdjet.has_matchedJetGeo()) {
        continue;
      }
      if (!doprocessSV2ProngMCD)
        fillHistogramSV2ProngMCD(mcdjet, prongs);
    }
  }
  PROCESS_SWITCH(JetTaggerHFQA, processSV2ProngMCPMCDMatched, "Fill 2prong imformation for mcd jets", false);

  void processSV2ProngMCPMCDMatchedWeighted(soa::Filtered<soa::Join<aod::JetCollisionsMCD, aod::JCollisionPIs, aod::JCollisionOutliers>>::iterator const& collision, soa::Join<JetTableMCD, TagTableMCD, JetTableMCDMCP, aod::MCDSecondaryVertex2ProngIndices> const& mcdjets, soa::Join<JetTableMCP, JetTableMCPMCD> const& /*mcpjets*/, aod::MCDSecondaryVertex2Prongs const& prongs)
  {
    if (collision.trackOccupancyInTimeRange() < trackOccupancyInTimeRangeMin || trackOccupancyInTimeRangeMax < collision.trackOccupancyInTimeRange()) {
      return;
    }
    if (collision.isOutlier()) {
      return;
    }
<<<<<<< HEAD
    registry.fill(HIST("h_collision_events"), 1.5, collision.weight()); // mcd events
=======
>>>>>>> 7b487e99
    for (auto const& mcdjet : mcdjets) {
      if (!jetfindingutilities::isInEtaAcceptance(mcdjet, jetEtaCuts->at(0), jetEtaCuts->at(1), trackCuts->at(2), trackCuts->at(3))) {
        continue;
      }
      if (!isAcceptedJet<aod::JetTracks>(mcdjet)) {
        continue;
      }
      if (!mcdjet.has_matchedJetGeo()) {
        continue;
      }
      if (!doprocessSV2ProngMCDWeighted)
        fillHistogramSV2ProngMCD(mcdjet, prongs, collision.weight());
    }
  }
  PROCESS_SWITCH(JetTaggerHFQA, processSV2ProngMCPMCDMatchedWeighted, "Fill 2prong imformation for mcd jets", false);

  void processSV3ProngMCD(soa::Filtered<aod::JetCollisions>::iterator const& collision, soa::Join<JetTableMCD, TagTableMCD, aod::MCDSecondaryVertex3ProngIndices> const& mcdjets, aod::MCDSecondaryVertex3Prongs const& prongs)
  {
    if (collision.trackOccupancyInTimeRange() < trackOccupancyInTimeRangeMin || trackOccupancyInTimeRangeMax < collision.trackOccupancyInTimeRange()) {
      return;
    }
    registry.fill(HIST("h_collision_events"), 1.5); // mcd events
    for (auto const& mcdjet : mcdjets) {
      if (!jetfindingutilities::isInEtaAcceptance(mcdjet, jetEtaCuts->at(0), jetEtaCuts->at(1), trackCuts->at(2), trackCuts->at(3))) {
        continue;
      }
      if (!isAcceptedJet<aod::JetTracks>(mcdjet)) {
        continue;
      }
      fillHistogramSV3ProngMCD(mcdjet, prongs);
    }
  }
  PROCESS_SWITCH(JetTaggerHFQA, processSV3ProngMCD, "Fill 3prong imformation for mcd jets", false);

  void processSV3ProngMCDWeighted(soa::Filtered<soa::Join<aod::JetCollisionsMCD, aod::JCollisionOutliers>>::iterator const& collision, soa::Join<JetTableMCD, TagTableMCD, aod::MCDSecondaryVertex3ProngIndices> const& mcdjets, aod::MCDSecondaryVertex3Prongs const& prongs)
  {
    if (collision.trackOccupancyInTimeRange() < trackOccupancyInTimeRangeMin || trackOccupancyInTimeRangeMax < collision.trackOccupancyInTimeRange()) {
      return;
    }
    if (collision.isOutlier()) {
      return;
    }
<<<<<<< HEAD
    registry.fill(HIST("h_collision_events"), 1.5, collision.weight()); // mcd events
=======
>>>>>>> 7b487e99
    for (auto const& mcdjet : mcdjets) {
      if (!jetfindingutilities::isInEtaAcceptance(mcdjet, jetEtaCuts->at(0), jetEtaCuts->at(1), trackCuts->at(2), trackCuts->at(3))) {
        continue;
      }
      if (!isAcceptedJet<aod::JetTracks>(mcdjet)) {
        continue;
      }
      fillHistogramSV3ProngMCD(mcdjet, prongs, collision.weight());
    }
  }
  PROCESS_SWITCH(JetTaggerHFQA, processSV3ProngMCDWeighted, "Fill 3prong imformation for mcd jets", false);

  void processSV3ProngMCPMCDMatched(soa::Filtered<soa::Join<aod::JetCollisions, aod::JCollisionPIs, aod::JMcCollisionLbs>>::iterator const& collision, soa::Join<JetTableMCD, TagTableMCD, JetTableMCDMCP, aod::MCDSecondaryVertex3ProngIndices> const& mcdjets, soa::Join<JetTableMCP, JetTableMCPMCD> const& /*mcpjets*/, aod::MCDSecondaryVertex3Prongs const& prongs)
  {
    if (collision.trackOccupancyInTimeRange() < trackOccupancyInTimeRangeMin || trackOccupancyInTimeRangeMax < collision.trackOccupancyInTimeRange()) {
      return;
    }
    registry.fill(HIST("h_collision_events"), 1.5); // mcd events
    for (auto const& mcdjet : mcdjets) {
      if (!jetfindingutilities::isInEtaAcceptance(mcdjet, jetEtaCuts->at(0), jetEtaCuts->at(1), trackCuts->at(2), trackCuts->at(3))) {
        continue;
      }
      if (!isAcceptedJet<aod::JetTracks>(mcdjet)) {
        continue;
      }
      if (!mcdjet.has_matchedJetGeo()) {
        continue;
      }
      if (!doprocessSV3ProngMCD)
        fillHistogramSV3ProngMCD(mcdjet, prongs);
    }
  }
  PROCESS_SWITCH(JetTaggerHFQA, processSV3ProngMCPMCDMatched, "Fill 3prong imformation for mcd jets", false);

  void processSV3ProngMCPMCDMatchedWeighted(soa::Filtered<soa::Join<aod::JetCollisionsMCD, aod::JCollisionPIs, aod::JCollisionOutliers>>::iterator const& collision, soa::Join<JetTableMCD, TagTableMCD, JetTableMCDMCP, aod::MCDSecondaryVertex3ProngIndices> const& mcdjets, soa::Join<JetTableMCP, JetTableMCPMCD> const& /*mcpjets*/, aod::MCDSecondaryVertex3Prongs const& prongs)
  {
    if (collision.trackOccupancyInTimeRange() < trackOccupancyInTimeRangeMin || trackOccupancyInTimeRangeMax < collision.trackOccupancyInTimeRange()) {
      return;
    }
    if (collision.isOutlier()) {
      return;
    }
<<<<<<< HEAD
    registry.fill(HIST("h_collision_events"), 1.5, collision.weight()); // mcd events
=======
>>>>>>> 7b487e99
    for (auto const& mcdjet : mcdjets) {
      if (!jetfindingutilities::isInEtaAcceptance(mcdjet, jetEtaCuts->at(0), jetEtaCuts->at(1), trackCuts->at(2), trackCuts->at(3))) {
        continue;
      }
      if (!isAcceptedJet<aod::JetTracks>(mcdjet)) {
        continue;
      }
      if (!mcdjet.has_matchedJetGeo()) {
        continue;
      }
      if (!doprocessSV3ProngMCDWeighted)
        fillHistogramSV3ProngMCD(mcdjet, prongs, collision.weight());
    }
  }
  PROCESS_SWITCH(JetTaggerHFQA, processSV3ProngMCPMCDMatchedWeighted, "Fill 3prong imformation for mcd jets", false);

  void processSV3ProngMCDMult(soa::Filtered<aod::JetCollisions>::iterator const& collision, soa::Join<JetTableMCD, TagTableMCD, aod::MCDSecondaryVertex3ProngIndices> const& mcdjets, aod::MCDSecondaryVertex3Prongs const& prongs)
  {
    if (collision.trackOccupancyInTimeRange() < trackOccupancyInTimeRangeMin || trackOccupancyInTimeRangeMax < collision.trackOccupancyInTimeRange()) {
      return;
    }
    float multFT0A = collision.multFT0A();
    float multFT0C = collision.multFT0C();
    float scaledFT0M = getScaledFT0M(multFT0A, multFT0C);
    registry.fill(HIST("h_event_mult"), scaledFT0M);
    for (auto const& mcdjet : mcdjets) {
      if (!jetfindingutilities::isInEtaAcceptance(mcdjet, jetEtaCuts->at(0), jetEtaCuts->at(1), trackCuts->at(2), trackCuts->at(3))) {
        continue;
      }
      if (!isAcceptedJet<aod::JetTracks>(mcdjet)) {
        continue;
      }
      fillHistogramSV3ProngMCDMult(collision, mcdjet, prongs);
    }
  }
  PROCESS_SWITCH(JetTaggerHFQA, processSV3ProngMCDMult, "Fill 3prong imformation for mcd jets with multiplicity", false);

  void processSV3ProngMCDMultWeighted(soa::Filtered<soa::Join<aod::JetCollisionsMCD, aod::JCollisionOutliers>>::iterator const& collision, soa::Join<JetTableMCD, TagTableMCD, aod::MCDSecondaryVertex3ProngIndices> const& mcdjets, aod::MCDSecondaryVertex3Prongs const& prongs)
  {
    if (collision.trackOccupancyInTimeRange() < trackOccupancyInTimeRangeMin || trackOccupancyInTimeRangeMax < collision.trackOccupancyInTimeRange()) {
      return;
    }
    if (collision.isOutlier()) {
      return;
    }
    float multFT0A = collision.multFT0A();
    float multFT0C = collision.multFT0C();
    float scaledFT0M = getScaledFT0M(multFT0A, multFT0C);
    registry.fill(HIST("h_event_mult"), scaledFT0M);
    for (auto const& mcdjet : mcdjets) {
      if (!jetfindingutilities::isInEtaAcceptance(mcdjet, jetEtaCuts->at(0), jetEtaCuts->at(1), trackCuts->at(2), trackCuts->at(3))) {
        continue;
      }
      if (!isAcceptedJet<aod::JetTracks>(mcdjet)) {
        continue;
      }
      fillHistogramSV3ProngMCDMult(collision, mcdjet, prongs, collision.weight());
    }
  }
  PROCESS_SWITCH(JetTaggerHFQA, processSV3ProngMCDMultWeighted, "Fill 3prong imformation for mcd jets with multiplicity weighted", false);

  void processSV3ProngMCPMCDMatchedMult(soa::Filtered<soa::Join<aod::JetCollisions, aod::JCollisionPIs, aod::JMcCollisionLbs>>::iterator const& collision, soa::Join<JetTableMCD, TagTableMCD, JetTableMCDMCP, aod::MCDSecondaryVertex3ProngIndices> const& mcdjets, soa::Join<JetTableMCP, JetTableMCPMCD> const& /*mcpjets*/, aod::MCDSecondaryVertex3Prongs const& prongs)
  {
    if (collision.trackOccupancyInTimeRange() < trackOccupancyInTimeRangeMin || trackOccupancyInTimeRangeMax < collision.trackOccupancyInTimeRange()) {
      return;
    }
    float multFT0A = collision.multFT0A();
    float multFT0C = collision.multFT0C();
    float scaledFT0M = getScaledFT0M(multFT0A, multFT0C);
    registry.fill(HIST("h_event_mult"), scaledFT0M);
    for (auto const& mcdjet : mcdjets) {
      if (!jetfindingutilities::isInEtaAcceptance(mcdjet, jetEtaCuts->at(0), jetEtaCuts->at(1), trackCuts->at(2), trackCuts->at(3))) {
        continue;
      }
      if (!isAcceptedJet<aod::JetTracks>(mcdjet)) {
        continue;
      }
      if (!mcdjet.has_matchedJetGeo()) {
        continue;
      }
      if (!doprocessSV3ProngMCDMult)
        fillHistogramSV3ProngMCDMult(collision, mcdjet, prongs);
    }
  }
  PROCESS_SWITCH(JetTaggerHFQA, processSV3ProngMCPMCDMatchedMult, "Fill 3prong imformation for mcd jets matched with multiplicity", false);

  void processSV3ProngMCPMCDMatchedMultWeighted(soa::Filtered<soa::Join<aod::JetCollisionsMCD, aod::JCollisionPIs, aod::JCollisionOutliers>>::iterator const& collision, soa::Join<JetTableMCD, TagTableMCD, JetTableMCDMCP, aod::MCDSecondaryVertex3ProngIndices> const& mcdjets, soa::Join<JetTableMCP, JetTableMCPMCD> const& /*mcpjets*/, aod::MCDSecondaryVertex3Prongs const& prongs)
  {
    if (collision.trackOccupancyInTimeRange() < trackOccupancyInTimeRangeMin || trackOccupancyInTimeRangeMax < collision.trackOccupancyInTimeRange()) {
      return;
    }
    if (collision.isOutlier()) {
      return;
    }
    float multFT0A = collision.multFT0A();
    float multFT0C = collision.multFT0C();
    float scaledFT0M = getScaledFT0M(multFT0A, multFT0C);
    registry.fill(HIST("h_event_mult"), scaledFT0M);
    for (auto const& mcdjet : mcdjets) {
      if (!jetfindingutilities::isInEtaAcceptance(mcdjet, jetEtaCuts->at(0), jetEtaCuts->at(1), trackCuts->at(2), trackCuts->at(3))) {
        continue;
      }
      if (!isAcceptedJet<aod::JetTracks>(mcdjet)) {
        continue;
      }
      if (!mcdjet.has_matchedJetGeo()) {
        continue;
      }
      if (!doprocessSV3ProngMCDMultWeighted)
        fillHistogramSV3ProngMCDMult(collision, mcdjet, prongs, collision.weight());
    }
  }
  PROCESS_SWITCH(JetTaggerHFQA, processSV3ProngMCPMCDMatchedMultWeighted, "Fill 3prong imformation for mcd jets matched with multiplicity weightd", false);
};

using JetTaggerQAChargedDataJets = soa::Join<aod::ChargedJets, aod::ChargedJetConstituents>;
using JetTaggerQAChargedMCDJets = soa::Join<aod::ChargedMCDetectorLevelJets, aod::ChargedMCDetectorLevelJetConstituents, aod::ChargedMCDetectorLevelJetFlavourDef>;
using JetTaggerQAChargedMCPJets = soa::Join<aod::ChargedMCParticleLevelJets, aod::ChargedMCParticleLevelJetConstituents, aod::ChargedMCParticleLevelJetFlavourDef>;

using JetTaggerhfQaCharged = JetTaggerHFQA<JetTaggerQAChargedDataJets, aod::ChargedJetTags, JetTaggerQAChargedMCDJets, aod::ChargedMCDetectorLevelJetEventWeights, aod::ChargedMCDetectorLevelJetTags, JetTaggerQAChargedMCPJets, aod::ChargedMCParticleLevelJetEventWeights, aod::ChargedMCDetectorLevelJetsMatchedToChargedMCParticleLevelJets, aod::ChargedMCParticleLevelJetsMatchedToChargedMCDetectorLevelJets>;

WorkflowSpec defineDataProcessing(ConfigContext const& cfgc)
{
  return WorkflowSpec{
    adaptAnalysisTask<JetTaggerhfQaCharged>(cfgc, TaskName{"jet-taggerhf-qa-charged"})}; // o2-linter: disable=name/o2-task (templated struct)
}<|MERGE_RESOLUTION|>--- conflicted
+++ resolved
@@ -1400,7 +1400,6 @@
   PROCESS_SWITCH(JetTaggerHFQA, processValFlavourDefMCP, "to check the validation of jet-flavour definition when compared to distance for mcp jets", false);
 
   void processResponseMatrix(soa::Filtered<soa::Join<aod::JetCollisionsMCD, aod::JCollisionPIs>>::iterator const& collision, soa::Join<JetTableMCD, TagTableMCD, JetTableMCDMCP> const& mcdjets, soa::Join<JetTableMCP, JetTableMCPMCD> const& /*mcpjets*/)
-<<<<<<< HEAD
   {
     if (collision.trackOccupancyInTimeRange() < trackOccupancyInTimeRangeMin || trackOccupancyInTimeRangeMax < collision.trackOccupancyInTimeRange()) {
       return;
@@ -1510,20 +1509,13 @@
   PROCESS_SWITCH(JetTaggerHFQA, processMCPWeighted, "Fill impact parameter imformation for mcp jets weighted", false);
 
   void processIPsData(soa::Filtered<aod::JetCollisions>::iterator const& collision, soa::Join<JetTableData, TagTableData> const& jets, JetTagTracksData const& tracks)
-=======
->>>>>>> 7b487e99
-  {
-    if (collision.trackOccupancyInTimeRange() < trackOccupancyInTimeRangeMin || trackOccupancyInTimeRangeMax < collision.trackOccupancyInTimeRange()) {
-      return;
-    }
-<<<<<<< HEAD
+  {
+    if (collision.trackOccupancyInTimeRange() < trackOccupancyInTimeRangeMin || trackOccupancyInTimeRangeMax < collision.trackOccupancyInTimeRange()) {
+      return;
+    }
     registry.fill(HIST("h_collision_events"), 0.5); // data events
     for (auto const& jet : jets) {
       if (!jetfindingutilities::isInEtaAcceptance(jet, jetEtaCuts->at(0), jetEtaCuts->at(1), trackCuts->at(2), trackCuts->at(3))) {
-=======
-    for (auto const& mcdjet : mcdjets) {
-      if (!jetfindingutilities::isInEtaAcceptance(mcdjet, jetEtaCuts->at(0), jetEtaCuts->at(1), trackCuts->at(2), trackCuts->at(3))) {
->>>>>>> 7b487e99
         continue;
       }
       if (!isAcceptedJet<aod::JetTracks>(mcdjet)) {
@@ -1547,22 +1539,14 @@
     if (collision.trackOccupancyInTimeRange() < trackOccupancyInTimeRangeMin || trackOccupancyInTimeRangeMax < collision.trackOccupancyInTimeRange()) {
       return;
     }
-<<<<<<< HEAD
     registry.fill(HIST("h_collision_events"), 1.5); // mcd events
-=======
-    if (collision.isOutlier()) {
-      return;
-    }
-    auto eventWeight = collision.weight();
->>>>>>> 7b487e99
-    for (auto const& mcdjet : mcdjets) {
-      if (!jetfindingutilities::isInEtaAcceptance(mcdjet, jetEtaCuts->at(0), jetEtaCuts->at(1), trackCuts->at(2), trackCuts->at(3))) {
-        continue;
-      }
-      if (!isAcceptedJet<aod::JetTracks>(mcdjet)) {
-        continue;
-      }
-<<<<<<< HEAD
+    for (auto const& mcdjet : mcdjets) {
+      if (!jetfindingutilities::isInEtaAcceptance(mcdjet, jetEtaCuts->at(0), jetEtaCuts->at(1), trackCuts->at(2), trackCuts->at(3))) {
+        continue;
+      }
+      if (!isAcceptedJet<aod::JetTracks>(mcdjet)) {
+        continue;
+      }
       fillHistogramIPsMCD(mcdjet, tracks);
     }
   }
@@ -1576,10 +1560,6 @@
     registry.fill(HIST("h_collision_events"), 1.5, collision.weight()); // mcd events
     for (auto const& mcdjet : mcdjets) {
       if (!jetfindingutilities::isInEtaAcceptance(mcdjet, jetEtaCuts->at(0), jetEtaCuts->at(1), trackCuts->at(2), trackCuts->at(3))) {
-=======
-      float pTHat = 10. / (std::pow(eventWeight, 1.0 / pTHatExponent));
-      if (mcdjet.pt() > pTHatMaxMCD * pTHat) {
->>>>>>> 7b487e99
         continue;
       }
       auto jetflavour = mcdjet.origin();
@@ -1722,10 +1702,7 @@
     if (collision.isOutlier()) {
       return;
     }
-<<<<<<< HEAD
     registry.fill(HIST("h_collision_events"), 1.5, collision.weight()); // mcd events
-=======
->>>>>>> 7b487e99
     for (auto const& mcdjet : mcdjets) {
       auto const particlesPerColl = particles.sliceBy(particlesPerCollision, collision.mcCollisionId());
       if (!jetfindingutilities::isInEtaAcceptance(mcdjet, jetEtaCuts->at(0), jetEtaCuts->at(1), trackCuts->at(2), trackCuts->at(3))) {
@@ -1791,10 +1768,7 @@
     if (collision.isOutlier()) {
       return;
     }
-<<<<<<< HEAD
     registry.fill(HIST("h_collision_events"), 1.5, collision.weight()); // mcd events
-=======
->>>>>>> 7b487e99
     for (auto const& mcdjet : mcdjets) {
       if (!jetfindingutilities::isInEtaAcceptance(mcdjet, jetEtaCuts->at(0), jetEtaCuts->at(1), trackCuts->at(2), trackCuts->at(3))) {
         continue;
@@ -1836,10 +1810,7 @@
     if (collision.isOutlier()) {
       return;
     }
-<<<<<<< HEAD
     registry.fill(HIST("h_collision_events"), 1.5, collision.weight()); // mcd events
-=======
->>>>>>> 7b487e99
     for (auto const& mcdjet : mcdjets) {
       if (!jetfindingutilities::isInEtaAcceptance(mcdjet, jetEtaCuts->at(0), jetEtaCuts->at(1), trackCuts->at(2), trackCuts->at(3))) {
         continue;
@@ -1938,10 +1909,7 @@
     if (collision.isOutlier()) {
       return;
     }
-<<<<<<< HEAD
     registry.fill(HIST("h_collision_events"), 1.5, collision.weight()); // mcd events
-=======
->>>>>>> 7b487e99
     for (auto const& mcdjet : mcdjets) {
       if (!jetfindingutilities::isInEtaAcceptance(mcdjet, jetEtaCuts->at(0), jetEtaCuts->at(1), trackCuts->at(2), trackCuts->at(3))) {
         continue;
@@ -1984,10 +1952,7 @@
     if (collision.isOutlier()) {
       return;
     }
-<<<<<<< HEAD
     registry.fill(HIST("h_collision_events"), 1.5, collision.weight()); // mcd events
-=======
->>>>>>> 7b487e99
     for (auto const& mcdjet : mcdjets) {
       if (!jetfindingutilities::isInEtaAcceptance(mcdjet, jetEtaCuts->at(0), jetEtaCuts->at(1), trackCuts->at(2), trackCuts->at(3))) {
         continue;
@@ -2030,10 +1995,7 @@
     if (collision.isOutlier()) {
       return;
     }
-<<<<<<< HEAD
     registry.fill(HIST("h_collision_events"), 1.5, collision.weight()); // mcd events
-=======
->>>>>>> 7b487e99
     for (auto const& mcdjet : mcdjets) {
       if (!jetfindingutilities::isInEtaAcceptance(mcdjet, jetEtaCuts->at(0), jetEtaCuts->at(1), trackCuts->at(2), trackCuts->at(3))) {
         continue;
@@ -2076,10 +2038,7 @@
     if (collision.isOutlier()) {
       return;
     }
-<<<<<<< HEAD
     registry.fill(HIST("h_collision_events"), 1.5, collision.weight()); // mcd events
-=======
->>>>>>> 7b487e99
     for (auto const& mcdjet : mcdjets) {
       if (!jetfindingutilities::isInEtaAcceptance(mcdjet, jetEtaCuts->at(0), jetEtaCuts->at(1), trackCuts->at(2), trackCuts->at(3))) {
         continue;
