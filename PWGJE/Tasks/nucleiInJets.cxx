// Copyright 2019-2020 CERN and copyright holders of ALICE O2.
// See https://alice-o2.web.cern.ch/copyright for details of the copyright holders.
// All rights not expressly granted are reserved.
//
// This software is distributed under the terms of the GNU General Public
// License v3 (GPL Version 3), copied verbatim in the file "COPYING".
//
// In applying this license CERN does not waive the privileges and immunities
// granted to it by virtue of its status as an Intergovernmental Organization
// or submit itself to any jurisdiction.

// author: Arvind Khuntia (arvind.khuntia@cern.ch) INFN Bologna, Italy

#include "PWGJE/Core/JetDerivedDataUtilities.h"
#include "PWGJE/DataModel/Jet.h"
#include "PWGJE/DataModel/JetReducedData.h"
#include "PWGLF/DataModel/LFParticleIdentification.h"

#include "Common/Core/RecoDecay.h"
#include "Common/DataModel/EventSelection.h"
#include "Common/DataModel/Multiplicity.h"
#include "Common/DataModel/PIDResponseTOF.h"
#include "Common/DataModel/PIDResponseTPC.h"
#include "Common/DataModel/TrackSelectionTables.h"
#include "EventFiltering/Zorro.h"
#include "EventFiltering/ZorroSummary.h"

#include "CCDB/BasicCCDBManager.h"
#include "Framework/ASoA.h"
#include "Framework/AnalysisDataModel.h"
#include "Framework/AnalysisTask.h"
#include "Framework/HistogramRegistry.h"
#include <Framework/AnalysisHelpers.h>
#include <Framework/Configurable.h>
#include <Framework/HistogramSpec.h>
#include <Framework/InitContext.h>
#include <Framework/Logger.h>
#include <Framework/OutputObjHeader.h>
#include <Framework/runDataProcessing.h>

#include <TH1.h>
#include <TH2.h>
#include <TH3.h>
#include <TMath.h>
#include <TRandom3.h>
#include <TVector2.h>

#include <algorithm>
#include <array>
#include <cmath>
#include <cstddef>
#include <cstdint>
#include <iterator>
#include <string>
#include <vector>

#include <math.h>

using namespace o2;
using namespace o2::framework;
using namespace o2::framework::expressions;
using namespace o2::constants::physics;
struct nucleiInJets {

  enum Particle {
    kPion = 1,     // π+
    kKaon = 2,     // K+
    kProton = 3,   // p
    kDeuteron = 4, // d
    kTriton = 5,   // Tr
    kHelium = 6    // He
  };

  int mapPDGToValue(int pdgCode)
  {
    switch (pdgCode) {
      case 211: // π+
        return Particle::kPion;
      case -211: // π-
        return -Particle::kPion;

      case 321: // k+
        return Particle::kKaon;
      case -321: // k-
        return -Particle::kKaon;

      case 2212: // p
        return Particle::kProton;
      case -2212: // antip
        return -Particle::kProton;

      case Pdg::kDeuteron: // Deuteron
        return Particle::kDeuteron;
      case -Pdg::kDeuteron: // AntiDeuteron
        return -Particle::kDeuteron;

      case Pdg::kTriton: // Triton
        return Particle::kTriton;
      case -Pdg::kTriton: // AntiTriton
        return -Particle::kTriton;

      case Pdg::kHelium3: // Helium
        return Particle::kHelium;
      case -Pdg::kHelium3: // AntiHelium
        return -Particle::kHelium;
      default:
        return 0; // Default case for unknown or unmapped PDG codes
    }
  }

  Configurable<std::string> cfgtrackSelections{"cfgtrackSelections", "globalTracks", "set track selections"};
  Configurable<bool> isMC{"isMC", false, "flag for the MC"};
  Configurable<bool> isWithJetEvents{"isWithJetEvents", true, "Events with at least one jet"};
  Configurable<bool> isWithLeadingJet{"isWithLeadingJet", true, "Events with leading jet"};
  Configurable<bool> useLfTpcPid{"useLfTpcPid", true, "Events with custom TPC parameters"};
  Configurable<int> centralityType{"centralityType", 0, "0: FT0M, 1: FT0C, 2: FV0A"};

  Configurable<double> cfgtrkMinPt{"cfgtrkMinPt", 0.15, "set track min pT"};
  Configurable<double> cfgtrkMaxEta{"cfgtrkMaxEta", 0.8, "set track max Eta"};
  Configurable<double> cfgtrkMaxRap{"cfgtrkMaxRap", 0.5, "set track max y"};
  Configurable<double> cfgMaxDCArToPVcut{"cfgMaxDCArToPVcut", 0.12, "Track DCAr cut to PV Maximum"};
  Configurable<double> cfgMaxDCAzToPVcut{"cfgMaxDCAzToPVcut", 1.0, "Track DCAz cut to PV Maximum"};
  Configurable<bool> cfgPrimaryTrack{"cfgPrimaryTrack", true, "Primary track selection"};
  Configurable<bool> cfgConnectedToPV{"cfgConnectedToPV", true, "PV contributor track selection"};           // PV Contriuibutor
  Configurable<bool> cfgGlobalWoDCATrack{"cfgGlobalWoDCATrack", true, "Global track selection without DCA"}; // kQualityTracks (kTrackType | kTPCNCls | kTPCCrossedRows | kTPCCrossedRowsOverNCls | kTPCChi2NDF | kTPCRefit | kITSNCls | kITSChi2NDF | kITSRefit | kITSHits) | kInAcceptanceTracks (kPtRange | kEtaRange)
  Configurable<double> cfgnFindableTPCClusters{"cfgnFindableTPCClusters", 120, "nFindable TPC Clusters"};
  Configurable<double> cfgnTPCCrossedRows{"cfgnTPCCrossedRows", 70, "nCrossed TPC Rows"};
  Configurable<double> cfgnTPCChi2{"cfgnTPChi2", 4.0, "nTPC Chi2 per Cluster"};
  Configurable<double> cfgnITSChi2{"cfgnITShi2", 36.0, "nITS Chi2 per Cluster"};

  Configurable<float> cfgjetPtMin{"cfgjetPtMin", 5.0, "minimum jet pT cut"};
  Configurable<float> cfgjetR{"cfgjetR", 0.4, "jet resolution parameter"};
  Configurable<int> cDebugLevel{"cDebugLevel", 0, "print debug msg"};
  Configurable<int> cMaxPt{"cMaxPt", 10, "max pt for Hist"};

  Configurable<int> cfgnTPCPIDPr{"cfgnTPCPIDPr", 3, "nTPC PID Pr"};
  Configurable<int> cfgnTPCPIDDe{"cfgnTPCPIDDe", 3, "nTPC PID De"};
  Configurable<int> cfgnTPCPIDHe{"cfgnTPCPIDHe", 3, "nTPC PID He"};
  Configurable<int> cfgnTPCPIDTr{"cfgnTPCPIDTr", 3, "nTPC PID Tr"};

  Configurable<int> cfgnTPCPIDPrTOF{"cfgnTPCPIDPrTOF", 3, "nTPC PID Pr"};
  Configurable<int> cfgnTPCPIDDeTOF{"cfgnTPCPIDDeTOF", 3, "nTPC PID De"};
  Configurable<int> cfgnTPCPIDHeTOF{"cfgnTPCPIDHeTOF", 3, "nTPC PID He"};
  Configurable<int> cfgnTPCPIDTrTOF{"cfgnTPCPIDTrTOF", 3, "nTPC PID Tr"};

  Configurable<bool> cEnableProtonQA{"cEnableProtonQA", true, "nTPC PID Pr"};
  Configurable<bool> cEnableDeuteronQA{"cEnableDeuteronQA", true, "nTPC PID De"};
  Configurable<bool> cEnableHeliumQA{"cEnableHeliumQA", true, "nTPC PID He"};
  Configurable<bool> cEnableTritonQA{"cEnableTritonQA", true, "nTPC PID Tr"};
  Configurable<bool> addTOFplots{"addTOFplots", true, "add TOF plots"};
  Configurable<int> useTPCpreSel{"useTPCpreSel", 3, "add TPC nsgma preselection for TOF: (0) no selection (!0) selction on TPC"};
  Configurable<bool> useLeadingJetDetLevelValue{"useLeadingJetDetLevelValue", false, "true: use det level value for leading jet, false: use part level value"};
  Configurable<bool> useDcaxyPtDepCut{"useDcaxyPtDepCut", true, "true: use pt dependent DCAxy cut, false: use constant DCAxy cut"};
  Configurable<bool> useTOFNsigmaPreSel{"useTOFNsigmaPreSel", true, "true: use TOF nsgma preselection, false: no TOF nsgma preselection"};
  Configurable<bool> useTOFVeto{"useTOFVeto", false, "true: use TOF veto, false: no TOF veto"};
  Configurable<bool> isRequireHitsInITSLayers{"isRequireHitsInITSLayers", true, "true: at least one hit in the its inner layes"};
  Configurable<bool> useMcC{"useMcC", true, "use mcC"};

  Configurable<bool> addpik{"addpik", true, "add pion and kaon hist"};
  ConfigurableAxis binsDCA{"binsDCA", {400, -1.f, 1.f}, ""};
  ConfigurableAxis binsdEdx{"binsdEdx", {1000, 0.f, 1000.f}, ""};
  ConfigurableAxis binsBeta{"binsBeta", {120, 0.0, 1.2}, ""};

  ConfigurableAxis binsMassPr{"binsMassPr", {100, -1., 1.f}, ""};
  ConfigurableAxis binsMassDe{"binsMassDe", {180, -1.8, 1.8f}, ""};
  ConfigurableAxis binsMassTr{"binsMassTr", {250, -2.5, 2.5f}, ""};
  ConfigurableAxis binsMassHe{"binsMassHe", {300, -3., 3.f}, ""};

  ConfigurableAxis binsPtZHe{"binsPtZHe", {VARIABLE_WIDTH, 0.5, 0.625, 0.75, 0.875, 1.0, 1.125, 1.25, 1.375, 1.5, 1.625, 1.75, 1.875, 2.0, 2.25, 2.5, 3.0, 3.5, 4.0}, ""};

  Configurable<bool> applySkim{"applySkim", false, "Apply skimming"};
  Configurable<std::string> cfgSkim{"cfgSkim", "fHighFt0Mult", "Configurable for skimming"};

  // using EventTable = soa::Join<aod::JetCollisions, aod::EvSels, aod::CentFT0Ms, aod::CentFV0As, aod::CentFT0Cs>;
  using EventTable = aod::JetCollisions;
  using EventTableMC = soa::Join<EventTable, aod::JMcCollisionLbs>;
  using TrackCandidates = soa::Join<aod::Tracks, aod::TracksExtra, aod::TracksDCA, aod::TrackSelection, aod::pidTPCFullPi, aod::pidTPCFullKa,
                                    aod::pidTPCFullPr, aod::pidTPCFullDe, aod::pidTPCFullHe, aod::pidTPCFullTr, aod::pidTOFFullPi, aod::pidTOFFullKa,
                                    aod::pidTOFFullPr, aod::pidTOFFullDe, aod::pidTOFFullTr, aod::pidTOFFullHe, aod::pidTOFbeta, aod::TOFSignal>;
  using TrackCandidatesLfPid = soa::Join<aod::Tracks, aod::TracksExtra, aod::TracksDCA, aod::TrackSelection, aod::pidTPCFullPi, aod::pidTPCFullKa,
                                         aod::pidTPCLfFullPr, aod::pidTPCLfFullDe, aod::pidTPCLfFullHe, aod::pidTPCLfFullTr, aod::pidTOFFullPi, aod::pidTOFFullKa,
                                         aod::pidTOFFullPr, aod::pidTOFFullDe, aod::pidTOFFullTr, aod::pidTOFFullHe, aod::pidTOFbeta, aod::TOFSignal>;
  using TrackCandidatesMC = soa::Join<aod::Tracks, aod::TracksExtra, aod::TracksDCA, aod::TrackSelection, aod::pidTPCFullPi, aod::pidTPCFullKa,
                                      aod::pidTPCFullPr, aod::pidTPCFullDe, aod::pidTPCFullHe, aod::pidTPCFullTr, aod::pidTOFFullPi,
                                      aod::pidTOFFullKa, aod::pidTOFFullPr, aod::pidTOFFullDe, aod::pidTOFFullTr, aod::pidTOFFullHe,
                                      aod::TOFSignal /*, aod::McTrackLabels*/>;

  using TrackCandidatesIncMC = soa::Join<aod::JTracks, aod::JTrackPIs, aod::JMcTrackLbs, aod::TracksExtra, aod::TracksDCA, aod::TrackSelection, aod::pidTPCFullPi, aod::pidTPCFullKa,
                                         aod::pidTPCFullPr, aod::pidTPCFullDe, aod::pidTPCFullHe, aod::pidTPCFullTr, aod::pidTOFFullPi,
                                         aod::pidTOFFullKa, aod::pidTOFFullPr, aod::pidTOFFullDe, aod::pidTOFFullTr, aod::pidTOFFullHe,
                                         aod::TOFSignal>;

  Filter jetCuts = aod::jet::pt > cfgjetPtMin&& aod::jet::r == nround(cfgjetR.node() * 100.0f);

  using chargedJetstrack = soa::Filtered<soa::Join<aod::ChargedJets, aod::ChargedJetConstituents>>;
  using JetMCPartTable = soa::Filtered<soa::Join<aod::ChargedMCParticleLevelJets, aod::ChargedMCParticleLevelJetConstituents, aod::ChargedMCParticleLevelJetsMatchedToChargedMCDetectorLevelJets>>;
  using JetMCDetTable = soa::Filtered<soa::Join<aod::ChargedMCDetectorLevelJets, aod::ChargedMCDetectorLevelJetConstituents, aod::ChargedMCDetectorLevelJetsMatchedToChargedMCParticleLevelJets>>;

  SliceCache cache;
  HistogramRegistry jetHist{"jetHist", {}, OutputObjHandlingPolicy::AnalysisObject};

  Zorro zorro;
  OutputObj<ZorroSummary> zorroSummary{"zorroSummary"};
  Service<o2::ccdb::BasicCCDBManager> ccdb;
  TRandom3 randUniform;
  void init(o2::framework::InitContext&)
  {

    if (doprocessJetTracksData && doprocessJetTracksDataLfPid) {
      LOGP(fatal, "only one process function should be enabled!!!");
    }
    const AxisSpec PtAxis = {100, 0, 10.0};
    const AxisSpec PtJetAxis = {100, 0, 100.0};
    const AxisSpec MultAxis = {100, 0, 100};
    const AxisSpec dRAxis = {100, 0, 3.6};
    const AxisSpec CentAxis = {100, 0, 100};
    const AxisSpec dcaxyAxis{binsDCA, "DCAxy (cm)"};
    const AxisSpec dcazAxis{binsDCA, "DCAz (cm)"};
    const AxisSpec dedxAxis{binsdEdx, "d#it{E}/d#it{x} A.U."};
<<<<<<< HEAD
    const AxisSpec vzAxis{300, -15.f, 15.f, "Vz (cm)"};
=======
    const AxisSpec vzAxis{{300, -15.f, 15.f}, "Vz (cm)"};
>>>>>>> 39524551

    const AxisSpec betaAxis{binsBeta, "TOF #beta"};
    const AxisSpec ptZHeAxis{binsPtZHe, "#it{p}_{T}"};

    const AxisSpec massPrAxis{binsMassPr, ""};
    const AxisSpec massDeAxis{binsMassDe, ""};
    const AxisSpec massTrAxis{binsMassTr, ""};
    const AxisSpec massHeAxis{binsMassHe, ""};

    jetHist.add("hNEvents", "hNEvents", {HistType::kTH1D, {{6, 0.f, 6.f}}});
    jetHist.get<TH1>(HIST("hNEvents"))->GetXaxis()->SetBinLabel(1, "All");
    jetHist.get<TH1>(HIST("hNEvents"))->GetXaxis()->SetBinLabel(2, "Skimmed");
    jetHist.get<TH1>(HIST("hNEvents"))->GetXaxis()->SetBinLabel(3, "|Vz|<10");
    jetHist.get<TH1>(HIST("hNEvents"))->GetXaxis()->SetBinLabel(4, "Sel8+|Vz|<10");
    jetHist.get<TH1>(HIST("hNEvents"))->GetXaxis()->SetBinLabel(5, "nJets>0");

    jetHist.add("hNEventsInc", "hNEventsInc", {HistType::kTH1D, {{4, 0.f, 4.f}}});
    jetHist.get<TH1>(HIST("hNEventsInc"))->GetXaxis()->SetBinLabel(1, "All");
    jetHist.get<TH1>(HIST("hNEventsInc"))->GetXaxis()->SetBinLabel(2, "Sel8");
    jetHist.get<TH1>(HIST("hNEventsInc"))->GetXaxis()->SetBinLabel(3, "|Vz|<10");

    jetHist.add("hNEventsIncVsCent", "hNEventsIncVsCent", {HistType::kTH2D, {{vzAxis}, {CentAxis}}});

    // TPC nSigma vs pT (inclusive)
    jetHist.add<TH3>("tracksInc/proton/h3PtVsProtonNSigmaTPCVsPt", "pT(p) vs NSigmaTPC (p) vs centrality; #it{p}_{T} (GeV/#it{c}); NSigmaTPC; centrality", HistType::kTH3F, {PtAxis, {200, -10, 10}, CentAxis});
    jetHist.add<TH3>("tracksInc/antiProton/h3PtVsantiProtonNSigmaTPCVsPt", "pT(#bar{p}) vs NSigmaTPC (#bar{p}) vs centrality; #it{p}_{T} (GeV/#it{c}); NSigmaTPC; centrality", HistType::kTH3F, {PtAxis, {200, -10, 10}, CentAxis});
    jetHist.add<TH3>("tracksInc/deuteron/h3PtVsDeuteronNSigmaTPCVsPt", "pT(d) vs NSigmaTPC (d) vs centrality; #it{p}_{T} (GeV/#it{c}); NSigmaTPC; centrality", HistType::kTH3F, {PtAxis, {200, -10, 10}, CentAxis});
    jetHist.add<TH3>("tracksInc/antiDeuteron/h3PtVsantiDeuteronNSigmaTPCVsPt", "pT(#bar{d}) vs NSigmaTPC (#bar{d}) vs centrality; #it{p}_{T} (GeV/#it{c}); NSigmaTPC; centrality", HistType::kTH3F, {PtAxis, {200, -10, 10}, CentAxis});

    // jet property
    jetHist.add("jet/h1JetPt", "jet_{p_{T}}", kTH1F, {PtJetAxis});
    jetHist.add("jet/h1JetEvents", "NumbeOfJetEvents", kTH1F, {{1, 0, 1}});
    jetHist.add("jet/h1JetEta", "jet_{#eta}", kTH1F, {{100, -1.0, 1.0}});
    jetHist.add("jet/h1JetPhi", "jet_{#phi}", kTH1F, {{80, -1.0, 7.}});
    jetHist.add("jet/nJetsPerEvent", "nJetsPerEvent", kTH1F, {{15, .0, 15.}});
    jetHist.add("mcpJet/nJetsPerEvent", "nJetsPerEvent", kTH1F, {{15, .0, 15.}});
    jetHist.add("mcdJet/nJetsPerEvent", "nJetsPerEvent", kTH1F, {{15, .0, 15.}});
    jetHist.add("jet/vertexZ", "vertexZ (Jet flag)", kTH1F, {{vzAxis}});
    jetHist.add("vertexZ", "vertexZ (all)", kTH1F, {{vzAxis}});
    jetHist.add("jetOut/vertexZ", "vertexZ (without z-flag)", kTH1F, {{vzAxis}});
    ////////////////////////////
    //           MC
    ////////////////////////////
    jetHist.add("mcpJet/eventStat", "vertexZ (All)", kTH1F, {{5, .0, 5.0}});
    auto h = jetHist.get<TH1>(HIST("mcpJet/eventStat"));
    h->GetXaxis()->SetBinLabel(1, "All");
    h->GetXaxis()->SetBinLabel(2, "Sel8-goodRecJet");
    h->GetXaxis()->SetBinLabel(3, "vz < 10");
    h->GetXaxis()->SetBinLabel(4, "ingt0");

    jetHist.add("mcpJet/vertexZ", "vertexZ (All)", kTH1F, {{vzAxis}});
    jetHist.add("mcdJet/vertexZ", "vertexZ (All)", kTH1F, {{vzAxis}});
    jetHist.add("mcdJet/eventStat", "vertexZ (All)", kTH1F, {{5, .0, 5.0}});
    auto h1 = jetHist.get<TH1>(HIST("mcdJet/eventStat"));
    h1->GetXaxis()->SetBinLabel(1, "All");
    h1->GetXaxis()->SetBinLabel(2, "Sel8-goodRecJet");
    h1->GetXaxis()->SetBinLabel(3, "vz< 10");
    h1->GetXaxis()->SetBinLabel(4, "ingt0");

    jetHist.add("recmatched/vertexZ", "vertexZ (All)", kTH1F, {{vzAxis}});
    jetHist.add("genmatched/vertexZ", "vertexZ (All)", kTH1F, {{vzAxis}});

    //////////////////////////////////////////////
    //              inside jet
    //////////////////////////////////////////////
    if (addpik) {
      jetHist.add<TH3>("tracks/pion/h3PtVsPionNSigmaTPCVsPtJet_jet", "pT(p) vs NSigmaTPC (p) vs jet pT;  #it{p}_{T} (GeV/#it{c}; NSigmaTPC;  p^{jet}_{T}", HistType::kTH3F, {{PtAxis}, {200, -10, 10}, {PtJetAxis}});
      jetHist.add<TH3>("tracks/antiPion/h3PtVsPionNSigmaTPCVsPtJet_jet", "pT(p) vs NSigmaTPC (p) vs jet pT;  #it{p}_{T} (GeV/#it{c}; NSigmaTPC;  p^{jet}_{T}", HistType::kTH3F, {{PtAxis}, {200, -10, 10}, {PtJetAxis}});
      jetHist.add<TH3>("tracks/kaon/h3PtVsKaonNSigmaTPCVsPtJet_jet", "pT(p) vs NSigmaTPC (p) vs jet pT;  #it{p}_{T} (GeV/#it{c}; NSigmaTPC;  p^{jet}_{T}", HistType::kTH3F, {{PtAxis}, {200, -10, 10}, {PtJetAxis}});
      jetHist.add<TH3>("tracks/antiKaon/h3PtVsKaonNSigmaTPCVsPtJet_jet", "pT(p) vs NSigmaTPC (p) vs jet pT;  #it{p}_{T} (GeV/#it{c}; NSigmaTPC;  p^{jet}_{T}", HistType::kTH3F, {{PtAxis}, {200, -10, 10}, {PtJetAxis}});
    }
    jetHist.add<TH3>("tracks/proton/h3PtVsProtonNSigmaTPCVsPtJet_jet", "pT(p) vs NSigmaTPC (p) vs jet pT;  #it{p}_{T} (GeV/#it{c}; NSigmaTPC;  p^{jet}_{T}", HistType::kTH3F, {{PtAxis}, {200, -10, 10}, {PtJetAxis}});
    jetHist.add<TH3>("tracks/antiProton/h3PtVsantiProtonNSigmaTPCVsPtJet_jet", "pT(#bar{p}) vs NSigmaTPC (#bar{p}) vs jet pT;  #it{p}_{T} (GeV/#it{c}; NSigmaTPC;  p^{jet}_{T}", HistType::kTH3F, {{PtAxis}, {200, -10, 10}, {PtJetAxis}});
    jetHist.add<TH3>("tracks/deuteron/h3PtVsDeuteronNSigmaTPCVsPtJet_jet", "pT(d) vs NSigmaTPC (d) vs jet pT;  #it{p}_{T} (GeV/#it{c}; NSigmaTPC;  p^{jet}_{T}", HistType::kTH3F, {{PtAxis}, {200, -10, 10}, {PtJetAxis}});
    jetHist.add<TH3>("tracks/antiDeuteron/h3PtVsantiDeuteronNSigmaTPCVsPtJet_jet", "pT(#bar{d}) vs NSigmaTPC (#bar{d}) vs jet pT;  #it{p}_{T} (GeV/#it{c}; NSigmaTPC;  p^{jet}_{T}", HistType::kTH3F, {{PtAxis}, {200, -10, 10}, {PtJetAxis}});
    jetHist.add<TH3>("tracks/helium/h3PtVsHeliumNSigmaTPCVsPtJet_jet", "pT(He) vs NSigmaTPC (He) vs jet pT;  #it{p}_{T} (GeV/#it{c}; NSigmaTPC;  p^{jet}_{T}", HistType::kTH3F, {{PtAxis}, {200, -10, 10}, {PtJetAxis}});
    jetHist.add<TH3>("tracks/antiHelium/h3PtVsantiHeliumNSigmaTPCVsPtJet_jet", "pT(#bar{He}) vs NSigmaTPC (#bar{He}) vs jet pT;  #it{p}_{T} (GeV/#it{c}; NSigmaTPC;  p^{jet}_{T}", HistType::kTH3F, {{PtAxis}, {200, -10, 10}, {PtJetAxis}});
    jetHist.add<TH3>("tracks/triton/h3PtVsTritonNSigmaTPCVsPtJet_jet", "pT(Tr) vs NSigmaTPC (Tr) vs jet pT;  #it{p}_{T} (GeV/#it{c}; NSigmaTPC;  p^{jet}_{T}", HistType::kTH3F, {{PtAxis}, {200, -10, 10}, {PtJetAxis}});
    jetHist.add<TH3>("tracks/antiTriton/h3PtVsantiTritonNSigmaTPCVsPtJet_jet", "pT(#bar{Tr}) vs NSigmaTPC (#bar{Tr}) vs jet pT;  #it{p}_{T} (GeV/#it{c}; NSigmaTPC;  p^{jet}_{T}", HistType::kTH3F, {{PtAxis}, {200, -10, 10}, {PtJetAxis}});

    if (cEnableProtonQA) {
      jetHist.add<TH2>("tracks/proton/dca/after/hDCAxyVsPtProton_jet", "DCAxy vs Pt (p)", HistType::kTH2F, {{dcaxyAxis}, {PtAxis}});
      jetHist.add<TH2>("tracks/antiProton/dca/after/hDCAxyVsPtantiProton_jet", "DCAxy vs Pt (#bar{p})", HistType::kTH2F, {{dcaxyAxis}, {PtAxis}});
      jetHist.add<TH2>("tracks/proton/dca/after/hDCAzVsPtProton_jet", "DCAz vs Pt (p)", HistType::kTH2F, {{dcazAxis}, {PtAxis}});
      jetHist.add<TH2>("tracks/antiProton/dca/after/hDCAzVsPtantiProton_jet", "DCAz vs Pt (#bar{p})", HistType::kTH2F, {{dcazAxis}, {PtAxis}});
    }

    if (cEnableDeuteronQA) {
      jetHist.add<TH2>("tracks/deuteron/dca/after/hDCAxyVsPtDeuteron_jet", "DCAxy vs Pt (d)", HistType::kTH2F, {{dcaxyAxis}, {PtAxis}});
      jetHist.add<TH2>("tracks/antiDeuteron/dca/after/hDCAxyVsPtantiDeuteron_jet", "DCAxy vs Pt (#bar{d})", HistType::kTH2F, {{dcaxyAxis}, {PtAxis}});
      jetHist.add<TH2>("tracks/deuteron/dca/after/hDCAzVsPtDeuteron_jet", "DCAz vs Pt (d)", HistType::kTH2F, {{dcazAxis}, {PtAxis}});
      jetHist.add<TH2>("tracks/antiDeuteron/dca/after/hDCAzVsPtantiDeuteron_jet", "DCAz vs Pt (#bar{d})", HistType::kTH2F, {{dcazAxis}, {PtAxis}});
    }

    if (cEnableTritonQA) {
      jetHist.add<TH2>("tracks/triton/dca/after/hDCAxyVsPtTriton_jet", "DCAxy vs Pt (t)", HistType::kTH2F, {{dcaxyAxis}, {PtAxis}});
      jetHist.add<TH2>("tracks/antiTriton/dca/after/hDCAxyVsPtantiTriton_jet", "DCAxy vs Pt (#bar{t})", HistType::kTH2F, {{dcaxyAxis}, {PtAxis}});
      jetHist.add<TH2>("tracks/triton/dca/after/hDCAzVsPtTriton_jet", "DCAz vs Pt (t)", HistType::kTH2F, {{dcazAxis}, {PtAxis}});
      jetHist.add<TH2>("tracks/antiTriton/dca/after/hDCAzVsPtantiTriton_jet", "DCAz vs Pt (#bar{t})", HistType::kTH2F, {{dcazAxis}, {PtAxis}});
    }
    if (cEnableHeliumQA) {
      jetHist.add<TH2>("tracks/helium/dca/after/hDCAxyVsPtHelium_jet", "DCAxy vs Pt (He)", HistType::kTH2F, {{dcaxyAxis}, {450, 0.5f, 5.f}});
      jetHist.add<TH2>("tracks/antiHelium/dca/after/hDCAxyVsPtantiHelium_jet", "DCAxy vs Pt (#bar{He})", HistType::kTH2F, {{dcaxyAxis}, {450, 0.5f, 5.f}});
      jetHist.add<TH2>("tracks/helium/dca/after/hDCAzVsPtHelium_jet", "DCAz vs Pt (He)", HistType::kTH2F, {{dcazAxis}, {450, 0.5f, 5.f}});
      jetHist.add<TH2>("tracks/antiHelium/dca/after/hDCAzVsPtantiHelium_jet", "DCAz vs Pt (#bar{He})", HistType::kTH2F, {{dcazAxis}, {450, 0.5f, 5.f}});
    }

    jetHist.add<TH2>("tracks/h2TPCsignVsTPCmomentum", "TPC <-dE/dX> vs #it{p}/Z;#it{p}/Z (GeV/#it{c}); TPC <-dE/dx> (a.u.)", HistType::kTH2F, {{500, -5.f, 5.f}, {dedxAxis}});
    jetHist.add<TH2>("tracks/h2TPCsignVsTPCmomentum_Jet", "TPC <-dE/dX> vs #it{p}/Z;#it{p}/Z (GeV/#it{c}); TPC <-dE/dx> (a.u.)", HistType::kTH2F, {{500, -5.f, 5.f}, {dedxAxis}});
    jetHist.add<TH2>("tracks/h2TPCsignVsTPCmomentum_OutJet", "TPC <-dE/dX> vs #it{p}/Z;#it{p}/Z (GeV/#it{c}); TPC <-dE/dx> (a.u.)", HistType::kTH2F, {{500, -5.f, 5.f}, {dedxAxis}});
    jetHist.add<TH2>("tracks/perpCone/h2TPCsignVsTPCmomentum", "TPC <-dE/dX> vs #it{p}/Z;#it{p}/Z (GeV/#it{c}); TPC <-dE/dx> (a.u.)", HistType::kTH2F, {{500, -5.f, 5.f}, {dedxAxis}});

    jetHist.add<TH2>("tracks/h2TOFbetaVsP_Jet", "TOF #beta vs #it{p}/Z; #it{p}/Z (GeV/#it{c}); TOF #beta", HistType::kTH2F, {{250, -5.f, 5.f}, {betaAxis}});
    jetHist.add<TH2>("tracks/h2TOFbetaVsP_OutJet", "TOF #beta vs #it{p}/Z; #it{p}/Z (GeV/#it{c}); TOF #beta", HistType::kTH2F, {{250, -5.f, 5.f}, {betaAxis}});
    jetHist.add<TH2>("tracks/h2TOFbetaVsP", "TOF #beta vs #it{p}/Z; #it{p}/Z (GeV/#it{c}); TOF #beta", HistType::kTH2F, {{250, -5.f, 5.f}, {betaAxis}});

    // TOF hist
    jetHist.add<TH2>("tracks/proton/h2TOFmassProtonVsPt_jet", "h2TOFmassProtonVsPt_jet; TOFmass; #it{p}_{T} (GeV)", HistType::kTH2F, {{80, 0.4, 4.}, {50, 0., 5.}});
    jetHist.add<TH2>("tracks/antiProton/h2TOFmassantiProtonVsPt_jet", "h2TOFmassantiProtonVsPt_jet; TOFmass; #it{p}_{T} (GeV)", HistType::kTH2F, {{80, 0.4, 4.}, {50, 0., 5.}});
    jetHist.add<TH2>("tracks/proton/h2TOFmass2ProtonVsPt_jet", "#Delta M^{2} (t) vs #it{p}_{T}; TOFmass2; #it{p}_{T} (GeV)", HistType::kTH2F, {{massPrAxis}, {250, 0., 5.}});
    jetHist.add<TH2>("tracks/antiProton/h2TOFmass2antiProtonVsPt_jet", "#Delta M^{2} (t) vs #it{p}_{T}; TOFmass2; #it{p}_{T} (GeV)", HistType::kTH2F, {{massPrAxis}, {250, 0., 5.}});

    jetHist.add<TH2>("tracks/deuteron/h2TOFmassDeuteronVsPt_jet", "h2TOFmassDeuteronVsPt_jet; TOFmass; #it{p}_{T} (GeV)", HistType::kTH2F, {{80, 0.4, 4.}, {50, 0., 5.}});
    jetHist.add<TH2>("tracks/antiDeuteron/h2TOFmassantiDeuteronVsPt_jet", "h2TOFmassantiDeuteronVsPt_jet; TOFmass; #it{p}_{T} (GeV)", HistType::kTH2F, {{80, 0.4, 4.}, {50, 0., 5.}});
    jetHist.add<TH2>("tracks/deuteron/h2TOFmass2DeuteronVsPt_jet", "#Delta M^{2} (t) vs #it{p}_{T}; TOFmass2; #it{p}_{T} (GeV)", HistType::kTH2F, {{massDeAxis}, {250, 0., 5.}});
    jetHist.add<TH2>("tracks/antiDeuteron/h2TOFmass2antiDeuteronVsPt_jet", "#Delta M^{2} (t) vs #it{p}_{T}; TOFmass2; #it{p}_{T} (GeV)", HistType::kTH2F, {{massDeAxis}, {250, 0., 5.}});

    jetHist.add<TH2>("tracks/triton/h2TOFmassTritonVsPt_jet", "h2TOFmassTritonVsPt_jet; TOFmass; #it{p}_{T} (GeV)", HistType::kTH2F, {{80, 0.4, 4.}, {50, 0., 5.}});
    jetHist.add<TH2>("tracks/antiTriton/h2TOFmassantiTritonVsPt_jet", "h2TOFmassantiTritonVsPt_jet; TOFmass; #it{p}_{T} (GeV)", HistType::kTH2F, {{80, 0.4, 4.}, {50, 0., 5.}});
    jetHist.add<TH2>("tracks/triton/h2TOFmass2TritonVsPt_jet", "#Delta M^{2} (t) vs #it{p}_{T}; TOFmass2; #it{p}_{T} (GeV)", HistType::kTH2F, {{massTrAxis}, {250, 0., 5.}});
    jetHist.add<TH2>("tracks/antiTriton/h2TOFmass2antiTritonVsPt_jet", "#Delta M^{2} (t) vs #it{p}_{T}; TOFmass2; #it{p}_{T} (GeV)", HistType::kTH2F, {{massTrAxis}, {250, 0., 5.}});

    jetHist.add<TH2>("tracks/helium/h2TOFmassHeliumVsPt_jet", "h2TOFmassHeliumVsPt_jet; TOFmass; #it{p}_{T}/z (GeV)", HistType::kTH2F, {{180, 0.4, 4.}, {ptZHeAxis}});
    jetHist.add<TH2>("tracks/antiHelium/h2TOFmassantiHeliumVsPt_jet", "h2TOFmassantiHeliumVsPt_jet; TOFmass; #it{p}_{T}/z (GeV)", HistType::kTH2F, {{180, 0.4, 4.}, {ptZHeAxis}});
    jetHist.add<TH2>("tracks/helium/h2TOFmass2HeliumVsPt_jet", "#Delta M^{2} (t) vs #it{p}_{T}t; TOFmass2; #it{p}_{T}/z (GeV)", HistType::kTH2F, {{massHeAxis}, {ptZHeAxis}});
    jetHist.add<TH2>("tracks/antiHelium/h2TOFmass2antiHeliumVsPt_jet", "#Delta M^{2} (t) vs #it{p}_{T}; TOFmass2; #it{p}_{T}/z (GeV)", HistType::kTH2F, {{massHeAxis}, {ptZHeAxis}});

    // TOF hist nSigma
    if (addpik) {
      jetHist.add<TH2>("tracks/pion/h2TofNsigmaPionVsPt_jet", "h2TofNsigmaPionVsPt_jet; TofNsigma; #it{p}_{T} (GeV)", HistType::kTH2F, {{100, -5, 5}, {50, 0., 5.}});
      jetHist.add<TH2>("tracks/antiPion/h2TofNsigmaantiPionVsPt_jet", "h2TofNsigmaantiPionVsPt_jet; TofNsigma; #it{p}_{T} (GeV)", HistType::kTH2F, {{100, -5, 5}, {50, 0., 5.}});
      jetHist.add<TH2>("tracks/kaon/h2TofNsigmaKaonVsPt_jet", "h2TofNsigmaKaonVsPt_jet; TofNsigma; #it{p}_{T} (GeV)", HistType::kTH2F, {{100, -5, 5}, {50, 0., 5.}});
      jetHist.add<TH2>("tracks/antiKaon/h2TofNsigmaantiKaonVsPt_jet", "h2TofNsigmaantiKaonVsPt_jet; TofNsigma; #it{p}_{T} (GeV)", HistType::kTH2F, {{100, -5, 5}, {50, 0., 5.}});
    }
    jetHist.add<TH2>("tracks/proton/h2TofNsigmaProtonVsPt_jet", "h2TofNsigmaProtonVsPt_jet; TofNsigma; #it{p}_{T} (GeV)", HistType::kTH2F, {{100, -5, 5}, {50, 0., 5.}});
    jetHist.add<TH2>("tracks/antiProton/h2TofNsigmaantiProtonVsPt_jet", "h2TofNsigmaantiProtonVsPt_jet; TofNsigma; #it{p}_{T} (GeV)", HistType::kTH2F, {{100, -5, 5}, {50, 0., 5.}});
    jetHist.add<TH2>("tracks/deuteron/h2TofNsigmaDeuteronVsPt_jet", "h2TofNsigmaDeuteronVsPt_jet; TofNsigma; #it{p}_{T} (GeV)", HistType::kTH2F, {{100, -5, 5}, {50, 0., 5.}});
    jetHist.add<TH2>("tracks/antiDeuteron/h2TofNsigmaantiDeuteronVsPt_jet", "h2TofNsigmaantiDeuteronVsPt_jet; TofNsigma; #it{p}_{T} (GeV)", HistType::kTH2F, {{100, -5, 5}, {50, 0., 5.}});
    jetHist.add<TH2>("tracks/triton/h2TofNsigmaTritonVsPt_jet", "h2TofNsigmaTritonVsPt_jet; TofNsigma; #it{p}_{T} (GeV)", HistType::kTH2F, {{100, -5, 5}, {50, 0., 5.}});
    jetHist.add<TH2>("tracks/antiTriton/h2TofNsigmaantiTritonVsPt_jet", "h2TofNsigmaantiTritonVsPt_jet; TofNsigma; #it{p}_{T} (GeV)", HistType::kTH2F, {{100, -5, 5}, {50, 0., 5.}});
    jetHist.add<TH2>("tracks/helium/h2TofNsigmaHeliumVsPt_jet", "h2TofNsigmaHeliumVsPt_jet; TofNsigma; #it{p}_{T}/z (GeV)", HistType::kTH2F, {{100, -5, 5}, {50, 0., 5.}});
    jetHist.add<TH2>("tracks/antiHelium/h2TofNsigmaantiHeliumVsPt_jet", "h2TofNsigmaantiHeliumVsPt_jet; TofNsigma; #it{p}_{T}/z (GeV)", HistType::kTH2F, {{100, -5, 5}, {50, 0., 5.}});

    jetHist.add<TH3>("tracks/proton/h3TpcNsigmaTofNsigmaProtonVsPt_jet", "h3TpcNsigmaTofNsigmaProtonVsPt_jet; TpcNsigma; TofNsigma; #it{p}_{T} (GeV)", HistType::kTH3F, {{100, -5., 5.}, {100, -5., 5.}, {50, 0., 5.}});
    jetHist.add<TH3>("tracks/antiProton/h3TpcNsigmaTofNsigmaantiProtonVsPt_jet", "h3TpcNsigmaTofNsigmaantiProtonVsPt_jet; TpcNsigma; TofNsigma; #it{p}_{T} (GeV)", HistType::kTH3F, {{100, -5., 5.}, {100, -5., 5.}, {50, 0., 5.}});
    jetHist.add<TH3>("tracks/deuteron/h3TpcNsigmaTofNsigmaDeuteronVsPt_jet", "h3TpcNsigmaTofNsigmaDeuteronVsPt_jet; TpcNsigma; TofNsigma; #it{p}_{T} (GeV)", HistType::kTH3F, {{100, -5., 5.}, {100, -5., 5.}, {50, 0., 5.}});
    jetHist.add<TH3>("tracks/antiDeuteron/h3TpcNsigmaTofNsigmaantiDeuteronVsPt_jet", "h3TpcNsigmaTofNsigmaantiDeuteronVsPt_jet; TpcNsigma; TofNsigma; #it{p}_{T} (GeV)", HistType::kTH3F, {{100, -5., 5.}, {100, -5., 5.}, {50, 0., 5.}});

    /////////////
    // perp cone
    /////////////
    jetHist.add<TH2>("tracks/perpCone/proton/h2TofNsigmaProtonVsPt", "h2TofNsigmaProtonVsPt; TofNsigma; #it{p}_{T} (GeV)", HistType::kTH2F, {{100, -5, 5}, {50, 0., 5.}});
    jetHist.add<TH2>("tracks/perpCone/antiProton/h2TofNsigmaantiProtonVsPt", "h2TofNsigmaantiProtonVsPt; TofNsigma; #it{p}_{T} (GeV)", HistType::kTH2F, {{100, -5, 5}, {50, 0., 5.}});
    jetHist.add<TH2>("tracks/perpCone/deuteron/h2TofNsigmaDeuteronVsPt", "h2TofNsigmaDeuteronVsPt; TofNsigma; #it{p}_{T} (GeV)", HistType::kTH2F, {{100, -5, 5}, {50, 0., 5.}});
    jetHist.add<TH2>("tracks/perpCone/antiDeuteron/h2TofNsigmaantiDeuteronVsPt", "h2TofNsigmaantiDeuteronVsPt; TofNsigma; #it{p}_{T} (GeV)", HistType::kTH2F, {{100, -5, 5}, {50, 0., 5.}});
    jetHist.add<TH2>("tracks/perpCone/triton/h2TofNsigmaTritonVsPt", "h2TofNsigmaTritonVsPt; TofNsigma; #it{p}_{T} (GeV)", HistType::kTH2F, {{100, -5, 5}, {50, 0., 5.}});
    jetHist.add<TH2>("tracks/perpCone/antiTriton/h2TofNsigmaantiTritonVsPt", "h2TofNsigmaantiTritonVsPt; TofNsigma; #it{p}_{T} (GeV)", HistType::kTH2F, {{100, -5, 5}, {50, 0., 5.}});
    jetHist.add<TH2>("tracks/perpCone/helium/h2TofNsigmaHeliumVsPt", "h2TofNsigmaHeliumVsPt; TofNsigma; #it{p}_{T}/z (GeV)", HistType::kTH2F, {{100, -5, 5}, {50, 0., 5.}});
    jetHist.add<TH2>("tracks/perpCone/antiHelium/h2TofNsigmaantiHeliumVsPt", "h2TofNsigmaantiHeliumVsPt; TofNsigma; #it{p}_{T}/z (GeV)", HistType::kTH2F, {{100, -5, 5}, {50, 0., 5.}});
    //////////////////////////////////////////////
    //               outside jet
    //////////////////////////////////////////////
    jetHist.add<TH2>("tracks/proton/h3PtVsProtonNSigmaTPC", "pT(p) vs NSigmaTPC (p);  #it{p}_{T} (GeV/#it{c}; NSigmaTPC;", HistType::kTH2F, {{PtAxis}, {200, -10, 10}});
    jetHist.add<TH2>("tracks/antiProton/h3PtVsantiProtonNSigmaTPC", "pT(#bar{p}) vs NSigmaTPC (#bar{p});  #it{p}_{T} (GeV/#it{c}; NSigmaTPC;", HistType::kTH2F, {{PtAxis}, {200, -10, 10}});
    jetHist.add<TH2>("tracks/deuteron/h3PtVsDeuteronNSigmaTPC", "pT(d) vs NSigmaTPC (d);  #it{p}_{T} (GeV/#it{c}; NSigmaTPC;", HistType::kTH2F, {{PtAxis}, {200, -10, 10}});
    jetHist.add<TH2>("tracks/antiDeuteron/h3PtVsantiDeuteronNSigmaTPC", "pT(#bar{d}) vs NSigmaTPC (#bar{d});  #it{p}_{T} (GeV/#it{c}; NSigmaTPC;", HistType::kTH2F, {{PtAxis}, {200, -10, 10}});
    jetHist.add<TH2>("tracks/helium/h3PtVsHeliumNSigmaTPC", "pT(He) vs NSigmaTPC (He);  #it{p}_{T} (GeV/#it{c}; NSigmaTPC;", HistType::kTH2F, {{PtAxis}, {200, -10, 10}});
    jetHist.add<TH2>("tracks/antiHelium/h3PtVsantiHeliumNSigmaTPC", "pT(#bar{He}) vs NSigmaTPC (#bar{He});  #it{p}_{T} (GeV/#it{c}; NSigmaTPC;", HistType::kTH2F, {{PtAxis}, {200, -10, 10}});
    jetHist.add<TH2>("tracks/triton/h3PtVsTritonNSigmaTPC", "pT(Tr) vs NSigmaTPC(Tr);  #it{p}_{T} (GeV/#it{c}; NSigmaTPC;", HistType::kTH2F, {{PtAxis}, {200, -10, 10}});
    jetHist.add<TH2>("tracks/antiTriton/h3PtVsantiTritonNSigmaTPC", "pT(#barTr}) vs NSigmaTPC (#bar{Tr});  #it{p}_{T} (GeV/#it{c}; NSigmaTPC;", HistType::kTH2F, {{PtAxis}, {200, -10, 10}});

    jetHist.add<TH3>("tracks/perpCone/proton/h3PtVsProtonNSigmaTPCVsPtJet", "pT(p) vs NSigmaTPC (p) vs jet pT;  #it{p}_{T} (GeV/#it{c}; NSigmaTPC;  p^{jet}_{T}", HistType::kTH3F, {{PtAxis}, {200, -10, 10}, {PtJetAxis}});
    jetHist.add<TH3>("tracks/perpCone/antiProton/h3PtVsantiProtonNSigmaTPCVsPtJet", "pT(#bar{p}) vs NSigmaTPC (#bar{p}) vs jet pT;  #it{p}_{T} (GeV/#it{c}; NSigmaTPC;  p^{jet}_{T}", HistType::kTH3F, {{PtAxis}, {200, -10, 10}, {PtJetAxis}});
    jetHist.add<TH3>("tracks/perpCone/deuteron/h3PtVsDeuteronNSigmaTPCVsPtJet", "pT(d) vs NSigmaTPC (d) vs jet pT;  #it{p}_{T} (GeV/#it{c}; NSigmaTPC;  p^{jet}_{T}", HistType::kTH3F, {{PtAxis}, {200, -10, 10}, {PtJetAxis}});
    jetHist.add<TH3>("tracks/perpCone/antiDeuteron/h3PtVsantiDeuteronNSigmaTPCVsPtJet", "pT(#bar{d}) vs NSigmaTPC (#bar{d}) vs jet pT;  #it{p}_{T} (GeV/#it{c}; NSigmaTPC;  p^{jet}_{T}", HistType::kTH3F, {{PtAxis}, {200, -10, 10}, {PtJetAxis}});
    jetHist.add<TH3>("tracks/perpCone/helium/h3PtVsHeliumNSigmaTPCVsPtJet", "pT(He) vs NSigmaTPC (He) vs jet pT;  #it{p}_{T} (GeV/#it{c}; NSigmaTPC;  p^{jet}_{T}", HistType::kTH3F, {{PtAxis}, {200, -10, 10}, {PtJetAxis}});
    jetHist.add<TH3>("tracks/perpCone/antiHelium/h3PtVsantiHeliumNSigmaTPCVsPtJet", "pT(#bar{He}) vs NSigmaTPC (#bar{He}) vs jet pT;  #it{p}_{T} (GeV/#it{c}; NSigmaTPC;  p^{jet}_{T}", HistType::kTH3F, {{PtAxis}, {200, -10, 10}, {PtJetAxis}});
    jetHist.add<TH3>("tracks/perpCone/triton/h3PtVsTritonNSigmaTPCVsPtJet", "pT(Tr) vs NSigmaTPC (Tr) vs jet pT;  #it{p}_{T} (GeV/#it{c}; NSigmaTPC;  p^{jet}_{T}", HistType::kTH3F, {{PtAxis}, {200, -10, 10}, {PtJetAxis}});
    jetHist.add<TH3>("tracks/perpCone/antiTriton/h3PtVsantiTritonNSigmaTPCVsPtJet", "pT(#bar{Tr}) vs NSigmaTPC (#bar{Tr}) vs jet pT;  #it{p}_{T} (GeV/#it{c}; NSigmaTPC;  p^{jet}_{T}", HistType::kTH3F, {{PtAxis}, {200, -10, 10}, {PtJetAxis}});

    if (cEnableProtonQA) {
      jetHist.add<TH2>("tracks/proton/dca/after/hDCAxyVsPtProton", "DCAxy vs Pt (p)", HistType::kTH2F, {{dcaxyAxis}, {PtAxis}});
      jetHist.add<TH3>("tracksInc/proton/dca/after/hDCAxyVsPtProton", "DCAxy vs Pt (p)", HistType::kTH3F, {{dcaxyAxis}, {PtAxis}, {CentAxis}});
      jetHist.add<TH2>("tracks/antiProton/dca/after/hDCAxyVsPtantiProton", "DCAxy vs Pt (#bar{p})", HistType::kTH2F, {{dcaxyAxis}, {PtAxis}});
      jetHist.add<TH2>("tracks/proton/dca/after/hDCAzVsPtProton", "DCAz vs Pt (p)", HistType::kTH2F, {{dcazAxis}, {PtAxis}});
      jetHist.add<TH3>("tracksInc/proton/dca/after/hDCAzVsPtProton", "DCAz vs Pt (p)", HistType::kTH3F, {{dcazAxis}, {PtAxis}, {CentAxis}});
      jetHist.add<TH2>("tracks/antiProton/dca/after/hDCAzVsPtantiProton", "DCAz vs Pt (#bar{p})", HistType::kTH2F, {{dcazAxis}, {PtAxis}});
    }
    if (cEnableDeuteronQA) {
      jetHist.add<TH2>("tracks/deuteron/dca/after/hDCAxyVsPtDeuteron", "DCAxy vs Pt (d)", HistType::kTH2F, {{dcaxyAxis}, {PtAxis}});
      jetHist.add<TH3>("tracksInc/deuteron/dca/after/hDCAxyVsPtDeuteron", "DCAxy vs Pt (d)", HistType::kTH3F, {{dcaxyAxis}, {PtAxis}, {CentAxis}});
      jetHist.add<TH2>("tracks/antiDeuteron/dca/after/hDCAxyVsPtantiDeuteron", "DCAxy vs Pt (#bar{d})", HistType::kTH2F, {{dcaxyAxis}, {PtAxis}});
      jetHist.add<TH2>("tracks/deuteron/dca/after/hDCAzVsPtDeuteron", "DCAz vs Pt (d)", HistType::kTH2F, {{dcazAxis}, {PtAxis}});
      jetHist.add<TH3>("tracksInc/deuteron/dca/after/hDCAzVsPtDeuteron", "DCAz vs Pt (d)", HistType::kTH3F, {{dcazAxis}, {PtAxis}, {CentAxis}});
      jetHist.add<TH2>("tracks/antiDeuteron/dca/after/hDCAzVsPtantiDeuteron", "DCAz vs Pt (#bar{d})", HistType::kTH2F, {{dcazAxis}, {PtAxis}});
    }
    if (cEnableTritonQA) {
      jetHist.add<TH2>("tracks/triton/dca/after/hDCAxyVsPtTriton", "DCAxy vs Pt (t)", HistType::kTH2F, {{dcaxyAxis}, {PtAxis}});
      jetHist.add<TH2>("tracks/antiTriton/dca/after/hDCAxyVsPtantiTriton", "DCAxy vs Pt (#bar{t})", HistType::kTH2F, {{dcaxyAxis}, {PtAxis}});
      jetHist.add<TH2>("tracks/triton/dca/after/hDCAzVsPtTriton", "DCAz vs Pt (t)", HistType::kTH2F, {{dcazAxis}, {PtAxis}});
      jetHist.add<TH2>("tracks/antiTriton/dca/after/hDCAzVsPtantiTriton", "DCAz vs Pt (#bar{t})", HistType::kTH2F, {{dcazAxis}, {PtAxis}});
    }
    if (cEnableHeliumQA) {
      jetHist.add<TH2>("tracks/helium/dca/after/hDCAxyVsPtHelium", "DCAxy vs Pt (He)", HistType::kTH2F, {{dcaxyAxis}, {450, 0.5f, 5.f}});
      jetHist.add<TH2>("tracks/antiHelium/dca/after/hDCAxyVsPtantiHelium", "DCAxy vs Pt (#bar{He})", HistType::kTH2F, {{dcaxyAxis}, {450, 0.5f, 5.f}});
      jetHist.add<TH2>("tracks/helium/dca/after/hDCAzVsPtHelium", "DCAz vs Pt (He)", HistType::kTH2F, {{dcazAxis}, {450, 0.5f, 5.f}});
      jetHist.add<TH2>("tracks/antiHelium/dca/after/hDCAzVsPtantiHelium", "DCAz vs Pt (#bar{He})", HistType::kTH2F, {{dcazAxis}, {450, 0.5f, 5.f}});
    }

    // TOF hist #DeltaMass2
    jetHist.add<TH2>("tracks/proton/h2TOFmassProtonVsPt", "h2TOFmassProtonVsPt; TOFmass; #it{p}_{T} (GeV)", HistType::kTH2F, {{80, 0.4, 4.}, {50, 0., 5.}});
    jetHist.add<TH2>("tracks/antiProton/h2TOFmassantiProtonVsPt", "h2TOFmassantiProtonVsPt; TOFmass; #it{p}_{T} (GeV)", HistType::kTH2F, {{80, 0.4, 4.}, {50, 0., 5.}});
    jetHist.add<TH2>("tracks/proton/h2TOFmass2ProtonVsPt", "#Delta M^{2} (t) vs #it{p}_{T}; TOFmass2; #it{p}_{T} (GeV)", HistType::kTH2F, {{massPrAxis}, {250, 0., 5.}});
    jetHist.add<TH2>("tracks/antiProton/h2TOFmass2antiProtonVsPt", "#Delta M^{2} (t) vs #it{p}_{T}; TOFmass2; #it{p}_{T} (GeV)", HistType::kTH2F, {{massPrAxis}, {250, 0., 5.}});

    jetHist.add<TH2>("tracks/deuteron/h2TOFmassDeuteronVsPt", "h2TOFmassDeuteronVsPt; TOFmass; #it{p}_{T} (GeV)", HistType::kTH2F, {{80, 0.4, 4.}, {50, 0., 5.}});
    jetHist.add<TH2>("tracks/antiDeuteron/h2TOFmassantiDeuteronVsPt", "h2TOFmassantiDeuteronVsPt; TOFmass; #it{p}_{T} (GeV)", HistType::kTH2F, {{80, 0.4, 4.}, {50, 0., 5.}});
    jetHist.add<TH2>("tracks/deuteron/h2TOFmass2DeuteronVsPt", "#Delta M^{2} (t) vs #it{p}_{T}; TOFmass2; #it{p}_{T} (GeV)", HistType::kTH2F, {{massDeAxis}, {250, 0., 5.}});
    jetHist.add<TH2>("tracks/antiDeuteron/h2TOFmass2antiDeuteronVsPt", "#Delta M^{2} (t) vs #it{p}_{T}; TOFmass2; #it{p}_{T} (GeV)", HistType::kTH2F, {{massDeAxis}, {250, 0., 5.}});

    jetHist.add<TH2>("tracks/triton/h2TOFmassTritonVsPt", "h2TOFmassTritonVsPt; TOFmass; #it{p}_{T} (GeV)", HistType::kTH2F, {{80, 0.4, 4.}, {50, 0., 5.}});
    jetHist.add<TH2>("tracks/antiTriton/h2TOFmassantiTritonVsPt", "h2TOFmassantiTritonVsPt; TOFmass; #it{p}_{T} (GeV)", HistType::kTH2F, {{80, 0.4, 4.}, {50, 0., 5.}});
    jetHist.add<TH2>("tracks/triton/h2TOFmass2TritonVsPt", "#Delta M^{2} (t) vs #it{p}_{T}; TOFmass2; #it{p}_{T} (GeV)", HistType::kTH2F, {{massTrAxis}, {250, 0., 5.}});
    jetHist.add<TH2>("tracks/antiTriton/h2TOFmass2antiTritonVsPt", "#Delta M^{2} (t) vs #it{p}_{T}; TOFmass2; #it{p}_{T} (GeV)", HistType::kTH2F, {{massTrAxis}, {250, 0., 5.}});

    jetHist.add<TH2>("tracks/helium/h2TOFmassHeliumVsPt", "h2TOFmassHeliumVsPt; TOFmass; #it{p}_{T}/z (GeV)", HistType::kTH2F, {{180, 0.4, 4.}, {ptZHeAxis}});
    jetHist.add<TH2>("tracks/antiHelium/h2TOFmassantiHeliumVsPt", "h2TOFmassantiHeliumVsPt; TOFmass; #it{p}_{T}/z (GeV)", HistType::kTH2F, {{180, 0.4, 4.}, {ptZHeAxis}});
    jetHist.add<TH2>("tracks/helium/h2TOFmass2HeliumVsPt", "#Delta M^{2} (t) vs #it{p}_{T}t; TOFmass2; #it{p}_{T}/z (GeV)", HistType::kTH2F, {{massHeAxis}, {ptZHeAxis}});
    jetHist.add<TH2>("tracks/antiHelium/h2TOFmass2antiHeliumVsPt", "#Delta M^{2} (t) vs #it{p}_{T}; TOFmass2; #it{p}_{T}/z (GeV)", HistType::kTH2F, {{massHeAxis}, {ptZHeAxis}});

    jetHist.add<TH3>("tracksInc/proton/h2TOFmassProtonVsPt", "h2TOFmassProtonVsPt; TOFmass; #it{p}_{T} (GeV)", HistType::kTH3F, {{80, 0.4, 4.}, {50, 0., 5.}, {CentAxis}});
    jetHist.add<TH3>("tracksInc/antiProton/h2TOFmassantiProtonVsPt", "h2TOFmassantiProtonVsPt; TOFmass; #it{p}_{T} (GeV)", HistType::kTH3F, {{80, 0.4, 4.}, {50, 0., 5.}, {CentAxis}});
    jetHist.add<TH3>("tracksInc/deuteron/h2TOFmassDeuteronVsPt", "h2TOFmassDeuteronVsPt; TOFmass; #it{p}_{T} (GeV)", HistType::kTH3F, {{80, 0.4, 4.}, {50, 0., 5.}, {CentAxis}});
    jetHist.add<TH3>("tracksInc/antiDeuteron/h2TOFmassantiDeuteronVsPt", "h2TOFmassantiDeuteronVsPt; TOFmass; #it{p}_{T} (GeV)", HistType::kTH3F, {{80, 0.4, 4.}, {50, 0., 5.}, {CentAxis}});

    jetHist.add<TH3>("tracksInc/proton/h2TOFmass2ProtonVsPt", "#Delta M^{2} (t) vs #it{p}_{T}; TOFmass2; #it{p}_{T} (GeV)", HistType::kTH3F, {{massPrAxis}, {250, 0., 5.}, {CentAxis}});
    jetHist.add<TH3>("tracksInc/antiProton/h2TOFmass2antiProtonVsPt", "#Delta M^{2} (t) vs #it{p}_{T}; TOFmass2; #it{p}_{T} (GeV)", HistType::kTH3F, {{massPrAxis}, {250, 0., 5.}, {CentAxis}});
    jetHist.add<TH3>("tracksInc/deuteron/h2TOFmass2DeuteronVsPt", "#Delta M^{2} (t) vs #it{p}_{T}; TOFmass2; #it{p}_{T} (GeV)", HistType::kTH3F, {{massDeAxis}, {250, 0., 5.}, {CentAxis}});
    jetHist.add<TH3>("tracksInc/antiDeuteron/h2TOFmass2antiDeuteronVsPt", "#Delta M^{2} (t) vs #it{p}_{T}; TOFmass2; #it{p}_{T} (GeV)", HistType::kTH3F, {{massDeAxis}, {250, 0., 5.}, {CentAxis}});

    jetHist.add<TH3>("tracksInc/proton/h2TofNsigmaProtonVsPt", "h2TofNsigmaProtonVsPt; TofNsigma; #it{p}_{T} (GeV)", HistType::kTH3F, {{100, -5, 5}, {100, 0., 10.}, {CentAxis}});
    jetHist.add<TH3>("tracksInc/antiProton/h2TofNsigmaantiProtonVsPt", "h2TofNsigmaantiProtonVsPt;        TofNsigma; #it{p}_{T} (GeV)", HistType::kTH3F, {{100, -5, 5}, {100, 0., 10.}, {CentAxis}});
    jetHist.add<TH3>("tracksInc/deuteron/h2TofNsigmaDeuteronVsPt", "h2TofNsigmaDeuteronVsPt; TofNsigma; #it{p}_{T} (GeV)", HistType::kTH3F, {{100, -5, 5}, {100, 0., 10.}, {CentAxis}});
    jetHist.add<TH3>("tracksInc/antiDeuteron/h2TofNsigmaantiDeuteronVsPt", "h2TofNsigmaantiDeuteronVsPt; TofNsigma; #it{p}_{T} (GeV)", HistType::kTH3F, {{100, -5, 5}, {100, 0., 10.}, {CentAxis}});

    // TOF hist nSigma
    jetHist.add<TH2>("tracks/proton/h2TofNsigmaProtonVsPt", "h2TofNsigmaProtonVsPt; TofNsigma; #it{p}_{T} (GeV)", HistType::kTH2F, {{100, -5, 5}, {50, 0., 5.}});
    jetHist.add<TH2>("tracks/antiProton/h2TofNsigmaantiProtonVsPt", "h2TofNsigmaantiProtonVsPt; TofNsigma; #it{p}_{T} (GeV)", HistType::kTH2F, {{100, -5, 5}, {50, 0., 5.}});
    jetHist.add<TH2>("tracks/deuteron/h2TofNsigmaDeuteronVsPt", "h2TofNsigmaDeuteronVsPt; TofNsigma; #it{p}_{T} (GeV)", HistType::kTH2F, {{100, -5, 5}, {50, 0., 5.}});
    jetHist.add<TH2>("tracks/antiDeuteron/h2TofNsigmaantiDeuteronVsPt", "h2TofNsigmaantiDeuteronVsPt; TofNsigma; #it{p}_{T} (GeV)", HistType::kTH2F, {{100, -5, 5}, {50, 0., 5.}});
    jetHist.add<TH2>("tracks/triton/h2TofNsigmaTritonVsPt", "h2TofNsigmaTritonVsPt; TofNsigma; #it{p}_{T} (GeV)", HistType::kTH2F, {{100, -5, 5}, {50, 0., 5.}});
    jetHist.add<TH2>("tracks/antiTriton/h2TofNsigmaantiTritonVsPt", "h2TofNsigmaantiTritonVsPt; TofNsigma; #it{p}_{T} (GeV)", HistType::kTH2F, {{100, -5, 5}, {50, 0., 5.}});
    jetHist.add<TH2>("tracks/helium/h2TofNsigmaHeliumVsPt", "h2TofNsigmaHeliumVsPt; TofNsigma; #it{p}_{T}/z (GeV)", HistType::kTH2F, {{100, -5, 5}, {50, 0., 5.}});
    jetHist.add<TH2>("tracks/antiHelium/h2TofNsigmaantiHeliumVsPt", "h2TofNsigmaantiHeliumVsPt; TofNsigma; #it{p}_{T}/z (GeV)", HistType::kTH2F, {{100, -5, 5}, {50, 0., 5.}});

    if (isMC) {
      // inc
      jetHist.add<TH1>("recInc/eventStat", "Event statistics (inclusive)", HistType::kTH1F, {{6, 0.f, 6.f}});
      jetHist.get<TH1>(HIST("recInc/eventStat"))->GetXaxis()->SetBinLabel(1, "All");
      jetHist.get<TH1>(HIST("recInc/eventStat"))->GetXaxis()->SetBinLabel(2, "Sel8");
      jetHist.get<TH1>(HIST("recInc/eventStat"))->GetXaxis()->SetBinLabel(3, "|Vz|<10");

      jetHist.add<TH2>("recInc/vertexZ", "vertexZ (inclusive)", HistType::kTH2F, {{vzAxis}, {CentAxis}});
      jetHist.add<TH3>("recInc/pt/PtParticleTypeTPC", "Pt vs ParticleType vs Centrality (TPC)", HistType::kTH3F, {{100, 0.f, 10.f}, {14, -7, 7}, {100, 0, 100}});
      jetHist.add<TH3>("recInc/pt/PtParticleTypeTPCTOF", "Pt vs ParticleType vs Centrality (TPC+TOF)", HistType::kTH3F, {{100, 0.f, 10.f}, {14, -7, 7}, {100, 0, 100}});
      jetHist.add<TH3>("recInc/pt/PtParticleTypeTPCTOFVeto", "Pt vs ParticleType vs Centrality (TPC+TOF Veto)", HistType::kTH3F, {{100, 0.f, 10.f}, {14, -7, 7}, {100, 0, 100}});
      jetHist.add<TH3>("genInc/pt/PtParticleType", "Pt vs ParticleType vs Centrality (gen)", HistType::kTH3F, {{100, 0.f, 10.f}, {14, -7, 7}, {100, 0, 100}});
      // inside jet
      jetHist.add<TH3>("tracks/mc/proton/h3PtVsProtonNSigmaTPCVsPtJet_jet", "pT(p) vs NSigmaTPC (p) vs jet pT;  #it{p}_{T} (GeV/#it{c}; NSigmaTPC;  p^{jet}_{T}", HistType::kTH3F, {{PtAxis}, {200, -10, 10}, {PtJetAxis}});
      jetHist.add<TH3>("tracks/mc/antiProton/h3PtVsantiProtonNSigmaTPCVsPtJet_jet", "pT(#bar{p}) vs NSigmaTPC (#bar{p}) vs jet pT;  #it{p}_{T} (GeV/#it{c}; NSigmaTPC;  p^{jet}_{T}", HistType::kTH3F, {{PtAxis}, {200, -10, 10}, {PtJetAxis}});
      jetHist.add<TH3>("tracks/mc/deuteron/h3PtVsDeuteronNSigmaTPCVsPtJet_jet", "pT(d) vs NSigmaTPC (d) vs jet pT;  #it{p}_{T} (GeV/#it{c}; NSigmaTPC;  p^{jet}_{T}", HistType::kTH3F, {{PtAxis}, {200, -10, 10}, {PtJetAxis}});
      jetHist.add<TH3>("tracks/mc/antiDeuteron/h3PtVsantiDeuteronNSigmaTPCVsPtJet_jet", "pT(#bar{d}) vs NSigmaTPC (#bar{d}) vs jet pT;  #it{p}_{T} (GeV/#it{c}; NSigmaTPC;  p^{jet}_{T}", HistType::kTH3F, {{PtAxis}, {200, -10, 10}, {PtJetAxis}});
      jetHist.add<TH3>("tracks/mc/helium/h3PtVsHeliumNSigmaTPCVsPtJet_jet", "pT(He) vs NSigmaTPC (He) vs jet pT;  #it{p}_{T} (GeV/#it{c}; NSigmaTPC;  p^{jet}_{T}", HistType::kTH3F, {{PtAxis}, {200, -10, 10}, {PtJetAxis}});
      jetHist.add<TH3>("tracks/mc/antiHelium/h3PtVsantiHeliumNSigmaTPCVsPtJet_jet", "pT(#bar{He}) vs NSigmaTPC (#bar{He}) vs jet pT;  #it{p}_{T} (GeV/#it{c}; NSigmaTPC;  p^{jet}_{T}", HistType::kTH3F, {{PtAxis}, {200, -10, 10}, {PtJetAxis}});
      jetHist.add<TH3>("tracks/mc/triton/h3PtVsTritonNSigmaTPCVsPtJet_jet", "pT(Tr) vs NSigmaTPC (Tr) vs jet pT;  #it{p}_{T} (GeV/#it{c}; NSigmaTPC;  p^{jet}_{T}", HistType::kTH3F, {{PtAxis}, {200, -10, 10}, {PtJetAxis}});
      jetHist.add<TH3>("tracks/mc/antiTriton/h3PtVsantiTritonNSigmaTPCVsPtJet_jet", "pT(#bar{Tr}) vs NSigmaTPC (#bar{Tr}) vs jet pT;  #it{p}_{T} (GeV/#it{c}; NSigmaTPC;  p^{jet}_{T}", HistType::kTH3F, {{PtAxis}, {200, -10, 10}, {PtJetAxis}});

      if (cEnableProtonQA) {
        jetHist.add<TH2>("tracks/proton/dca/before/hDCAxyVsPtProton_jet", "DCAxy vs Pt (p)", HistType::kTH2F, {{PtAxis}, {dcaxyAxis}});
        jetHist.add<TH2>("tracks/antiProton/dca/before/hDCAxyVsPtantiProton_jet", "DCAxy vs Pt (#bar{p})", HistType::kTH2F, {{PtAxis}, {dcaxyAxis}});
        jetHist.add<TH2>("tracks/proton/dca/before/hDCAzVsPtProton_jet", "DCAz vs Pt (p)", HistType::kTH2F, {{dcazAxis}, {PtAxis}});
        jetHist.add<TH2>("tracks/antiProton/dca/before/hDCAzVsPtantiProton_jet", "DCAz vs Pt (#bar{p})", HistType::kTH2F, {{dcazAxis}, {PtAxis}});
      }

      if (cEnableDeuteronQA) {
        jetHist.add<TH2>("tracks/deuteron/dca/before/hDCAxyVsPtDeuteron_jet", "DCAxy vs Pt (d)", HistType::kTH2F, {{PtAxis}, {dcaxyAxis}});
        jetHist.add<TH2>("tracks/antiDeuteron/dca/before/hDCAxyVsPtantiDeuteron_jet", "DCAxy vs Pt (#bar{d})", HistType::kTH2F, {{PtAxis}, {dcaxyAxis}});
        jetHist.add<TH2>("tracks/deuteron/dca/before/hDCAzVsPtDeuteron_jet", "DCAz vs Pt (d)", HistType::kTH2F, {{dcazAxis}, {PtAxis}});
        jetHist.add<TH2>("tracks/antiDeuteron/dca/before/hDCAzVsPtantiDeuteron_jet", "DCAz vs Pt (#bar{d})", HistType::kTH2F, {{dcazAxis}, {PtAxis}});
      }

      if (cEnableTritonQA) {
        jetHist.add<TH2>("tracks/triton/dca/before/hDCAxyVsPtTriton_jet", "DCAxy vs Pt (t)", HistType::kTH2F, {{PtAxis}, {dcaxyAxis}});
        jetHist.add<TH2>("tracks/antiTriton/dca/before/hDCAxyVsPtantiTriton_jet", "DCAxy vs Pt (#bar{t})", HistType::kTH2F, {{PtAxis}, {dcaxyAxis}});
        jetHist.add<TH2>("tracks/triton/dca/before/hDCAzVsPtTriton_jet", "DCAz vs Pt (t)", HistType::kTH2F, {{dcazAxis}, {PtAxis}});
        jetHist.add<TH2>("tracks/antiTriton/dca/before/hDCAzVsPtantiTriton_jet", "DCAz vs Pt (#bar{t})", HistType::kTH2F, {{dcazAxis}, {PtAxis}});
      }

      if (cEnableHeliumQA) {
        jetHist.add<TH2>("tracks/helium/dca/before/hDCAxyVsPtHelium_jet", "DCAxy vs Pt (He)", HistType::kTH2F, {{dcaxyAxis}, {450, 0.5f, 5.f}});
        jetHist.add<TH2>("tracks/antiHelium/dca/before/hDCAxyVsPtantiHelium_jet", "DCAxy vs Pt (#bar{He})", HistType::kTH2F, {{dcaxyAxis}, {450, 0.5f, 5.f}});
        jetHist.add<TH2>("tracks/helium/dca/before/hDCAzVsPtHelium_jet", "DCAz vs Pt (He)", HistType::kTH2F, {{dcazAxis}, {450, 0.5f, 5.f}});
        jetHist.add<TH2>("tracks/antiHelium/dca/before/hDCAzVsPtantiHelium_jet", "DCAz vs Pt (#bar{He})", HistType::kTH2F, {{dcazAxis}, {450, 0.5f, 5.f}});
      }

      // outside jet
      if (cEnableProtonQA) {
        jetHist.add<TH2>("tracks/proton/dca/before/hDCAxyVsPtProton", "DCAxy vs Pt (p)", HistType::kTH2F, {{dcaxyAxis}, {PtAxis}});
        jetHist.add<TH2>("tracks/antiProton/dca/before/hDCAxyVsPtantiProton", "DCAxy vs Pt (#bar{p})", HistType::kTH2F, {{dcaxyAxis}, {PtAxis}});
        jetHist.add<TH2>("tracks/proton/dca/before/hDCAzVsPtProton", "DCAz vs Pt (p)", HistType::kTH2F, {{dcazAxis}, {PtAxis}});
        jetHist.add<TH2>("tracks/antiProton/dca/before/hDCAzVsPtantiProton", "DCAz vs Pt (#bar{p})", HistType::kTH2F, {{dcazAxis}, {PtAxis}});
      }

      if (cEnableDeuteronQA) {
        jetHist.add<TH2>("tracks/deuteron/dca/before/hDCAxyVsPtDeuteron", "DCAxy vs Pt (d)", HistType::kTH2F, {{dcaxyAxis}, {PtAxis}});
        jetHist.add<TH2>("tracks/antiDeuteron/dca/before/hDCAxyVsPtantiDeuteron", "DCAxy vs Pt (#bar{d})", HistType::kTH2F, {{dcaxyAxis}, {PtAxis}});
        jetHist.add<TH2>("tracks/deuteron/dca/before/hDCAzVsPtDeuteron", "DCAz vs Pt (d)", HistType::kTH2F, {{dcazAxis}, {PtAxis}});
        jetHist.add<TH2>("tracks/antiDeuteron/dca/before/hDCAzVsPtantiDeuteron", "DCAz vs Pt (#bar{d})", HistType::kTH2F, {{dcazAxis}, {PtAxis}});
      }

      if (cEnableTritonQA) {
        jetHist.add<TH2>("tracks/triton/dca/before/hDCAxyVsPtTriton", "DCAxy vs Pt (t)", HistType::kTH2F, {{dcaxyAxis}, {PtAxis}});
        jetHist.add<TH2>("tracks/antiTriton/dca/before/hDCAxyVsPtantiTriton", "DCAxy vs Pt (#bar{t})", HistType::kTH2F, {{dcaxyAxis}, {PtAxis}});
        jetHist.add<TH2>("tracks/triton/dca/before/hDCAzVsPtTriton", "DCAz vs Pt (t)", HistType::kTH2F, {{dcazAxis}, {PtAxis}});
        jetHist.add<TH2>("tracks/antiTriton/dca/before/hDCAzVsPtantiTriton", "DCAz vs Pt (#bar{t})", HistType::kTH2F, {{dcazAxis}, {PtAxis}});
      }

      if (cEnableHeliumQA) {
        jetHist.add<TH2>("tracks/helium/dca/before/hDCAxyVsPtHelium", "DCAxy vs Pt (He)", HistType::kTH2F, {{450, 0.5f, 5.f}, {dcaxyAxis}});
        jetHist.add<TH2>("tracks/antiHelium/dca/before/hDCAxyVsPtantiHelium", "DCAxy vs Pt (#bar{He})", HistType::kTH2F, {{450, 0.5f, 5.f}, {dcaxyAxis}});
        jetHist.add<TH2>("tracks/helium/dca/before/hDCAzVsPtHelium", "DCAz vs Pt (He)", HistType::kTH2F, {{dcazAxis}, {450, 0.5f, 5.f}});
        jetHist.add<TH2>("tracks/antiHelium/dca/before/hDCAzVsPtantiHelium", "DCAz vs Pt (#bar{He})", HistType::kTH2F, {{dcazAxis}, {450, 0.5f, 5.f}});
      }

      // PartilceJet-constituents
      jetHist.add<TH3>("mcpJet/pt/PtParticleType", "Pt (p) vs jetflag vs particletype", HistType::kTH3D, {{100, 0.f, 10.f}, {2, 0, 2}, {14, -7, 7}});
      // detectorJet-constituents
      jetHist.add<TH3>("mcdJet/pt/PtParticleType", "Pt (p) vs jetflag vs particletype", HistType::kTH3D, {{100, 0.f, 10.f}, {2, 0, 2}, {14, -7, 7}});
      jetHist.add<TH2>("mcdJet/pt/perpCone/PtParticleType", "Pt (p) vs particletype", HistType::kTH2D, {{100, 0.f, 10.f}, {14, -7, 7}});

      jetHist.add<TH1>("mcpJet/hJetPt", "Pt (jet)", HistType::kTH1F, {{100, 0.f, 50.f}});
      jetHist.add<TH1>("mcpJet/hJetEta", "Eta (jet)", HistType::kTH1F, {{100, 1.5, 1.5}});
      jetHist.add<TH1>("mcpJet/hJetPhi", "Phi (jet)", HistType::kTH1F, {{70, 0.f, 7.f}});

      jetHist.add<TH1>("mcdJet/hJetPt", "Pt (jet)", HistType::kTH1F, {{100, 0.f, 50.f}});
      jetHist.add<TH1>("mcdJet/hJetEta", "Eta (jet)", HistType::kTH1F, {{100, 1.5, 1.5}});
      jetHist.add<TH1>("mcdJet/hJetPhi", "Phi (jet)", HistType::kTH1F, {{70, 0.f, 7.f}});

      // rec matched
      jetHist.add<TH2>("recmatched/hRecMatchedJetPt", "matched jet pT (Rec level);#it{p}_{T,jet part} (GeV/#it{c}); #it{p}_{T,jet part} - #it{p}_{T,jet det}", HistType::kTH2F, {{100, 0., 100.}, {400, -20., 20.}});
      jetHist.add<TH2>("recmatched/hRecMatchedVsGenJetPtVsEta", "matched jet pT vs #eta (Rec level); #it{p}_{T,jet det}; #eta_{jet}", HistType::kTH2F, {{100, 0., 100.}, {200, -1., 1.}});
      jetHist.add<TH2>("recmatched/hRecMatchedJetPhi", "matched jet #varphi (Rec level);#varphi_{T,jet part}; #varphi_{jet part}-#varphi_{jet det}", HistType::kTH2F, {{700, 0., 7.}, {200, -5., 5.}});
      jetHist.add<TH2>("recmatched/hRecMatchedJetEta", "matched jet #eta (Rec level);#eta_{T,jet part}; #eta_{jet part}-#eta_{jet det} ", HistType::kTH2F, {{200, -1., 1.}, {500, -2.5, 2.5}});

      jetHist.add<TH2>("recmatched/h2ResponseMatrix", "matched jet pT;#it{p}_{T} (mes.); #it{p}_{T} (true)", HistType::kTH2F, {{100, 0., 100.}, {100, 0., 100.}});
      jetHist.add<TH2>("recmatched/h2ResponseMatrixLeadingJet", "matched jet rec pT vs true pt;#it{p}_{T} (mes.); #it{p}_{T} (true)", HistType::kTH2F, {{100, 0., 100.}, {100, 0., 100.}});
      jetHist.add<TH2>("recmatched/mcC/h2ResponseMatrixLeadingJet", "matched jet rec pT vs true pt;#it{p}_{T} (mes.); #it{p}_{T} (true)", HistType::kTH2F, {{100, 0., 100.}, {100, 0., 100.}});

      /////////
      jetHist.add<TH1>("recmatched/hRecJetPt", "matched jet pT (Rec level);#it{p}_{T,jet part} (GeV/#it{c}); #it{p}_{T,jet part} - #it{p}_{T,jet det}", HistType::kTH1F, {{100, 0., 100.}});
      jetHist.add<TH1>("recmatched/hGenJetPt", "matched jet pT (Rec level);#it{p}_{T,jet part} (GeV/#it{c}); #it{p}_{T,jet part} - #it{p}_{T,jet det}", HistType::kTH1F, {{100, 0., 100.}});
      jetHist.add<TH3>("recmatched/pt/PtParticleType", "Pt (p) vs jetflag vs particletype", HistType::kTH3D, {{100, 0.f, 10.f}, {2, 0, 2}, {14, -7, 7}});

      jetHist.add<TH3>("eff/recmatched/pt/PtParticleType", "Pt (p) vs jetflag vs particletype", HistType::kTH3D, {{100, 0.f, 10.f}, {2, 0, 2}, {14, -7, 7}});
      jetHist.add<TH3>("eff/recmatched/mcC/pt/PtParticleType", "Pt (pt, rec) vs Pt (pt, true) vs particletype", HistType::kTH3D, {{100, 0.f, 10.f}, {100, 0.f, 10.f}, {14, -7, 7}});
      jetHist.add<TH3>("eff/recmatched/mcCSpectra/pt/PtParticleType", "Pt (pt) vs Pt (pt, true) vs particletype", HistType::kTH3D, {{100, 0.f, 10.f}, {100, 0.f, 10.f}, {14, -7, 7}});
      jetHist.add<TH3>("eff/recmatched/pt/PtParticleTypeTPC", "Pt (p) vs jetflag vs particletype", HistType::kTH3D, {{100, 0.f, 10.f}, {2, 0, 2}, {14, -7, 7}});
      jetHist.add<TH3>("eff/recmatched/pt/PtParticleTypeTOF", "Pt (p) vs jetflag vs particletype", HistType::kTH3D, {{100, 0.f, 10.f}, {2, 0, 2}, {14, -7, 7}});
      jetHist.add<TH3>("eff/recmatched/pt/PtParticleTypeTPCTOF", "Pt (p) vs jetflag vs particletype", HistType::kTH3D, {{100, 0.f, 10.f}, {2, 0, 2}, {14, -7, 7}});
      jetHist.add<TH3>("eff/recmatched/pt/PtParticleTypeTPCTOFVeto", "Pt (p) vs jetflag vs particletype", HistType::kTH3D, {{100, 0.f, 10.f}, {2, 0, 2}, {14, -7, 7}});

      jetHist.add<TH2>("eff/recmatched/perpCone/pt/PtParticleType", "Pt (p) vs particletype", HistType::kTH2D, {{100, 0.f, 10.f}, {14, -7, 7}});
      jetHist.add<TH3>("eff/recmatched/perpCone/mcC/pt/PtParticleType", "Pt (rec) vs Pt (true) vs particletype", HistType::kTH3D, {{100, 0.f, 10.f}, {100, 0.f, 10.f}, {14, -7, 7}});
      jetHist.add<TH3>("eff/recmatched/perpCone/mcCSpectra/pt/PtParticleType", "Pt (rec) vs Pt (true) vs particletype", HistType::kTH3D, {{100, 0.f, 10.f}, {100, 0.f, 10.f}, {14, -7, 7}});
      jetHist.add<TH2>("eff/recmatched/perpCone/pt/PtParticleTypeTPC", "Pt (p) vs particletype", HistType::kTH2D, {{100, 0.f, 10.f}, {14, -7, 7}});
      jetHist.add<TH2>("eff/recmatched/perpCone/pt/PtParticleTypeTOF", "Pt (p) vs particletype", HistType::kTH2D, {{100, 0.f, 10.f}, {14, -7, 7}});
      jetHist.add<TH2>("eff/recmatched/perpCone/pt/PtParticleTypeTPCTOF", "Pt (p) vs particletype", HistType::kTH2D, {{100, 0.f, 10.f}, {14, -7, 7}});
      jetHist.add<TH2>("eff/recmatched/perpCone/pt/PtParticleTypeTPCTOFVeto", "Pt (p) vs particletype", HistType::kTH2D, {{100, 0.f, 10.f}, {14, -7, 7}});
      jetHist.add<TH3>("eff/recmatched/gen/pt/PtParticleType", "Pt (p) vs jetflag vs particletype", HistType::kTH3D, {{100, 0.f, 10.f}, {2, 0, 2}, {14, -7, 7}});
      jetHist.add<TH2>("eff/recmatched/gen/perpCone/pt/PtParticleType", "Pt (p) vs particletype", HistType::kTH2D, {{100, 0.f, 10.f}, {14, -7, 7}});
      // gen matched
      jetHist.add<TH2>("genmatched/hRecMatchedJetPt", "matched jet pT (Rec level);#it{p}_{T,jet part} (GeV/#it{c}); #it{p}_{T,jet part} - #it{p}_{T,jet det}", HistType::kTH2F, {{100, 0., 100.}, {400, -20., 20.}});
      jetHist.add<TH2>("genmatched/hRecMatchedVsGenJetPt", "matched jet pT (Rec level);#it{p}_{T,jet det}; #it{p}_{T,jet part} (GeV/#it{c})", HistType::kTH2F, {{100, 0., 100.}, {100, 0., 100.}});
      jetHist.add<TH2>("genmatched/mcC/hRecMatchedVsGenJetPt", "matched jet pT (Rec level);  #it{p}_{T,jet det}; #it{p}_{T,jet part} (GeV/#it{c})", HistType::kTH2F, {{100, 0., 100.}, {100, 0., 100.}});
      jetHist.add<TH2>("genmatched/hRecMatchedVsGenJetPtVsEta", "matched jet pT (Rec level) vs Eta (rec); #it{p}_{T,jet} ; #eta_{jet}", HistType::kTH2F, {{100, 0., 100.}, {200, -1., 1.}});

      jetHist.add<TH2>("genmatched/hRecMatchedJetPhi", "matched jet #varphi (Rec level);#varphi_{T,jet part}; #varphi_{jet part}-#varphi_{jet det}", HistType::kTH2F, {{700, 0., 7.}, {200, -5., 5.}});
      jetHist.add<TH2>("genmatched/hRecMatchedJetEta", "matched jet #eta (Rec level);#eta_{T,jet part}; #eta_{jet part}-#eta_{jet det} ", HistType::kTH2F, {{200, -1., 1.}, {500, -2.5, 2.5}});
      jetHist.add<TH1>("genmatched/hRecJetPt", "matched jet pT (Rec level);#it{p}_{T,jet part} (GeV/#it{c}); #it{p}_{T,jet part} - #it{p}_{T,jet det}", HistType::kTH1F, {{100, 0., 100.}});
      jetHist.add<TH1>("genmatched/hGenJetPt", "matched jet pT (Rec level);#it{p}_{T,jet part} (GeV/#it{c}); #it{p}_{T,jet part} - #it{p}_{T,jet det}", HistType::kTH1F, {{100, 0., 100.}});
      jetHist.add<TH1>("genmatched/leadingJet/hGenJetPt", "matched jet pT (Rec level);#it{p}_{T,jet part} (GeV/#it{c}); #it{p}_{T,jet part} - #it{p}_{T,jet det}", HistType::kTH1F, {{100, 0., 100.}});
      jetHist.add<TH1>("genmatched/hRecJetWithGenPt", "matched jet pT (Rec level);#it{p}_{T,jet part} (GeV/#it{c}); #it{p}_{T,jet part} - #it{p}_{T,jet det}", HistType::kTH1F, {{100, 0., 100.}});
      jetHist.add<TH1>("genmatched/hGenJetPtMatched", "matched jet pT (Rec level);#it{p}_{T,jet part} (GeV/#it{c}); #it{p}_{T,jet part} - #it{p}_{T,jet det}", HistType::kTH1F, {{100, 0., 100.}});
      jetHist.add<TH1>("genmatched/leadingJet/hGenJetPtMatched", "matched jet pT (Rec level);#it{p}_{T,jet part} (GeV/#it{c}); #it{p}_{T,jet part} - #it{p}_{T,jet det}", HistType::kTH1F, {{100, 0., 100.}});
      jetHist.add<TH3>("genmatched/pt/PtParticleType", "Pt (p) vs jetflag vs particletype", HistType::kTH3D, {{100, 0.f, 10.f}, {2, 0, 2}, {14, -7, 7}});
    }
  }

  template <typename BCType>
  void initCCDB(const BCType& bc)
  {
    if (applySkim) {
      zorro.initCCDB(ccdb.service, bc.runNumber(), bc.timestamp(), cfgSkim.value);
      zorro.populateHistRegistry(jetHist, bc.runNumber());
    }
  }
  std::array<float, 2> getPerpendicuarPhi(float jetPhi)
  {
    std::array<float, 2> PerpendicularConeAxisPhi = {-999.0f, -999.0f};
    // build 2 perp cones in phi around the leading jet (right and left of the jet)
    PerpendicularConeAxisPhi[0] = RecoDecay::constrainAngle<float, float>(jetPhi + (o2::constants::math::PIHalf)); // This will contrain the angel between 0-2Pi
    PerpendicularConeAxisPhi[1] = RecoDecay::constrainAngle<float, float>(jetPhi - (o2::constants::math::PIHalf)); // This will contrain the angel between 0-2Pi
    return PerpendicularConeAxisPhi;
  }

  float dcaXYPtDepCut(float trackPt)
  {
    return 0.0105f + 0.0350f / std::pow(trackPt, 1.1f);
  }

  // Check hits on ITS Layers
  bool hasHitOnITSLayer(uint8_t itsClsmap, int layer)
  {
    unsigned char test_bit = 1 << layer;
    return (itsClsmap & test_bit);
  }

  template <typename TrackType>
  bool isTrackSelected(const TrackType track)
  {
    // standard track selection
    if (track.pt() < cfgtrkMinPt)
      return false;
    if (isRequireHitsInITSLayers) {
      if (!track.hasITS())
        return false;
      if (!hasHitOnITSLayer(track.itsClusterMap(), 0) &&
          !hasHitOnITSLayer(track.itsClusterMap(), 1) &&
          !hasHitOnITSLayer(track.itsClusterMap(), 2))
        return false;
    }
    if (std::fabs(track.eta()) > cfgtrkMaxEta)
      return false;
    if (std::fabs(track.dcaXY()) > cfgMaxDCArToPVcut && !useDcaxyPtDepCut)
      return false;
    if (std::fabs(track.dcaXY()) > dcaXYPtDepCut(track.pt()) && useDcaxyPtDepCut)
      return false;
    if (std::fabs(track.dcaZ()) > cfgMaxDCAzToPVcut)
      return false;
    if (track.tpcNClsFindable() < cfgnFindableTPCClusters)
      return false;
    if (track.tpcNClsCrossedRows() < cfgnTPCCrossedRows)
      return false;
    if (track.tpcChi2NCl() > cfgnTPCChi2)
      return false;
    if (track.itsChi2NCl() > cfgnITSChi2)
      return false;
    if (cfgConnectedToPV && !track.isPVContributor())
      return false;
    return true;
  }

  int nEvents = 0;
  template <bool IsMC, typename TracksType, typename JetType>
  void fillTrackInfo(const TracksType& trk, const JetType& jets, std::vector<float>& leadingJetPtEtaPhi)
  {
    if (!isTrackSelected(trk))
      return;
    if (trk.pt() > cMaxPt)
      return;
    jetHist.fill(HIST("tracks/h2TPCsignVsTPCmomentum"), trk.tpcInnerParam() / (1.f * trk.sign()), trk.tpcSignal());
    bool jetFlag = false;
    bool jetFlagPerpCone = false;
    float jetPt = -999.;

    if (isWithLeadingJet) {
      double delPhi = TVector2::Phi_mpi_pi(leadingJetPtEtaPhi[2] - trk.phi());
      double delEta = leadingJetPtEtaPhi[1] - trk.eta();
      double R = RecoDecay::sumOfSquares(delEta, delPhi);
      if (R < cfgjetR)
        jetFlag = true;
      jetPt = leadingJetPtEtaPhi[0];
      // Get perpCone
      std::array<float, 2> perpConePhiJet = getPerpendicuarPhi(leadingJetPtEtaPhi[2]);
      double delPhiPerpCone1 = TVector2::Phi_mpi_pi(perpConePhiJet[0] - trk.phi());
      double delPhiPerpCone2 = TVector2::Phi_mpi_pi(perpConePhiJet[1] - trk.phi());
      double RPerpCone1 = RecoDecay::sumOfSquares(delEta, delPhiPerpCone1);
      double RPerpCone2 = RecoDecay::sumOfSquares(delEta, delPhiPerpCone2);
      if (RPerpCone1 < cfgjetR || RPerpCone2 < cfgjetR)
        jetFlagPerpCone = true;
    } else {
      for (auto const& jet : jets) {
        double delPhi = TVector2::Phi_mpi_pi(jet.phi() - trk.phi());
        double delEta = jet.eta() - trk.eta();
        double R = RecoDecay::sumOfSquares(delEta, delPhi);
        if (R < cfgjetR)
          jetFlag = true;
        jetPt = jet.pt();
        break;
      }
    }
    // tof
    float massTOF = -999;
    if (trk.hasTOF()) {
      massTOF = trk.p() * std::sqrt(1.f / (trk.beta() * trk.beta()) - 1.f);
    }

    if (addTOFplots && trk.hasTOF()) {
      jetHist.fill(HIST("tracks/h2TOFbetaVsP"), trk.p() / (1.f * trk.sign()), trk.beta());
    }
    if (jetFlag) {
      jetHist.fill(HIST("tracks/h2TPCsignVsTPCmomentum_Jet"), trk.tpcInnerParam() / (1.f * trk.sign()), trk.tpcSignal());
      if (addTOFplots && trk.hasTOF()) {
        jetHist.fill(HIST("tracks/h2TOFbetaVsP_Jet"), trk.p() / (1.f * trk.sign()), trk.beta());
      }
      if (trk.sign() > 0) { // particle info
        if (addpik) {
          jetHist.fill(HIST("tracks/pion/h3PtVsPionNSigmaTPCVsPtJet_jet"), trk.pt(), trk.tpcNSigmaPi(), jetPt);
          jetHist.fill(HIST("tracks/kaon/h3PtVsKaonNSigmaTPCVsPtJet_jet"), trk.pt(), trk.tpcNSigmaKa(), jetPt);
        }

        if (useTOFNsigmaPreSel && trk.hasTOF()) {
          if (std::abs(trk.tofNSigmaPr()) < cfgnTPCPIDPrTOF)
            jetHist.fill(HIST("tracks/proton/h3PtVsProtonNSigmaTPCVsPtJet_jet"), trk.pt(), trk.tpcNSigmaPr(), jetPt);
          if (std::abs(trk.tofNSigmaDe()) < cfgnTPCPIDDeTOF)
            jetHist.fill(HIST("tracks/deuteron/h3PtVsDeuteronNSigmaTPCVsPtJet_jet"), trk.pt(), trk.tpcNSigmaDe(), jetPt);
          if (std::abs(trk.tofNSigmaHe()) < cfgnTPCPIDHeTOF)
            jetHist.fill(HIST("tracks/helium/h3PtVsHeliumNSigmaTPCVsPtJet_jet"), trk.pt(), trk.tpcNSigmaHe(), jetPt);
          if (std::abs(trk.tofNSigmaTr()) < cfgnTPCPIDTrTOF)
            jetHist.fill(HIST("tracks/triton/h3PtVsTritonNSigmaTPCVsPtJet_jet"), trk.pt(), trk.tpcNSigmaTr(), jetPt);
        } else if (!useTOFNsigmaPreSel && !useTOFVeto) {
          jetHist.fill(HIST("tracks/proton/h3PtVsProtonNSigmaTPCVsPtJet_jet"), trk.pt(), trk.tpcNSigmaPr(), jetPt);
          jetHist.fill(HIST("tracks/deuteron/h3PtVsDeuteronNSigmaTPCVsPtJet_jet"), trk.pt(), trk.tpcNSigmaDe(), jetPt);
          jetHist.fill(HIST("tracks/helium/h3PtVsHeliumNSigmaTPCVsPtJet_jet"), trk.pt(), trk.tpcNSigmaHe(), jetPt);
          jetHist.fill(HIST("tracks/triton/h3PtVsTritonNSigmaTPCVsPtJet_jet"), trk.pt(), trk.tpcNSigmaTr(), jetPt);
        } else if (!useTOFNsigmaPreSel && useTOFVeto) {
          if (trk.hasTOF()) {
            if (std::abs(trk.tofNSigmaPr()) < cfgnTPCPIDPrTOF) {
              jetHist.fill(HIST("tracks/proton/h3PtVsProtonNSigmaTPCVsPtJet_jet"), trk.pt(), trk.tpcNSigmaPr(), jetPt);
            }
          } else {
            jetHist.fill(HIST("tracks/proton/h3PtVsProtonNSigmaTPCVsPtJet_jet"), trk.pt(), trk.tpcNSigmaPr(), jetPt);
          }
          if (trk.hasTOF()) {
            if (std::abs(trk.tofNSigmaDe()) < cfgnTPCPIDDeTOF) {
              jetHist.fill(HIST("tracks/deuteron/h3PtVsDeuteronNSigmaTPCVsPtJet_jet"), trk.pt(), trk.tpcNSigmaDe(), jetPt);
            }
          } else {
            jetHist.fill(HIST("tracks/deuteron/h3PtVsDeuteronNSigmaTPCVsPtJet_jet"), trk.pt(), trk.tpcNSigmaDe(), jetPt);
          }
          if (trk.hasTOF()) {
            if (std::abs(trk.tofNSigmaHe()) < cfgnTPCPIDHeTOF) {
              jetHist.fill(HIST("tracks/helium/h3PtVsHeliumNSigmaTPCVsPtJet_jet"), trk.pt(), trk.tpcNSigmaHe(), jetPt);
            }
          } else {
            jetHist.fill(HIST("tracks/helium/h3PtVsHeliumNSigmaTPCVsPtJet_jet"), trk.pt(), trk.tpcNSigmaHe(), jetPt);
          }
          if (trk.hasTOF()) {
            if (std::abs(trk.tofNSigmaTr()) < cfgnTPCPIDTrTOF) {
              jetHist.fill(HIST("tracks/triton/h3PtVsTritonNSigmaTPCVsPtJet_jet"), trk.pt(), trk.tpcNSigmaTr(), jetPt);
            }
          } else {
            jetHist.fill(HIST("tracks/triton/h3PtVsTritonNSigmaTPCVsPtJet_jet"), trk.pt(), trk.tpcNSigmaTr(), jetPt);
          }
        }

        if (cEnableProtonQA && std::abs(trk.tpcNSigmaPr()) < cfgnTPCPIDPr) {
          jetHist.fill(HIST("tracks/proton/dca/after/hDCAxyVsPtProton_jet"), trk.dcaXY(), trk.pt());
          jetHist.fill(HIST("tracks/proton/dca/after/hDCAzVsPtProton_jet"), trk.dcaZ(), trk.pt());
        }
        if (cEnableDeuteronQA && std::abs(trk.tpcNSigmaDe()) < cfgnTPCPIDDe) {
          jetHist.fill(HIST("tracks/deuteron/dca/after/hDCAxyVsPtDeuteron_jet"), trk.dcaXY(), trk.pt());
          jetHist.fill(HIST("tracks/deuteron/dca/after/hDCAzVsPtDeuteron_jet"), trk.dcaZ(), trk.pt());
        }
        if (cEnableTritonQA && std::abs(trk.tpcNSigmaTr()) < cfgnTPCPIDTr) {
          jetHist.fill(HIST("tracks/triton/dca/after/hDCAxyVsPtTriton_jet"), trk.dcaXY(), trk.pt());
          jetHist.fill(HIST("tracks/triton/dca/after/hDCAzVsPtTriton_jet"), trk.dcaZ(), trk.pt());
        }
        if (cEnableHeliumQA && std::abs(trk.tpcNSigmaHe()) < cfgnTPCPIDHe) {
          jetHist.fill(HIST("tracks/helium/dca/after/hDCAxyVsPtHelium_jet"), trk.dcaXY(), trk.pt());
          jetHist.fill(HIST("tracks/helium/dca/after/hDCAzVsPtHelium_jet"), trk.dcaZ(), trk.pt());
        }

        if (addTOFplots && trk.hasTOF()) {
          if (!useTPCpreSel) {
            jetHist.fill(HIST("tracks/proton/h2TOFmassProtonVsPt_jet"), massTOF, trk.pt());
<<<<<<< HEAD
            jetHist.fill(HIST("tracks/proton/h2TOFmass2ProtonVsPt_jet"), massTOF * massTOF - MassProton * MassProton, trk.pt());
            jetHist.fill(HIST("tracks/deuteron/h2TOFmassDeuteronVsPt_jet"), massTOF, trk.pt());
            jetHist.fill(HIST("tracks/deuteron/h2TOFmass2DeuteronVsPt_jet"), massTOF * massTOF - MassDeuteron * MassDeuteron, trk.pt());
            jetHist.fill(HIST("tracks/triton/h2TOFmassTritonVsPt_jet"), massTOF, trk.pt());
            jetHist.fill(HIST("tracks/triton/h2TOFmass2TritonVsPt_jet"), massTOF * massTOF - MassTriton * MassTriton, trk.pt());
            jetHist.fill(HIST("tracks/helium/h2TOFmassHeliumVsPt_jet"), massTOF, trk.pt());
            jetHist.fill(HIST("tracks/helium/h2TOFmass2HeliumVsPt_jet"), massTOF * massTOF - MassHelium3 * MassHelium3, trk.pt());
=======
            jetHist.fill(HIST("tracks/proton/h2TOFmass2ProtonVsPt_jet"), massTOF * massTOF - o2::constants::physics::MassProton * o2::constants::physics::MassProton, trk.pt());
            jetHist.fill(HIST("tracks/deuteron/h2TOFmassDeuteronVsPt_jet"), massTOF, trk.pt());
            jetHist.fill(HIST("tracks/deuteron/h2TOFmass2DeuteronVsPt_jet"), massTOF * massTOF - o2::constants::physics::MassDeuteron * o2::constants::physics::MassDeuteron, trk.pt());
            jetHist.fill(HIST("tracks/triton/h2TOFmassTritonVsPt_jet"), massTOF, trk.pt());
            jetHist.fill(HIST("tracks/triton/h2TOFmass2TritonVsPt_jet"), massTOF * massTOF - o2::constants::physics::MassTriton * o2::constants::physics::MassTriton, trk.pt());
            jetHist.fill(HIST("tracks/helium/h2TOFmassHeliumVsPt_jet"), massTOF, trk.pt());
            jetHist.fill(HIST("tracks/helium/h2TOFmass2HeliumVsPt_jet"), massTOF * massTOF - o2::constants::physics::MassHelium3 * o2::constants::physics::MassHelium3, trk.pt());
>>>>>>> 39524551
            jetHist.fill(HIST("tracks/proton/h2TofNsigmaProtonVsPt_jet"), trk.tofNSigmaPr(), trk.pt());
            jetHist.fill(HIST("tracks/deuteron/h2TofNsigmaDeuteronVsPt_jet"), trk.tofNSigmaDe(), trk.pt());
            jetHist.fill(HIST("tracks/helium/h2TofNsigmaHeliumVsPt_jet"), trk.tofNSigmaHe(), trk.pt());
            jetHist.fill(HIST("tracks/triton/h2TofNsigmaTritonVsPt_jet"), trk.tofNSigmaTr(), trk.pt());
            jetHist.fill(HIST("tracks/proton/h3TpcNsigmaTofNsigmaProtonVsPt_jet"), trk.tpcNSigmaPr(), trk.tofNSigmaPr(), trk.pt());
            jetHist.fill(HIST("tracks/deuteron/h3TpcNsigmaTofNsigmaDeuteronVsPt_jet"), trk.tpcNSigmaDe(), trk.tofNSigmaDe(), trk.pt());
          } else {
            if (std::abs(trk.tpcNSigmaPr()) < cfgnTPCPIDPr) {
              jetHist.fill(HIST("tracks/proton/h2TOFmassProtonVsPt_jet"), massTOF, trk.pt());
<<<<<<< HEAD
              jetHist.fill(HIST("tracks/proton/h2TOFmass2ProtonVsPt_jet"), massTOF * massTOF - MassProton * MassProton, trk.pt());
=======
              jetHist.fill(HIST("tracks/proton/h2TOFmass2ProtonVsPt_jet"), massTOF * massTOF - o2::constants::physics::MassProton * o2::constants::physics::MassProton, trk.pt());
>>>>>>> 39524551
              jetHist.fill(HIST("tracks/proton/h2TofNsigmaProtonVsPt_jet"), trk.tofNSigmaPr(), trk.pt());
              jetHist.fill(HIST("tracks/proton/h3TpcNsigmaTofNsigmaProtonVsPt_jet"), trk.tpcNSigmaPr(), trk.tofNSigmaPr(), trk.pt());
            }
            if (std::abs(trk.tpcNSigmaDe()) < cfgnTPCPIDDe) {
              jetHist.fill(HIST("tracks/deuteron/h2TOFmassDeuteronVsPt_jet"), massTOF, trk.pt());
<<<<<<< HEAD
              jetHist.fill(HIST("tracks/deuteron/h2TOFmass2DeuteronVsPt_jet"), massTOF * massTOF - MassDeuteron * MassDeuteron, trk.pt());
=======
              jetHist.fill(HIST("tracks/deuteron/h2TOFmass2DeuteronVsPt_jet"), massTOF * massTOF - o2::constants::physics::MassDeuteron * o2::constants::physics::MassDeuteron, trk.pt());
>>>>>>> 39524551
              jetHist.fill(HIST("tracks/deuteron/h2TofNsigmaDeuteronVsPt_jet"), trk.tofNSigmaDe(), trk.pt());
              jetHist.fill(HIST("tracks/deuteron/h3TpcNsigmaTofNsigmaDeuteronVsPt_jet"), trk.tpcNSigmaDe(), trk.tofNSigmaDe(), trk.pt());
            }
            if (std::abs(trk.tpcNSigmaTr()) < cfgnTPCPIDTr) {
              jetHist.fill(HIST("tracks/triton/h2TOFmassTritonVsPt_jet"), massTOF, trk.pt());
<<<<<<< HEAD
              jetHist.fill(HIST("tracks/triton/h2TOFmass2TritonVsPt_jet"), massTOF * massTOF - MassTriton * MassTriton, trk.pt());
=======
              jetHist.fill(HIST("tracks/triton/h2TOFmass2TritonVsPt_jet"), massTOF * massTOF - o2::constants::physics::MassTriton * o2::constants::physics::MassTriton, trk.pt());
>>>>>>> 39524551
              jetHist.fill(HIST("tracks/triton/h2TofNsigmaTritonVsPt_jet"), trk.tofNSigmaTr(), trk.pt());
            }
            if (std::abs(trk.tpcNSigmaHe()) < cfgnTPCPIDHe) {
              jetHist.fill(HIST("tracks/helium/h2TOFmassHeliumVsPt_jet"), massTOF, trk.pt());
<<<<<<< HEAD
              jetHist.fill(HIST("tracks/helium/h2TOFmass2HeliumVsPt_jet"), massTOF * massTOF - MassHelium3 * MassHelium3, trk.pt());
=======
              jetHist.fill(HIST("tracks/helium/h2TOFmass2HeliumVsPt_jet"), massTOF * massTOF - o2::constants::physics::MassHelium3 * o2::constants::physics::MassHelium3, trk.pt());
>>>>>>> 39524551
              jetHist.fill(HIST("tracks/helium/h2TofNsigmaHeliumVsPt_jet"), trk.tofNSigmaHe(), trk.pt());
            }
          }
          // nSigma
          if (addpik) {
            jetHist.fill(HIST("tracks/pion/h2TofNsigmaPionVsPt_jet"), trk.tofNSigmaPi(), trk.pt());
            jetHist.fill(HIST("tracks/kaon/h2TofNsigmaKaonVsPt_jet"), trk.tofNSigmaKa(), trk.pt());
          }

        } // tof info

      } else { // anti-particle info
        if (addpik) {
          jetHist.fill(HIST("tracks/antiPion/h3PtVsPionNSigmaTPCVsPtJet_jet"), trk.pt(), trk.tpcNSigmaPi(), jetPt);
          jetHist.fill(HIST("tracks/antiKaon/h3PtVsKaonNSigmaTPCVsPtJet_jet"), trk.pt(), trk.tpcNSigmaKa(), jetPt);
        }

        if (useTOFNsigmaPreSel && trk.hasTOF()) {
          if (std::abs(trk.tofNSigmaPr()) < cfgnTPCPIDPrTOF)
            jetHist.fill(HIST("tracks/antiProton/h3PtVsantiProtonNSigmaTPCVsPtJet_jet"), trk.pt(), trk.tpcNSigmaPr(), jetPt);
          if (std::abs(trk.tofNSigmaDe()) < cfgnTPCPIDDeTOF)
            jetHist.fill(HIST("tracks/antiDeuteron/h3PtVsantiDeuteronNSigmaTPCVsPtJet_jet"), trk.pt(), trk.tpcNSigmaDe(), jetPt);
          if (std::abs(trk.tofNSigmaHe()) < cfgnTPCPIDHeTOF)
            jetHist.fill(HIST("tracks/antiHelium/h3PtVsantiHeliumNSigmaTPCVsPtJet_jet"), trk.pt(), trk.tpcNSigmaHe(), jetPt);
          if (std::abs(trk.tofNSigmaTr()) < cfgnTPCPIDTrTOF)
            jetHist.fill(HIST("tracks/antiTriton/h3PtVsantiTritonNSigmaTPCVsPtJet_jet"), trk.pt(), trk.tpcNSigmaTr(), jetPt);
        } else if (!useTOFNsigmaPreSel && !useTOFVeto) {
          jetHist.fill(HIST("tracks/antiProton/h3PtVsantiProtonNSigmaTPCVsPtJet_jet"), trk.pt(), trk.tpcNSigmaPr(), jetPt);
          jetHist.fill(HIST("tracks/antiDeuteron/h3PtVsantiDeuteronNSigmaTPCVsPtJet_jet"), trk.pt(), trk.tpcNSigmaDe(), jetPt);
          jetHist.fill(HIST("tracks/antiHelium/h3PtVsantiHeliumNSigmaTPCVsPtJet_jet"), trk.pt(), trk.tpcNSigmaHe(), jetPt);
          jetHist.fill(HIST("tracks/antiTriton/h3PtVsantiTritonNSigmaTPCVsPtJet_jet"), trk.pt(), trk.tpcNSigmaTr(), jetPt);
        } else if (!useTOFNsigmaPreSel && useTOFVeto) {
          if (trk.hasTOF()) {
            if (std::abs(trk.tofNSigmaPr()) < cfgnTPCPIDPrTOF) {
              jetHist.fill(HIST("tracks/antiProton/h3PtVsantiProtonNSigmaTPCVsPtJet_jet"), trk.pt(), trk.tpcNSigmaPr(), jetPt);
            }
          } else {
            jetHist.fill(HIST("tracks/antiProton/h3PtVsantiProtonNSigmaTPCVsPtJet_jet"), trk.pt(), trk.tpcNSigmaPr(), jetPt);
          }
          if (trk.hasTOF()) {
            if (std::abs(trk.tofNSigmaDe()) < cfgnTPCPIDDeTOF) {
              jetHist.fill(HIST("tracks/antiDeuteron/h3PtVsantiDeuteronNSigmaTPCVsPtJet_jet"), trk.pt(), trk.tpcNSigmaDe(), jetPt);
            }
          } else {
            jetHist.fill(HIST("tracks/antiDeuteron/h3PtVsantiDeuteronNSigmaTPCVsPtJet_jet"), trk.pt(), trk.tpcNSigmaDe(), jetPt);
          }
          if (trk.hasTOF()) {
            if (std::abs(trk.tofNSigmaHe()) < cfgnTPCPIDHeTOF) {
              jetHist.fill(HIST("tracks/antiHelium/h3PtVsantiHeliumNSigmaTPCVsPtJet_jet"), trk.pt(), trk.tpcNSigmaHe(), jetPt);
            }
          } else {
            jetHist.fill(HIST("tracks/antiHelium/h3PtVsantiHeliumNSigmaTPCVsPtJet_jet"), trk.pt(), trk.tpcNSigmaHe(), jetPt);
          }
          if (trk.hasTOF()) {
            if (std::abs(trk.tofNSigmaTr()) < cfgnTPCPIDTrTOF) {
              jetHist.fill(HIST("tracks/antiTriton/h3PtVsantiTritonNSigmaTPCVsPtJet_jet"), trk.pt(), trk.tpcNSigmaTr(), jetPt);
            }
          } else {
            jetHist.fill(HIST("tracks/antiTriton/h3PtVsantiTritonNSigmaTPCVsPtJet_jet"), trk.pt(), trk.tpcNSigmaTr(), jetPt);
          }
        }

        if (cEnableProtonQA && std::abs(trk.tpcNSigmaPr()) < cfgnTPCPIDPr) {
          jetHist.fill(HIST("tracks/antiProton/dca/after/hDCAxyVsPtantiProton_jet"), trk.dcaXY(), trk.pt());
          jetHist.fill(HIST("tracks/antiProton/dca/after/hDCAzVsPtantiProton_jet"), trk.dcaZ(), trk.pt());
        }
        if (cEnableDeuteronQA && std::abs(trk.tpcNSigmaDe()) < cfgnTPCPIDDe) {
          jetHist.fill(HIST("tracks/antiDeuteron/dca/after/hDCAxyVsPtantiDeuteron_jet"), trk.dcaXY(), trk.pt());
          jetHist.fill(HIST("tracks/antiDeuteron/dca/after/hDCAzVsPtantiDeuteron_jet"), trk.dcaZ(), trk.pt());
        }
        if (cEnableHeliumQA && std::abs(trk.tpcNSigmaTr()) < cfgnTPCPIDTr) {
          jetHist.fill(HIST("tracks/antiTriton/dca/after/hDCAxyVsPtantiTriton_jet"), trk.dcaXY(), trk.pt());
          jetHist.fill(HIST("tracks/antiTriton/dca/after/hDCAzVsPtantiTriton_jet"), trk.dcaZ(), trk.pt());
        }
        if (cEnableTritonQA && std::abs(trk.tpcNSigmaHe()) < cfgnTPCPIDHe) {
          jetHist.fill(HIST("tracks/antiHelium/dca/after/hDCAxyVsPtantiHelium_jet"), trk.dcaXY(), trk.pt());
          jetHist.fill(HIST("tracks/antiHelium/dca/after/hDCAzVsPtantiHelium_jet"), trk.dcaZ(), trk.pt());
        }

        if (addTOFplots && trk.hasTOF()) {
          if (!useTPCpreSel) {
            jetHist.fill(HIST("tracks/antiProton/h2TOFmassantiProtonVsPt_jet"), massTOF, trk.pt());
<<<<<<< HEAD
            jetHist.fill(HIST("tracks/antiProton/h2TOFmass2antiProtonVsPt_jet"), massTOF * massTOF - MassProton * MassProton, trk.pt());
=======
            jetHist.fill(HIST("tracks/antiProton/h2TOFmass2antiProtonVsPt_jet"), massTOF * massTOF - o2::constants::physics::MassProton * o2::constants::physics::MassProton, trk.pt());
>>>>>>> 39524551
            jetHist.fill(HIST("tracks/antiProton/h2TofNsigmaantiProtonVsPt_jet"), trk.tofNSigmaPr(), trk.pt());
            jetHist.fill(HIST("tracks/antiProton/h3TpcNsigmaTofNsigmaantiProtonVsPt_jet"), trk.tpcNSigmaPr(), trk.tofNSigmaPr(), trk.pt());

            jetHist.fill(HIST("tracks/antiDeuteron/h2TOFmassantiDeuteronVsPt_jet"), massTOF, trk.pt());
<<<<<<< HEAD
            jetHist.fill(HIST("tracks/antiDeuteron/h2TOFmass2antiDeuteronVsPt_jet"), massTOF * massTOF - MassDeuteron * MassDeuteron, trk.pt());
=======
            jetHist.fill(HIST("tracks/antiDeuteron/h2TOFmass2antiDeuteronVsPt_jet"), massTOF * massTOF - o2::constants::physics::MassDeuteron * o2::constants::physics::MassDeuteron, trk.pt());
>>>>>>> 39524551
            jetHist.fill(HIST("tracks/antiDeuteron/h2TofNsigmaantiDeuteronVsPt_jet"), trk.tofNSigmaDe(), trk.pt());
            jetHist.fill(HIST("tracks/antiDeuteron/h3TpcNsigmaTofNsigmaantiDeuteronVsPt_jet"), trk.tpcNSigmaDe(), trk.tofNSigmaDe(), trk.pt());

            jetHist.fill(HIST("tracks/antiTriton/h2TOFmassantiTritonVsPt_jet"), massTOF, trk.pt());
<<<<<<< HEAD
            jetHist.fill(HIST("tracks/antiTriton/h2TOFmass2antiTritonVsPt_jet"), massTOF * massTOF - MassTriton * MassTriton, trk.pt());
            jetHist.fill(HIST("tracks/antiTriton/h2TofNsigmaantiTritonVsPt_jet"), trk.tofNSigmaTr(), trk.pt());

            jetHist.fill(HIST("tracks/antiHelium/h2TOFmassantiHeliumVsPt_jet"), massTOF, trk.pt());
            jetHist.fill(HIST("tracks/antiHelium/h2TOFmass2antiHeliumVsPt_jet"), massTOF * massTOF - MassHelium3 * MassHelium3, trk.pt());
=======
            jetHist.fill(HIST("tracks/antiTriton/h2TOFmass2antiTritonVsPt_jet"), massTOF * massTOF - o2::constants::physics::MassTriton * o2::constants::physics::MassTriton, trk.pt());
            jetHist.fill(HIST("tracks/antiTriton/h2TofNsigmaantiTritonVsPt_jet"), trk.tofNSigmaTr(), trk.pt());

            jetHist.fill(HIST("tracks/antiHelium/h2TOFmassantiHeliumVsPt_jet"), massTOF, trk.pt());
            jetHist.fill(HIST("tracks/antiHelium/h2TOFmass2antiHeliumVsPt_jet"), massTOF * massTOF - o2::constants::physics::MassHelium3 * o2::constants::physics::MassHelium3, trk.pt());
>>>>>>> 39524551
            jetHist.fill(HIST("tracks/antiHelium/h2TofNsigmaantiHeliumVsPt_jet"), trk.tofNSigmaHe(), trk.pt());
          } else {
            if (std::abs(trk.tpcNSigmaPr()) < cfgnTPCPIDPr) {
              jetHist.fill(HIST("tracks/antiProton/h2TOFmassantiProtonVsPt_jet"), massTOF, trk.pt());
<<<<<<< HEAD
              jetHist.fill(HIST("tracks/antiProton/h2TOFmass2antiProtonVsPt_jet"), massTOF * massTOF - MassProton * MassProton, trk.pt());
=======
              jetHist.fill(HIST("tracks/antiProton/h2TOFmass2antiProtonVsPt_jet"), massTOF * massTOF - o2::constants::physics::MassProton * o2::constants::physics::MassProton, trk.pt());
>>>>>>> 39524551
              jetHist.fill(HIST("tracks/antiProton/h2TofNsigmaantiProtonVsPt_jet"), trk.tofNSigmaPr(), trk.pt());
              jetHist.fill(HIST("tracks/antiProton/h3TpcNsigmaTofNsigmaantiProtonVsPt_jet"), trk.tpcNSigmaPr(), trk.tofNSigmaPr(), trk.pt());
            }
            if (std::abs(trk.tpcNSigmaDe()) < cfgnTPCPIDDe) {
              jetHist.fill(HIST("tracks/antiDeuteron/h2TOFmassantiDeuteronVsPt_jet"), massTOF, trk.pt());
<<<<<<< HEAD
              jetHist.fill(HIST("tracks/antiDeuteron/h2TOFmass2antiDeuteronVsPt_jet"), massTOF * massTOF - MassDeuteron * MassDeuteron, trk.pt());
=======
              jetHist.fill(HIST("tracks/antiDeuteron/h2TOFmass2antiDeuteronVsPt_jet"), massTOF * massTOF - o2::constants::physics::MassDeuteron * o2::constants::physics::MassDeuteron, trk.pt());
>>>>>>> 39524551
              jetHist.fill(HIST("tracks/antiDeuteron/h2TofNsigmaantiDeuteronVsPt_jet"), trk.tofNSigmaDe(), trk.pt());
              jetHist.fill(HIST("tracks/antiDeuteron/h3TpcNsigmaTofNsigmaantiDeuteronVsPt_jet"), trk.tpcNSigmaDe(), trk.tofNSigmaDe(), trk.pt());
            }
            if (std::abs(trk.tpcNSigmaTr()) < cfgnTPCPIDTr) {
              jetHist.fill(HIST("tracks/antiTriton/h2TOFmassantiTritonVsPt_jet"), massTOF, trk.pt());
<<<<<<< HEAD
              jetHist.fill(HIST("tracks/antiTriton/h2TOFmass2antiTritonVsPt_jet"), massTOF * massTOF - MassTriton * MassTriton, trk.pt());
=======
              jetHist.fill(HIST("tracks/antiTriton/h2TOFmass2antiTritonVsPt_jet"), massTOF * massTOF - o2::constants::physics::MassTriton * o2::constants::physics::MassTriton, trk.pt());
>>>>>>> 39524551
              jetHist.fill(HIST("tracks/antiTriton/h2TofNsigmaantiTritonVsPt_jet"), trk.tofNSigmaTr(), trk.pt());
            }
            if (std::abs(trk.tpcNSigmaHe()) < cfgnTPCPIDHe) {
              jetHist.fill(HIST("tracks/antiHelium/h2TOFmassantiHeliumVsPt_jet"), massTOF, trk.pt());
<<<<<<< HEAD
              jetHist.fill(HIST("tracks/antiHelium/h2TOFmass2antiHeliumVsPt_jet"), massTOF * massTOF - MassHelium3 * MassHelium3, trk.pt());
=======
              jetHist.fill(HIST("tracks/antiHelium/h2TOFmass2antiHeliumVsPt_jet"), massTOF * massTOF - o2::constants::physics::MassHelium3 * o2::constants::physics::MassHelium3, trk.pt());
>>>>>>> 39524551
              jetHist.fill(HIST("tracks/antiHelium/h2TofNsigmaantiHeliumVsPt_jet"), trk.tofNSigmaHe(), trk.pt());
            }
          }
          if (addpik) {
            if (!useTPCpreSel) {
              jetHist.fill(HIST("tracks/antiPion/h2TofNsigmaantiPionVsPt_jet"), trk.tofNSigmaPi(), trk.pt());
              jetHist.fill(HIST("tracks/antiKaon/h2TofNsigmaantiKaonVsPt_jet"), trk.tofNSigmaKa(), trk.pt());
            } else {
              if (std::abs(trk.tpcNSigmaPi()) < useTPCpreSel) {
                jetHist.fill(HIST("tracks/antiPion/h2TofNsigmaantiPionVsPt_jet"), trk.tofNSigmaPi(), trk.pt());
              }
              if (std::abs(trk.tpcNSigmaKa()) < useTPCpreSel) {
                jetHist.fill(HIST("tracks/antiKaon/h2TofNsigmaantiKaonVsPt_jet"), trk.tofNSigmaKa(), trk.pt());
              }
            }
          } // pikEnd
        }
      } // anti-particle
        ////////////////////////////////////////
      // within jet end
      //////////////////////////////////////////
    } else {
      jetHist.fill(HIST("tracks/h2TPCsignVsTPCmomentum_OutJet"), trk.tpcInnerParam() / (1.f * trk.sign()), trk.tpcSignal());
      if (jetFlagPerpCone && isWithLeadingJet) {
        jetHist.fill(HIST("tracks/perpCone/h2TPCsignVsTPCmomentum"), trk.tpcInnerParam() / (1.f * trk.sign()), trk.tpcSignal());
      }
      if (addTOFplots && trk.hasTOF()) {
        jetHist.fill(HIST("tracks/h2TOFbetaVsP_OutJet"), trk.p() / (1.f * trk.sign()), trk.beta());
      }
      if (trk.sign() > 0) {
        jetHist.fill(HIST("tracks/proton/h3PtVsProtonNSigmaTPC"), trk.pt(), trk.tpcNSigmaPr());     // Pr
        jetHist.fill(HIST("tracks/deuteron/h3PtVsDeuteronNSigmaTPC"), trk.pt(), trk.tpcNSigmaDe()); // De
        jetHist.fill(HIST("tracks/helium/h3PtVsHeliumNSigmaTPC"), trk.pt(), trk.tpcNSigmaHe());     // He
        jetHist.fill(HIST("tracks/triton/h3PtVsTritonNSigmaTPC"), trk.pt(), trk.tpcNSigmaTr());     // Tr
        // perpCone
        if (jetFlagPerpCone && isWithLeadingJet) {
          if (useTOFNsigmaPreSel && trk.hasTOF()) {
            if (std::abs(trk.tofNSigmaPr()) < cfgnTPCPIDPrTOF)
              jetHist.fill(HIST("tracks/perpCone/proton/h3PtVsProtonNSigmaTPCVsPtJet"), trk.pt(), trk.tpcNSigmaPr(), jetPt); // Pr
            if (std::abs(trk.tofNSigmaDe()) < cfgnTPCPIDDeTOF)
              jetHist.fill(HIST("tracks/perpCone/deuteron/h3PtVsDeuteronNSigmaTPCVsPtJet"), trk.pt(), trk.tpcNSigmaDe(), jetPt); // De
            if (std::abs(trk.tofNSigmaHe()) < cfgnTPCPIDHeTOF)
              jetHist.fill(HIST("tracks/perpCone/helium/h3PtVsHeliumNSigmaTPCVsPtJet"), trk.pt(), trk.tpcNSigmaHe(), jetPt); // He
            if (std::abs(trk.tofNSigmaTr()) < cfgnTPCPIDTrTOF)
              jetHist.fill(HIST("tracks/perpCone/triton/h3PtVsTritonNSigmaTPCVsPtJet"), trk.pt(), trk.tpcNSigmaTr(), jetPt); // Tr
          } else if (!useTOFNsigmaPreSel && !useTOFVeto) {
            jetHist.fill(HIST("tracks/perpCone/proton/h3PtVsProtonNSigmaTPCVsPtJet"), trk.pt(), trk.tpcNSigmaPr(), jetPt);     // Pr
            jetHist.fill(HIST("tracks/perpCone/deuteron/h3PtVsDeuteronNSigmaTPCVsPtJet"), trk.pt(), trk.tpcNSigmaDe(), jetPt); // De
            jetHist.fill(HIST("tracks/perpCone/helium/h3PtVsHeliumNSigmaTPCVsPtJet"), trk.pt(), trk.tpcNSigmaHe(), jetPt);     // He
            jetHist.fill(HIST("tracks/perpCone/triton/h3PtVsTritonNSigmaTPCVsPtJet"), trk.pt(), trk.tpcNSigmaTr(), jetPt);     // Tr
          } else if (!useTOFNsigmaPreSel && useTOFVeto) {
            if (trk.hasTOF()) {
              if (std::abs(trk.tofNSigmaPr()) < cfgnTPCPIDPrTOF) {
                jetHist.fill(HIST("tracks/perpCone/proton/h3PtVsProtonNSigmaTPCVsPtJet"), trk.pt(), trk.tpcNSigmaPr(), jetPt); // Pr
              }
            } else {
              jetHist.fill(HIST("tracks/perpCone/proton/h3PtVsProtonNSigmaTPCVsPtJet"), trk.pt(), trk.tpcNSigmaPr(), jetPt); // Pr
            }
            if (trk.hasTOF()) {
              if (std::abs(trk.tofNSigmaDe()) < cfgnTPCPIDDeTOF) {
                jetHist.fill(HIST("tracks/perpCone/deuteron/h3PtVsDeuteronNSigmaTPCVsPtJet"), trk.pt(), trk.tpcNSigmaDe(), jetPt); // De
              }
            } else {
              jetHist.fill(HIST("tracks/perpCone/deuteron/h3PtVsDeuteronNSigmaTPCVsPtJet"), trk.pt(), trk.tpcNSigmaDe(), jetPt); // De
            }
            if (trk.hasTOF()) {
              if (std::abs(trk.tofNSigmaHe()) < cfgnTPCPIDHeTOF) {
                jetHist.fill(HIST("tracks/perpCone/helium/h3PtVsHeliumNSigmaTPCVsPtJet"), trk.pt(), trk.tpcNSigmaHe(), jetPt); // He
              }
            } else {
              jetHist.fill(HIST("tracks/perpCone/helium/h3PtVsHeliumNSigmaTPCVsPtJet"), trk.pt(), trk.tpcNSigmaHe(), jetPt); // He
            }
            if (trk.hasTOF()) {
              if (std::abs(trk.tofNSigmaTr()) < cfgnTPCPIDTrTOF) {
                jetHist.fill(HIST("tracks/perpCone/triton/h3PtVsTritonNSigmaTPCVsPtJet"), trk.pt(), trk.tpcNSigmaTr(), jetPt); // Tr
              }
            } else {
              jetHist.fill(HIST("tracks/perpCone/triton/h3PtVsTritonNSigmaTPCVsPtJet"), trk.pt(), trk.tpcNSigmaTr(), jetPt); // Tr
            }
          }
        }

        if (cEnableProtonQA && std::abs(trk.tpcNSigmaPr()) < cfgnTPCPIDPr) {
          jetHist.fill(HIST("tracks/proton/dca/after/hDCAxyVsPtProton"), trk.dcaXY(), trk.pt());
          jetHist.fill(HIST("tracks/proton/dca/after/hDCAzVsPtProton"), trk.dcaZ(), trk.pt());
        }
        if (cEnableDeuteronQA && std::abs(trk.tpcNSigmaDe()) < cfgnTPCPIDDe) {
          jetHist.fill(HIST("tracks/deuteron/dca/after/hDCAxyVsPtDeuteron"), trk.dcaXY(), trk.pt());
          jetHist.fill(HIST("tracks/deuteron/dca/after/hDCAzVsPtDeuteron"), trk.dcaZ(), trk.pt());
        }
        if (cEnableTritonQA && std::abs(trk.tpcNSigmaTr()) < cfgnTPCPIDTr) {
          jetHist.fill(HIST("tracks/triton/dca/after/hDCAxyVsPtTriton"), trk.dcaXY(), trk.pt());
          jetHist.fill(HIST("tracks/triton/dca/after/hDCAzVsPtTriton"), trk.dcaZ(), trk.pt());
        }
        if (cEnableHeliumQA && std::abs(trk.tpcNSigmaHe()) < cfgnTPCPIDHe) {
          jetHist.fill(HIST("tracks/helium/dca/after/hDCAxyVsPtHelium"), trk.dcaXY(), trk.pt());
          jetHist.fill(HIST("tracks/helium/dca/after/hDCAzVsPtHelium"), trk.dcaZ(), trk.pt());
        }
        if (addTOFplots && trk.hasTOF()) {
          if (!useTPCpreSel) {
            jetHist.fill(HIST("tracks/proton/h2TOFmassProtonVsPt"), massTOF, trk.pt());
<<<<<<< HEAD
            jetHist.fill(HIST("tracks/proton/h2TOFmass2ProtonVsPt"), massTOF * massTOF - MassProton * MassProton, trk.pt());
            jetHist.fill(HIST("tracks/proton/h2TofNsigmaProtonVsPt"), trk.tofNSigmaPr(), trk.pt());

            jetHist.fill(HIST("tracks/deuteron/h2TOFmassDeuteronVsPt"), massTOF, trk.pt());
            jetHist.fill(HIST("tracks/deuteron/h2TOFmass2DeuteronVsPt"), massTOF * massTOF - MassDeuteron * MassDeuteron, trk.pt());
            jetHist.fill(HIST("tracks/deuteron/h2TofNsigmaDeuteronVsPt"), trk.tofNSigmaDe(), trk.pt());

            jetHist.fill(HIST("tracks/triton/h2TOFmassTritonVsPt"), massTOF, trk.pt());
            jetHist.fill(HIST("tracks/triton/h2TOFmass2TritonVsPt"), massTOF * massTOF - MassTriton * MassTriton, trk.pt());
            jetHist.fill(HIST("tracks/helium/h2TofNsigmaHeliumVsPt"), trk.tofNSigmaHe(), trk.pt());

            jetHist.fill(HIST("tracks/helium/h2TOFmassHeliumVsPt"), massTOF, trk.pt());
            jetHist.fill(HIST("tracks/helium/h2TOFmass2HeliumVsPt"), massTOF * massTOF - MassHelium3 * MassHelium3, trk.pt());
=======
            jetHist.fill(HIST("tracks/proton/h2TOFmass2ProtonVsPt"), massTOF * massTOF - o2::constants::physics::MassProton * o2::constants::physics::MassProton, trk.pt());
            jetHist.fill(HIST("tracks/proton/h2TofNsigmaProtonVsPt"), trk.tofNSigmaPr(), trk.pt());

            jetHist.fill(HIST("tracks/deuteron/h2TOFmassDeuteronVsPt"), massTOF, trk.pt());
            jetHist.fill(HIST("tracks/deuteron/h2TOFmass2DeuteronVsPt"), massTOF * massTOF - o2::constants::physics::MassDeuteron * o2::constants::physics::MassDeuteron, trk.pt());
            jetHist.fill(HIST("tracks/deuteron/h2TofNsigmaDeuteronVsPt"), trk.tofNSigmaDe(), trk.pt());

            jetHist.fill(HIST("tracks/triton/h2TOFmassTritonVsPt"), massTOF, trk.pt());
            jetHist.fill(HIST("tracks/triton/h2TOFmass2TritonVsPt"), massTOF * massTOF - o2::constants::physics::MassTriton * o2::constants::physics::MassTriton, trk.pt());
            jetHist.fill(HIST("tracks/helium/h2TofNsigmaHeliumVsPt"), trk.tofNSigmaHe(), trk.pt());

            jetHist.fill(HIST("tracks/helium/h2TOFmassHeliumVsPt"), massTOF, trk.pt());
            jetHist.fill(HIST("tracks/helium/h2TOFmass2HeliumVsPt"), massTOF * massTOF - o2::constants::physics::MassHelium3 * o2::constants::physics::MassHelium3, trk.pt());
>>>>>>> 39524551
            jetHist.fill(HIST("tracks/triton/h2TofNsigmaTritonVsPt"), trk.tofNSigmaTr(), trk.pt());
          } else {
            if (std::abs(trk.tpcNSigmaPr()) < cfgnTPCPIDPr) {
              jetHist.fill(HIST("tracks/proton/h2TOFmassProtonVsPt"), massTOF, trk.pt());
<<<<<<< HEAD
              jetHist.fill(HIST("tracks/proton/h2TOFmass2ProtonVsPt"), massTOF * massTOF - MassProton * MassProton, trk.pt());
=======
              jetHist.fill(HIST("tracks/proton/h2TOFmass2ProtonVsPt"), massTOF * massTOF - o2::constants::physics::MassProton * o2::constants::physics::MassProton, trk.pt());
>>>>>>> 39524551
              jetHist.fill(HIST("tracks/proton/h2TofNsigmaProtonVsPt"), trk.tofNSigmaPr(), trk.pt());
              if (jetFlagPerpCone && isWithLeadingJet)
                jetHist.fill(HIST("tracks/perpCone/proton/h2TofNsigmaProtonVsPt"), trk.tofNSigmaPr(), trk.pt());
            }
            if (std::abs(trk.tpcNSigmaDe()) < cfgnTPCPIDDe) {
              jetHist.fill(HIST("tracks/deuteron/h2TOFmassDeuteronVsPt"), massTOF, trk.pt());
<<<<<<< HEAD
              jetHist.fill(HIST("tracks/deuteron/h2TOFmass2DeuteronVsPt"), massTOF * massTOF - MassDeuteron * MassDeuteron, trk.pt());
=======
              jetHist.fill(HIST("tracks/deuteron/h2TOFmass2DeuteronVsPt"), massTOF * massTOF - o2::constants::physics::MassDeuteron * o2::constants::physics::MassDeuteron, trk.pt());
>>>>>>> 39524551
              jetHist.fill(HIST("tracks/deuteron/h2TofNsigmaDeuteronVsPt"), trk.tofNSigmaDe(), trk.pt());
              if (jetFlagPerpCone && isWithLeadingJet)
                jetHist.fill(HIST("tracks/perpCone/deuteron/h2TofNsigmaDeuteronVsPt"), trk.tofNSigmaDe(), trk.pt());
            }
            if (std::abs(trk.tpcNSigmaTr()) < cfgnTPCPIDTr) {
              jetHist.fill(HIST("tracks/triton/h2TOFmassTritonVsPt"), massTOF, trk.pt());
<<<<<<< HEAD
              jetHist.fill(HIST("tracks/triton/h2TOFmass2TritonVsPt"), massTOF * massTOF - MassTriton * MassTriton, trk.pt());
=======
              jetHist.fill(HIST("tracks/triton/h2TOFmass2TritonVsPt"), massTOF * massTOF - o2::constants::physics::MassTriton * o2::constants::physics::MassTriton, trk.pt());
>>>>>>> 39524551
              jetHist.fill(HIST("tracks/triton/h2TofNsigmaTritonVsPt"), trk.tofNSigmaTr(), trk.pt());
              if (jetFlagPerpCone && isWithLeadingJet)
                jetHist.fill(HIST("tracks/perpCone/triton/h2TofNsigmaTritonVsPt"), trk.tofNSigmaTr(), trk.pt());
            }
            if (std::abs(trk.tpcNSigmaHe()) < cfgnTPCPIDHe) {
              jetHist.fill(HIST("tracks/helium/h2TOFmassHeliumVsPt"), massTOF, trk.pt());
<<<<<<< HEAD
              jetHist.fill(HIST("tracks/helium/h2TOFmass2HeliumVsPt"), massTOF * massTOF - MassHelium3 * MassHelium3, trk.pt());
=======
              jetHist.fill(HIST("tracks/helium/h2TOFmass2HeliumVsPt"), massTOF * massTOF - o2::constants::physics::MassHelium3 * o2::constants::physics::MassHelium3, trk.pt());
>>>>>>> 39524551
              jetHist.fill(HIST("tracks/helium/h2TofNsigmaHeliumVsPt"), trk.tofNSigmaHe(), trk.pt());
              if (jetFlagPerpCone && isWithLeadingJet)
                jetHist.fill(HIST("tracks/perpCone/helium/h2TofNsigmaHeliumVsPt"), trk.tofNSigmaHe(), trk.pt());
            }
          }
        } // tof info
      } else {
        jetHist.fill(HIST("tracks/antiProton/h3PtVsantiProtonNSigmaTPC"), trk.pt(), trk.tpcNSigmaPr());     // Pr
        jetHist.fill(HIST("tracks/antiDeuteron/h3PtVsantiDeuteronNSigmaTPC"), trk.pt(), trk.tpcNSigmaDe()); // De
        jetHist.fill(HIST("tracks/antiHelium/h3PtVsantiHeliumNSigmaTPC"), trk.pt(), trk.tpcNSigmaHe());     // He
        jetHist.fill(HIST("tracks/antiTriton/h3PtVsantiTritonNSigmaTPC"), trk.pt(), trk.tpcNSigmaTr());     // Tr
        // perpCone
        if (jetFlagPerpCone && isWithLeadingJet) {
          // antiparticle info
          if (useTOFNsigmaPreSel && trk.hasTOF()) {
            if (std::abs(trk.tofNSigmaPr()) < cfgnTPCPIDPrTOF)
              jetHist.fill(HIST("tracks/perpCone/antiProton/h3PtVsantiProtonNSigmaTPCVsPtJet"), trk.pt(), trk.tpcNSigmaPr(), jetPt); // Pr
            if (std::abs(trk.tofNSigmaDe()) < cfgnTPCPIDDeTOF)
              jetHist.fill(HIST("tracks/perpCone/antiDeuteron/h3PtVsantiDeuteronNSigmaTPCVsPtJet"), trk.pt(), trk.tpcNSigmaDe(), jetPt); // De
            if (std::abs(trk.tofNSigmaHe()) < cfgnTPCPIDHeTOF)
              jetHist.fill(HIST("tracks/perpCone/antiHelium/h3PtVsantiHeliumNSigmaTPCVsPtJet"), trk.pt(), trk.tpcNSigmaHe(), jetPt); // He
            if (std::abs(trk.tofNSigmaTr()) < cfgnTPCPIDTrTOF)
              jetHist.fill(HIST("tracks/perpCone/antiTriton/h3PtVsantiTritonNSigmaTPCVsPtJet"), trk.pt(), trk.tpcNSigmaTr(), jetPt); // Tr
          } else if (!useTOFNsigmaPreSel && !useTOFVeto) {
            jetHist.fill(HIST("tracks/perpCone/antiProton/h3PtVsantiProtonNSigmaTPCVsPtJet"), trk.pt(), trk.tpcNSigmaPr(), jetPt);     // Pr
            jetHist.fill(HIST("tracks/perpCone/antiDeuteron/h3PtVsantiDeuteronNSigmaTPCVsPtJet"), trk.pt(), trk.tpcNSigmaDe(), jetPt); // De
            jetHist.fill(HIST("tracks/perpCone/antiHelium/h3PtVsantiHeliumNSigmaTPCVsPtJet"), trk.pt(), trk.tpcNSigmaHe(), jetPt);     // He
            jetHist.fill(HIST("tracks/perpCone/antiTriton/h3PtVsantiTritonNSigmaTPCVsPtJet"), trk.pt(), trk.tpcNSigmaTr(), jetPt);     // Tr
          } else if (!useTOFNsigmaPreSel && useTOFVeto) {
            if (trk.hasTOF()) {
              if (std::abs(trk.tofNSigmaPr()) < cfgnTPCPIDPrTOF) {
                jetHist.fill(HIST("tracks/perpCone/antiProton/h3PtVsantiProtonNSigmaTPCVsPtJet"), trk.pt(), trk.tpcNSigmaPr(), jetPt); // Pr
              }
            } else {
              jetHist.fill(HIST("tracks/perpCone/antiProton/h3PtVsantiProtonNSigmaTPCVsPtJet"), trk.pt(), trk.tpcNSigmaPr(), jetPt); // Pr
            }
            if (trk.hasTOF()) {
              if (std::abs(trk.tofNSigmaDe()) < cfgnTPCPIDDeTOF) {
                jetHist.fill(HIST("tracks/perpCone/antiDeuteron/h3PtVsantiDeuteronNSigmaTPCVsPtJet"), trk.pt(), trk.tpcNSigmaDe(), jetPt); // De
              }
            } else {
              jetHist.fill(HIST("tracks/perpCone/antiDeuteron/h3PtVsantiDeuteronNSigmaTPCVsPtJet"), trk.pt(), trk.tpcNSigmaDe(), jetPt); // De
            }
            if (trk.hasTOF()) {
              if (std::abs(trk.tofNSigmaHe()) < cfgnTPCPIDHeTOF) {
                jetHist.fill(HIST("tracks/perpCone/antiHelium/h3PtVsantiHeliumNSigmaTPCVsPtJet"), trk.pt(), trk.tpcNSigmaHe(), jetPt); // He
              }
            } else {
              jetHist.fill(HIST("tracks/perpCone/antiHelium/h3PtVsantiHeliumNSigmaTPCVsPtJet"), trk.pt(), trk.tpcNSigmaHe(), jetPt); // He
            }
            if (trk.hasTOF()) {
              if (std::abs(trk.tofNSigmaTr()) < cfgnTPCPIDTrTOF) {
                jetHist.fill(HIST("tracks/perpCone/antiTriton/h3PtVsantiTritonNSigmaTPCVsPtJet"), trk.pt(), trk.tpcNSigmaTr(), jetPt); // Tr
              }
            } else {
              jetHist.fill(HIST("tracks/perpCone/antiTriton/h3PtVsantiTritonNSigmaTPCVsPtJet"), trk.pt(), trk.tpcNSigmaTr(), jetPt); // Tr
            }
          }
        }

        if (cEnableProtonQA && std::abs(trk.tpcNSigmaPr()) < cfgnTPCPIDPr) {
          jetHist.fill(HIST("tracks/antiProton/dca/after/hDCAxyVsPtantiProton"), trk.dcaXY(), trk.pt());
          jetHist.fill(HIST("tracks/antiProton/dca/after/hDCAzVsPtantiProton"), trk.dcaZ(), trk.pt());
        }
        if (cEnableDeuteronQA && std::abs(trk.tpcNSigmaDe()) < cfgnTPCPIDDe) {
          jetHist.fill(HIST("tracks/antiDeuteron/dca/after/hDCAxyVsPtantiDeuteron"), trk.dcaXY(), trk.pt());
          jetHist.fill(HIST("tracks/antiDeuteron/dca/after/hDCAzVsPtantiDeuteron"), trk.dcaZ(), trk.pt());
        }
        if (cEnableHeliumQA && std::abs(trk.tpcNSigmaHe()) < cfgnTPCPIDHe) {
          jetHist.fill(HIST("tracks/antiTriton/dca/after/hDCAxyVsPtantiTriton"), trk.dcaXY(), trk.pt());
          jetHist.fill(HIST("tracks/antiTriton/dca/after/hDCAzVsPtantiTriton"), trk.dcaZ(), trk.pt());
        }
        if (cEnableTritonQA && std::abs(trk.tpcNSigmaHe()) < cfgnTPCPIDHe) {
          jetHist.fill(HIST("tracks/antiHelium/dca/after/hDCAxyVsPtantiHelium"), trk.dcaXY(), trk.pt());
          jetHist.fill(HIST("tracks/antiHelium/dca/after/hDCAzVsPtantiHelium"), trk.dcaZ(), trk.pt());
        }
        if (addTOFplots && trk.hasTOF()) {
          if (!useTPCpreSel) {
            jetHist.fill(HIST("tracks/antiProton/h2TOFmassantiProtonVsPt"), massTOF, trk.pt());
<<<<<<< HEAD
            jetHist.fill(HIST("tracks/antiProton/h2TOFmass2antiProtonVsPt"), massTOF * massTOF - MassProton * MassProton, trk.pt());
            jetHist.fill(HIST("tracks/antiProton/h2TofNsigmaantiProtonVsPt"), trk.tofNSigmaPr(), trk.pt());

            jetHist.fill(HIST("tracks/antiDeuteron/h2TOFmassantiDeuteronVsPt"), massTOF, trk.pt());
            jetHist.fill(HIST("tracks/antiDeuteron/h2TOFmass2antiDeuteronVsPt"), massTOF * massTOF - MassDeuteron * MassDeuteron, trk.pt());
            jetHist.fill(HIST("tracks/antiDeuteron/h2TofNsigmaantiDeuteronVsPt"), trk.tofNSigmaDe(), trk.pt());

            jetHist.fill(HIST("tracks/antiTriton/h2TOFmassantiTritonVsPt"), massTOF, trk.pt());
            jetHist.fill(HIST("tracks/antiTriton/h2TOFmass2antiTritonVsPt"), massTOF * massTOF - MassTriton * MassTriton, trk.pt());
            jetHist.fill(HIST("tracks/antiHelium/h2TofNsigmaantiHeliumVsPt"), trk.tofNSigmaHe(), trk.pt());

            jetHist.fill(HIST("tracks/antiHelium/h2TOFmassantiHeliumVsPt"), massTOF, trk.pt());
            jetHist.fill(HIST("tracks/antiHelium/h2TOFmass2antiHeliumVsPt"), massTOF * massTOF - MassHelium3 * MassHelium3, trk.pt());
=======
            jetHist.fill(HIST("tracks/antiProton/h2TOFmass2antiProtonVsPt"), massTOF * massTOF - o2::constants::physics::MassProton * o2::constants::physics::MassProton, trk.pt());
            jetHist.fill(HIST("tracks/antiProton/h2TofNsigmaantiProtonVsPt"), trk.tofNSigmaPr(), trk.pt());

            jetHist.fill(HIST("tracks/antiDeuteron/h2TOFmassantiDeuteronVsPt"), massTOF, trk.pt());
            jetHist.fill(HIST("tracks/antiDeuteron/h2TOFmass2antiDeuteronVsPt"), massTOF * massTOF - o2::constants::physics::MassDeuteron * o2::constants::physics::MassDeuteron, trk.pt());
            jetHist.fill(HIST("tracks/antiDeuteron/h2TofNsigmaantiDeuteronVsPt"), trk.tofNSigmaDe(), trk.pt());

            jetHist.fill(HIST("tracks/antiTriton/h2TOFmassantiTritonVsPt"), massTOF, trk.pt());
            jetHist.fill(HIST("tracks/antiTriton/h2TOFmass2antiTritonVsPt"), massTOF * massTOF - o2::constants::physics::MassTriton * o2::constants::physics::MassTriton, trk.pt());
            jetHist.fill(HIST("tracks/antiHelium/h2TofNsigmaantiHeliumVsPt"), trk.tofNSigmaHe(), trk.pt());

            jetHist.fill(HIST("tracks/antiHelium/h2TOFmassantiHeliumVsPt"), massTOF, trk.pt());
            jetHist.fill(HIST("tracks/antiHelium/h2TOFmass2antiHeliumVsPt"), massTOF * massTOF - o2::constants::physics::MassHelium3 * o2::constants::physics::MassHelium3, trk.pt());
>>>>>>> 39524551
            jetHist.fill(HIST("tracks/antiTriton/h2TofNsigmaantiTritonVsPt"), trk.tofNSigmaTr(), trk.pt());
          } else {
            if (std::abs(trk.tpcNSigmaPr()) < cfgnTPCPIDPr) {
              jetHist.fill(HIST("tracks/antiProton/h2TOFmassantiProtonVsPt"), massTOF, trk.pt());
<<<<<<< HEAD
              jetHist.fill(HIST("tracks/antiProton/h2TOFmass2antiProtonVsPt"), massTOF * massTOF - MassProton * MassProton, trk.pt());
=======
              jetHist.fill(HIST("tracks/antiProton/h2TOFmass2antiProtonVsPt"), massTOF * massTOF - o2::constants::physics::MassProton * o2::constants::physics::MassProton, trk.pt());
>>>>>>> 39524551
              jetHist.fill(HIST("tracks/antiProton/h2TofNsigmaantiProtonVsPt"), trk.tofNSigmaPr(), trk.pt());
              if (jetFlagPerpCone && isWithLeadingJet)
                jetHist.fill(HIST("tracks/perpCone/antiProton/h2TofNsigmaantiProtonVsPt"), trk.tofNSigmaPr(), trk.pt());
            }
            if (std::abs(trk.tpcNSigmaDe()) < cfgnTPCPIDDe) {
              jetHist.fill(HIST("tracks/antiDeuteron/h2TOFmassantiDeuteronVsPt"), massTOF, trk.pt());
<<<<<<< HEAD
              jetHist.fill(HIST("tracks/antiDeuteron/h2TOFmass2antiDeuteronVsPt"), massTOF * massTOF - MassDeuteron * MassDeuteron, trk.pt());
=======
              jetHist.fill(HIST("tracks/antiDeuteron/h2TOFmass2antiDeuteronVsPt"), massTOF * massTOF - o2::constants::physics::MassDeuteron * o2::constants::physics::MassDeuteron, trk.pt());
>>>>>>> 39524551
              jetHist.fill(HIST("tracks/antiDeuteron/h2TofNsigmaantiDeuteronVsPt"), trk.tofNSigmaDe(), trk.pt());
              if (jetFlagPerpCone && isWithLeadingJet)
                jetHist.fill(HIST("tracks/perpCone/antiDeuteron/h2TofNsigmaantiDeuteronVsPt"), trk.tofNSigmaDe(), trk.pt());
            }
            if (std::abs(trk.tpcNSigmaTr()) < cfgnTPCPIDTr) {
              jetHist.fill(HIST("tracks/antiTriton/h2TOFmassantiTritonVsPt"), massTOF, trk.pt());
<<<<<<< HEAD
              jetHist.fill(HIST("tracks/antiTriton/h2TOFmass2antiTritonVsPt"), massTOF * massTOF - MassTriton * MassTriton, trk.pt());
=======
              jetHist.fill(HIST("tracks/antiTriton/h2TOFmass2antiTritonVsPt"), massTOF * massTOF - o2::constants::physics::MassTriton * o2::constants::physics::MassTriton, trk.pt());
>>>>>>> 39524551
              jetHist.fill(HIST("tracks/antiTriton/h2TofNsigmaantiTritonVsPt"), trk.tofNSigmaTr(), trk.pt());
              if (jetFlagPerpCone && isWithLeadingJet)
                jetHist.fill(HIST("tracks/perpCone/antiTriton/h2TofNsigmaantiTritonVsPt"), trk.tofNSigmaTr(), trk.pt());
            }
            if (std::abs(trk.tpcNSigmaHe()) < cfgnTPCPIDHe) {
              jetHist.fill(HIST("tracks/antiHelium/h2TOFmassantiHeliumVsPt"), massTOF, trk.pt());
<<<<<<< HEAD
              jetHist.fill(HIST("tracks/antiHelium/h2TOFmass2antiHeliumVsPt"), massTOF * massTOF - MassHelium3 * MassHelium3, trk.pt());
=======
              jetHist.fill(HIST("tracks/antiHelium/h2TOFmass2antiHeliumVsPt"), massTOF * massTOF - o2::constants::physics::MassHelium3 * o2::constants::physics::MassHelium3, trk.pt());
>>>>>>> 39524551
              jetHist.fill(HIST("tracks/antiHelium/h2TofNsigmaantiHeliumVsPt"), trk.tofNSigmaHe(), trk.pt());
              if (jetFlagPerpCone && isWithLeadingJet)
                jetHist.fill(HIST("tracks/perpCone/antiHelium/h2TofNsigmaantiHeliumVsPt"), trk.tofNSigmaHe(), trk.pt());
            }
          }
        }
      }
    } ////////////////////////////////////////
      // outside jet end
    ////////////////////////////////////////
  }

  void processJetTracksData(soa::Join<aod::JetCollisions, aod::JCollisionBCs>::iterator const& collision,
                            chargedJetstrack const& chargedjets, soa::Join<aod::JetTracks, aod::JTrackPIs> const& tracks, TrackCandidates const&, aod::JBCs const&)
  {
    auto bc = collision.bc_as<aod::JBCs>();
    initCCDB(bc);
    if (applySkim) {
      jetHist.fill(HIST("hNEvents"), 0.5);
      bool zorroSelected = zorro.isSelected(bc.globalBC());
      if (!zorroSelected) {
        return;
      }
      jetHist.fill(HIST("hNEvents"), 1.5);
    }
    if (std::abs(collision.posZ()) > 10)
      return;
    jetHist.fill(HIST("hNEvents"), 2.5);
    if (!jetderiveddatautilities::selectCollision(collision, jetderiveddatautilities::initialiseEventSelectionBits("sel8")))
      return;
    jetHist.fill(HIST("hNEvents"), 3.5);
    int nJets = 0;
    std::vector<float> leadingJetWithPtEtaPhi(3);
    float leadingJetPt = -1.0f;
    for (const auto& chargedjet : chargedjets) {
      jetHist.fill(HIST("jet/h1JetPt"), chargedjet.pt());
      jetHist.fill(HIST("jet/h1JetEta"), chargedjet.eta());
      jetHist.fill(HIST("jet/h1JetPhi"), chargedjet.phi());

      if (chargedjet.pt() > leadingJetPt) {
        leadingJetWithPtEtaPhi[0] = chargedjet.pt();
        leadingJetWithPtEtaPhi[1] = chargedjet.eta();
        leadingJetWithPtEtaPhi[2] = chargedjet.phi();
      }
      nJets++;
    }
    jetHist.fill(HIST("jet/nJetsPerEvent"), nJets);
    jetHist.fill(HIST("vertexZ"), collision.posZ());
    if (nJets > 0) {
      jetHist.fill(HIST("jet/vertexZ"), collision.posZ());
      jetHist.fill(HIST("hNEvents"), 4.5);
    } else {
      jetHist.fill(HIST("jetOut/vertexZ"), collision.posZ());
    }
    if (isWithJetEvents && nJets == 0)
      return;
    jetHist.fill(HIST("jet/h1JetEvents"), 0.5);
    for (const auto& track : tracks) {
      auto trk = track.track_as<TrackCandidates>();
      fillTrackInfo<false>(trk, chargedjets, leadingJetWithPtEtaPhi);
    }
  }

  void processJetTracksDataLfPid(soa::Join<aod::JetCollisions, aod::JCollisionBCs>::iterator const& collision,
                                 chargedJetstrack const& chargedjets, soa::Join<aod::JetTracks, aod::JTrackPIs> const& tracks, TrackCandidatesLfPid const&, aod::JBCs const&)
  {
    auto bc = collision.bc_as<aod::JBCs>();
    initCCDB(bc);
    if (applySkim) {
      jetHist.fill(HIST("hNEvents"), 0.5);
      bool zorroSelected = zorro.isSelected(bc.globalBC());
      if (!zorroSelected) {
        return;
      }
      jetHist.fill(HIST("hNEvents"), 1.5);
    }
    if (std::abs(collision.posZ()) > 10)
      return;
    jetHist.fill(HIST("hNEvents"), 2.5);

    if (!jetderiveddatautilities::selectCollision(collision, jetderiveddatautilities::initialiseEventSelectionBits("sel8")))
      return;
    jetHist.fill(HIST("hNEvents"), 3.5);
    int nJets = 0;
    std::vector<float> leadingJetWithPtEtaPhi(3);
    float leadingJetPt = -1.0f;
    for (const auto& chargedjet : chargedjets) {
      jetHist.fill(HIST("jet/h1JetPt"), chargedjet.pt());
      jetHist.fill(HIST("jet/h1JetEta"), chargedjet.eta());
      jetHist.fill(HIST("jet/h1JetPhi"), chargedjet.phi());
      if (chargedjet.pt() > leadingJetPt) {
        leadingJetWithPtEtaPhi[0] = chargedjet.pt();
        leadingJetWithPtEtaPhi[1] = chargedjet.eta();
        leadingJetWithPtEtaPhi[2] = chargedjet.phi();
      }
      nJets++;
    }
    jetHist.fill(HIST("jet/nJetsPerEvent"), nJets);
    jetHist.fill(HIST("vertexZ"), collision.posZ());
    if (nJets > 0) {
      jetHist.fill(HIST("jet/vertexZ"), collision.posZ());
      jetHist.fill(HIST("hNEvents"), 4.5);
    } else {
      jetHist.fill(HIST("jetOut/vertexZ"), collision.posZ());
    }
    if (isWithJetEvents && nJets == 0)
      return;
    jetHist.fill(HIST("jet/h1JetEvents"), 0.5);
    for (auto& track : tracks) {
      auto trk = track.track_as<TrackCandidatesLfPid>();
      fillTrackInfo<false>(trk, chargedjets, leadingJetWithPtEtaPhi);
    }
  }

  void processDataInc(EventTable::iterator const& coll, soa::Join<aod::JetTracks, aod::JTrackPIs> const& tracks, TrackCandidates const&)
  {
    jetHist.fill(HIST("hNEventsInc"), 0.5);

    if (!jetderiveddatautilities::selectCollision(coll, jetderiveddatautilities::initialiseEventSelectionBits("sel8")))
      return;

    jetHist.fill(HIST("hNEventsInc"), 1.5);
    if (std::abs(coll.posZ()) > 10) // bad vertex
      return;
    jetHist.fill(HIST("hNEventsInc"), 2.5);
    float centrality = -999;
    switch (centralityType) {
      case 0: // FT0M
        centrality = coll.centFT0M();
        break;
      case 1: // FT0C
        centrality = coll.centFT0C();
        break;
      case 2: // V0A
        centrality = coll.centFV0A();
        break;
      default:
        centrality = -999;
    }
    jetHist.fill(HIST("hNEventsIncVsCent"), coll.posZ(), centrality);
    for (const auto& track : tracks) {
      auto trk = track.track_as<TrackCandidates>();
      if (!isTrackSelected(trk)) {
        continue;
      }
      if (std::fabs(trk.eta()) > cfgtrkMaxEta)
        continue;
      if (trk.sign() > 0) { // particle info
        if (useTOFNsigmaPreSel && trk.hasTOF()) {
          if (std::abs(trk.tofNSigmaPr()) < cfgnTPCPIDPrTOF)
            jetHist.fill(HIST("tracksInc/proton/h3PtVsProtonNSigmaTPCVsPt"), trk.pt(), trk.tpcNSigmaPr(), centrality);
          if (std::abs(trk.tofNSigmaDe()) < cfgnTPCPIDDeTOF)
            jetHist.fill(HIST("tracksInc/deuteron/h3PtVsDeuteronNSigmaTPCVsPt"), trk.pt(), trk.tpcNSigmaDe(), centrality);
        } else if (!useTOFNsigmaPreSel && !useTOFVeto) {
          jetHist.fill(HIST("tracksInc/proton/h3PtVsProtonNSigmaTPCVsPt"), trk.pt(), trk.tpcNSigmaPr(), centrality);
          jetHist.fill(HIST("tracksInc/deuteron/h3PtVsDeuteronNSigmaTPCVsPt"), trk.pt(), trk.tpcNSigmaDe(), centrality);

        } else if (!useTOFNsigmaPreSel && useTOFVeto) {
          if (trk.hasTOF()) {
            if (std::abs(trk.tofNSigmaPr()) < cfgnTPCPIDPrTOF) {
              jetHist.fill(HIST("tracksInc/proton/h3PtVsProtonNSigmaTPCVsPt"), trk.pt(), trk.tpcNSigmaPr(), centrality);
            }
          } else {
            jetHist.fill(HIST("tracksInc/proton/h3PtVsProtonNSigmaTPCVsPt"), trk.pt(), trk.tpcNSigmaPr(), centrality);
          }
          if (trk.hasTOF()) {
            if (std::abs(trk.tofNSigmaDe()) < cfgnTPCPIDDeTOF) {
              jetHist.fill(HIST("tracksInc/deuteron/h3PtVsDeuteronNSigmaTPCVsPt"), trk.pt(), trk.tpcNSigmaDe(), centrality);
            }
          } else {
            jetHist.fill(HIST("tracksInc/deuteron/h3PtVsDeuteronNSigmaTPCVsPt"), trk.pt(), trk.tpcNSigmaDe(), centrality);
          }
        }
        float massTOF = -999;
        if (addTOFplots && trk.hasTOF()) {
          massTOF = trk.p() * std::sqrt(1.f / (trk.beta() * trk.beta()) - 1.f);
          if (!useTPCpreSel) {
            jetHist.fill(HIST("tracksInc/proton/h2TOFmassProtonVsPt"), massTOF, trk.pt(), centrality);
<<<<<<< HEAD
            jetHist.fill(HIST("tracksInc/proton/h2TOFmass2ProtonVsPt"), massTOF * massTOF - MassProton * MassProton, trk.pt(), centrality);
            jetHist.fill(HIST("tracksInc/proton/h2TofNsigmaProtonVsPt"), trk.tofNSigmaPr(), trk.pt(), centrality);

            jetHist.fill(HIST("tracksInc/deuteron/h2TOFmassDeuteronVsPt"), massTOF, trk.pt(), centrality);
            jetHist.fill(HIST("tracksInc/deuteron/h2TOFmass2DeuteronVsPt"), massTOF * massTOF - MassDeuteron * MassDeuteron, trk.pt(), centrality);
=======
            jetHist.fill(HIST("tracksInc/proton/h2TOFmass2ProtonVsPt"), massTOF * massTOF - o2::constants::physics::MassProton * o2::constants::physics::MassProton, trk.pt(), centrality);
            jetHist.fill(HIST("tracksInc/proton/h2TofNsigmaProtonVsPt"), trk.tofNSigmaPr(), trk.pt(), centrality);

            jetHist.fill(HIST("tracksInc/deuteron/h2TOFmassDeuteronVsPt"), massTOF, trk.pt(), centrality);
            jetHist.fill(HIST("tracksInc/deuteron/h2TOFmass2DeuteronVsPt"), massTOF * massTOF - o2::constants::physics::MassDeuteron * o2::constants::physics::MassDeuteron, trk.pt(), centrality);
>>>>>>> 39524551
            jetHist.fill(HIST("tracksInc/deuteron/h2TofNsigmaDeuteronVsPt"), trk.tofNSigmaDe(), trk.pt(), centrality);
          } else {
            if (std::abs(trk.tpcNSigmaPr()) < cfgnTPCPIDPr) {
              jetHist.fill(HIST("tracksInc/proton/h2TOFmassProtonVsPt"), massTOF, trk.pt(), centrality);
<<<<<<< HEAD
              jetHist.fill(HIST("tracksInc/proton/h2TOFmass2ProtonVsPt"), massTOF * massTOF - MassProton * MassProton, trk.pt(), centrality);
=======
              jetHist.fill(HIST("tracksInc/proton/h2TOFmass2ProtonVsPt"), massTOF * massTOF - o2::constants::physics::MassProton * o2::constants::physics::MassProton, trk.pt(), centrality);
>>>>>>> 39524551
              jetHist.fill(HIST("tracksInc/proton/h2TofNsigmaProtonVsPt"), trk.tofNSigmaPr(), trk.pt(), centrality);
            }
            if (std::abs(trk.tpcNSigmaDe()) < cfgnTPCPIDDe) {
              jetHist.fill(HIST("tracksInc/deuteron/h2TOFmassDeuteronVsPt"), massTOF, trk.pt(), centrality);
<<<<<<< HEAD
              jetHist.fill(HIST("tracksInc/deuteron/h2TOFmass2DeuteronVsPt"), massTOF * massTOF - MassDeuteron * MassDeuteron, trk.pt(), centrality);
=======
              jetHist.fill(HIST("tracksInc/deuteron/h2TOFmass2DeuteronVsPt"), massTOF * massTOF - o2::constants::physics::MassDeuteron * o2::constants::physics::MassDeuteron, trk.pt(), centrality);
>>>>>>> 39524551
              jetHist.fill(HIST("tracksInc/deuteron/h2TofNsigmaDeuteronVsPt"), trk.tofNSigmaDe(), trk.pt(), centrality);
            }
          }
        }

        if (cEnableProtonQA && std::abs(trk.tpcNSigmaPr()) < cfgnTPCPIDPr) {
          jetHist.fill(HIST("tracksInc/proton/dca/after/hDCAxyVsPtProton"), trk.dcaXY(), trk.pt(), centrality);
          jetHist.fill(HIST("tracksInc/proton/dca/after/hDCAzVsPtProton"), trk.dcaZ(), trk.pt(), centrality);
        }
        if (cEnableDeuteronQA && std::abs(trk.tpcNSigmaDe()) < cfgnTPCPIDDe) {
          jetHist.fill(HIST("tracksInc/deuteron/dca/after/hDCAxyVsPtDeuteron"), trk.dcaXY(), trk.pt(), centrality);
          jetHist.fill(HIST("tracksInc/deuteron/dca/after/hDCAzVsPtDeuteron"), trk.dcaZ(), trk.pt(), centrality);
        }

      } else { // anti-particle info
        if (useTOFNsigmaPreSel && trk.hasTOF()) {
          if (std::abs(trk.tofNSigmaPr()) < cfgnTPCPIDPrTOF)
            jetHist.fill(HIST("tracksInc/antiProton/h3PtVsantiProtonNSigmaTPCVsPt"), trk.pt(), trk.tpcNSigmaPr(), centrality);
          if (std::abs(trk.tofNSigmaDe()) < cfgnTPCPIDDeTOF)
            jetHist.fill(HIST("tracksInc/antiDeuteron/h3PtVsantiDeuteronNSigmaTPCVsPt"), trk.pt(), trk.tpcNSigmaDe(), centrality);
        } else if (!useTOFNsigmaPreSel && !useTOFVeto) {
          jetHist.fill(HIST("tracksInc/antiProton/h3PtVsantiProtonNSigmaTPCVsPt"), trk.pt(), trk.tpcNSigmaPr(), centrality);
          jetHist.fill(HIST("tracksInc/antiDeuteron/h3PtVsantiDeuteronNSigmaTPCVsPt"), trk.pt(), trk.tpcNSigmaDe(), centrality);
        } else if (!useTOFNsigmaPreSel && useTOFVeto) {
          if (trk.hasTOF()) {
            if (std::abs(trk.tofNSigmaPr()) < cfgnTPCPIDPrTOF) {
              jetHist.fill(HIST("tracksInc/antiProton/h3PtVsantiProtonNSigmaTPCVsPt"), trk.pt(), trk.tpcNSigmaPr(), centrality);
            }
          } else {
            jetHist.fill(HIST("tracksInc/antiProton/h3PtVsantiProtonNSigmaTPCVsPt"), trk.pt(), trk.tpcNSigmaPr(), centrality);
          }
          if (trk.hasTOF()) {
            if (std::abs(trk.tofNSigmaDe()) < cfgnTPCPIDDeTOF) {
              jetHist.fill(HIST("tracksInc/antiDeuteron/h3PtVsantiDeuteronNSigmaTPCVsPt"), trk.pt(), trk.tpcNSigmaDe(), centrality);
            }
          } else {
            jetHist.fill(HIST("tracksInc/antiDeuteron/h3PtVsantiDeuteronNSigmaTPCVsPt"), trk.pt(), trk.tpcNSigmaDe(), centrality);
          }
        }
        float massTOF = -999;
        if (addTOFplots && trk.hasTOF()) {
          massTOF = trk.p() * std::sqrt(1.f / (trk.beta() * trk.beta()) - 1.f);
          if (!useTPCpreSel) {
            jetHist.fill(HIST("tracksInc/antiProton/h2TOFmassantiProtonVsPt"), massTOF, trk.pt(), centrality);
<<<<<<< HEAD
            jetHist.fill(HIST("tracksInc/antiProton/h2TOFmass2antiProtonVsPt"), massTOF * massTOF - MassProton * MassProton, trk.pt(), centrality);
            jetHist.fill(HIST("tracksInc/antiProton/h2TofNsigmaantiProtonVsPt"), trk.tofNSigmaPr(), trk.pt(), centrality);

            jetHist.fill(HIST("tracksInc/antiDeuteron/h2TOFmassantiDeuteronVsPt"), massTOF, trk.pt(), centrality);
            jetHist.fill(HIST("tracksInc/antiDeuteron/h2TOFmass2antiDeuteronVsPt"), massTOF * massTOF - MassDeuteron * MassDeuteron, trk.pt(), centrality);
=======
            jetHist.fill(HIST("tracksInc/antiProton/h2TOFmass2antiProtonVsPt"), massTOF * massTOF - o2::constants::physics::MassProton * o2::constants::physics::MassProton, trk.pt(), centrality);
            jetHist.fill(HIST("tracksInc/antiProton/h2TofNsigmaantiProtonVsPt"), trk.tofNSigmaPr(), trk.pt(), centrality);

            jetHist.fill(HIST("tracksInc/antiDeuteron/h2TOFmassantiDeuteronVsPt"), massTOF, trk.pt(), centrality);
            jetHist.fill(HIST("tracksInc/antiDeuteron/h2TOFmass2antiDeuteronVsPt"), massTOF * massTOF - o2::constants::physics::MassDeuteron * o2::constants::physics::MassDeuteron, trk.pt(), centrality);
>>>>>>> 39524551
            jetHist.fill(HIST("tracksInc/antiDeuteron/h2TofNsigmaantiDeuteronVsPt"), trk.tofNSigmaDe(), trk.pt(), centrality);
          } else {
            if (std::abs(trk.tpcNSigmaPr()) < cfgnTPCPIDPr) {
              jetHist.fill(HIST("tracksInc/antiProton/h2TOFmassantiProtonVsPt"), massTOF, trk.pt(), centrality);
<<<<<<< HEAD
              jetHist.fill(HIST("tracksInc/antiProton/h2TOFmass2antiProtonVsPt"), massTOF * massTOF - MassProton * MassProton, trk.pt(), centrality);
=======
              jetHist.fill(HIST("tracksInc/antiProton/h2TOFmass2antiProtonVsPt"), massTOF * massTOF - o2::constants::physics::MassProton * o2::constants::physics::MassProton, trk.pt(), centrality);
>>>>>>> 39524551
              jetHist.fill(HIST("tracksInc/antiProton/h2TofNsigmaantiProtonVsPt"), trk.tofNSigmaPr(), trk.pt(), centrality);
            }
            if (std::abs(trk.tpcNSigmaDe()) < cfgnTPCPIDDe) {
              jetHist.fill(HIST("tracksInc/antiDeuteron/h2TOFmassantiDeuteronVsPt"), massTOF, trk.pt(), centrality);
<<<<<<< HEAD
              jetHist.fill(HIST("tracksInc/antiDeuteron/h2TOFmass2antiDeuteronVsPt"), massTOF * massTOF - MassDeuteron * MassDeuteron, trk.pt(), centrality);
              jetHist.fill(HIST("tracksInc/antiDeuteron/h2TofNsigmaantiDeuteronVsPt"), trk.tofNSigmaDe(), trk.pt(), centrality);
            } else {
              jetHist.fill(HIST("tracksInc/antiDeuteron/h2TOFmassantiDeuteronVsPt"), massTOF, trk.pt(), centrality);
              jetHist.fill(HIST("tracksInc/antiDeuteron/h2TOFmass2antiDeuteronVsPt"), massTOF * massTOF - MassDeuteron * MassDeuteron, trk.pt(), centrality);
=======
              jetHist.fill(HIST("tracksInc/antiDeuteron/h2TOFmass2antiDeuteronVsPt"), massTOF * massTOF - o2::constants::physics::MassDeuteron * o2::constants::physics::MassDeuteron, trk.pt(), centrality);
              jetHist.fill(HIST("tracksInc/antiDeuteron/h2TofNsigmaantiDeuteronVsPt"), trk.tofNSigmaDe(), trk.pt(), centrality);
            } else {
              jetHist.fill(HIST("tracksInc/antiDeuteron/h2TOFmassantiDeuteronVsPt"), massTOF, trk.pt(), centrality);
              jetHist.fill(HIST("tracksInc/antiDeuteron/h2TOFmass2antiDeuteronVsPt"), massTOF * massTOF - o2::constants::physics::MassDeuteron * o2::constants::physics::MassDeuteron, trk.pt(), centrality);
>>>>>>> 39524551
              jetHist.fill(HIST("tracksInc/antiDeuteron/h2TofNsigmaantiDeuteronVsPt"), trk.tofNSigmaDe(), trk.pt(), centrality);
            }
          }
        }
      } // anti-particle info end
    } // track
  }

  void processMCGen(o2::aod::JetMcCollision const& collision, /*soa::SmallGroups<soa::Join<aod::JMcCollisionLbs, aod::JCollisions>> const& recoColls,*/ aod::JetParticles const& mcParticles, soa::Filtered<aod::ChargedMCParticleLevelJets> const& mcpjets)
  {
    jetHist.fill(HIST("mcpJet/eventStat"), 0.5);
    jetHist.fill(HIST("mcpJet/eventStat"), 1.5);

    if (std::abs(collision.posZ()) > 10) // bad vertex
      return;

    jetHist.fill(HIST("mcpJet/eventStat"), 2.5);

    jetHist.fill(HIST("mcpJet/vertexZ"), collision.posZ());

    bool INELgt0 = false;
    for (const auto& mcParticle : mcParticles) {
      if (std::fabs(mcParticle.eta()) < cfgtrkMaxEta) {
        INELgt0 = true;
        break;
      }
    }
    if (!INELgt0) // not true INEL
      return;
    jetHist.fill(HIST("mcpJet/eventStat"), 3.5);

    int nJets = 0;
    for (const auto& mcpjet : mcpjets) {
      jetHist.fill(HIST("mcpJet/hJetPt"), mcpjet.pt());
      jetHist.fill(HIST("mcpJet/hJetEta"), mcpjet.eta());
      jetHist.fill(HIST("mcpJet/hJetPhi"), mcpjet.phi());
      nJets++;
    }
    jetHist.fill(HIST("mcpJet/nJetsPerEvent"), nJets);

    for (const auto& mcParticle : mcParticles) {
      if (!mcParticle.isPhysicalPrimary())
        continue;
      if (std::fabs(mcParticle.eta()) > cfgtrkMaxEta)
        continue;
      if (std::fabs(mcParticle.y()) > cfgtrkMaxRap)
        continue;

      bool jetFlag = false;
      // float jetPt = -999.;
      for (const auto& mcpjet : mcpjets) {
        double delPhi = TVector2::Phi_mpi_pi(mcpjet.phi() - mcParticle.phi());
        double delEta = mcpjet.eta() - mcParticle.eta();
        double R = RecoDecay::sqrtSumOfSquares(delEta, delPhi);
        if (R < cfgjetR)
          jetFlag = true;
        // jetPt = mcpjet.pt();
        break;
      } // jet
      if (mapPDGToValue(mcParticle.pdgCode()) != 0) {
        jetHist.fill(HIST("mcpJet/pt/PtParticleType"), mcParticle.pt(), jetFlag, mapPDGToValue(mcParticle.pdgCode()));
      }
    } // track
  } // process mc

  void processMCRec(o2::aod::JetCollision const& collisionJet, soa::Join<aod::JetTracks, aod::JTrackPIs, aod::JMcTrackLbs> const& tracks,
                    soa::Filtered<aod::ChargedMCDetectorLevelJets> const& mcdjets, TrackCandidatesMC const&, aod::JetParticles const&)
  {
    jetHist.fill(HIST("mcdJet/eventStat"), 0.5);
    if (!jetderiveddatautilities::selectCollision(collisionJet, jetderiveddatautilities::initialiseEventSelectionBits("sel8")))
      return;
    // bool jetFlag = kFALSE;
    jetHist.fill(HIST("mcdJet/eventStat"), 1.5);

    if (std::abs(collisionJet.posZ()) > 10)
      return;

    jetHist.fill(HIST("mcdJet/eventStat"), 2.5);
    bool INELgt0 = false;
    for (const auto& track : tracks) {
      if (std::fabs(track.eta()) < cfgtrkMaxEta) {
        INELgt0 = true;
        break;
      }
    }
    if (!INELgt0)
      return;
    jetHist.fill(HIST("mcdJet/eventStat"), 3.5);
    int nJets = 0;
    std::vector<float> leadingJetWithPtEtaPhi(3);
    float leadingJetPt = -1.0f;
    for (auto& mcdjet : mcdjets) {
      jetHist.fill(HIST("mcdJet/hJetPt"), mcdjet.pt());
      jetHist.fill(HIST("mcdJet/hJetEta"), mcdjet.eta());
      jetHist.fill(HIST("mcdJet/hJetPhi"), mcdjet.phi());
      if (mcdjet.pt() > leadingJetPt) {
        leadingJetWithPtEtaPhi[0] = mcdjet.pt();
        leadingJetWithPtEtaPhi[1] = mcdjet.eta();
        leadingJetWithPtEtaPhi[2] = mcdjet.phi();
      }
      nJets++;
    }
    jetHist.fill(HIST("mcdJet/vertexZ"), collisionJet.posZ());
    jetHist.fill(HIST("mcdJet/nJetsPerEvent"), nJets);
    if (isWithJetEvents && nJets == 0)
      return;
    for (const auto& track : tracks) {
      auto fullTrack = track.track_as<TrackCandidatesMC>();
      if (!isTrackSelected(fullTrack))
        continue;
      if (!track.has_mcParticle())
        continue;
      auto mcTrack = track.mcParticle_as<aod::JetParticles>();
      if (std::fabs(mcTrack.eta()) > cfgtrkMaxEta)
        continue;
      if (!mcTrack.isPhysicalPrimary())
        continue;
      bool jetFlag = false;
      bool jetFlagPerpCone = false;
      // float jetPt = -999.;
      if (isWithLeadingJet) {
        double delPhi = TVector2::Phi_mpi_pi(leadingJetWithPtEtaPhi[2] - track.phi());
        double delEta = leadingJetWithPtEtaPhi[1] - track.eta();
        double R = RecoDecay::sqrtSumOfSquares(delEta, delPhi);
        if (R < cfgjetR)
          jetFlag = true;
        std::array<float, 2> perpConePhiJet = getPerpendicuarPhi(leadingJetWithPtEtaPhi[2]);
        double delPhiPerpCone1 = TVector2::Phi_mpi_pi(perpConePhiJet[0] - track.phi());
        double delPhiPerpCone2 = TVector2::Phi_mpi_pi(perpConePhiJet[1] - track.phi());
        double RPerpCone1 = RecoDecay::sqrtSumOfSquares(delEta, delPhiPerpCone1);
        double RPerpCone2 = RecoDecay::sqrtSumOfSquares(delEta, delPhiPerpCone2);
        if (RPerpCone1 < cfgjetR || RPerpCone2 < cfgjetR)
          jetFlagPerpCone = true;
      } else {
        for (const auto& mcdjet : mcdjets) {
          double delPhi = TVector2::Phi_mpi_pi(mcdjet.phi() - track.phi());
          double delEta = mcdjet.eta() - track.eta();
          double R = RecoDecay::sqrtSumOfSquares(delEta, delPhi);
          if (R < cfgjetR)
            jetFlag = true;
          //  jetPt = mcdjet.pt();
          break;
        } // jet
      }
      if (mapPDGToValue(mcTrack.pdgCode()) != 0) {
        jetHist.fill(HIST("mcdJet/pt/PtParticleType"), mcTrack.pt(), jetFlag, mapPDGToValue(mcTrack.pdgCode()));
        if (jetFlagPerpCone)
          jetHist.fill(HIST("mcdJet/pt/perpCone/PtParticleType"), mcTrack.pt(), mapPDGToValue(mcTrack.pdgCode()));
      }
    } // tracks
  }

  Preslice<soa::Join<aod::JMcParticles, aod::JMcParticlePIs>> perMCCol = aod::jmcparticle::mcCollisionId;
  void processRecMatched(aod::JetCollisionMCD const& collision, JetMCDetTable const& mcdjets,
                         soa::Join<aod::JetTracks, aod::JTrackPIs, aod::JMcTrackLbs> const& tracks,
                         JetMCPartTable const&, TrackCandidatesMC const&, aod::JetParticles const& particleTracks, aod::JMcCollisions const&)
  {
    if (std::abs(collision.posZ()) > 10)
      return;
    if (!jetderiveddatautilities::selectCollision(collision, jetderiveddatautilities::initialiseEventSelectionBits("sel8")))
      return;

    jetHist.fill(HIST("recmatched/vertexZ"), collision.posZ());
    bool INELgt0 = false;
    for (const auto& track : tracks) {
      if (std::fabs(track.eta()) < cfgtrkMaxEta) {
        INELgt0 = true;
        break;
      }
    }
    if (!INELgt0)
      return;

    std::vector<double> mcdJetPt{};
    std::vector<double> mcdJetPhi{};
    std::vector<double> mcdJetEta{};
    std::vector<double> mcpJetPt{};
    std::vector<double> mcpJetPhi{};
    std::vector<double> mcpJetEta{};

    if (mcdjets.size() == 0)
      return;
    // LOG(info) <<" size(mcd) "<<mcdjets.size();

    if (mcdjets.size() == 0)
      return;
    std::vector<double> leadingJetWithPtEtaPhi(3);
    for (const auto& mcdjet : mcdjets) {
      if (!mcdjet.has_matchedJetGeo())
        continue;
      for (const auto& mcpjet : mcdjet.template matchedJetGeo_as<JetMCPartTable>()) {
        if (!mcpjet.has_matchedJetGeo())
          continue;

        mcdJetPt.push_back(mcdjet.pt());
        mcdJetPhi.push_back(mcdjet.phi());
        mcdJetEta.push_back(mcdjet.eta());
        mcpJetPt.push_back(mcpjet.pt());
        mcpJetPhi.push_back(mcpjet.phi());
        mcpJetEta.push_back(mcpjet.eta());

        jetHist.fill(HIST("recmatched/hRecMatchedJetPt"), mcpjet.pt(), mcpjet.pt() - mcdjet.pt());
        jetHist.fill(HIST("recmatched/hRecMatchedJetPhi"), mcpjet.phi(), mcpjet.phi() - mcdjet.phi());
        jetHist.fill(HIST("recmatched/hRecMatchedJetEta"), mcpjet.eta(), mcpjet.eta() - mcdjet.eta());

        jetHist.fill(HIST("recmatched/hRecMatchedVsGenJetPtVsEta"), mcdjet.pt(), mcdjet.eta());
        jetHist.fill(HIST("recmatched/hRecJetPt"), mcdjet.pt());
        jetHist.fill(HIST("recmatched/hGenJetPt"), mcpjet.pt());
        jetHist.fill(HIST("recmatched/h2ResponseMatrix"), mcdjet.pt(), mcpjet.pt());
      } // mcpJet
    } // mcdJet

    if (mcdJetPt.size() == 0)
      return; // no matched jet
    auto itLeadPtJet = std::max_element(mcdJetPt.begin(), mcdJetPt.end());
    size_t indexJet = 0; // safe to be initialised with 0
    if (itLeadPtJet != mcdJetPt.end()) {
      indexJet = std::distance(mcdJetPt.begin(), itLeadPtJet);
    } else {
      LOGP(fatal, "Error: Index {} is out of range for vectors!", indexJet);
    }
    if (useMcC) {
      if (randUniform.Uniform(0, 1) < 0.5)
        jetHist.fill(HIST("recmatched/h2ResponseMatrixLeadingJet"), mcdJetPt.at(indexJet), mcpJetPt.at(indexJet));
      else
        jetHist.fill(HIST("recmatched/mcC/h2ResponseMatrixLeadingJet"), mcdJetPt.at(indexJet), mcpJetPt.at(indexJet));
    } else {
      jetHist.fill(HIST("recmatched/h2ResponseMatrixLeadingJet"), mcdJetPt.at(indexJet), mcpJetPt.at(indexJet));
    }
    if (useLeadingJetDetLevelValue) {
      leadingJetWithPtEtaPhi[0] = mcdJetPt.at(indexJet);
      leadingJetWithPtEtaPhi[1] = mcdJetEta.at(indexJet);
      leadingJetWithPtEtaPhi[2] = mcdJetPhi.at(indexJet);
    } else {
      leadingJetWithPtEtaPhi[0] = mcpJetPt.at(indexJet);
      leadingJetWithPtEtaPhi[1] = mcpJetEta.at(indexJet);
      leadingJetWithPtEtaPhi[2] = mcpJetPhi.at(indexJet);
    }

    for (const auto& track : tracks) {
      auto completeTrack = track.track_as<TrackCandidatesMC>();
      if (std::fabs(completeTrack.eta()) > cfgtrkMaxEta)
        continue;
      if (!isTrackSelected(completeTrack))
        continue;
      if (!track.has_mcParticle())
        continue;
      auto mcTrack = track.mcParticle_as<aod::JetParticles>();
      if (!mcTrack.isPhysicalPrimary())
        continue;
      if (std::fabs(mcTrack.y()) > cfgtrkMaxRap)
        continue;

      bool isTpcPassed(true);
      bool isTof(completeTrack.hasTOF());
      bool isTOFAndTPCPreSel(completeTrack.hasTOF() &&
                             (std::abs(completeTrack.tpcNSigmaPr()) < cfgnTPCPIDPrTOF || std::abs(completeTrack.tpcNSigmaDe()) < cfgnTPCPIDDeTOF ||
                              std::abs(completeTrack.tpcNSigmaHe()) < cfgnTPCPIDHeTOF || std::abs(completeTrack.tpcNSigmaTr()) < cfgnTPCPIDTrTOF));

      bool jetFlag = false;
      bool jetFlagPerpCone = false;
      if (isWithLeadingJet) {
        double delPhi = TVector2::Phi_mpi_pi(leadingJetWithPtEtaPhi[2] - track.phi());
        double delEta = leadingJetWithPtEtaPhi[1] - track.eta();
        double R = RecoDecay::sqrtSumOfSquares(delEta, delPhi);
        if (R < cfgjetR)
          jetFlag = true;
        std::array<float, 2> perpConePhiJet = getPerpendicuarPhi(leadingJetWithPtEtaPhi[2]);
        double delPhiPerpCone1 = TVector2::Phi_mpi_pi(perpConePhiJet[0] - track.phi());
        double delPhiPerpCone2 = TVector2::Phi_mpi_pi(perpConePhiJet[1] - track.phi());
        double RPerpCone1 = RecoDecay::sqrtSumOfSquares(delEta, delPhiPerpCone1);
        double RPerpCone2 = RecoDecay::sqrtSumOfSquares(delEta, delPhiPerpCone2);
        if (RPerpCone1 < cfgjetR || RPerpCone2 < cfgjetR)
          jetFlagPerpCone = true;
      } else {
        for (std::size_t iDJet = 0; iDJet < mcdJetPt.size(); iDJet++) {
          double delPhi = TVector2::Phi_mpi_pi(mcdJetPhi[iDJet] - track.phi());
          double delEta = mcdJetEta[iDJet] - track.eta();
          double R = RecoDecay::sqrtSumOfSquares(delEta, delPhi);

          if (R < cfgjetR) {
            jetFlag = true;
            break;
          }
        }
      } // jet

      if (mapPDGToValue(mcTrack.pdgCode()) != 0) {
        jetHist.fill(HIST("eff/recmatched/pt/PtParticleType"), mcTrack.pt(), jetFlag, mapPDGToValue(mcTrack.pdgCode()));
        if (useMcC) {
          if (randUniform.Uniform(0, 1) < 0.5)
            jetHist.fill(HIST("eff/recmatched/mcC/pt/PtParticleType"), track.pt(), mcTrack.pt(), mapPDGToValue(mcTrack.pdgCode()));
          else
            jetHist.fill(HIST("eff/recmatched/mcCSpectra/pt/PtParticleType"), track.pt(), mcTrack.pt(), mapPDGToValue(mcTrack.pdgCode()));
        }
        if (isTpcPassed)
          jetHist.fill(HIST("eff/recmatched/pt/PtParticleTypeTPC"), mcTrack.pt(), jetFlag, mapPDGToValue(mcTrack.pdgCode()));
        if (isTof)
          jetHist.fill(HIST("eff/recmatched/pt/PtParticleTypeTOF"), mcTrack.pt(), jetFlag, mapPDGToValue(mcTrack.pdgCode()));
        if (isTOFAndTPCPreSel) {
          jetHist.fill(HIST("eff/recmatched/pt/PtParticleTypeTPCTOF"), mcTrack.pt(), jetFlag, mapPDGToValue(mcTrack.pdgCode()));
          jetHist.fill(HIST("eff/recmatched/pt/PtParticleTypeTPCTOFVeto"), mcTrack.pt(), jetFlag, mapPDGToValue(mcTrack.pdgCode()));
        } else {
          jetHist.fill(HIST("eff/recmatched/pt/PtParticleTypeTPCTOFVeto"), mcTrack.pt(), jetFlag, mapPDGToValue(mcTrack.pdgCode()));
        }

        if (jetFlagPerpCone) {
          jetHist.fill(HIST("eff/recmatched/perpCone/pt/PtParticleType"), mcTrack.pt(), mapPDGToValue(mcTrack.pdgCode()));
          if (useMcC) {
            if (randUniform.Uniform(0, 1) < 0.5)
              jetHist.fill(HIST("eff/recmatched/perpCone/mcC/pt/PtParticleType"), track.pt(), mcTrack.pt(), mapPDGToValue(mcTrack.pdgCode()));
            else
              jetHist.fill(HIST("eff/recmatched/perpCone/mcCSpectra/pt/PtParticleType"), track.pt(), mcTrack.pt(), mapPDGToValue(mcTrack.pdgCode()));
          }
          if (isTpcPassed)
            jetHist.fill(HIST("eff/recmatched/perpCone/pt/PtParticleTypeTPC"), mcTrack.pt(), mapPDGToValue(mcTrack.pdgCode()));
          if (isTof)
            jetHist.fill(HIST("eff/recmatched/perpCone/pt/PtParticleTypeTOF"), mcTrack.pt(), mapPDGToValue(mcTrack.pdgCode()));
          if (isTOFAndTPCPreSel) {
            jetHist.fill(HIST("eff/recmatched/perpCone/pt/PtParticleTypeTPCTOF"), mcTrack.pt(), mapPDGToValue(mcTrack.pdgCode()));
            jetHist.fill(HIST("eff/recmatched/perpCone/pt/PtParticleTypeTPCTOFVeto"), mcTrack.pt(), mapPDGToValue(mcTrack.pdgCode()));
          }
        } else {
          jetHist.fill(HIST("eff/recmatched/perpCone/pt/PtParticleTypeTPCTOFVeto"), mcTrack.pt(), mapPDGToValue(mcTrack.pdgCode()));
        }
      }
    } // tracks

    auto mcParticles_per_coll = particleTracks.sliceBy(perMCCol, collision.mcCollision().globalIndex());
    for (const auto& mcParticle : mcParticles_per_coll) {
      if (!mcParticle.isPhysicalPrimary())
        continue;
      if (std::fabs(mcParticle.eta()) > cfgtrkMaxEta)
        continue;
      if (std::fabs(mcParticle.y()) > cfgtrkMaxRap)
        continue;
      bool jetFlagMC = false;
      bool jetFlagPerpConeMC = false;
      if (isWithLeadingJet) {
        double delPhi = TVector2::Phi_mpi_pi(leadingJetWithPtEtaPhi[2] - mcParticle.phi());
        double delEta = leadingJetWithPtEtaPhi[1] - mcParticle.eta();
        double R = RecoDecay::sqrtSumOfSquares(delEta, delPhi);
        if (R < cfgjetR)
          jetFlagMC = true;
        std::array<float, 2> perpConePhiJet = getPerpendicuarPhi(leadingJetWithPtEtaPhi[2]);
        double delPhiPerpCone1 = TVector2::Phi_mpi_pi(perpConePhiJet[0] - mcParticle.phi());
        double delPhiPerpCone2 = TVector2::Phi_mpi_pi(perpConePhiJet[1] - mcParticle.phi());
        double RPerpCone1 = RecoDecay::sqrtSumOfSquares(delEta, delPhiPerpCone1);
        double RPerpCone2 = RecoDecay::sqrtSumOfSquares(delEta, delPhiPerpCone2);
        if (RPerpCone1 < cfgjetR || RPerpCone2 < cfgjetR)
          jetFlagPerpConeMC = true;
      } else {

        for (std::size_t iDJet = 0; iDJet < mcdJetPt.size(); iDJet++) {
          double delPhi = TVector2::Phi_mpi_pi(mcdJetPhi[iDJet] - mcParticle.phi());
          double delEta = mcdJetEta[iDJet] - mcParticle.eta();
          double R = RecoDecay::sqrtSumOfSquares(delEta, delPhi);
          if (R < cfgjetR) {
            jetFlagMC = true;
            break;
          }
        }
      } // jet

      if (mapPDGToValue(mcParticle.pdgCode()) != 0) {
        jetHist.fill(HIST("eff/recmatched/gen/pt/PtParticleType"), mcParticle.pt(), jetFlagMC, mapPDGToValue(mcParticle.pdgCode()));
        if (jetFlagPerpConeMC) {
          jetHist.fill(HIST("eff/recmatched/gen/perpCone/pt/PtParticleType"), mcParticle.pt(), mapPDGToValue(mcParticle.pdgCode()));
        }
      }
    } // mcParticle
  } // process

  int nprocessSimJEEvents = 0;
  void processGenMatched(aod::JetMcCollision const& collision,
                         soa::SmallGroups<soa::Join<aod::JMcCollisionLbs, aod::JetCollisions>> const& recocolls,
                         JetMCDetTable const&, JetMCPartTable const& mcpjets, aod::JetParticles const& mcParticles)
  {
    if (cDebugLevel > 0) {
      nprocessSimJEEvents++;
      if ((nprocessSimJEEvents + 1) % 100000 == 0)
        LOG(debug) << "Jet Events: " << nprocessSimJEEvents;
    }
    if (recocolls.size() <= 0) // not reconstructed
      return;

    for (const auto& recocoll : recocolls) { // return if not reconstructed event based on our selection
      if (!jetderiveddatautilities::selectCollision(recocoll, jetderiveddatautilities::initialiseEventSelectionBits("sel8")))
        return;
    }
    if (std::abs(collision.posZ()) > 10)
      return;
    jetHist.fill(HIST("genmatched/vertexZ"), collision.posZ());
    std::vector<double> mcdJetPt{};
    std::vector<double> mcdJetPhi{};
    std::vector<double> mcdJetEta{};
    std::vector<double> mcpJetPt{};
    std::vector<double> mcpJetPhi{};
    std::vector<double> mcpJetEta{};

    // Find the mcpjet with the highest pt
    auto itLeadPtJet = mcpjets.begin();
    float maxPt = -1.0f;

    for (auto it = mcpjets.begin(); it != mcpjets.end(); ++it) {
      if (it.pt() > maxPt) {
        maxPt = it.pt();
        itLeadPtJet = it;
        LOG(debug) << " mcp jet pT " << it.pt() << " " << __LINE__;
      }
    }
    // Process all MCP jets for general histograms
    for (const auto& mcpjet : mcpjets) {
      jetHist.fill(HIST("genmatched/hGenJetPt"), mcpjet.pt());
      if (!mcpjet.has_matchedJetGeo())
        continue;
      jetHist.fill(HIST("genmatched/hGenJetPtMatched"), mcpjet.pt());
    }

    // Process ONLY the leading jet's matched detector jets (if valid)
    if (itLeadPtJet != mcpjets.end()) {
      const auto& leadingMCPJet = *itLeadPtJet;
      jetHist.fill(HIST("genmatched/leadingJet/hGenJetPt"), leadingMCPJet.pt());
      if (leadingMCPJet.has_matchedJetGeo()) {
        jetHist.fill(HIST("genmatched/leadingJet/hGenJetPtMatched"), leadingMCPJet.pt());
        for (const auto& mcdjet : leadingMCPJet.template matchedJetGeo_as<JetMCDetTable>()) {
          // Assuming matchedJetGeo_as returns valid MCD jets; no redundant has check needed
          // Store jet properties
          mcdJetPt.push_back(mcdjet.pt());
          mcdJetPhi.push_back(mcdjet.phi());
          mcdJetEta.push_back(mcdjet.eta());
          mcpJetPt.push_back(leadingMCPJet.pt());
          mcpJetPhi.push_back(leadingMCPJet.phi());
          mcpJetEta.push_back(leadingMCPJet.eta());
          // Fill histograms with MCD (reco) and MCP (gen) properties
          jetHist.fill(HIST("genmatched/hRecJetPt"), mcdjet.pt());
          jetHist.fill(HIST("genmatched/hRecJetWithGenPt"), leadingMCPJet.pt());
          // Resolution plots: Gen - Reco
          jetHist.fill(HIST("genmatched/hRecMatchedJetPt"), leadingMCPJet.pt(), leadingMCPJet.pt() - mcdjet.pt());
          jetHist.fill(HIST("genmatched/hRecMatchedJetPhi"), leadingMCPJet.phi(), leadingMCPJet.phi() - mcdjet.phi());
          jetHist.fill(HIST("genmatched/hRecMatchedJetEta"), leadingMCPJet.eta(), leadingMCPJet.eta() - mcdjet.eta());

          if (useMcC) {
            if (randUniform.Uniform(0, 1) < 0.5) {
              jetHist.fill(HIST("genmatched/hRecMatchedVsGenJetPt"), mcdjet.pt(), leadingMCPJet.pt());
            } else {
              jetHist.fill(HIST("genmatched/mcC/hRecMatchedVsGenJetPt"), mcdjet.pt(), leadingMCPJet.pt());
            }
          }
          jetHist.fill(HIST("genmatched/hRecMatchedVsGenJetPtVsEta"), mcdjet.pt(), mcdjet.eta());

        } // End loop over mcdjet
      }
    } // leading jet only

    for (const auto& mcParticle : mcParticles) {
      if (std::fabs(mcParticle.eta()) > cfgtrkMaxEta)
        continue;
      // add pid later

      bool jetFlag = false;
      for (std::size_t iDJet = 0; iDJet < mcpJetPt.size(); iDJet++) {
        double delPhi = TVector2::Phi_mpi_pi(mcpJetPhi[iDJet] - mcParticle.phi());
        double delEta = mcpJetEta[iDJet] - mcParticle.eta();
        double R = RecoDecay::sqrtSumOfSquares(delEta, delPhi);

        if (R < cfgjetR) {
          jetFlag = true;
          break;
        }
      } // DetJet
      if (mapPDGToValue(mcParticle.pdgCode()) != 0) {
        jetHist.fill(HIST("genmatched/pt/PtParticleType"), mcParticle.pt(), jetFlag, mapPDGToValue(mcParticle.pdgCode()));
      }
    } // jet constituents
  } // process

  void processRecInc(EventTableMC::iterator const& coll, TrackCandidatesIncMC const& tracks, aod::JetParticles const& particleTracks, aod::JMcCollisions const&)
  {
    jetHist.fill(HIST("recInc/eventStat"), 0.5);
    if (!jetderiveddatautilities::selectCollision(coll, jetderiveddatautilities::initialiseEventSelectionBits("sel8")))
      return;
    jetHist.fill(HIST("recInc/eventStat"), 1.5);
    if (std::abs(coll.posZ()) > 10) // bad vertex
      return;
    jetHist.fill(HIST("recInc/eventStat"), 2.5);

    float centrality = -999;
    switch (centralityType) {
      case 0: // FT0M
        centrality = coll.centFT0M();
        break;
      case 1: // FT0C
        centrality = coll.centFT0C();
        break;
      case 2: // FV0A
        centrality = coll.centFV0A();
        break;
      default:
        centrality = -999;
    }
    jetHist.fill(HIST("recInc/vertexZ"), coll.posZ(), centrality);
    for (const auto& track : tracks) {
      if (!isTrackSelected(track)) {
        continue;
      }
      if (!track.has_mcParticle())
        continue;
      if (std::fabs(track.eta()) > cfgtrkMaxEta)
        continue;
      auto mcTrack = track.mcParticle_as<o2::aod::JMcParticles>();
      if (!mcTrack.isPhysicalPrimary())
        continue;
      bool isTOFAndTPCPreSel(track.hasTOF() &&
                             (std::abs(track.tpcNSigmaPr()) < cfgnTPCPIDPrTOF || std::abs(track.tpcNSigmaDe()) < cfgnTPCPIDDeTOF));

      if (mapPDGToValue(mcTrack.pdgCode()) != 0) {
        jetHist.fill(HIST("recInc/pt/PtParticleTypeTPC"), mcTrack.pt(), mapPDGToValue(mcTrack.pdgCode()), centrality);

        if (isTOFAndTPCPreSel) {
          jetHist.fill(HIST("recInc/pt/PtParticleTypeTPCTOF"), mcTrack.pt(), mapPDGToValue(mcTrack.pdgCode()), centrality);
          jetHist.fill(HIST("recInc/pt/PtParticleTypeTPCTOFVeto"), mcTrack.pt(), mapPDGToValue(mcTrack.pdgCode()), centrality);
        } else {
          jetHist.fill(HIST("recInc/pt/PtParticleTypeTPCTOFVeto"), mcTrack.pt(), mapPDGToValue(mcTrack.pdgCode()), centrality);
        }
      }
    } // track

    // loop over particles
    auto mcParticles_per_coll = particleTracks.sliceBy(perMCCol, coll.mcCollision().globalIndex());
    for (const auto& mcParticle : mcParticles_per_coll) {
      if (!mcParticle.isPhysicalPrimary())
        continue;
      if (std::fabs(mcParticle.eta()) > cfgtrkMaxEta)
        continue;
      if (std::fabs(mcParticle.y()) > cfgtrkMaxRap)
        continue;
      if (mapPDGToValue(mcParticle.pdgCode()) != 0) {
        jetHist.fill(HIST("genInc/pt/PtParticleType"), mcParticle.pt(), mapPDGToValue(mcParticle.pdgCode()), centrality);
      }
    } // mc particles
  }

  PROCESS_SWITCH(nucleiInJets, processJetTracksData, "nuclei in Jets data", true);
  PROCESS_SWITCH(nucleiInJets, processJetTracksDataLfPid, "nuclei in Jets data", false);
  PROCESS_SWITCH(nucleiInJets, processDataInc, "nuclei-data", false);
  PROCESS_SWITCH(nucleiInJets, processRecInc, "nuclei MC", false);
  PROCESS_SWITCH(nucleiInJets, processMCRec, "nuclei in Jets for detectorlevel Jets", false);
  PROCESS_SWITCH(nucleiInJets, processMCGen, "nuclei in Jets MC particlelevel Jets", false);
  PROCESS_SWITCH(nucleiInJets, processRecMatched, "nuclei in Jets rec matched", false);
  PROCESS_SWITCH(nucleiInJets, processGenMatched, "nuclei in Jets gen matched", false);
};

WorkflowSpec defineDataProcessing(ConfigContext const& cfgc)
{
  return WorkflowSpec{adaptAnalysisTask<nucleiInJets>(cfgc, TaskName{"nuclei-in-jets"})};
};<|MERGE_RESOLUTION|>--- conflicted
+++ resolved
@@ -217,11 +217,7 @@
     const AxisSpec dcaxyAxis{binsDCA, "DCAxy (cm)"};
     const AxisSpec dcazAxis{binsDCA, "DCAz (cm)"};
     const AxisSpec dedxAxis{binsdEdx, "d#it{E}/d#it{x} A.U."};
-<<<<<<< HEAD
     const AxisSpec vzAxis{300, -15.f, 15.f, "Vz (cm)"};
-=======
-    const AxisSpec vzAxis{{300, -15.f, 15.f}, "Vz (cm)"};
->>>>>>> 39524551
 
     const AxisSpec betaAxis{binsBeta, "TOF #beta"};
     const AxisSpec ptZHeAxis{binsPtZHe, "#it{p}_{T}"};
@@ -818,7 +814,6 @@
         if (addTOFplots && trk.hasTOF()) {
           if (!useTPCpreSel) {
             jetHist.fill(HIST("tracks/proton/h2TOFmassProtonVsPt_jet"), massTOF, trk.pt());
-<<<<<<< HEAD
             jetHist.fill(HIST("tracks/proton/h2TOFmass2ProtonVsPt_jet"), massTOF * massTOF - MassProton * MassProton, trk.pt());
             jetHist.fill(HIST("tracks/deuteron/h2TOFmassDeuteronVsPt_jet"), massTOF, trk.pt());
             jetHist.fill(HIST("tracks/deuteron/h2TOFmass2DeuteronVsPt_jet"), massTOF * massTOF - MassDeuteron * MassDeuteron, trk.pt());
@@ -826,15 +821,6 @@
             jetHist.fill(HIST("tracks/triton/h2TOFmass2TritonVsPt_jet"), massTOF * massTOF - MassTriton * MassTriton, trk.pt());
             jetHist.fill(HIST("tracks/helium/h2TOFmassHeliumVsPt_jet"), massTOF, trk.pt());
             jetHist.fill(HIST("tracks/helium/h2TOFmass2HeliumVsPt_jet"), massTOF * massTOF - MassHelium3 * MassHelium3, trk.pt());
-=======
-            jetHist.fill(HIST("tracks/proton/h2TOFmass2ProtonVsPt_jet"), massTOF * massTOF - o2::constants::physics::MassProton * o2::constants::physics::MassProton, trk.pt());
-            jetHist.fill(HIST("tracks/deuteron/h2TOFmassDeuteronVsPt_jet"), massTOF, trk.pt());
-            jetHist.fill(HIST("tracks/deuteron/h2TOFmass2DeuteronVsPt_jet"), massTOF * massTOF - o2::constants::physics::MassDeuteron * o2::constants::physics::MassDeuteron, trk.pt());
-            jetHist.fill(HIST("tracks/triton/h2TOFmassTritonVsPt_jet"), massTOF, trk.pt());
-            jetHist.fill(HIST("tracks/triton/h2TOFmass2TritonVsPt_jet"), massTOF * massTOF - o2::constants::physics::MassTriton * o2::constants::physics::MassTriton, trk.pt());
-            jetHist.fill(HIST("tracks/helium/h2TOFmassHeliumVsPt_jet"), massTOF, trk.pt());
-            jetHist.fill(HIST("tracks/helium/h2TOFmass2HeliumVsPt_jet"), massTOF * massTOF - o2::constants::physics::MassHelium3 * o2::constants::physics::MassHelium3, trk.pt());
->>>>>>> 39524551
             jetHist.fill(HIST("tracks/proton/h2TofNsigmaProtonVsPt_jet"), trk.tofNSigmaPr(), trk.pt());
             jetHist.fill(HIST("tracks/deuteron/h2TofNsigmaDeuteronVsPt_jet"), trk.tofNSigmaDe(), trk.pt());
             jetHist.fill(HIST("tracks/helium/h2TofNsigmaHeliumVsPt_jet"), trk.tofNSigmaHe(), trk.pt());
@@ -844,40 +830,24 @@
           } else {
             if (std::abs(trk.tpcNSigmaPr()) < cfgnTPCPIDPr) {
               jetHist.fill(HIST("tracks/proton/h2TOFmassProtonVsPt_jet"), massTOF, trk.pt());
-<<<<<<< HEAD
               jetHist.fill(HIST("tracks/proton/h2TOFmass2ProtonVsPt_jet"), massTOF * massTOF - MassProton * MassProton, trk.pt());
-=======
-              jetHist.fill(HIST("tracks/proton/h2TOFmass2ProtonVsPt_jet"), massTOF * massTOF - o2::constants::physics::MassProton * o2::constants::physics::MassProton, trk.pt());
->>>>>>> 39524551
               jetHist.fill(HIST("tracks/proton/h2TofNsigmaProtonVsPt_jet"), trk.tofNSigmaPr(), trk.pt());
               jetHist.fill(HIST("tracks/proton/h3TpcNsigmaTofNsigmaProtonVsPt_jet"), trk.tpcNSigmaPr(), trk.tofNSigmaPr(), trk.pt());
             }
             if (std::abs(trk.tpcNSigmaDe()) < cfgnTPCPIDDe) {
               jetHist.fill(HIST("tracks/deuteron/h2TOFmassDeuteronVsPt_jet"), massTOF, trk.pt());
-<<<<<<< HEAD
               jetHist.fill(HIST("tracks/deuteron/h2TOFmass2DeuteronVsPt_jet"), massTOF * massTOF - MassDeuteron * MassDeuteron, trk.pt());
-=======
-              jetHist.fill(HIST("tracks/deuteron/h2TOFmass2DeuteronVsPt_jet"), massTOF * massTOF - o2::constants::physics::MassDeuteron * o2::constants::physics::MassDeuteron, trk.pt());
->>>>>>> 39524551
               jetHist.fill(HIST("tracks/deuteron/h2TofNsigmaDeuteronVsPt_jet"), trk.tofNSigmaDe(), trk.pt());
               jetHist.fill(HIST("tracks/deuteron/h3TpcNsigmaTofNsigmaDeuteronVsPt_jet"), trk.tpcNSigmaDe(), trk.tofNSigmaDe(), trk.pt());
             }
             if (std::abs(trk.tpcNSigmaTr()) < cfgnTPCPIDTr) {
               jetHist.fill(HIST("tracks/triton/h2TOFmassTritonVsPt_jet"), massTOF, trk.pt());
-<<<<<<< HEAD
               jetHist.fill(HIST("tracks/triton/h2TOFmass2TritonVsPt_jet"), massTOF * massTOF - MassTriton * MassTriton, trk.pt());
-=======
-              jetHist.fill(HIST("tracks/triton/h2TOFmass2TritonVsPt_jet"), massTOF * massTOF - o2::constants::physics::MassTriton * o2::constants::physics::MassTriton, trk.pt());
->>>>>>> 39524551
               jetHist.fill(HIST("tracks/triton/h2TofNsigmaTritonVsPt_jet"), trk.tofNSigmaTr(), trk.pt());
             }
             if (std::abs(trk.tpcNSigmaHe()) < cfgnTPCPIDHe) {
               jetHist.fill(HIST("tracks/helium/h2TOFmassHeliumVsPt_jet"), massTOF, trk.pt());
-<<<<<<< HEAD
               jetHist.fill(HIST("tracks/helium/h2TOFmass2HeliumVsPt_jet"), massTOF * massTOF - MassHelium3 * MassHelium3, trk.pt());
-=======
-              jetHist.fill(HIST("tracks/helium/h2TOFmass2HeliumVsPt_jet"), massTOF * massTOF - o2::constants::physics::MassHelium3 * o2::constants::physics::MassHelium3, trk.pt());
->>>>>>> 39524551
               jetHist.fill(HIST("tracks/helium/h2TofNsigmaHeliumVsPt_jet"), trk.tofNSigmaHe(), trk.pt());
             }
           }
@@ -960,75 +930,41 @@
         if (addTOFplots && trk.hasTOF()) {
           if (!useTPCpreSel) {
             jetHist.fill(HIST("tracks/antiProton/h2TOFmassantiProtonVsPt_jet"), massTOF, trk.pt());
-<<<<<<< HEAD
             jetHist.fill(HIST("tracks/antiProton/h2TOFmass2antiProtonVsPt_jet"), massTOF * massTOF - MassProton * MassProton, trk.pt());
-=======
-            jetHist.fill(HIST("tracks/antiProton/h2TOFmass2antiProtonVsPt_jet"), massTOF * massTOF - o2::constants::physics::MassProton * o2::constants::physics::MassProton, trk.pt());
->>>>>>> 39524551
             jetHist.fill(HIST("tracks/antiProton/h2TofNsigmaantiProtonVsPt_jet"), trk.tofNSigmaPr(), trk.pt());
             jetHist.fill(HIST("tracks/antiProton/h3TpcNsigmaTofNsigmaantiProtonVsPt_jet"), trk.tpcNSigmaPr(), trk.tofNSigmaPr(), trk.pt());
-
             jetHist.fill(HIST("tracks/antiDeuteron/h2TOFmassantiDeuteronVsPt_jet"), massTOF, trk.pt());
-<<<<<<< HEAD
             jetHist.fill(HIST("tracks/antiDeuteron/h2TOFmass2antiDeuteronVsPt_jet"), massTOF * massTOF - MassDeuteron * MassDeuteron, trk.pt());
-=======
-            jetHist.fill(HIST("tracks/antiDeuteron/h2TOFmass2antiDeuteronVsPt_jet"), massTOF * massTOF - o2::constants::physics::MassDeuteron * o2::constants::physics::MassDeuteron, trk.pt());
->>>>>>> 39524551
             jetHist.fill(HIST("tracks/antiDeuteron/h2TofNsigmaantiDeuteronVsPt_jet"), trk.tofNSigmaDe(), trk.pt());
             jetHist.fill(HIST("tracks/antiDeuteron/h3TpcNsigmaTofNsigmaantiDeuteronVsPt_jet"), trk.tpcNSigmaDe(), trk.tofNSigmaDe(), trk.pt());
 
             jetHist.fill(HIST("tracks/antiTriton/h2TOFmassantiTritonVsPt_jet"), massTOF, trk.pt());
-<<<<<<< HEAD
             jetHist.fill(HIST("tracks/antiTriton/h2TOFmass2antiTritonVsPt_jet"), massTOF * massTOF - MassTriton * MassTriton, trk.pt());
             jetHist.fill(HIST("tracks/antiTriton/h2TofNsigmaantiTritonVsPt_jet"), trk.tofNSigmaTr(), trk.pt());
-
             jetHist.fill(HIST("tracks/antiHelium/h2TOFmassantiHeliumVsPt_jet"), massTOF, trk.pt());
             jetHist.fill(HIST("tracks/antiHelium/h2TOFmass2antiHeliumVsPt_jet"), massTOF * massTOF - MassHelium3 * MassHelium3, trk.pt());
-=======
-            jetHist.fill(HIST("tracks/antiTriton/h2TOFmass2antiTritonVsPt_jet"), massTOF * massTOF - o2::constants::physics::MassTriton * o2::constants::physics::MassTriton, trk.pt());
-            jetHist.fill(HIST("tracks/antiTriton/h2TofNsigmaantiTritonVsPt_jet"), trk.tofNSigmaTr(), trk.pt());
-
-            jetHist.fill(HIST("tracks/antiHelium/h2TOFmassantiHeliumVsPt_jet"), massTOF, trk.pt());
-            jetHist.fill(HIST("tracks/antiHelium/h2TOFmass2antiHeliumVsPt_jet"), massTOF * massTOF - o2::constants::physics::MassHelium3 * o2::constants::physics::MassHelium3, trk.pt());
->>>>>>> 39524551
             jetHist.fill(HIST("tracks/antiHelium/h2TofNsigmaantiHeliumVsPt_jet"), trk.tofNSigmaHe(), trk.pt());
           } else {
             if (std::abs(trk.tpcNSigmaPr()) < cfgnTPCPIDPr) {
               jetHist.fill(HIST("tracks/antiProton/h2TOFmassantiProtonVsPt_jet"), massTOF, trk.pt());
-<<<<<<< HEAD
               jetHist.fill(HIST("tracks/antiProton/h2TOFmass2antiProtonVsPt_jet"), massTOF * massTOF - MassProton * MassProton, trk.pt());
-=======
-              jetHist.fill(HIST("tracks/antiProton/h2TOFmass2antiProtonVsPt_jet"), massTOF * massTOF - o2::constants::physics::MassProton * o2::constants::physics::MassProton, trk.pt());
->>>>>>> 39524551
               jetHist.fill(HIST("tracks/antiProton/h2TofNsigmaantiProtonVsPt_jet"), trk.tofNSigmaPr(), trk.pt());
               jetHist.fill(HIST("tracks/antiProton/h3TpcNsigmaTofNsigmaantiProtonVsPt_jet"), trk.tpcNSigmaPr(), trk.tofNSigmaPr(), trk.pt());
             }
             if (std::abs(trk.tpcNSigmaDe()) < cfgnTPCPIDDe) {
               jetHist.fill(HIST("tracks/antiDeuteron/h2TOFmassantiDeuteronVsPt_jet"), massTOF, trk.pt());
-<<<<<<< HEAD
               jetHist.fill(HIST("tracks/antiDeuteron/h2TOFmass2antiDeuteronVsPt_jet"), massTOF * massTOF - MassDeuteron * MassDeuteron, trk.pt());
-=======
-              jetHist.fill(HIST("tracks/antiDeuteron/h2TOFmass2antiDeuteronVsPt_jet"), massTOF * massTOF - o2::constants::physics::MassDeuteron * o2::constants::physics::MassDeuteron, trk.pt());
->>>>>>> 39524551
               jetHist.fill(HIST("tracks/antiDeuteron/h2TofNsigmaantiDeuteronVsPt_jet"), trk.tofNSigmaDe(), trk.pt());
               jetHist.fill(HIST("tracks/antiDeuteron/h3TpcNsigmaTofNsigmaantiDeuteronVsPt_jet"), trk.tpcNSigmaDe(), trk.tofNSigmaDe(), trk.pt());
             }
             if (std::abs(trk.tpcNSigmaTr()) < cfgnTPCPIDTr) {
               jetHist.fill(HIST("tracks/antiTriton/h2TOFmassantiTritonVsPt_jet"), massTOF, trk.pt());
-<<<<<<< HEAD
               jetHist.fill(HIST("tracks/antiTriton/h2TOFmass2antiTritonVsPt_jet"), massTOF * massTOF - MassTriton * MassTriton, trk.pt());
-=======
-              jetHist.fill(HIST("tracks/antiTriton/h2TOFmass2antiTritonVsPt_jet"), massTOF * massTOF - o2::constants::physics::MassTriton * o2::constants::physics::MassTriton, trk.pt());
->>>>>>> 39524551
               jetHist.fill(HIST("tracks/antiTriton/h2TofNsigmaantiTritonVsPt_jet"), trk.tofNSigmaTr(), trk.pt());
             }
             if (std::abs(trk.tpcNSigmaHe()) < cfgnTPCPIDHe) {
               jetHist.fill(HIST("tracks/antiHelium/h2TOFmassantiHeliumVsPt_jet"), massTOF, trk.pt());
-<<<<<<< HEAD
               jetHist.fill(HIST("tracks/antiHelium/h2TOFmass2antiHeliumVsPt_jet"), massTOF * massTOF - MassHelium3 * MassHelium3, trk.pt());
-=======
-              jetHist.fill(HIST("tracks/antiHelium/h2TOFmass2antiHeliumVsPt_jet"), massTOF * massTOF - o2::constants::physics::MassHelium3 * o2::constants::physics::MassHelium3, trk.pt());
->>>>>>> 39524551
               jetHist.fill(HIST("tracks/antiHelium/h2TofNsigmaantiHeliumVsPt_jet"), trk.tofNSigmaHe(), trk.pt());
             }
           }
@@ -1130,7 +1066,6 @@
         if (addTOFplots && trk.hasTOF()) {
           if (!useTPCpreSel) {
             jetHist.fill(HIST("tracks/proton/h2TOFmassProtonVsPt"), massTOF, trk.pt());
-<<<<<<< HEAD
             jetHist.fill(HIST("tracks/proton/h2TOFmass2ProtonVsPt"), massTOF * massTOF - MassProton * MassProton, trk.pt());
             jetHist.fill(HIST("tracks/proton/h2TofNsigmaProtonVsPt"), trk.tofNSigmaPr(), trk.pt());
 
@@ -1144,63 +1079,32 @@
 
             jetHist.fill(HIST("tracks/helium/h2TOFmassHeliumVsPt"), massTOF, trk.pt());
             jetHist.fill(HIST("tracks/helium/h2TOFmass2HeliumVsPt"), massTOF * massTOF - MassHelium3 * MassHelium3, trk.pt());
-=======
-            jetHist.fill(HIST("tracks/proton/h2TOFmass2ProtonVsPt"), massTOF * massTOF - o2::constants::physics::MassProton * o2::constants::physics::MassProton, trk.pt());
-            jetHist.fill(HIST("tracks/proton/h2TofNsigmaProtonVsPt"), trk.tofNSigmaPr(), trk.pt());
-
-            jetHist.fill(HIST("tracks/deuteron/h2TOFmassDeuteronVsPt"), massTOF, trk.pt());
-            jetHist.fill(HIST("tracks/deuteron/h2TOFmass2DeuteronVsPt"), massTOF * massTOF - o2::constants::physics::MassDeuteron * o2::constants::physics::MassDeuteron, trk.pt());
-            jetHist.fill(HIST("tracks/deuteron/h2TofNsigmaDeuteronVsPt"), trk.tofNSigmaDe(), trk.pt());
-
-            jetHist.fill(HIST("tracks/triton/h2TOFmassTritonVsPt"), massTOF, trk.pt());
-            jetHist.fill(HIST("tracks/triton/h2TOFmass2TritonVsPt"), massTOF * massTOF - o2::constants::physics::MassTriton * o2::constants::physics::MassTriton, trk.pt());
-            jetHist.fill(HIST("tracks/helium/h2TofNsigmaHeliumVsPt"), trk.tofNSigmaHe(), trk.pt());
-
-            jetHist.fill(HIST("tracks/helium/h2TOFmassHeliumVsPt"), massTOF, trk.pt());
-            jetHist.fill(HIST("tracks/helium/h2TOFmass2HeliumVsPt"), massTOF * massTOF - o2::constants::physics::MassHelium3 * o2::constants::physics::MassHelium3, trk.pt());
->>>>>>> 39524551
             jetHist.fill(HIST("tracks/triton/h2TofNsigmaTritonVsPt"), trk.tofNSigmaTr(), trk.pt());
           } else {
             if (std::abs(trk.tpcNSigmaPr()) < cfgnTPCPIDPr) {
               jetHist.fill(HIST("tracks/proton/h2TOFmassProtonVsPt"), massTOF, trk.pt());
-<<<<<<< HEAD
               jetHist.fill(HIST("tracks/proton/h2TOFmass2ProtonVsPt"), massTOF * massTOF - MassProton * MassProton, trk.pt());
-=======
-              jetHist.fill(HIST("tracks/proton/h2TOFmass2ProtonVsPt"), massTOF * massTOF - o2::constants::physics::MassProton * o2::constants::physics::MassProton, trk.pt());
->>>>>>> 39524551
               jetHist.fill(HIST("tracks/proton/h2TofNsigmaProtonVsPt"), trk.tofNSigmaPr(), trk.pt());
               if (jetFlagPerpCone && isWithLeadingJet)
                 jetHist.fill(HIST("tracks/perpCone/proton/h2TofNsigmaProtonVsPt"), trk.tofNSigmaPr(), trk.pt());
             }
             if (std::abs(trk.tpcNSigmaDe()) < cfgnTPCPIDDe) {
               jetHist.fill(HIST("tracks/deuteron/h2TOFmassDeuteronVsPt"), massTOF, trk.pt());
-<<<<<<< HEAD
               jetHist.fill(HIST("tracks/deuteron/h2TOFmass2DeuteronVsPt"), massTOF * massTOF - MassDeuteron * MassDeuteron, trk.pt());
-=======
-              jetHist.fill(HIST("tracks/deuteron/h2TOFmass2DeuteronVsPt"), massTOF * massTOF - o2::constants::physics::MassDeuteron * o2::constants::physics::MassDeuteron, trk.pt());
->>>>>>> 39524551
               jetHist.fill(HIST("tracks/deuteron/h2TofNsigmaDeuteronVsPt"), trk.tofNSigmaDe(), trk.pt());
               if (jetFlagPerpCone && isWithLeadingJet)
                 jetHist.fill(HIST("tracks/perpCone/deuteron/h2TofNsigmaDeuteronVsPt"), trk.tofNSigmaDe(), trk.pt());
             }
             if (std::abs(trk.tpcNSigmaTr()) < cfgnTPCPIDTr) {
               jetHist.fill(HIST("tracks/triton/h2TOFmassTritonVsPt"), massTOF, trk.pt());
-<<<<<<< HEAD
               jetHist.fill(HIST("tracks/triton/h2TOFmass2TritonVsPt"), massTOF * massTOF - MassTriton * MassTriton, trk.pt());
-=======
-              jetHist.fill(HIST("tracks/triton/h2TOFmass2TritonVsPt"), massTOF * massTOF - o2::constants::physics::MassTriton * o2::constants::physics::MassTriton, trk.pt());
->>>>>>> 39524551
               jetHist.fill(HIST("tracks/triton/h2TofNsigmaTritonVsPt"), trk.tofNSigmaTr(), trk.pt());
               if (jetFlagPerpCone && isWithLeadingJet)
                 jetHist.fill(HIST("tracks/perpCone/triton/h2TofNsigmaTritonVsPt"), trk.tofNSigmaTr(), trk.pt());
             }
             if (std::abs(trk.tpcNSigmaHe()) < cfgnTPCPIDHe) {
               jetHist.fill(HIST("tracks/helium/h2TOFmassHeliumVsPt"), massTOF, trk.pt());
-<<<<<<< HEAD
               jetHist.fill(HIST("tracks/helium/h2TOFmass2HeliumVsPt"), massTOF * massTOF - MassHelium3 * MassHelium3, trk.pt());
-=======
-              jetHist.fill(HIST("tracks/helium/h2TOFmass2HeliumVsPt"), massTOF * massTOF - o2::constants::physics::MassHelium3 * o2::constants::physics::MassHelium3, trk.pt());
->>>>>>> 39524551
               jetHist.fill(HIST("tracks/helium/h2TofNsigmaHeliumVsPt"), trk.tofNSigmaHe(), trk.pt());
               if (jetFlagPerpCone && isWithLeadingJet)
                 jetHist.fill(HIST("tracks/perpCone/helium/h2TofNsigmaHeliumVsPt"), trk.tofNSigmaHe(), trk.pt());
@@ -1280,7 +1184,6 @@
         if (addTOFplots && trk.hasTOF()) {
           if (!useTPCpreSel) {
             jetHist.fill(HIST("tracks/antiProton/h2TOFmassantiProtonVsPt"), massTOF, trk.pt());
-<<<<<<< HEAD
             jetHist.fill(HIST("tracks/antiProton/h2TOFmass2antiProtonVsPt"), massTOF * massTOF - MassProton * MassProton, trk.pt());
             jetHist.fill(HIST("tracks/antiProton/h2TofNsigmaantiProtonVsPt"), trk.tofNSigmaPr(), trk.pt());
 
@@ -1294,63 +1197,32 @@
 
             jetHist.fill(HIST("tracks/antiHelium/h2TOFmassantiHeliumVsPt"), massTOF, trk.pt());
             jetHist.fill(HIST("tracks/antiHelium/h2TOFmass2antiHeliumVsPt"), massTOF * massTOF - MassHelium3 * MassHelium3, trk.pt());
-=======
-            jetHist.fill(HIST("tracks/antiProton/h2TOFmass2antiProtonVsPt"), massTOF * massTOF - o2::constants::physics::MassProton * o2::constants::physics::MassProton, trk.pt());
-            jetHist.fill(HIST("tracks/antiProton/h2TofNsigmaantiProtonVsPt"), trk.tofNSigmaPr(), trk.pt());
-
-            jetHist.fill(HIST("tracks/antiDeuteron/h2TOFmassantiDeuteronVsPt"), massTOF, trk.pt());
-            jetHist.fill(HIST("tracks/antiDeuteron/h2TOFmass2antiDeuteronVsPt"), massTOF * massTOF - o2::constants::physics::MassDeuteron * o2::constants::physics::MassDeuteron, trk.pt());
-            jetHist.fill(HIST("tracks/antiDeuteron/h2TofNsigmaantiDeuteronVsPt"), trk.tofNSigmaDe(), trk.pt());
-
-            jetHist.fill(HIST("tracks/antiTriton/h2TOFmassantiTritonVsPt"), massTOF, trk.pt());
-            jetHist.fill(HIST("tracks/antiTriton/h2TOFmass2antiTritonVsPt"), massTOF * massTOF - o2::constants::physics::MassTriton * o2::constants::physics::MassTriton, trk.pt());
-            jetHist.fill(HIST("tracks/antiHelium/h2TofNsigmaantiHeliumVsPt"), trk.tofNSigmaHe(), trk.pt());
-
-            jetHist.fill(HIST("tracks/antiHelium/h2TOFmassantiHeliumVsPt"), massTOF, trk.pt());
-            jetHist.fill(HIST("tracks/antiHelium/h2TOFmass2antiHeliumVsPt"), massTOF * massTOF - o2::constants::physics::MassHelium3 * o2::constants::physics::MassHelium3, trk.pt());
->>>>>>> 39524551
             jetHist.fill(HIST("tracks/antiTriton/h2TofNsigmaantiTritonVsPt"), trk.tofNSigmaTr(), trk.pt());
           } else {
             if (std::abs(trk.tpcNSigmaPr()) < cfgnTPCPIDPr) {
               jetHist.fill(HIST("tracks/antiProton/h2TOFmassantiProtonVsPt"), massTOF, trk.pt());
-<<<<<<< HEAD
               jetHist.fill(HIST("tracks/antiProton/h2TOFmass2antiProtonVsPt"), massTOF * massTOF - MassProton * MassProton, trk.pt());
-=======
-              jetHist.fill(HIST("tracks/antiProton/h2TOFmass2antiProtonVsPt"), massTOF * massTOF - o2::constants::physics::MassProton * o2::constants::physics::MassProton, trk.pt());
->>>>>>> 39524551
               jetHist.fill(HIST("tracks/antiProton/h2TofNsigmaantiProtonVsPt"), trk.tofNSigmaPr(), trk.pt());
               if (jetFlagPerpCone && isWithLeadingJet)
                 jetHist.fill(HIST("tracks/perpCone/antiProton/h2TofNsigmaantiProtonVsPt"), trk.tofNSigmaPr(), trk.pt());
             }
             if (std::abs(trk.tpcNSigmaDe()) < cfgnTPCPIDDe) {
               jetHist.fill(HIST("tracks/antiDeuteron/h2TOFmassantiDeuteronVsPt"), massTOF, trk.pt());
-<<<<<<< HEAD
               jetHist.fill(HIST("tracks/antiDeuteron/h2TOFmass2antiDeuteronVsPt"), massTOF * massTOF - MassDeuteron * MassDeuteron, trk.pt());
-=======
-              jetHist.fill(HIST("tracks/antiDeuteron/h2TOFmass2antiDeuteronVsPt"), massTOF * massTOF - o2::constants::physics::MassDeuteron * o2::constants::physics::MassDeuteron, trk.pt());
->>>>>>> 39524551
               jetHist.fill(HIST("tracks/antiDeuteron/h2TofNsigmaantiDeuteronVsPt"), trk.tofNSigmaDe(), trk.pt());
               if (jetFlagPerpCone && isWithLeadingJet)
                 jetHist.fill(HIST("tracks/perpCone/antiDeuteron/h2TofNsigmaantiDeuteronVsPt"), trk.tofNSigmaDe(), trk.pt());
             }
             if (std::abs(trk.tpcNSigmaTr()) < cfgnTPCPIDTr) {
               jetHist.fill(HIST("tracks/antiTriton/h2TOFmassantiTritonVsPt"), massTOF, trk.pt());
-<<<<<<< HEAD
               jetHist.fill(HIST("tracks/antiTriton/h2TOFmass2antiTritonVsPt"), massTOF * massTOF - MassTriton * MassTriton, trk.pt());
-=======
-              jetHist.fill(HIST("tracks/antiTriton/h2TOFmass2antiTritonVsPt"), massTOF * massTOF - o2::constants::physics::MassTriton * o2::constants::physics::MassTriton, trk.pt());
->>>>>>> 39524551
               jetHist.fill(HIST("tracks/antiTriton/h2TofNsigmaantiTritonVsPt"), trk.tofNSigmaTr(), trk.pt());
               if (jetFlagPerpCone && isWithLeadingJet)
                 jetHist.fill(HIST("tracks/perpCone/antiTriton/h2TofNsigmaantiTritonVsPt"), trk.tofNSigmaTr(), trk.pt());
             }
             if (std::abs(trk.tpcNSigmaHe()) < cfgnTPCPIDHe) {
               jetHist.fill(HIST("tracks/antiHelium/h2TOFmassantiHeliumVsPt"), massTOF, trk.pt());
-<<<<<<< HEAD
               jetHist.fill(HIST("tracks/antiHelium/h2TOFmass2antiHeliumVsPt"), massTOF * massTOF - MassHelium3 * MassHelium3, trk.pt());
-=======
-              jetHist.fill(HIST("tracks/antiHelium/h2TOFmass2antiHeliumVsPt"), massTOF * massTOF - o2::constants::physics::MassHelium3 * o2::constants::physics::MassHelium3, trk.pt());
->>>>>>> 39524551
               jetHist.fill(HIST("tracks/antiHelium/h2TofNsigmaantiHeliumVsPt"), trk.tofNSigmaHe(), trk.pt());
               if (jetFlagPerpCone && isWithLeadingJet)
                 jetHist.fill(HIST("tracks/perpCone/antiHelium/h2TofNsigmaantiHeliumVsPt"), trk.tofNSigmaHe(), trk.pt());
@@ -1529,37 +1401,21 @@
           massTOF = trk.p() * std::sqrt(1.f / (trk.beta() * trk.beta()) - 1.f);
           if (!useTPCpreSel) {
             jetHist.fill(HIST("tracksInc/proton/h2TOFmassProtonVsPt"), massTOF, trk.pt(), centrality);
-<<<<<<< HEAD
             jetHist.fill(HIST("tracksInc/proton/h2TOFmass2ProtonVsPt"), massTOF * massTOF - MassProton * MassProton, trk.pt(), centrality);
             jetHist.fill(HIST("tracksInc/proton/h2TofNsigmaProtonVsPt"), trk.tofNSigmaPr(), trk.pt(), centrality);
 
             jetHist.fill(HIST("tracksInc/deuteron/h2TOFmassDeuteronVsPt"), massTOF, trk.pt(), centrality);
             jetHist.fill(HIST("tracksInc/deuteron/h2TOFmass2DeuteronVsPt"), massTOF * massTOF - MassDeuteron * MassDeuteron, trk.pt(), centrality);
-=======
-            jetHist.fill(HIST("tracksInc/proton/h2TOFmass2ProtonVsPt"), massTOF * massTOF - o2::constants::physics::MassProton * o2::constants::physics::MassProton, trk.pt(), centrality);
-            jetHist.fill(HIST("tracksInc/proton/h2TofNsigmaProtonVsPt"), trk.tofNSigmaPr(), trk.pt(), centrality);
-
-            jetHist.fill(HIST("tracksInc/deuteron/h2TOFmassDeuteronVsPt"), massTOF, trk.pt(), centrality);
-            jetHist.fill(HIST("tracksInc/deuteron/h2TOFmass2DeuteronVsPt"), massTOF * massTOF - o2::constants::physics::MassDeuteron * o2::constants::physics::MassDeuteron, trk.pt(), centrality);
->>>>>>> 39524551
             jetHist.fill(HIST("tracksInc/deuteron/h2TofNsigmaDeuteronVsPt"), trk.tofNSigmaDe(), trk.pt(), centrality);
           } else {
             if (std::abs(trk.tpcNSigmaPr()) < cfgnTPCPIDPr) {
               jetHist.fill(HIST("tracksInc/proton/h2TOFmassProtonVsPt"), massTOF, trk.pt(), centrality);
-<<<<<<< HEAD
               jetHist.fill(HIST("tracksInc/proton/h2TOFmass2ProtonVsPt"), massTOF * massTOF - MassProton * MassProton, trk.pt(), centrality);
-=======
-              jetHist.fill(HIST("tracksInc/proton/h2TOFmass2ProtonVsPt"), massTOF * massTOF - o2::constants::physics::MassProton * o2::constants::physics::MassProton, trk.pt(), centrality);
->>>>>>> 39524551
               jetHist.fill(HIST("tracksInc/proton/h2TofNsigmaProtonVsPt"), trk.tofNSigmaPr(), trk.pt(), centrality);
             }
             if (std::abs(trk.tpcNSigmaDe()) < cfgnTPCPIDDe) {
               jetHist.fill(HIST("tracksInc/deuteron/h2TOFmassDeuteronVsPt"), massTOF, trk.pt(), centrality);
-<<<<<<< HEAD
               jetHist.fill(HIST("tracksInc/deuteron/h2TOFmass2DeuteronVsPt"), massTOF * massTOF - MassDeuteron * MassDeuteron, trk.pt(), centrality);
-=======
-              jetHist.fill(HIST("tracksInc/deuteron/h2TOFmass2DeuteronVsPt"), massTOF * massTOF - o2::constants::physics::MassDeuteron * o2::constants::physics::MassDeuteron, trk.pt(), centrality);
->>>>>>> 39524551
               jetHist.fill(HIST("tracksInc/deuteron/h2TofNsigmaDeuteronVsPt"), trk.tofNSigmaDe(), trk.pt(), centrality);
             }
           }
@@ -1604,45 +1460,25 @@
           massTOF = trk.p() * std::sqrt(1.f / (trk.beta() * trk.beta()) - 1.f);
           if (!useTPCpreSel) {
             jetHist.fill(HIST("tracksInc/antiProton/h2TOFmassantiProtonVsPt"), massTOF, trk.pt(), centrality);
-<<<<<<< HEAD
             jetHist.fill(HIST("tracksInc/antiProton/h2TOFmass2antiProtonVsPt"), massTOF * massTOF - MassProton * MassProton, trk.pt(), centrality);
             jetHist.fill(HIST("tracksInc/antiProton/h2TofNsigmaantiProtonVsPt"), trk.tofNSigmaPr(), trk.pt(), centrality);
 
             jetHist.fill(HIST("tracksInc/antiDeuteron/h2TOFmassantiDeuteronVsPt"), massTOF, trk.pt(), centrality);
             jetHist.fill(HIST("tracksInc/antiDeuteron/h2TOFmass2antiDeuteronVsPt"), massTOF * massTOF - MassDeuteron * MassDeuteron, trk.pt(), centrality);
-=======
-            jetHist.fill(HIST("tracksInc/antiProton/h2TOFmass2antiProtonVsPt"), massTOF * massTOF - o2::constants::physics::MassProton * o2::constants::physics::MassProton, trk.pt(), centrality);
-            jetHist.fill(HIST("tracksInc/antiProton/h2TofNsigmaantiProtonVsPt"), trk.tofNSigmaPr(), trk.pt(), centrality);
-
-            jetHist.fill(HIST("tracksInc/antiDeuteron/h2TOFmassantiDeuteronVsPt"), massTOF, trk.pt(), centrality);
-            jetHist.fill(HIST("tracksInc/antiDeuteron/h2TOFmass2antiDeuteronVsPt"), massTOF * massTOF - o2::constants::physics::MassDeuteron * o2::constants::physics::MassDeuteron, trk.pt(), centrality);
->>>>>>> 39524551
             jetHist.fill(HIST("tracksInc/antiDeuteron/h2TofNsigmaantiDeuteronVsPt"), trk.tofNSigmaDe(), trk.pt(), centrality);
           } else {
             if (std::abs(trk.tpcNSigmaPr()) < cfgnTPCPIDPr) {
               jetHist.fill(HIST("tracksInc/antiProton/h2TOFmassantiProtonVsPt"), massTOF, trk.pt(), centrality);
-<<<<<<< HEAD
               jetHist.fill(HIST("tracksInc/antiProton/h2TOFmass2antiProtonVsPt"), massTOF * massTOF - MassProton * MassProton, trk.pt(), centrality);
-=======
-              jetHist.fill(HIST("tracksInc/antiProton/h2TOFmass2antiProtonVsPt"), massTOF * massTOF - o2::constants::physics::MassProton * o2::constants::physics::MassProton, trk.pt(), centrality);
->>>>>>> 39524551
               jetHist.fill(HIST("tracksInc/antiProton/h2TofNsigmaantiProtonVsPt"), trk.tofNSigmaPr(), trk.pt(), centrality);
             }
             if (std::abs(trk.tpcNSigmaDe()) < cfgnTPCPIDDe) {
               jetHist.fill(HIST("tracksInc/antiDeuteron/h2TOFmassantiDeuteronVsPt"), massTOF, trk.pt(), centrality);
-<<<<<<< HEAD
               jetHist.fill(HIST("tracksInc/antiDeuteron/h2TOFmass2antiDeuteronVsPt"), massTOF * massTOF - MassDeuteron * MassDeuteron, trk.pt(), centrality);
               jetHist.fill(HIST("tracksInc/antiDeuteron/h2TofNsigmaantiDeuteronVsPt"), trk.tofNSigmaDe(), trk.pt(), centrality);
             } else {
               jetHist.fill(HIST("tracksInc/antiDeuteron/h2TOFmassantiDeuteronVsPt"), massTOF, trk.pt(), centrality);
               jetHist.fill(HIST("tracksInc/antiDeuteron/h2TOFmass2antiDeuteronVsPt"), massTOF * massTOF - MassDeuteron * MassDeuteron, trk.pt(), centrality);
-=======
-              jetHist.fill(HIST("tracksInc/antiDeuteron/h2TOFmass2antiDeuteronVsPt"), massTOF * massTOF - o2::constants::physics::MassDeuteron * o2::constants::physics::MassDeuteron, trk.pt(), centrality);
-              jetHist.fill(HIST("tracksInc/antiDeuteron/h2TofNsigmaantiDeuteronVsPt"), trk.tofNSigmaDe(), trk.pt(), centrality);
-            } else {
-              jetHist.fill(HIST("tracksInc/antiDeuteron/h2TOFmassantiDeuteronVsPt"), massTOF, trk.pt(), centrality);
-              jetHist.fill(HIST("tracksInc/antiDeuteron/h2TOFmass2antiDeuteronVsPt"), massTOF * massTOF - o2::constants::physics::MassDeuteron * o2::constants::physics::MassDeuteron, trk.pt(), centrality);
->>>>>>> 39524551
               jetHist.fill(HIST("tracksInc/antiDeuteron/h2TofNsigmaantiDeuteronVsPt"), trk.tofNSigmaDe(), trk.pt(), centrality);
             }
           }
