--- conflicted
+++ resolved
@@ -154,7 +154,6 @@
       double eta_track = track.eta();
       double pt_track = track.pt();
 
-<<<<<<< HEAD
       if (!IsParticle) {
         if constexpr (requires { track.trackId(); }) {
           auto originaltrack = track.template track_as<soa::Join<aod::Tracks, aod::TracksExtra, aod::TracksDCA, aod::TrackSelection>>();
@@ -163,10 +162,6 @@
           } // reject track
         } else if constexpr (requires { track.sign(); }) { // checking for JTrack
           // done checking for JTrack, now default to normal tracks
-=======
-      if constexpr (requires { track.isPVContributor(); }) {
-        if (!IsParticle) {
->>>>>>> 95dda8b3
           if (!trackSelection(track)) {
             continue;
           } // reject track
