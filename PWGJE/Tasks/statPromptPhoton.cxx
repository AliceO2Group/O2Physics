// Copyright 2019-2020 CERN and copyright holders of ALICE O2.
// See https://alice-o2.web.cern.ch/copyright for details of the copyright holders.
// All rights not expressly granted are reserved.
//
// This software is distributed under the terms of the GNU General Public
// License v3 (GPL Version 3), copied verbatim in the file "COPYING".
//
// In applying this license CERN does not waive the privileges and immunities
// granted to it by virtue of its status as an Intergovernmental Organization
// or submit itself to any jurisdiction.

/// \file statPromptPhoton.cxx
/// \brief Reconstruction of Phi yield through track-track Minv correlations for resonance hadrochemistry analysis.
///
///
/// \author Adrian Fereydon Nassirpour <adrian.fereydon.nassirpour@cern.ch>

#include <TLorentzVector.h>
#include <TVector2.h>

#include "Framework/ASoA.h"
#include "Framework/AnalysisDataModel.h"
#include "Framework/AnalysisTask.h"
#include "Framework/HistogramRegistry.h"
#include "Framework/runDataProcessing.h"
#include "ReconstructionDataFormats/Track.h"

#include "Common/Core/RecoDecay.h"
#include "Common/Core/TrackSelection.h"
#include "Common/Core/TrackSelectionDefaults.h"
#include "Common/Core/trackUtilities.h"
#include "Common/DataModel/EventSelection.h"
#include "Common/DataModel/TrackSelectionTables.h"
#include "Common/DataModel/Multiplicity.h"
#include "Common/DataModel/PIDResponse.h"
#include "CommonConstants/PhysicsConstants.h"

#include "PWGJE/Core/FastJetUtilities.h"
#include "PWGJE/Core/JetDerivedDataUtilities.h"
#include "PWGJE/DataModel/Jet.h"
#include "PWGJE/DataModel/EMCALClusters.h"
#include "EMCALBase/Geometry.h"
#include "EMCALCalib/BadChannelMap.h"

#include "DataFormatsEMCAL/Cell.h"
#include "DataFormatsEMCAL/Constants.h"
#include "DataFormatsEMCAL/AnalysisCluster.h"

#include "CommonDataFormat/InteractionRecord.h"

using namespace o2;
using namespace o2::framework;
using namespace o2::framework::expressions;

struct statPromptPhoton {
  SliceCache cache;
  HistogramRegistry histos{"histos", {}, OutputObjHandlingPolicy::AnalysisObject};
  Configurable<double> cfgMaxDCArToPVcut{"cfgMaxDCArToPVcut", 0.5, "Track DCAr cut to PV Maximum"};
  Configurable<double> cfgMaxDCAzToPVcut{"cfgMaxDCAzToPVcut", 2.0, "Track DCAz cut to PV Maximum"};
  Configurable<bool> cfgPrimaryTrack{"cfgPrimaryTrack", true, "Primary track selection"};
  Configurable<bool> cfgConnectedToPV{"cfgConnectedToPV", true, "PV contributor track selection"};
  Configurable<bool> cfgGlobalWoDCATrack{"cfgGlobalWoDCATrack", true, "Global track selection without DCA"};
  Configurable<double> cfgnFindableTPCClusters{"cfgnFindableTPCClusters", 50, "nFindable TPC Clusters"};
  Configurable<double> cfgnTPCCrossedRows{"cfgnTPCCrossedRows", 70, "nCrossed TPC Rows"};
  Configurable<double> cfgnRowsOverFindable{"cfgnRowsOverFindable", 1.2, "nRowsOverFindable TPC CLusters"};
  Configurable<double> cfgnTPCChi2{"cfgnTPChi2", 4.0, "nTPC Chi2 per Cluster"};
  Configurable<double> cfgnITSChi2{"cfgnITShi2", 36.0, "nITS Chi2 per Cluster"};
  Configurable<int> cfgClusterDefinition{"clusterDefinition", 10, "cluster definition to be selected, e.g. 10=kV3Default, 0 = kV1Default"};
  Configurable<float> cfgMinTime{"MinTime", -30., "Minimum cluster time for time cut"};
  Configurable<float> cfgMaxTime{"MaxTime", +35., "Maximum cluster time for time cut"};
  Configurable<float> cfgMinClusterEnergy{"MinClusterEnergy", 0.7f, "Minimal cluster energy"};
  Configurable<int> cfgMinNCells{"MinNCelss", 2, "Minimal amount of cells per cluster"};
  Configurable<int> cfgMaxNLM{"MaxNLM", 2, "Maximal amount of local Maxima per cluster"};
  Configurable<bool> cfgExoticContribution{"ExoticContribution", false, "Exotic cluster in the data"};
  Configurable<double> cfgtrkMinPt{"cfgtrkMinPt", 0.15, "set track min pT"};
  Configurable<double> cfgtrkMaxEta{"cfgtrkMaxEta", 0.6, "set track max Eta"};
  Configurable<float> cfgMinR{"MinR", 0.1, "Min. Radii of Delta R cone around photon trigger"};
  Configurable<float> cfgMaxR{"MaxR", 0.4, "Max. Radii of Delta R cone around photon trigger"};
  Configurable<float> cfgMinTrig{"MinTrig", 1, "Min. Trigger energy/momentum"};
  Configurable<float> cfgMaxTrig{"MaxTrig", 5, "Max. Trigger energy/momentum"};
  Configurable<float> cfgVtxCut{"cfgVtxCut", 10.0, "V_z cut selection"};

  // INIT
  void init(InitContext const&)
  {
    std::vector<double> ptBinning = {0.0, 0.1, 0.2, 0.3, 0.4, 0.5, 0.6, 0.7, 0.8, 0.9, 1.0, 1.2, 1.4, 1.6, 1.8, 2.0, 2.5, 3.0, 4.0, 5.0, 6.0, 8.0, 12.0};
    AxisSpec pthadAxis = {ptBinning, "#it{p}_{T}^{had sum} [GeV/c]"};

    histos.add("REC_nEvents", "REC_nEvents", kTH1F, {{4, 0.0, 4.0}});
    histos.add("REC_PtHadSum_Photon", "REC_PtHadSum_Photon", kTH1F, {pthadAxis});

    histos.add("REC_Trigger_Energy", "REC_Trigger_Energy", kTH1F, {{82, -1.0, 40.0}});
    histos.add("REC_All_Energy", "REC_All_Energy", kTH1F, {{82, -1.0, 40.0}});
    histos.add("REC_True_Trigger_Energy", "REC_True_Trigger_Energy", kTH1F, {{82, -1.0, 40.0}});
    histos.add("REC_True_Prompt_Trigger_Energy", "REC_True_Prompt_Trigger_Energy", kTH1F, {{82, -1.0, 40.0}});

    histos.add("REC_Trigger_V_PtHadSum_Stern", "REC_Trigger_V_PtHadSum_Stern", kTH2F, {{100, 0, 100}, pthadAxis});
    histos.add("REC_Trigger_V_PtHadSum_Photon", "REC_Trigger_V_PtHadSum_Photon", kTH2F, {{100, 0, 100}, pthadAxis});
    histos.add("REC_TrueTrigger_V_PtHadSum_Photon", "REC_Trigger_V_PtHadSum_Photon", kTH2F, {{100, 0, 100}, pthadAxis});
    histos.add("REC_dR_Photon", "REC_dR_Photon", kTH1F, {{628, 0.0, 2 * TMath::Pi()}});
    histos.add("REC_dR_Stern", "REC_dR_Stern", kTH1F, {{628, 0.0, 2 * TMath::Pi()}});

    histos.add("GEN_nEvents", "GEN_nEvents", kTH1F, {{4, 0.0, 4.0}});
    histos.add("GEN_True_Photon_Energy", "GEN_True_Photon_Energy", kTH1F, {{8200, -1.0, 40.0}});
    histos.add("GEN_True_Prompt_Photon_Energy", "GEN_True_Prompt_Photon_Energy", kTH1F, {{8200, -1.0, 40.0}});
    histos.add("GEN_Trigger_V_PtHadSum_Stern", "GEN_Trigger_V_PtHadSum_Stern", kTH2F, {{100, 0, 100}, pthadAxis});
    histos.add("GEN_Trigger_V_PtHadSum_Photon", "GEN_Trigger_V_PtHadSum_Photon", kTH2F, {{100, 0, 100}, pthadAxis});
    histos.add("GEN_TrueTrigger_V_PtHadSum_Photon", "GEN_Trigger_V_PtHadSum_Photon", kTH2F, {{100, 0, 100}, pthadAxis});
    histos.add("GEN_dR_Photon", "GEN_dR_Photon", kTH1F, {{628, 0.0, 2 * TMath::Pi()}});
    histos.add("GEN_dR_Stern", "GEN_dR_Stern", kTH1F, {{628, 0.0, 2 * TMath::Pi()}});

  } // end of init

  Filter clusterDefinitionSelection = (o2::aod::emcalcluster::definition == cfgClusterDefinition) && (o2::aod::emcalcluster::time >= cfgMinTime) && (o2::aod::emcalcluster::time <= cfgMaxTime) && (o2::aod::emcalcluster::energy > cfgMinClusterEnergy) && (o2::aod::emcalcluster::nCells >= cfgMinNCells) && (o2::aod::emcalcluster::nlm <= cfgMaxNLM) && (o2::aod::emcalcluster::isExotic == cfgExoticContribution);
  Filter emccellfilter = aod::calo::caloType == 1; // mc emcal cell
  Filter PosZFilter = nabs(aod::collision::posZ) < cfgVtxCut;
  Filter mcPosZFilter = nabs(aod::mccollision::posZ) < cfgVtxCut;

  using MCCells = o2::soa::Join<aod::Calos, aod::McCaloLabels_001>;

  using MCClusters = o2::soa::Join<o2::aod::EMCALMCClusters, o2::aod::EMCALClusters>;
  using selectedCollisions = soa::Join<aod::Collisions, aod::EvSels>;
  using selectedMCCollisions = aod::McCollisions;

  using TrackCandidates = soa::Join<aod::Tracks, aod::TracksExtra, aod::TracksDCA, aod::TrackSelection>;

  using filteredMCCells = o2::soa::Filtered<MCCells>;
  using filteredMCClusters = soa::Filtered<MCClusters>;
  using filteredCollisions = soa::Filtered<selectedCollisions>;
  using filteredMCCollisions = soa::Filtered<selectedMCCollisions>;

  Preslice<o2::aod::EMCALMatchedTracks> perClusterMatchedTracks = o2::aod::emcalclustercell::emcalclusterId;

  // Helper functions
  /////////////////////////////////////////////////////////////////////////////
  /////////////////////////////////////////////////////////////////////////////
  /////////////////////////////////////////////////////////////////////////////
  /////////////////////////////////////////////////////////////////////////////
  /////////////////////////////////////////////////////////////////////////////
  /////////////////////////////////////////////////////////////////////////////
  template <typename Tracks, typename Trigger>

  double GetPtHadSum(const Tracks& tracks, const Trigger& trigger, double MinR, double MaxR, bool IsStern, bool IsParticle, bool DodR)
  {
    double eta_trigger, phi_trigger;
    if constexpr (requires { trigger.eta(); }) {
      eta_trigger = trigger.eta();
      phi_trigger = trigger.phi();
    } else if constexpr (requires { trigger.Eta(); }) {
      eta_trigger = trigger.Eta();
      phi_trigger = trigger.Phi();
    }
    double pthadsum = 0;

    for (auto& track : tracks) {
      double phi_track = track.phi();
      double eta_track = track.eta();
      double pt_track = track.pt();

      if (!IsParticle) {
<<<<<<< HEAD
	if constexpr (requires { track.trackId(); }) {
	  auto originaltrack = track.template track_as<soa::Join<aod::Tracks, aod::TracksExtra, aod::TracksDCA, aod::TrackSelection>>();
	  if (!trackSelection(originaltrack)) {
	    continue;	    
	  } //reject track
	}  else if constexpr (requires { track.sign(); }) { //checking for JTrack
	  //done checking for JTrack, now default to normal tracks
	  if (!trackSelection(track)) {
	    continue;
	  } //reject track
	}// done checking for JTrack 
      } else {
	if constexpr (requires { track.isPhysicalPrimary(); }) {
=======
        if constexpr (requires { track.trackId(); }) {
          auto originaltrack = track.template track_as<soa::Join<aod::Tracks, aod::TracksExtra, aod::TracksDCA, aod::TrackSelection>>();
          if (!trackSelection(originaltrack)) {
            continue;
          } // reject track
        } else if constexpr (requires { track.sign(); }) { // checking for JTrack
          // done checking for JTrack, now default to normal tracks
          if (!trackSelection(track)) {
            continue;
          } // reject track
        } // done checking for JTrack
      } else {
        if constexpr (requires { track.isPhysicalPrimary(); }) {
>>>>>>> 4154959c
          if (track.pt() < 0.15) {
            continue;
          }
          if (std::abs(track.eta()) > cfgtrkMaxEta) {
            continue;
          }
          if (track.getGenStatusCode() < 20) {
            continue;
          }
          if (!track.isPhysicalPrimary()) {
            continue;
          }
          int pdg = std::abs(track.pdgCode());
          if (pdg != 211 && pdg != 321 && pdg != 2212) {
            continue;
	  }
	}
      }
      if (IsStern || IsParticle) {
        if constexpr (requires { trigger.globalIndex(); }) {
          if (trigger.globalIndex() == track.globalIndex())
            continue;
        }
      }
      double phidiff = TVector2::Phi_mpi_pi(phi_track - phi_trigger);
      double etadiff = std::abs(eta_track - eta_trigger);
      double dR = TMath::Sqrt((etadiff * etadiff) + (phidiff * phidiff));

      if (DodR) {
        if (dR > MinR && dR < MaxR) {
          if (!IsParticle) {
            if (IsStern) {
              histos.fill(HIST("REC_dR_Stern"), dR);
            }
            if (!IsStern) {
              histos.fill(HIST("REC_dR_Photon"), dR);
            }
          } else {
            if (IsStern) {
              histos.fill(HIST("GEN_dR_Stern"), dR);
            }
            if (!IsStern) {
              histos.fill(HIST("GEN_dR_Photon"), dR);
            }
          }
        }
      }
      if (dR > MinR && dR < MaxR) {
        pthadsum += pt_track;
      }

    } // end of track loop
    return pthadsum;
  } // end of GetPtHadSum
  /////////////////////////////////////////////////////////////////////////////
  /////////////////////////////////////////////////////////////////////////////
  /////////////////////////////////////////////////////////////////////////////
  template <typename TrackType>
  bool trackSelection(const TrackType track)
  {
    // basic track cuts
    if (track.pt() < cfgtrkMinPt)
      return false;

    if (std::abs(track.eta()) > cfgtrkMaxEta)
      return false;

    if (std::abs(track.dcaXY()) > cfgMaxDCArToPVcut)
      return false;

    if (std::abs(track.dcaZ()) > cfgMaxDCAzToPVcut)
      return false;

    if (cfgPrimaryTrack && !track.isPrimaryTrack())
      return false;

    if (track.tpcNClsFindable() < cfgnFindableTPCClusters)
      return false;

    if (track.tpcNClsCrossedRows() < cfgnTPCCrossedRows)
      return false;

    if (track.tpcCrossedRowsOverFindableCls() > cfgnRowsOverFindable)
      return false;

    if (track.tpcChi2NCl() > cfgnTPCChi2)
      return false;

    if (track.itsChi2NCl() > cfgnITSChi2)
      return false;

    if (cfgConnectedToPV && !track.isPVContributor())
      return false;

    return true;
  }; // end of track selection
  /////////////////////////////////////////////////////////////////////////////
  /////////////////////////////////////////////////////////////////////////////

  /////////////////////////////////////////////////////////////////////////////
  // PROCESS

  // int nEvents = 0;
  int nEventsRecMC = 0;
  int nEventsGenMC = 0;
  //  aod::StoredMcParticles_001 const&
  void processMCRec(filteredCollisions::iterator const& collision, filteredMCClusters const& mcclusters, aod::McParticles const&, o2::aod::EMCALClusterCells const& /*emccluscells*/, o2::aod::EMCALMatchedTracks const& matchedtracks, TrackCandidates const& tracks)
  {

    nEventsRecMC++;
    if ((nEventsRecMC + 1) % 10000 == 0) {
      std::cout << "Processed Rec MC Events: " << nEventsRecMC << std::endl;
    }
    histos.fill(HIST("REC_nEvents"), 0.5);

    if (fabs(collision.posZ()) > cfgVtxCut)
      return;
    if (!collision.sel8())
      return;
    
    histos.fill(HIST("REC_nEvents"), 1.5);
    
    if (!collision.alias_bit(kTVXinEMC))
      return;

    histos.fill(HIST("REC_nEvents"), 2.5);

    // now we do clusters
    
    for (auto& mccluster : mcclusters) {
      histos.fill(HIST("REC_All_Energy"), mccluster.energy());
      bool photontrigger = false;
      double photonPt = 0.0;
      double truephotonPt = 0.0;
      auto tracksofcluster = matchedtracks.sliceBy(perClusterMatchedTracks, mccluster.globalIndex());

      // first, we do the data-level analysis
      if (tracksofcluster.size() < 1) {
        if (mccluster.energy() > cfgMinTrig && mccluster.energy() < cfgMaxTrig) {
          if (fabs(mccluster.eta()) <= cfgtrkMaxEta) {
            photontrigger = true;
            photonPt = mccluster.energy();
          }
        }
      }

      if (photontrigger) {
        double pthadsum = GetPtHadSum(tracks, mccluster, cfgMinR, cfgMaxR, false, false, true);
        histos.fill(HIST("REC_Trigger_V_PtHadSum_Photon"), photonPt, pthadsum);
        histos.fill(HIST("REC_PtHadSum_Photon"), pthadsum);
        histos.fill(HIST("REC_Trigger_Energy"), mccluster.energy());

        // now we check the realness of our prompt photons
        auto ClusterParticles = mccluster.mcParticle_as<aod::McParticles>();
        for (auto& clusterparticle : ClusterParticles) {
          if (clusterparticle.pdgCode() == 22) {
            histos.fill(HIST("REC_True_Trigger_Energy"), clusterparticle.e());
            if (std::abs(clusterparticle.getGenStatusCode()) > 19 && std::abs(clusterparticle.getGenStatusCode()) < 70) {
              histos.fill(HIST("REC_True_Prompt_Trigger_Energy"), clusterparticle.e());
              TLorentzVector lRealPhoton;
              lRealPhoton.SetPxPyPzE(clusterparticle.px(), clusterparticle.py(), clusterparticle.pz(), clusterparticle.e());
              double truepthadsum = GetPtHadSum(tracks, lRealPhoton, cfgMinR, cfgMaxR, false, false, false);
              truephotonPt = clusterparticle.e();
              histos.fill(HIST("REC_TrueTrigger_V_PtHadSum_Photon"), truephotonPt, truepthadsum);
            }
          } // photon check
        } // photon trigger loop
      } // clusterparticle loop

    } // cluster loop

    // clusters done, now we do the sternheimer tracks

    for (auto& track : tracks) {
      bool sterntrigger = false;
      double sternPt = 0.0;
      if (!trackSelection(track)) {
<<<<<<< HEAD
	continue;
=======
        continue;
>>>>>>> 4154959c
      }
      if (track.pt() > cfgMinTrig && track.pt() < cfgMaxTrig) {
        if (fabs(track.eta()) <= cfgtrkMaxEta) {
          sterntrigger = true;
          sternPt = track.pt();
        }
      }

      if (sterntrigger) {
        bool doStern = true;
        double sterncount = 1.0;
        while (doStern) {
          double pthadsum = GetPtHadSum(tracks, track, cfgMinR, cfgMaxR, true, false, true);
          histos.fill(HIST("REC_Trigger_V_PtHadSum_Stern"), sterncount, pthadsum, 2.0 / sternPt);
          if (sterncount < sternPt) {
            sterncount++;
          } else {
            doStern = false;
          }
        } // While sternin'
      } // stern trigger loop
    } // track loop

  } // end of process

  PROCESS_SWITCH(statPromptPhoton, processMCRec, "process MC data", true);
  /////////////////////////////////////////////////////////////////////////////
  /////////////////////////////////////////////////////////////////////////////
  /////////////////////////////////////////////////////////////////////////////

  void processMCGen(filteredMCCollisions::iterator const& collision, soa::SmallGroups<soa::Join<aod::McCollisionLabels, filteredCollisions>> const& recocolls, aod::McParticles const& mcParticles, filteredMCClusters const& mcclusters)
  {
    nEventsGenMC++;
    if ((nEventsGenMC + 1) % 10000 == 0) {
      std::cout << "Processed Gen MC Events: " << nEventsGenMC << std::endl;
    }
    histos.fill(HIST("GEN_nEvents"), 0.5);
    if (fabs(collision.posZ()) > cfgVtxCut)
      return;

    if (recocolls.size() <= 0) // not reconstructed
      return;
    for (auto& recocoll : recocolls) { // poorly reconstructed
      if (!recocoll.sel8())
        return;
      if (fabs(recocoll.posZ()) > cfgVtxCut)

        return;
      histos.fill(HIST("GEN_nEvents"), 1.5);
      if (!recocoll.alias_bit(kTVXinEMC))
	return;
      histos.fill(HIST("GEN_nEvents"), 2.5);
    }

    for (auto& mcPhoton : mcParticles) {
      bool photontrigger = false;
      if (mcPhoton.pt() < 0.15)
        continue;
      if (std::abs(mcPhoton.eta()) > cfgtrkMaxEta)
        continue;
      if (mcPhoton.getGenStatusCode() < 20)
        continue;

      // first we check for pthadsums for all charged particles a la sternheimer
      if (mcPhoton.isPhysicalPrimary()) {
        int pdg = std::abs(mcPhoton.pdgCode());
        if (pdg == 211 || pdg == 321 || pdg == 2212) {
          bool sterntrigger = false;
          double sternPt = 0.0;
          if (mcPhoton.pt() > cfgMinTrig && mcPhoton.pt() < cfgMaxTrig) {
            if (fabs(mcPhoton.eta()) <= cfgtrkMaxEta) {
              sterntrigger = true;
              sternPt = mcPhoton.pt();
            }
          }
          // stern trigger
          if (sterntrigger) {
            bool doStern = true;
            double sterncount = 1.0;
            while (doStern) {
              TLorentzVector lParticleTrigger;
              lParticleTrigger.SetPxPyPzE(mcPhoton.px(), mcPhoton.py(), mcPhoton.pz(), mcPhoton.e());
              double pthadsum = GetPtHadSum(mcParticles, lParticleTrigger, cfgMinR, cfgMaxR, true, true, true);
              histos.fill(HIST("GEN_Trigger_V_PtHadSum_Stern"), sterncount, pthadsum, 2.0 / sternPt);
              if (sterncount < sternPt) {
                sterncount++;
              } else {
                doStern = false;
              }
            } // While sternin'
          } // stern trigger loop
        } // check if charged pikp
      } // check for primary particles

      // now we do all photons
      if (mcPhoton.pdgCode() == 22) {
        histos.fill(HIST("GEN_True_Photon_Energy"), mcPhoton.e());
        if (mcPhoton.pt() > cfgMinTrig && mcPhoton.pt() < cfgMaxTrig) {
          if (fabs(mcPhoton.eta()) <= cfgtrkMaxEta) {
            photontrigger = true;
          }
        } // check for photon trigger
        if (photontrigger) {
          TLorentzVector lRealPhoton;
          lRealPhoton.SetPxPyPzE(mcPhoton.px(), mcPhoton.py(), mcPhoton.pz(), mcPhoton.e());
          double truepthadsum = GetPtHadSum(mcParticles, lRealPhoton, cfgMinR, cfgMaxR, false, true, false);
          histos.fill(HIST("GEN_Trigger_V_PtHadSum_Photon"), mcPhoton.e(), truepthadsum);
        }
        // now we do all PROMPT photons
        if (std::abs(mcPhoton.getGenStatusCode()) > 19 && std::abs(mcPhoton.getGenStatusCode()) < 70) {
          if (mcPhoton.isPhysicalPrimary()) {
            histos.fill(HIST("GEN_True_Prompt_Photon_Energy"), mcPhoton.e());
            if (photontrigger) {
              TLorentzVector lRealPromptPhoton;
              lRealPromptPhoton.SetPxPyPzE(mcPhoton.px(), mcPhoton.py(), mcPhoton.pz(), mcPhoton.e());
              double truepthadsum = GetPtHadSum(mcParticles, lRealPromptPhoton, cfgMinR, cfgMaxR, false, true, true);
              histos.fill(HIST("GEN_TrueTrigger_V_PtHadSum_Photon"), mcPhoton.e(), truepthadsum);
            } // photontrigger
          } // check for primary photons
        } // prompt photon check

      } // photon check

    } // loop over mc particles

  } // end of process

  PROCESS_SWITCH(statPromptPhoton, processMCGen, "process MC Gen", true);

  Filter PosZFilter_JE = nabs(aod::jcollision::posZ) < cfgVtxCut;
  Filter clusterDefinitionSelection_JE = (o2::aod::jcluster::definition == cfgClusterDefinition) && (o2::aod::jcluster::time >= cfgMinTime) && (o2::aod::jcluster::time <= cfgMaxTime) && (o2::aod::jcluster::energy > cfgMinClusterEnergy) && (o2::aod::jcluster::nCells >= cfgMinNCells) && (o2::aod::jcluster::nlm <= cfgMaxNLM) && (o2::aod::jcluster::isExotic == cfgExoticContribution);

  using jTrackCandidates = soa::Join<aod::JTracks, aod::JTrackPIs, aod::McTrackLabels>;
<<<<<<< HEAD
  using jMCClusters = o2::soa::Join<o2::aod::JMcClusterLbs, o2::aod::JClusters, o2::aod::JClusterTracks>;
  using jselectedCollisions = soa::Join<aod::JCollisions, aod::EvSels>;
  using jfilteredCollisions = soa::Filtered<jselectedCollisions>;
  using jfilteredMCClusters = soa::Filtered<jMCClusters>;
  
  int nEventsRecMC_JE   = 0;
  void processMCRec_JE(jfilteredCollisions::iterator const& collision, jfilteredMCClusters const& mcclusters, jTrackCandidates const& tracks, aod::JMcParticles const&, TrackCandidates const&, aod::JTracks const&){

=======
  using jMCClusters = o2::soa::Join<o2::aod::JMcClusterLbs, o2::aod::JClusters>;
  using jselectedCollisions = soa::Join<aod::JCollisions, aod::EvSels>;
  using jfilteredCollisions = soa::Filtered<jselectedCollisions>;
  using jfilteredMCClusters = soa::Filtered<jMCClusters>;

  int nEventsRecMC_JE = 0;

  void processMCRec_JE(jfilteredCollisions::iterator const& collision, jfilteredMCClusters const& mcclusters, aod::JMcParticles const&, o2::aod::EMCALClusterCells const& /*emccluscells*/, o2::aod::EMCALMatchedTracks const& matchedtracks, jTrackCandidates const& tracks, TrackCandidates const&)
  {
>>>>>>> 4154959c
    nEventsRecMC_JE++;
    if ((nEventsRecMC_JE + 1) % 10000 == 0) {
      std::cout << "Processed JE Rec MC Events: " << nEventsRecMC_JE << std::endl;
    }

    histos.fill(HIST("REC_nEvents"), 0.5);

    if (fabs(collision.posZ()) > cfgVtxCut)
      return;
    if (!collision.sel8())
      return;

<<<<<<< HEAD
    bool clustertrigger = false;
    // now we do clusters
    for (auto& mccluster : mcclusters) {
      clustertrigger=true;
      histos.fill(HIST("REC_All_Energy"), mccluster.energy());
      bool photontrigger = false;
      double photonPt = 0.0;
      double truephotonPt = 0.0;
      //      auto tracksofcluster = mccluster.matchedTracks();
      auto tracksofcluster = mccluster.matchedTracks_as<aod::JTracks>();
      // first, we do the data-level analysis
      if (tracksofcluster.size() < 1) {
	if (mccluster.energy() > cfgMinTrig && mccluster.energy() < cfgMaxTrig) {
	  if (fabs(mccluster.eta()) <= cfgtrkMaxEta) {
	    photontrigger = true;
	    photonPt = mccluster.energy();
	  }
	}
      }
      if(photontrigger) {
	double pthadsum = GetPtHadSum(tracks, mccluster, cfgMinR, cfgMaxR, false, false, true);
	histos.fill(HIST("REC_Trigger_V_PtHadSum_Photon"), photonPt, pthadsum);
	histos.fill(HIST("REC_PtHadSum_Photon"), pthadsum);
	histos.fill(HIST("REC_Trigger_Energy"), mccluster.energy());

	//now we check the realness of our prompt photons
	auto ClusterParticles = mccluster.mcParticle_as<aod::JMcParticles>();
	for (auto& clusterparticle : ClusterParticles) {
	  if (clusterparticle.pdgCode() == 22) {
	    histos.fill(HIST("REC_True_Trigger_Energy"), clusterparticle.e());
	    if(std::abs(clusterparticle.getGenStatusCode()) > 19 && std::abs(clusterparticle.getGenStatusCode())<70) {
	      histos.fill(HIST("REC_True_Prompt_Trigger_Energy"), clusterparticle.e());
	       TLorentzVector lRealPhoton;
	       lRealPhoton.SetPxPyPzE(clusterparticle.px(), clusterparticle.py(), clusterparticle.pz(), clusterparticle.e());
	       double truepthadsum = GetPtHadSum(tracks, lRealPhoton, cfgMinR, cfgMaxR, false, false, false);
	       truephotonPt = clusterparticle.e();
	       histos.fill(HIST("REC_TrueTrigger_V_PtHadSum_Photon"), truephotonPt, truepthadsum);
	    }
	  } //photon check
	}// photon trigger loop
      }// clusterparticle loop      
    }// cluster loop


    //clusters done, now we do the sternheimer tracks    
    for ( auto& track : tracks) {
=======
    // now we do clusters
    for (auto& mccluster : mcclusters) {
      bool photontrigger = false;
      double photonPt = 0.0;
      double truephotonPt = 0.0;
      auto tracksofcluster = matchedtracks.sliceBy(perClusterMatchedTracks, mccluster.globalIndex());

      // first, we do the data-level analysis
      if (tracksofcluster.size() < 1) {
        if (mccluster.energy() > cfgMinTrig && mccluster.energy() < cfgMaxTrig) {
          if (fabs(mccluster.eta()) <= cfgtrkMaxEta) {
            photontrigger = true;
            photonPt = mccluster.energy();
          }
        }
      }
      if (photontrigger) {
        double pthadsum = GetPtHadSum(tracks, mccluster, cfgMinR, cfgMaxR, false, false, true);
        histos.fill(HIST("REC_Trigger_V_PtHadSum_Photon"), photonPt, pthadsum);
        histos.fill(HIST("REC_PtHadSum_Photon"), pthadsum);
        histos.fill(HIST("REC_Trigger_Energy"), mccluster.energy());

        // now we check the realness of our prompt photons
        auto ClusterParticles = mccluster.mcParticle_as<aod::JMcParticles>();
        for (auto& clusterparticle : ClusterParticles) {
          if (clusterparticle.pdgCode() == 22) {
            histos.fill(HIST("REC_True_Trigger_Energy"), clusterparticle.e());
            if (std::abs(clusterparticle.getGenStatusCode()) > 19 && std::abs(clusterparticle.getGenStatusCode()) < 70) {
              histos.fill(HIST("REC_True_Prompt_Trigger_Energy"), clusterparticle.e());
              TLorentzVector lRealPhoton;
              lRealPhoton.SetPxPyPzE(clusterparticle.px(), clusterparticle.py(), clusterparticle.pz(), clusterparticle.e());
              double truepthadsum = GetPtHadSum(tracks, lRealPhoton, cfgMinR, cfgMaxR, false, false, false);
              truephotonPt = clusterparticle.e();
              histos.fill(HIST("REC_TrueTrigger_V_PtHadSum_Photon"), truephotonPt, truepthadsum);
            }
          } // photon check
        } // photon trigger loop
      } // clusterparticle loop
    } // cluster loop

    // clusters done, now we do the sternheimer tracks
    for (auto& track : tracks) {
>>>>>>> 4154959c
      bool sterntrigger = false;
      double sternPt = 0.0;
      auto ogtrack = track.track_as<TrackCandidates>();
      if (!trackSelection(ogtrack)) {
<<<<<<< HEAD
	continue;
      }
      if(track.pt() > cfgMinTrig && track.pt() < cfgMaxTrig) {
	if(fabs(track.eta()) <= cfgtrkMaxEta) {	    
	  sterntrigger=true;
	  sternPt=track.pt();
	}
      }

      if(sterntrigger) {
	bool doStern = true;
	double sterncount = 1.0;
	while(doStern) {
	   double pthadsum = GetPtHadSum(tracks, track, cfgMinR, cfgMaxR, true, false, true);
	   histos.fill(HIST("REC_Trigger_V_PtHadSum_Stern"), sterncount, pthadsum, 2.0/sternPt);
	  if(sterncount<sternPt) {
	    sterncount++;
	  } else {
	    doStern=false;
	  }
	}// While sternin'
      }// stern trigger loop      
    }// track loop
    
     
    histos.fill(HIST("REC_nEvents"), 1.5);
    if(clustertrigger)
      histos.fill(HIST("REC_nEvents"), 2.5);

    
  }// end of process

  PROCESS_SWITCH(statPromptPhoton, processMCRec_JE, "processJE  MC data", false);



=======
        continue;
      }
      if (track.pt() > cfgMinTrig && track.pt() < cfgMaxTrig) {
        if (fabs(track.eta()) <= cfgtrkMaxEta) {
          sterntrigger = true;
          sternPt = track.pt();
        }
      }

      if (sterntrigger) {
        bool doStern = true;
        double sterncount = 1.0;
        while (doStern) {
          double pthadsum = GetPtHadSum(tracks, track, cfgMinR, cfgMaxR, true, false, true);
          histos.fill(HIST("REC_Trigger_V_PtHadSum_Stern"), sterncount, pthadsum, 2.0 / sternPt);
          if (sterncount < sternPt) {
            sterncount++;
          } else {
            doStern = false;
          }
        } // While sternin'
      } // stern trigger loop
    } // track loop

    histos.fill(HIST("REC_nEvents"), 1.5);

  } // end of process

  PROCESS_SWITCH(statPromptPhoton, processMCRec_JE, "processJE  MC data", false);

>>>>>>> 4154959c
}; // end of main struct

WorkflowSpec defineDataProcessing(ConfigContext const& cfgc)
{
  return WorkflowSpec{adaptAnalysisTask<statPromptPhoton>(cfgc)};
};<|MERGE_RESOLUTION|>--- conflicted
+++ resolved
@@ -158,21 +158,6 @@
       double pt_track = track.pt();
 
       if (!IsParticle) {
-<<<<<<< HEAD
-	if constexpr (requires { track.trackId(); }) {
-	  auto originaltrack = track.template track_as<soa::Join<aod::Tracks, aod::TracksExtra, aod::TracksDCA, aod::TrackSelection>>();
-	  if (!trackSelection(originaltrack)) {
-	    continue;	    
-	  } //reject track
-	}  else if constexpr (requires { track.sign(); }) { //checking for JTrack
-	  //done checking for JTrack, now default to normal tracks
-	  if (!trackSelection(track)) {
-	    continue;
-	  } //reject track
-	}// done checking for JTrack 
-      } else {
-	if constexpr (requires { track.isPhysicalPrimary(); }) {
-=======
         if constexpr (requires { track.trackId(); }) {
           auto originaltrack = track.template track_as<soa::Join<aod::Tracks, aod::TracksExtra, aod::TracksDCA, aod::TrackSelection>>();
           if (!trackSelection(originaltrack)) {
@@ -186,7 +171,6 @@
         } // done checking for JTrack
       } else {
         if constexpr (requires { track.isPhysicalPrimary(); }) {
->>>>>>> 4154959c
           if (track.pt() < 0.15) {
             continue;
           }
@@ -364,11 +348,7 @@
       bool sterntrigger = false;
       double sternPt = 0.0;
       if (!trackSelection(track)) {
-<<<<<<< HEAD
-	continue;
-=======
         continue;
->>>>>>> 4154959c
       }
       if (track.pt() > cfgMinTrig && track.pt() < cfgMaxTrig) {
         if (fabs(track.eta()) <= cfgtrkMaxEta) {
@@ -502,7 +482,6 @@
   Filter clusterDefinitionSelection_JE = (o2::aod::jcluster::definition == cfgClusterDefinition) && (o2::aod::jcluster::time >= cfgMinTime) && (o2::aod::jcluster::time <= cfgMaxTime) && (o2::aod::jcluster::energy > cfgMinClusterEnergy) && (o2::aod::jcluster::nCells >= cfgMinNCells) && (o2::aod::jcluster::nlm <= cfgMaxNLM) && (o2::aod::jcluster::isExotic == cfgExoticContribution);
 
   using jTrackCandidates = soa::Join<aod::JTracks, aod::JTrackPIs, aod::McTrackLabels>;
-<<<<<<< HEAD
   using jMCClusters = o2::soa::Join<o2::aod::JMcClusterLbs, o2::aod::JClusters, o2::aod::JClusterTracks>;
   using jselectedCollisions = soa::Join<aod::JCollisions, aod::EvSels>;
   using jfilteredCollisions = soa::Filtered<jselectedCollisions>;
@@ -511,17 +490,6 @@
   int nEventsRecMC_JE   = 0;
   void processMCRec_JE(jfilteredCollisions::iterator const& collision, jfilteredMCClusters const& mcclusters, jTrackCandidates const& tracks, aod::JMcParticles const&, TrackCandidates const&, aod::JTracks const&){
 
-=======
-  using jMCClusters = o2::soa::Join<o2::aod::JMcClusterLbs, o2::aod::JClusters>;
-  using jselectedCollisions = soa::Join<aod::JCollisions, aod::EvSels>;
-  using jfilteredCollisions = soa::Filtered<jselectedCollisions>;
-  using jfilteredMCClusters = soa::Filtered<jMCClusters>;
-
-  int nEventsRecMC_JE = 0;
-
-  void processMCRec_JE(jfilteredCollisions::iterator const& collision, jfilteredMCClusters const& mcclusters, aod::JMcParticles const&, o2::aod::EMCALClusterCells const& /*emccluscells*/, o2::aod::EMCALMatchedTracks const& matchedtracks, jTrackCandidates const& tracks, TrackCandidates const&)
-  {
->>>>>>> 4154959c
     nEventsRecMC_JE++;
     if ((nEventsRecMC_JE + 1) % 10000 == 0) {
       std::cout << "Processed JE Rec MC Events: " << nEventsRecMC_JE << std::endl;
@@ -534,7 +502,6 @@
     if (!collision.sel8())
       return;
 
-<<<<<<< HEAD
     bool clustertrigger = false;
     // now we do clusters
     for (auto& mccluster : mcclusters) {
@@ -581,92 +548,10 @@
 
     //clusters done, now we do the sternheimer tracks    
     for ( auto& track : tracks) {
-=======
-    // now we do clusters
-    for (auto& mccluster : mcclusters) {
-      bool photontrigger = false;
-      double photonPt = 0.0;
-      double truephotonPt = 0.0;
-      auto tracksofcluster = matchedtracks.sliceBy(perClusterMatchedTracks, mccluster.globalIndex());
-
-      // first, we do the data-level analysis
-      if (tracksofcluster.size() < 1) {
-        if (mccluster.energy() > cfgMinTrig && mccluster.energy() < cfgMaxTrig) {
-          if (fabs(mccluster.eta()) <= cfgtrkMaxEta) {
-            photontrigger = true;
-            photonPt = mccluster.energy();
-          }
-        }
-      }
-      if (photontrigger) {
-        double pthadsum = GetPtHadSum(tracks, mccluster, cfgMinR, cfgMaxR, false, false, true);
-        histos.fill(HIST("REC_Trigger_V_PtHadSum_Photon"), photonPt, pthadsum);
-        histos.fill(HIST("REC_PtHadSum_Photon"), pthadsum);
-        histos.fill(HIST("REC_Trigger_Energy"), mccluster.energy());
-
-        // now we check the realness of our prompt photons
-        auto ClusterParticles = mccluster.mcParticle_as<aod::JMcParticles>();
-        for (auto& clusterparticle : ClusterParticles) {
-          if (clusterparticle.pdgCode() == 22) {
-            histos.fill(HIST("REC_True_Trigger_Energy"), clusterparticle.e());
-            if (std::abs(clusterparticle.getGenStatusCode()) > 19 && std::abs(clusterparticle.getGenStatusCode()) < 70) {
-              histos.fill(HIST("REC_True_Prompt_Trigger_Energy"), clusterparticle.e());
-              TLorentzVector lRealPhoton;
-              lRealPhoton.SetPxPyPzE(clusterparticle.px(), clusterparticle.py(), clusterparticle.pz(), clusterparticle.e());
-              double truepthadsum = GetPtHadSum(tracks, lRealPhoton, cfgMinR, cfgMaxR, false, false, false);
-              truephotonPt = clusterparticle.e();
-              histos.fill(HIST("REC_TrueTrigger_V_PtHadSum_Photon"), truephotonPt, truepthadsum);
-            }
-          } // photon check
-        } // photon trigger loop
-      } // clusterparticle loop
-    } // cluster loop
-
-    // clusters done, now we do the sternheimer tracks
-    for (auto& track : tracks) {
->>>>>>> 4154959c
       bool sterntrigger = false;
       double sternPt = 0.0;
       auto ogtrack = track.track_as<TrackCandidates>();
       if (!trackSelection(ogtrack)) {
-<<<<<<< HEAD
-	continue;
-      }
-      if(track.pt() > cfgMinTrig && track.pt() < cfgMaxTrig) {
-	if(fabs(track.eta()) <= cfgtrkMaxEta) {	    
-	  sterntrigger=true;
-	  sternPt=track.pt();
-	}
-      }
-
-      if(sterntrigger) {
-	bool doStern = true;
-	double sterncount = 1.0;
-	while(doStern) {
-	   double pthadsum = GetPtHadSum(tracks, track, cfgMinR, cfgMaxR, true, false, true);
-	   histos.fill(HIST("REC_Trigger_V_PtHadSum_Stern"), sterncount, pthadsum, 2.0/sternPt);
-	  if(sterncount<sternPt) {
-	    sterncount++;
-	  } else {
-	    doStern=false;
-	  }
-	}// While sternin'
-      }// stern trigger loop      
-    }// track loop
-    
-     
-    histos.fill(HIST("REC_nEvents"), 1.5);
-    if(clustertrigger)
-      histos.fill(HIST("REC_nEvents"), 2.5);
-
-    
-  }// end of process
-
-  PROCESS_SWITCH(statPromptPhoton, processMCRec_JE, "processJE  MC data", false);
-
-
-
-=======
         continue;
       }
       if (track.pt() > cfgMinTrig && track.pt() < cfgMaxTrig) {
@@ -697,7 +582,6 @@
 
   PROCESS_SWITCH(statPromptPhoton, processMCRec_JE, "processJE  MC data", false);
 
->>>>>>> 4154959c
 }; // end of main struct
 
 WorkflowSpec defineDataProcessing(ConfigContext const& cfgc)
