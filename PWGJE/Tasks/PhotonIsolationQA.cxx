
// Copyright 2019-2020 CERN and copyright holders of ALICE O2.
// See https://alice-o2.web.cern.ch/copyright for details of the copyright holders.
// All rights not expressly granted are reserved.
//
// This software is distributed under the terms of the GNU General Public
// License v3 (GPL Version 3), copied verbatim in the file "COPYING".
//
// In applying this license CERN does not waive the privileges and immunities
// granted to it by virtue of its status as an Intergovernmental Organization
// or submit itself to any jurisdiction.

#include <climits>
#include <cstdlib>
#include <map>
#include <memory>
#include <sstream>
#include <string>
#include <vector>
#include <cmath>

#include "Framework/runDataProcessing.h"
#include "Framework/AnalysisTask.h"
#include "Framework/AnalysisDataModel.h"
#include "Framework/ASoA.h"
#include "Framework/HistogramRegistry.h"

#include "Common/DataModel/EventSelection.h"
#include "Common/DataModel/Centrality.h"
#include "Common/DataModel/PIDResponse.h"
#include "Common/DataModel/TrackSelectionTables.h"

#include "EMCALBase/Geometry.h"
#include "EMCALCalib/BadChannelMap.h"
#include "PWGJE/DataModel/JetReducedData.h"
#include "PWGJE/DataModel/EMCALClusters.h"
#include "PWGJE/Core/JetDerivedDataUtilities.h"

#include "DataFormatsEMCAL/Cell.h"
#include "DataFormatsEMCAL/Constants.h"
#include "DataFormatsEMCAL/AnalysisCluster.h"

#include "CommonDataFormat/InteractionRecord.h"

// \struct PhotonIsolationQA
/// \brief Task to select emcal clusters originating from promt photons
/// \author Berend van Beuzekom <b.d.vanbeuzekom@students.uu.nl>
/// \since 30-05-2024
///
/// This task is designed to select EMCal clusters originating from prompt photons.
/// Cluster selection is performed using Pt_Iso (density of particles around the cluster minus UE density) and cluster shape.
/// The task can also be run over Monte Carlo data to obtain a correction factor for the purity measurement using the ABCD method.

using namespace o2;
using namespace o2::framework;
using namespace o2::framework::expressions;

using myGlobTracks = o2::soa::Join<o2::aod::FullTracks, o2::aod::TrackSelection>;
using collisionEvSelIt = o2::soa::Join<o2::aod::Collisions, o2::aod::EvSels>;
using mcCells = o2::soa::Join<aod::Calos, aod::McCaloLabels_001>;
using filteredMCCells = o2::soa::Filtered<mcCells>;
using MCClusters = o2::soa::Join<o2::aod::EMCALMCClusters, o2::aod::EMCALClusters>;

struct PhotonIsolationQA {
  HistogramRegistry Data_Info{"Data_Info", {}, OutputObjHandlingPolicy::AnalysisObject, true, true};
  HistogramRegistry MC_Info{"MC_Info", {}, OutputObjHandlingPolicy::AnalysisObject, true, true};

  using o2HistType = HistType;
  using o2Axis = AxisSpec;

  Configurable<float> maxPosZ{"maxPosZ", 10.0f, "maximum z position of collision in cm"};
  Configurable<std::string> eventSelections{"eventSelections", "sel8", "choose event selection"};
  Configurable<std::string> trackSelections{"trackSelections", "globalTracks", "set track selections"};
  Configurable<int> mClusterDefinition{"clusterDefinition", 0, "cluster definition to be selected, e.g. 10=kV3Default, 0 = kV1Default"};
  Configurable<float> minTime{"minTime", -30., "Minimum cluster time for time cut"};
  Configurable<float> maxTime{"maxTime", +35., "Maximum cluster time for time cut"};
  Configurable<float> minClusterEnergy{"minClusterEnergy", 0.7f, "Minimal cluster energy"};
  Configurable<int> minNCells{"minNCelss", 2, "Minimal amount of cells per cluster"};
  Configurable<int> maxNLM{"maxNLM", 2, "Maximal amount of local maxima per cluster"};
  Configurable<bool> ExoticContribution{"ExoticContribution", false, "Exotic cluster in the data"};
  Configurable<float> minDPhi{"minDPhi", 0.01, "Minimum dPhi between track and cluster"};

  Filter PosZFilter = nabs(aod::collision::posZ) < maxPosZ;
  Filter clusterDefinitionSelection = (o2::aod::emcalcluster::definition == mClusterDefinition) && (o2::aod::emcalcluster::time >= minTime) && (o2::aod::emcalcluster::time <= maxTime) && (o2::aod::emcalcluster::energy > minClusterEnergy) && (o2::aod::emcalcluster::nCells >= minNCells) && (o2::aod::emcalcluster::nlm <= maxNLM) && (o2::aod::emcalcluster::isExotic == ExoticContribution);
  Filter emccellfilter = aod::calo::caloType == 1; // mc emcal cell

  using selectedCollisions = soa::Filtered<collisionEvSelIt>;
  using selectedClusters = soa::Filtered<aod::EMCALClusters>;
  using selectedMCClusters = soa::Filtered<MCClusters>;

  Preslice<o2::aod::EMCALMatchedTracks> perClusterMatchedTracks = o2::aod::emcalclustercell::emcalclusterId;

  int eventSelection = -1;
  int trackSelection = -1;
  void init(o2::framework::InitContext&)
  {
    eventSelection = jetderiveddatautilities::initialiseEventSelection(static_cast<std::string>(eventSelections));
    trackSelection = jetderiveddatautilities::initialiseTrackSelection(static_cast<std::string>(trackSelections));

    const o2Axis PosZ_Axis{100, -15, 15, "Z Positions (cm)"};
    const o2Axis Num_Cluster_Axis{10, 0, 10, "N Clusters"};
    const o2Axis Shower_Shape_Long_Axis{100, 0, 4, "#sigma^{2}_{long}"};
    const o2Axis Shower_Shape_Short_Axis{100, 0, 4, "#sigma^{2}_{short}"};
    const o2Axis Phi_Axis{100, 1, 6, "#phi"};
    const o2Axis Eta_Axis{100, -0.9, 0.9, "#eta"};
    const o2Axis Energy_Axis{100, 0, 100, "E (GeV/c)"};
    const o2Axis NCells_Axis{50, 0, 50, "N Cells"};
    const o2Axis Pt_Axis{100, 0, 100, "P_{T} (GeV/c)"};
    const o2Axis P_Axis{100, 0, 100, "P (GeV/c)"};
    const o2Axis RatioP_Axis{50, 0, 10, "E/P"};
    const o2Axis Num_Track_Axis{20, 0, 20, "N Tracks"};
    const o2Axis PtIso_Axis{100, -10, 15, "P_{T, Iso} (GeV/c)"};
    const o2Axis Rho_Axis{100, 0, 100, "#rho (#frac{GeV/c}{A})"};
    const o2Axis ABCD_Axis{5, 0, 5, "ABCD"};
    const o2Axis NLM_Axis{3,0,3, "NLM"};
    const o2Axis Fraction_Axis{50, 0,2};

    Data_Info.add("hPosZ", "Z Position of collision", o2HistType::kTH1F, {PosZ_Axis});
    Data_Info.add("hNumClusters", "Number of cluster per collision", o2HistType::kTH1F, {Num_Cluster_Axis});
    Data_Info.add("hClusterLocation", "Location of shower in eta phi plane", o2HistType::kTH2F, {{Eta_Axis}, {Phi_Axis}});
    Data_Info.add("hEnergy", "Energy of the cluster", o2HistType::kTH1F, {Energy_Axis});
    Data_Info.add("hEnergy_ShowerShapeLong", "Energy vs Shower shape long axis", o2HistType::kTH2F, {{Energy_Axis}, {Shower_Shape_Long_Axis}});
    Data_Info.add("hEnergy_ShowerShapeShort", "Energy vs Shower shape short axis", o2HistType::kTH2F, {{Energy_Axis}, {Shower_Shape_Short_Axis}});
    Data_Info.add("hEnergy_m02_m20", "Energy cluster Vs m02 vs m20", o2HistType::kTHnSparseL, {{Energy_Axis}, {Shower_Shape_Long_Axis}, {Shower_Shape_Short_Axis}});
    Data_Info.add("hEnergy_NCells", "Energy vs Number of cells in cluster", o2HistType::kTH2F, {{Energy_Axis}, {NCells_Axis}});

    Data_Info.add("hEvsNumTracks", "Energy of cluster vs matched tracks", o2HistType::kTH2F, {{Energy_Axis}, {Num_Track_Axis}});
    Data_Info.add("hTrackPt", "Pt of matched track", o2HistType::kTH1F, {Pt_Axis});
    Data_Info.add("hTrackEta", "Eta of matched track", o2HistType::kTH1F, {Eta_Axis});
    Data_Info.add("hTrackPhi", "Phi of matched track", o2HistType::kTH1F, {Phi_Axis});
    Data_Info.add("hRatioClusterETrackP", "Ratio between energy of cluster and P of tracks", o2HistType::kTH1F, {RatioP_Axis});
    Data_Info.add("hRatioClusterETrackPrackPt", "Ratio between E and P vs Pt of matched tracks", o2HistType::kTH2F, {{RatioP_Axis}, {Pt_Axis}});

    Data_Info.add("hEvsPtIso", "Pt_Iso", o2HistType::kTH2F, {{Energy_Axis}, {PtIso_Axis}});
    Data_Info.add("hRho_Perpen_Cone", "Density of perpendicular cone", o2HistType::kTH1F, {Rho_Axis});
    Data_Info.add("hShowerShape", "Shower shape", o2HistType::kTH2F, {{Shower_Shape_Long_Axis}, {Shower_Shape_Short_Axis}});
    Data_Info.add("hSigmaLongvsPtIso", "Long shower shape vs Pt_Iso", o2HistType::kTH2F, {{Shower_Shape_Long_Axis}, {PtIso_Axis}});
    Data_Info.add("hABCDControlRegion", "Yield Control Regions", o2HistType::kTH2F, {{ABCD_Axis}, {Energy_Axis}});
    Data_Info.add("hE_M02_M20_NLM_NCells_PtIso", "Energy vs M02 vs M20 vs NLM vs NCells vs PtIso", o2HistType::kTHnSparseL, {{Energy_Axis}, {Shower_Shape_Long_Axis}, {Shower_Shape_Short_Axis}, {NLM_Axis}, {NCells_Axis}, {PtIso_Axis}});

    MC_Info.add("hPosZ", "Z Position of collision", o2HistType::kTH1F, {PosZ_Axis});
    MC_Info.add("hNumClusters", "Number of cluster per collision", o2HistType::kTH1F, {Num_Cluster_Axis});
    MC_Info.add("hClusterLocation", "Location of shower in eta phi plane", o2HistType::kTH2F, {{Eta_Axis}, {Phi_Axis}});
    MC_Info.add("hEnergy", "Energy of the cluster", o2HistType::kTH1F, {Energy_Axis});
    MC_Info.add("hEnergy_ShowerShapeLong", "Energy vs Shower shape long axis", o2HistType::kTH2F, {{Energy_Axis}, {Shower_Shape_Long_Axis}});
    MC_Info.add("hEnergy_ShowerShapeShort", "Energy vs Shower shape short axis", o2HistType::kTH2F, {{Energy_Axis}, {Shower_Shape_Short_Axis}});
    MC_Info.add("hEnergy_m02_m20", "Energy cluster Vs m02 vs m20", o2HistType::kTHnSparseL, {{Energy_Axis}, {Shower_Shape_Long_Axis}, {Shower_Shape_Short_Axis}});
    MC_Info.add("hEnergy_NCells", "Energy vs Number of cells in cluster", o2HistType::kTH2F, {{Energy_Axis}, {NCells_Axis}});

    MC_Info.add("hEvsNumTracks", "Energy of cluster vs matched tracks", o2HistType::kTH2F, {{Energy_Axis}, {Num_Track_Axis}});
    MC_Info.add("hTrackPt", "Pt of matched track", o2HistType::kTH1F, {Pt_Axis});
    MC_Info.add("hTrackEta", "Eta of matched track", o2HistType::kTH1F, {Eta_Axis});
    MC_Info.add("hTrackPhi", "Phi of matched track", o2HistType::kTH1F, {Phi_Axis});
    MC_Info.add("hRatioClusterETrackP", "Ratio between energy of cluster and P of tracks", o2HistType::kTH1F, {RatioP_Axis});
    MC_Info.add("hRatioClusterETrackPrackPt", "Ratio between E and P vs Pt of matched tracks", o2HistType::kTH2F, {{RatioP_Axis}, {Pt_Axis}});
    MC_Info.add("hE_M02_M20_NLM_NCells_PtIso", "Energy vs M02 vs M20 vs NLM vs NCells vs PtIso", o2HistType::kTHnSparseL, {{Energy_Axis}, {Shower_Shape_Long_Axis}, {Shower_Shape_Short_Axis}, {NLM_Axis}, {NCells_Axis}, {PtIso_Axis}});

    MC_Info.add("hEvsPtIso", "Pt_Iso", o2HistType::kTH2F, {{Energy_Axis}, {PtIso_Axis}});
    MC_Info.add("hRho_Perpen_Cone", "Density of perpendicular cone", o2HistType::kTH1F, {Rho_Axis});
    MC_Info.add("hShowerShape", "Shower shape", o2HistType::kTH2F, {{Shower_Shape_Long_Axis}, {Shower_Shape_Short_Axis}});
    MC_Info.add("hSigmaLongvsPtIso", "Long shower shape vs Pt_Iso", o2HistType::kTH2F, {{Shower_Shape_Long_Axis}, {PtIso_Axis}});
    MC_Info.add("hABCDControlRegion", "Yield Control Regions", o2HistType::kTH2F, {{ABCD_Axis}, {Energy_Axis}});
    MC_Info.add("hMcParticlesToCluster", "Energy of particles linked to mc cluster", o2HistType::kTH1F, {{100, 0, 100}});
    MC_Info.add("hMcParticleStatusCode", "generator status code of mc particle linked to mc cluster", o2HistType::kTH1F, {{200, 0, 200}});
    MC_Info.add("hMcParticleProcessCode", "physical process code of mc particle linked to mc cluster", o2HistType::kTH1F, {{200, 0, 200}});
    
    std::vector<std::string> bin_names = {"A", "B", "C", "D", "True Bckgr A"};
    for (int i = 0; i < bin_names.size(); i++) {
      MC_Info.get<TH2>(HIST("hABCDControlRegion"))->GetXaxis()->SetBinLabel(i + 1, bin_names[i].c_str());
      Data_Info.get<TH2>(HIST("hABCDControlRegion"))->GetXaxis()->SetBinLabel(i + 1, bin_names[i].c_str());
    }
  }

  // boolian returns true if a track is matched to the cluster with E_Cluster/P_track < 1.75. Otherwise returns false
  bool track_matching(const auto& cluster, o2::aod::EMCALMatchedTracks const& matched_tracks)
  {
    for (const auto& match : matched_tracks) {
<<<<<<< HEAD
        double abs_pt = abs(match.track_as<myGlobTracks>().pt());
        if ((cluster.energy() / abs_pt) < 1.75) {
=======
      double dEta = abs(match.track_as<myGlobTracks>().trackEtaEmcal() - cluster.eta());
      double dPhi = match.track_as<myGlobTracks>().trackPhiEmcal() - cluster.phi();
      if (dPhi < 0) {
        dPhi = 2. * M_PI - dPhi;
      }
      double distance = sqrt(pow(dEta, 2) + pow(dPhi, 2));
      if (distance <= TrackMatchingRadius) {
        double abs_p = abs(match.track_as<myGlobTracks>().p());
        if ((cluster.energy() / abs_p) < 1.75) {
>>>>>>> a808235b
          return true;
        }
      }
    return false;
  }

  // sums the pt of all tracks around the cluster within a radius of R = 0.4
  double sum_Pt_tracks_in_cone(const auto& cluster, myGlobTracks const& tracks, double Cone_Radius = 0.4)
  {
    double sum_Pt = 0.;
    for (const auto& track : tracks) {
      double dphi = cluster.phi() - track.phi();
<<<<<<< HEAD
      if (abs(dphi) > M_PI) {
        dphi = 2. * M_PI - abs(dphi);
=======
      if (dphi < 0) {
        dphi = 2. * M_PI - dphi;
>>>>>>> a808235b
      }
      double distance = sqrt(pow((cluster.eta() - track.eta()), 2) + pow(dphi, 2));
      if (distance < Cone_Radius) {
        sum_Pt += track.pt();
      }
    }
    return sum_Pt;
  }

  // Calculates the Pt density of tracks of the UE with the perpendicular cone method
  double Rho_Perpendicular_Cone(const auto& cluster, myGlobTracks const& tracks, double Perpendicular_Cone_Radius = 0.4)
  {
    double sum_Pt = 0.;
    double Perpendicular_Phi1 = cluster.phi() + (1. / 2.) * M_PI;
    double Perpendicular_Phi2 = cluster.phi() - (1. / 2.) * M_PI;
<<<<<<< HEAD
    if (Perpendicular_Phi1 > 2. * M_PI) {
      Perpendicular_Phi1 = Perpendicular_Phi1 - 2. * M_PI;
    }
    if (Perpendicular_Phi2 < 0.) {
      Perpendicular_Phi2 = 2. * M_PI + Perpendicular_Phi2;
=======
    if (Perpendicular_Phi1 > 2 * M_PI) {
      Perpendicular_Phi1 = Perpendicular_Phi1 - 2 * M_PI;
    }
    if (Perpendicular_Phi2 < 0.) {
      Perpendicular_Phi2 = 2 * M_PI + Perpendicular_Phi2;
>>>>>>> a808235b
    }
    for (const auto& track : tracks) {
      double dphi1 = Perpendicular_Phi1 - track.phi();
      double dphi2 = Perpendicular_Phi2 - track.phi();
<<<<<<< HEAD
      if (abs(dphi1) > M_PI) {
        dphi1 = 2. * M_PI - abs(dphi1);
      }
      if (abs(dphi2) > M_PI) {
        dphi2 = 2. * M_PI - abs(dphi2);
=======
      if (dphi1 < 0) {
        dphi1 = 2. * M_PI - dphi1;
      }
      if (dphi2 < 0) {
        dphi2 = 2. * M_PI - dphi2;
>>>>>>> a808235b
      }
      double distance1 = sqrt(pow((cluster.eta() - track.eta()), 2) + pow(dphi1, 2));
      double distance2 = sqrt(pow((cluster.eta() - track.eta()), 2) + pow(dphi2, 2));
      if (distance1 < Perpendicular_Cone_Radius) {
        sum_Pt += track.pt();
      }
      if (distance2 < Perpendicular_Cone_Radius) {
        sum_Pt += track.pt();
      }
    }
    double Rho = sum_Pt / (2. * M_PI * pow(Perpendicular_Cone_Radius, 2));
    return Rho;
  }

  // Calculates the Pt_Isolation. (Check if the photon candidate is isolated)
  double Pt_Iso(double sum_Pt_tracks_in_cone, double rho, double Cone_Radius = 0.4)
  {
    double Pt_Iso = sum_Pt_tracks_in_cone - rho * M_PI * pow(Cone_Radius, 2);
    return Pt_Iso;
  }

  void fillclusterhistos(const auto cluster, HistogramRegistry registry)
  {
    registry.fill(HIST("hClusterLocation"), cluster.eta(), cluster.phi());
    registry.fill(HIST("hEnergy"), cluster.energy());
    registry.fill(HIST("hEnergy_ShowerShapeLong"), cluster.energy(), cluster.m02());
    registry.fill(HIST("hEnergy_ShowerShapeShort"), cluster.energy(), cluster.m20());
    registry.fill(HIST("hEnergy_NCells"), cluster.energy(), cluster.nCells());
    registry.fill(HIST("hEnergy_m02_m20"), cluster.energy(), cluster.m02(), cluster.m20());
  }

  void fillABCDHisto(HistogramRegistry registry, const auto& cluster, double Pt_iso)
  {
    if ((Pt_iso < 1.5) && (cluster.m02() < 0.3) && (cluster.m02() > 0.1)) {
      registry.fill(HIST("hABCDControlRegion"), 0.5, cluster.energy());
    }
    if ((Pt_iso > 4.0) && (cluster.m02() < 0.3) && (cluster.m02() > 0.1)) {
      registry.fill(HIST("hABCDControlRegion"), 1.5, cluster.energy());
    }
    if ((Pt_iso < 1.5) && (cluster.m02() < 2.0) && (cluster.m02() > 0.4)) {
      registry.fill(HIST("hABCDControlRegion"), 2.5, cluster.energy());
    }
    if ((Pt_iso > 4.0) && (cluster.m02() < 2.0) && (cluster.m02() > 0.4)) {
      registry.fill(HIST("hABCDControlRegion"), 3.5, cluster.energy());
    }
  }

  void fillMatchedTrackHistos(HistogramRegistry registry, const auto& cluster, o2::aod::EMCALMatchedTracks const& matched_tracks)
  {
    for (const auto& match : matched_tracks) {
      registry.fill(HIST("hTrackPt"), match.track_as<myGlobTracks>().pt());
      registry.fill(HIST("hTrackEta"), match.track_as<myGlobTracks>().eta());
      registry.fill(HIST("hTrackPhi"), match.track_as<myGlobTracks>().phi());
      registry.fill(HIST("hRatioClusterETrackP"), cluster.energy() / abs(match.track_as<myGlobTracks>().p()));
      registry.fill(HIST("hRatioClusterETrackPrackPt"), cluster.energy() / abs(match.track_as<myGlobTracks>().p()), match.track_as<myGlobTracks>().pt());
    }
  }

  // process monte carlo data
  void processMC(selectedCollisions::iterator const& theCollision, selectedMCClusters const& mcclusters, aod::StoredMcParticles_001 const&, myGlobTracks const& tracks, o2::aod::EMCALClusterCells const& emccluscells, o2::aod::EMCALMatchedTracks const& matchedtracks)
  {
    MC_Info.fill(HIST("hPosZ"), theCollision.posZ());

    if (mcclusters.size() > 0) {
      MC_Info.fill(HIST("hNumClusters"), mcclusters.size());
    }

    for (auto& mccluster : mcclusters) {
      auto tracksofcluster = matchedtracks.sliceBy(perClusterMatchedTracks, mccluster.globalIndex());
      fillclusterhistos(mccluster, MC_Info);
      fillMatchedTrackHistos(MC_Info, mccluster, tracksofcluster);
      MC_Info.fill(HIST("hEvsNumTracks"), mccluster.energy(), tracksofcluster.size());

      if (!track_matching(mccluster, tracksofcluster)) { // no track with significant momentum is matched to cluster
        double Pt_Cone = sum_Pt_tracks_in_cone(mccluster, tracks);
        double Rho_Perpen_Cone = Rho_Perpendicular_Cone(mccluster, tracks);
        double Pt_iso = Pt_Iso(Pt_Cone, Rho_Perpen_Cone);

        MC_Info.fill(HIST("hEvsPtIso"), mccluster.energy(), Pt_iso);
        MC_Info.fill(HIST("hRho_Perpen_Cone"), Rho_Perpen_Cone);
        MC_Info.fill(HIST("hShowerShape"), mccluster.m02(), mccluster.m20());
        MC_Info.fill(HIST("hSigmaLongvsPtIso"), mccluster.m02(), Pt_iso);
        MC_Info.fill(HIST("hE_M02_M20_NLM_NCells_PtIso"), mccluster.energy(), mccluster.m02(), mccluster.m20(), mccluster.nlm(), mccluster.nCells(), Pt_iso);
        fillABCDHisto(MC_Info, mccluster, Pt_iso);
        // acces mc true info
        auto ClusterParticles = mccluster.mcParticle_as<aod::StoredMcParticles_001>();
        bool background = true;
        for (auto& clusterparticle : ClusterParticles) {
          if (clusterparticle.pdgCode() == 22) {
            MC_Info.fill(HIST("hMcParticlesToCluster"), clusterparticle.e());
            MC_Info.fill(HIST("hMcParticleProcessCode"), clusterparticle.getProcess());
            MC_Info.fill(HIST("hMcParticleStatusCode"), clusterparticle.getGenStatusCode());
            if ((clusterparticle.getProcess() >= 21) && (clusterparticle.getProcess() <= 29))
              background = false; // Particles from the hardest subprocess
          }
        }

        if (background) {
          if ((Pt_iso < 1.5) && (mccluster.m02() < 0.3) && (mccluster.m02() > 0.1)) {
            MC_Info.fill(HIST("hABCDControlRegion"), 4.5, mccluster.energy());
          }
        }
      }
    }
  }

  PROCESS_SWITCH(PhotonIsolationQA, processMC, "proces MC data", true);

  void processData(selectedCollisions::iterator const& theCollision, selectedClusters const& clusters, o2::aod::EMCALClusterCells const& emccluscells, o2::aod::EMCALMatchedTracks const& matchedtracks, myGlobTracks const& alltracks)
  {
    Data_Info.fill(HIST("hPosZ"), theCollision.posZ());

    if (clusters.size() > 0) {
      Data_Info.fill(HIST("hNumClusters"), clusters.size());
    }

    for (const auto& cluster : clusters) {
      auto tracksofcluster = matchedtracks.sliceBy(perClusterMatchedTracks, cluster.globalIndex());
      fillclusterhistos(cluster, Data_Info);
      fillMatchedTrackHistos(Data_Info, cluster, tracksofcluster);
      Data_Info.fill(HIST("hEvsNumTracks"), cluster.energy(), tracksofcluster.size());

      if (!track_matching(cluster, tracksofcluster)) { // no track with significant momentum is matched to cluster
        double Pt_Cone = sum_Pt_tracks_in_cone(cluster, alltracks);
        double Rho_Perpen_Cone = Rho_Perpendicular_Cone(cluster, alltracks);
        double Pt_iso = Pt_Iso(Pt_Cone, Rho_Perpen_Cone);
        Data_Info.fill(HIST("hEvsPtIso"), cluster.energy(), Pt_iso);
        Data_Info.fill(HIST("hRho_Perpen_Cone"), Rho_Perpen_Cone);
        Data_Info.fill(HIST("hShowerShape"), cluster.m02(), cluster.m20());
        Data_Info.fill(HIST("hSigmaLongvsPtIso"), cluster.m02(), Pt_iso);
        Data_Info.fill(HIST("hE_M02_M20_NLM_NCells_PtIso"), cluster.energy(), cluster.m02(), cluster.m20(), cluster.nlm(), cluster.nCells(), Pt_iso);
        fillABCDHisto(Data_Info, cluster, Pt_iso);
      }
    }
  }

  PROCESS_SWITCH(PhotonIsolationQA, processData, "proces data", true);
};

WorkflowSpec defineDataProcessing(o2::framework::ConfigContext const& cfgc)
{
  return WorkflowSpec{adaptAnalysisTask<PhotonIsolationQA>(cfgc, TaskName{"photon-isolation-qa"})};
}<|MERGE_RESOLUTION|>--- conflicted
+++ resolved
@@ -175,20 +175,8 @@
   bool track_matching(const auto& cluster, o2::aod::EMCALMatchedTracks const& matched_tracks)
   {
     for (const auto& match : matched_tracks) {
-<<<<<<< HEAD
         double abs_pt = abs(match.track_as<myGlobTracks>().pt());
         if ((cluster.energy() / abs_pt) < 1.75) {
-=======
-      double dEta = abs(match.track_as<myGlobTracks>().trackEtaEmcal() - cluster.eta());
-      double dPhi = match.track_as<myGlobTracks>().trackPhiEmcal() - cluster.phi();
-      if (dPhi < 0) {
-        dPhi = 2. * M_PI - dPhi;
-      }
-      double distance = sqrt(pow(dEta, 2) + pow(dPhi, 2));
-      if (distance <= TrackMatchingRadius) {
-        double abs_p = abs(match.track_as<myGlobTracks>().p());
-        if ((cluster.energy() / abs_p) < 1.75) {
->>>>>>> a808235b
           return true;
         }
       }
@@ -201,13 +189,8 @@
     double sum_Pt = 0.;
     for (const auto& track : tracks) {
       double dphi = cluster.phi() - track.phi();
-<<<<<<< HEAD
       if (abs(dphi) > M_PI) {
         dphi = 2. * M_PI - abs(dphi);
-=======
-      if (dphi < 0) {
-        dphi = 2. * M_PI - dphi;
->>>>>>> a808235b
       }
       double distance = sqrt(pow((cluster.eta() - track.eta()), 2) + pow(dphi, 2));
       if (distance < Cone_Radius) {
@@ -223,39 +206,29 @@
     double sum_Pt = 0.;
     double Perpendicular_Phi1 = cluster.phi() + (1. / 2.) * M_PI;
     double Perpendicular_Phi2 = cluster.phi() - (1. / 2.) * M_PI;
-<<<<<<< HEAD
     if (Perpendicular_Phi1 > 2. * M_PI) {
       Perpendicular_Phi1 = Perpendicular_Phi1 - 2. * M_PI;
     }
     if (Perpendicular_Phi2 < 0.) {
       Perpendicular_Phi2 = 2. * M_PI + Perpendicular_Phi2;
-=======
-    if (Perpendicular_Phi1 > 2 * M_PI) {
-      Perpendicular_Phi1 = Perpendicular_Phi1 - 2 * M_PI;
-    }
-    if (Perpendicular_Phi2 < 0.) {
-      Perpendicular_Phi2 = 2 * M_PI + Perpendicular_Phi2;
->>>>>>> a808235b
     }
     for (const auto& track : tracks) {
       double dphi1 = Perpendicular_Phi1 - track.phi();
       double dphi2 = Perpendicular_Phi2 - track.phi();
-<<<<<<< HEAD
       if (abs(dphi1) > M_PI) {
         dphi1 = 2. * M_PI - abs(dphi1);
       }
       if (abs(dphi2) > M_PI) {
         dphi2 = 2. * M_PI - abs(dphi2);
-=======
-      if (dphi1 < 0) {
-        dphi1 = 2. * M_PI - dphi1;
-      }
-      if (dphi2 < 0) {
-        dphi2 = 2. * M_PI - dphi2;
->>>>>>> a808235b
       }
       double distance1 = sqrt(pow((cluster.eta() - track.eta()), 2) + pow(dphi1, 2));
       double distance2 = sqrt(pow((cluster.eta() - track.eta()), 2) + pow(dphi2, 2));
+      if (distance1 < Perpendicular_Cone_Radius) {
+        sum_Pt += track.pt();
+      }
+      if (distance2 < Perpendicular_Cone_Radius) {
+        sum_Pt += track.pt();
+      }
       if (distance1 < Perpendicular_Cone_Radius) {
         sum_Pt += track.pt();
       }
