// Copyright 2019-2020 CERN and copyright holders of ALICE O2.
// See https://alice-o2.web.cern.ch/copyright for details of the copyright holders.
// All rights not expressly granted are reserved.
//
// This software is distributed under the terms of the GNU General Public
// License v3 (GPL Version 3), copied verbatim in the file "COPYING".
//
// In applying this license CERN does not waive the privileges and immunities
// granted to it by virtue of its status as an Intergovernmental Organization
// or submit itself to any jurisdiction.

// jet finder task
//
// Author: Jochen Klein, Nima Zardoshti, Hadi Hassan
#include "PWGJE/Core/JetFinder.h"
#include "Framework/Logger.h"

/// Sets the jet finding parameters
void JetFinder::setParams()
{

<<<<<<< HEAD
  if (!isReclustering && !isTriggering) {
=======
  if (jetEtaMin < -98.0) {

>>>>>>> e3bad7a9
    jetEtaMin = etaMin + jetR; // in aliphysics this was (-etaMax + 0.95*jetR)
    jetEtaMax = etaMax - jetR;

    if (isReclustering || isTriggering) {
      jetEtaMin -= jetR;
      jetEtaMax += jetR;
    }
  }
  if (isReclustering) {
    jetR = 5.0 * jetR;
  }

  // selGhosts =fastjet::SelectorRapRange(ghostEtaMin,ghostEtaMax) && fastjet::SelectorPhiRange(phiMin,phiMax);
  // ghostAreaSpec=fastjet::GhostedAreaSpec(selGhosts,ghostRepeatN,ghostArea,gridScatter,ktScatter,ghostktMean);
  ghostAreaSpec = fastjet::GhostedAreaSpec(ghostEtaMax, ghostRepeatN, ghostArea, gridScatter, ktScatter, ghostktMean); // the first argument is rapidity not pseudorapidity, to be checked
  jetDef = fastjet::JetDefinition(algorithm, jetR, recombScheme, strategy);
  areaDef = fastjet::AreaDefinition(areaType, ghostAreaSpec);
  selJets = fastjet::SelectorPtRange(jetPtMin, jetPtMax) && fastjet::SelectorEtaRange(jetEtaMin, jetEtaMax) && fastjet::SelectorPhiRange(jetPhiMin, jetPhiMax);
}

/// Performs jet finding
/// \note the input particle and jet lists are passed by reference
/// \param inputParticles vector of input particles/tracks
/// \param jets veector of jets to be filled
/// \return ClusterSequenceArea object needed to access constituents
fastjet::ClusterSequenceArea JetFinder::findJets(std::vector<fastjet::PseudoJet>& inputParticles, std::vector<fastjet::PseudoJet>& jets) // ideally find a way of passing the cluster sequence as a reeference
{
  setParams();
  jets.clear();

  fastjet::ClusterSequenceArea clusterSeq(inputParticles, jetDef, areaDef);
  std::vector<fastjet::PseudoJet> inclusiveJets = clusterSeq.inclusive_jets();

  jets = selJets(jets);
  jets = sorted_by_pt(jets);
  if (isReclustering) {
    jetR = jetR / 5.0;
  }
  return clusterSeq;
}<|MERGE_RESOLUTION|>--- conflicted
+++ resolved
@@ -19,12 +19,8 @@
 void JetFinder::setParams()
 {
 
-<<<<<<< HEAD
-  if (!isReclustering && !isTriggering) {
-=======
   if (jetEtaMin < -98.0) {
 
->>>>>>> e3bad7a9
     jetEtaMin = etaMin + jetR; // in aliphysics this was (-etaMax + 0.95*jetR)
     jetEtaMax = etaMax - jetR;
 
