# Copyright 2019-2020 CERN and copyright holders of ALICE O2.
# See https://alice-o2.web.cern.ch/copyright for details of the copyright holders.
# All rights not expressly granted are reserved.
#
# This software is distributed under the terms of the GNU General Public
# License v3 (GPL Version 3), copied verbatim in the file "COPYING".
#
# In applying this license CERN does not waive the privileges and immunities
# granted to it by virtue of its status as an Intergovernmental Organization
# or submit itself to any jurisdiction.

o2physics_add_dpl_workflow(qa-rejection
                    SOURCES qaPidRejection.cxx
                    PUBLIC_LINK_LIBRARIES O2::Framework O2Physics::AnalysisDataModel O2Physics::AnalysisCore O2::DetectorsVertexing O2::ALICE3Analysis
                    COMPONENT_NAME Analysis)

o2physics_add_dpl_workflow(hf-track-index-skims-creator
                    SOURCES HFTrackIndexSkimsCreator.cxx
                    PUBLIC_LINK_LIBRARIES O2::Framework O2Physics::AnalysisDataModel O2Physics::AnalysisCore O2::DetectorsVertexing O2::AnalysisTasksUtils ROOT::EG
                    COMPONENT_NAME Analysis)

o2physics_add_dpl_workflow(hf-candidate-creator-2prong
                    SOURCES HFCandidateCreator2Prong.cxx
                    PUBLIC_LINK_LIBRARIES O2::Framework O2Physics::AnalysisDataModel O2Physics::AnalysisCore O2::DetectorsVertexing ROOT::EG
                    COMPONENT_NAME Analysis)

o2physics_add_dpl_workflow(hf-tree-creator-d0-tokpi
                    SOURCES HFTreeCreatorD0ToKPi.cxx
                    PUBLIC_LINK_LIBRARIES O2::Framework O2Physics::AnalysisDataModel O2Physics::AnalysisCore O2::DetectorsVertexing ROOT::EG
                    COMPONENT_NAME Analysis)

o2physics_add_dpl_workflow(hf-candidate-creator-cascade
                    SOURCES HFCandidateCreatorCascade.cxx
                    PUBLIC_LINK_LIBRARIES O2::Framework O2Physics::AnalysisDataModel O2Physics::AnalysisCore O2::DetectorsVertexing O2::AnalysisTasksUtils ROOT::EG
                    COMPONENT_NAME Analysis)

o2physics_add_dpl_workflow(hf-candidate-creator-3prong
                    SOURCES HFCandidateCreator3Prong.cxx
                    PUBLIC_LINK_LIBRARIES O2::Framework O2Physics::AnalysisDataModel O2Physics::AnalysisCore O2::DetectorsVertexing ROOT::EG
                    COMPONENT_NAME Analysis)

<<<<<<< HEAD
o2_add_dpl_workflow(hf-candidate-creator-bplus
                    SOURCES HFCandidateCreatorBPlus.cxx
                    PUBLIC_LINK_LIBRARIES O2::Framework O2::AnalysisDataModel O2::AnalysisCore O2::DetectorsVertexing ROOT::EG
                    COMPONENT_NAME Analysis)

o2_add_dpl_workflow(hf-candidate-creator-x
=======
o2physics_add_dpl_workflow(hf-candidate-creator-xicc
                    SOURCES HFCandidateCreatorXicc.cxx
                    PUBLIC_LINK_LIBRARIES O2::Framework O2Physics::AnalysisDataModel O2Physics::AnalysisCore O2::DetectorsVertexing ROOT::EG
                    COMPONENT_NAME Analysis)

o2physics_add_dpl_workflow(hf-candidate-creator-x
>>>>>>> 29538ee5
                    SOURCES HFCandidateCreatorX.cxx
                    PUBLIC_LINK_LIBRARIES O2::Framework O2Physics::AnalysisDataModel O2Physics::AnalysisCore O2::DetectorsVertexing ROOT::EG
                    COMPONENT_NAME Analysis)

o2physics_add_dpl_workflow(hf-tree-creator-lc-topkpi
                    SOURCES HFTreeCreatorLcToPKPi.cxx
                    PUBLIC_LINK_LIBRARIES O2::Framework O2Physics::AnalysisDataModel O2Physics::AnalysisCore O2::DetectorsVertexing ROOT::EG
                    COMPONENT_NAME Analysis)

o2physics_add_dpl_workflow(hf-d0-candidate-selector
                    SOURCES HFD0CandidateSelector.cxx
                    PUBLIC_LINK_LIBRARIES O2::Framework O2Physics::AnalysisDataModel O2Physics::AnalysisCore O2::DetectorsVertexing
                    COMPONENT_NAME Analysis)

o2physics_add_dpl_workflow(hf-dplus-topikpi-candidate-selector
                    SOURCES HFDplusToPiKPiCandidateSelector.cxx
                    PUBLIC_LINK_LIBRARIES O2::Framework O2Physics::AnalysisDataModel O2Physics::AnalysisCore O2::DetectorsVertexing
                    COMPONENT_NAME Analysis)

o2physics_add_dpl_workflow(hf-lc-candidate-selector
                    SOURCES HFLcCandidateSelector.cxx
                    PUBLIC_LINK_LIBRARIES O2::Framework O2Physics::AnalysisDataModel O2Physics::AnalysisCore O2::DetectorsVertexing
                    COMPONENT_NAME Analysis)

o2physics_add_dpl_workflow(hf-jpsi-candidate-selector
                    SOURCES HFJpsiCandidateSelector.cxx
                    PUBLIC_LINK_LIBRARIES O2::Framework O2Physics::AnalysisDataModel O2Physics::AnalysisCore O2::DetectorsVertexing O2::ALICE3Analysis
                    COMPONENT_NAME Analysis)

o2physics_add_dpl_workflow(hf-xic-topkpi-candidate-selector
                    SOURCES HFXicToPKPiCandidateSelector.cxx
                    PUBLIC_LINK_LIBRARIES O2::Framework O2Physics::AnalysisDataModel O2Physics::AnalysisCore O2::DetectorsVertexing
                    COMPONENT_NAME Analysis)

o2physics_add_dpl_workflow(hf-xicc-topkpipi-candidate-selector
                    SOURCES HFXiccToPKPiPiCandidateSelector.cxx
                    PUBLIC_LINK_LIBRARIES O2::Framework O2Physics::AnalysisDataModel O2Physics::AnalysisCore O2::DetectorsVertexing
                    COMPONENT_NAME Analysis)

o2physics_add_dpl_workflow(hf-lc-tok0sp-candidate-selector
                    SOURCES HFLcK0sPCandidateSelector.cxx
                    PUBLIC_LINK_LIBRARIES O2::Framework O2Physics::AnalysisDataModel O2Physics::AnalysisCore O2::DetectorsVertexing O2::AnalysisTasksUtils
                    COMPONENT_NAME Analysis)

<<<<<<< HEAD
o2_add_dpl_workflow(hf-bplus-tod0pi-candidate-selector
                    SOURCES HFBPlusToD0PiCandidateSelector.cxx
                    PUBLIC_LINK_LIBRARIES O2::Framework O2::AnalysisDataModel O2::AnalysisCore O2::DetectorsVertexing
                    COMPONENT_NAME Analysis)

o2_add_dpl_workflow(hf-x-tojpsipipi-candidate-selector
=======
o2physics_add_dpl_workflow(hf-x-tojpsipipi-candidate-selector
>>>>>>> 29538ee5
                    SOURCES HFXToJpsiPiPiCandidateSelector.cxx
                    PUBLIC_LINK_LIBRARIES O2::Framework O2Physics::AnalysisDataModel O2Physics::AnalysisCore O2::DetectorsVertexing
                    COMPONENT_NAME Analysis)

o2physics_add_dpl_workflow(hf-task-d0
                    SOURCES taskD0.cxx
                    PUBLIC_LINK_LIBRARIES O2::Framework O2Physics::AnalysisDataModel O2Physics::AnalysisCore O2::DetectorsVertexing
                    COMPONENT_NAME Analysis)

o2physics_add_dpl_workflow(hf-task-dplus
                    SOURCES taskDPlus.cxx
                    PUBLIC_LINK_LIBRARIES O2::Framework O2Physics::AnalysisDataModel O2Physics::AnalysisCore O2::DetectorsVertexing
                    COMPONENT_NAME Analysis)

o2physics_add_dpl_workflow(hf-task-lc
                    SOURCES taskLc.cxx
                    PUBLIC_LINK_LIBRARIES O2::Framework O2Physics::AnalysisDataModel O2Physics::AnalysisCore O2::DetectorsVertexing
                    COMPONENT_NAME Analysis)

o2physics_add_dpl_workflow(hf-task-jpsi
                    SOURCES taskJpsi.cxx
                    PUBLIC_LINK_LIBRARIES O2::Framework O2Physics::AnalysisDataModel O2Physics::AnalysisCore O2::DetectorsVertexing
                    COMPONENT_NAME Analysis)

o2physics_add_dpl_workflow(hf-task-bplus
                    SOURCES taskBPlus.cxx
                    PUBLIC_LINK_LIBRARIES O2::Framework O2Physics::AnalysisDataModel O2Physics::AnalysisCore O2::DetectorsVertexing
                    COMPONENT_NAME Analysis)

o2physics_add_dpl_workflow(hf-task-xic
                    SOURCES taskXic.cxx
                    PUBLIC_LINK_LIBRARIES O2::Framework O2Physics::AnalysisDataModel O2Physics::AnalysisCore O2::DetectorsVertexing
                    COMPONENT_NAME Analysis)

o2physics_add_dpl_workflow(hf-task-xicc
                    SOURCES taskXicc.cxx
                    PUBLIC_LINK_LIBRARIES O2::Framework O2Physics::AnalysisDataModel O2Physics::AnalysisCore O2::DetectorsVertexing
                    COMPONENT_NAME Analysis)

o2physics_add_dpl_workflow(hf-task-x
                    SOURCES taskX.cxx
                    PUBLIC_LINK_LIBRARIES O2::Framework O2Physics::AnalysisDataModel O2Physics::AnalysisCore O2::DetectorsVertexing
                    COMPONENT_NAME Analysis)

o2physics_add_dpl_workflow(hf-mc-validation
                    SOURCES HFMCValidation.cxx
                    PUBLIC_LINK_LIBRARIES O2::Framework O2Physics::AnalysisDataModel O2Physics::AnalysisCore O2::DetectorsVertexing
                    COMPONENT_NAME Analysis)

o2physics_add_dpl_workflow(hf-task-lc-tok0sp
                    SOURCES taskLcK0sP.cxx
                    PUBLIC_LINK_LIBRARIES O2::Framework O2Physics::AnalysisDataModel O2Physics::AnalysisCore O2::DetectorsVertexing O2::AnalysisTasksUtils
                    COMPONENT_NAME Analysis)

o2physics_add_dpl_workflow(hf-correlator-d0d0bar
                    SOURCES HFCorrelatorD0D0bar.cxx
                    PUBLIC_LINK_LIBRARIES O2::Framework O2Physics::AnalysisDataModel O2Physics::AnalysisCore O2::DetectorsVertexing
                    COMPONENT_NAME Analysis)

o2physics_add_dpl_workflow(hf-correlator-dplusdminus
                    SOURCES HFCorrelatorDplusDminus.cxx
                    PUBLIC_LINK_LIBRARIES O2::Framework O2Physics::AnalysisDataModel O2Physics::AnalysisCore O2::DetectorsVertexing
                    COMPONENT_NAME Analysis)

o2physics_add_dpl_workflow(hf-task-correlation-ddbar
                    SOURCES taskCorrelationDDbar.cxx
                    PUBLIC_LINK_LIBRARIES O2::Framework O2Physics::AnalysisDataModel O2Physics::AnalysisCore O2::DetectorsVertexing
                    COMPONENT_NAME Analysis)

o2physics_add_dpl_workflow(hf-sel-optimisation
                    SOURCES HFSelOptimisation.cxx
                    PUBLIC_LINK_LIBRARIES O2::Framework O2Physics::AnalysisDataModel O2Physics::AnalysisCore O2::DetectorsVertexing
                    COMPONENT_NAME Analysis)<|MERGE_RESOLUTION|>--- conflicted
+++ resolved
@@ -39,21 +39,17 @@
                     PUBLIC_LINK_LIBRARIES O2::Framework O2Physics::AnalysisDataModel O2Physics::AnalysisCore O2::DetectorsVertexing ROOT::EG
                     COMPONENT_NAME Analysis)
 
-<<<<<<< HEAD
-o2_add_dpl_workflow(hf-candidate-creator-bplus
+o2physics_add_dpl_workflow(hf-candidate-creator-bplus
                     SOURCES HFCandidateCreatorBPlus.cxx
-                    PUBLIC_LINK_LIBRARIES O2::Framework O2::AnalysisDataModel O2::AnalysisCore O2::DetectorsVertexing ROOT::EG
+                    PUBLIC_LINK_LIBRARIES O2::Framework O2Physics::AnalysisDataModel O2Physics::AnalysisCore O2::DetectorsVertexing ROOT::EG
                     COMPONENT_NAME Analysis)
 
-o2_add_dpl_workflow(hf-candidate-creator-x
-=======
 o2physics_add_dpl_workflow(hf-candidate-creator-xicc
                     SOURCES HFCandidateCreatorXicc.cxx
                     PUBLIC_LINK_LIBRARIES O2::Framework O2Physics::AnalysisDataModel O2Physics::AnalysisCore O2::DetectorsVertexing ROOT::EG
                     COMPONENT_NAME Analysis)
 
 o2physics_add_dpl_workflow(hf-candidate-creator-x
->>>>>>> 29538ee5
                     SOURCES HFCandidateCreatorX.cxx
                     PUBLIC_LINK_LIBRARIES O2::Framework O2Physics::AnalysisDataModel O2Physics::AnalysisCore O2::DetectorsVertexing ROOT::EG
                     COMPONENT_NAME Analysis)
@@ -98,16 +94,12 @@
                     PUBLIC_LINK_LIBRARIES O2::Framework O2Physics::AnalysisDataModel O2Physics::AnalysisCore O2::DetectorsVertexing O2::AnalysisTasksUtils
                     COMPONENT_NAME Analysis)
 
-<<<<<<< HEAD
-o2_add_dpl_workflow(hf-bplus-tod0pi-candidate-selector
+o2physics_add_dpl_workflow(hf-bplus-tod0pi-candidate-selector
                     SOURCES HFBPlusToD0PiCandidateSelector.cxx
-                    PUBLIC_LINK_LIBRARIES O2::Framework O2::AnalysisDataModel O2::AnalysisCore O2::DetectorsVertexing
+                    PUBLIC_LINK_LIBRARIES O2::Framework O2Physics::AnalysisDataModel O2Physics::AnalysisCore O2::DetectorsVertexing
                     COMPONENT_NAME Analysis)
 
-o2_add_dpl_workflow(hf-x-tojpsipipi-candidate-selector
-=======
 o2physics_add_dpl_workflow(hf-x-tojpsipipi-candidate-selector
->>>>>>> 29538ee5
                     SOURCES HFXToJpsiPiPiCandidateSelector.cxx
                     PUBLIC_LINK_LIBRARIES O2::Framework O2Physics::AnalysisDataModel O2Physics::AnalysisCore O2::DetectorsVertexing
                     COMPONENT_NAME Analysis)
